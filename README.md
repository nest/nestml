--- conflicted
+++ resolved
@@ -69,7 +69,6 @@
 |---            |---          |
 | -h or --help  | Print help message.|
 | -path         | Path to the source file or directory containing the model.|
-<<<<<<< HEAD
 | -target       | (Optional) Path to target directory where models will be generated to. Default is /target .| 
 | -dry          | (Optional) Executes the analysis of the model without generating target code. Default is OFF.|
 | -logging_level| (Optional) Sets the logging level, i.e., which level of messages should be printed. Default is ERROR, available are [INFO, WARNING, ERROR, NO] |
@@ -87,14 +86,4 @@
 where _nest\_install\_dir_ points to the installation directory of NEST (e.g. work/nest-install). Subsequently, PyNEST can be used to set up and execute a simulation.
 
 For an in-depth introduction to the underlying modeling language NestML, we refer to the following [introduction](doc/lan/doc.md).
-For those interested in the implementation of PyNestML or the general structure of a DSL-processing toolchain, a [documentation](doc/impl/doc.md) of all implemented components is provided. 
-=======
-| -target       | (Optional) Path to target directory where models will be generated to. | 
-| -dry          | (Optional) Executes the analysis of the model without generating target code. |
-| -logging_level| (Optional) Sets the logging level, i.e., which level of messages should be printed. The standard is ERROR, available are [INFO, WARNING, ERROR, NO] |
-| -module_name  | (Optional) Sets the name of the module which shall be generated. Standard is the name of the directory containing the models. |
-| -store_log    | (Optional) Stores a log.txt containing all messages in JSON notation. |
-| -dev          | (Optional) Executes the toolchain in the development mode where errors in models are ignored.|
-
-For an in-depth introduction to the underlying modeling language NestML, we refer to the following [introduction](doc/lan/doc.md). For those interested in the implementation of PyNestML or the general structure of a DSL-processing toolchain, a [documentation](doc/impl/doc.md) of all implemented components is provided. 
->>>>>>> ec5ae710
+For those interested in the implementation of PyNestML or the general structure of a DSL-processing toolchain, a [documentation](doc/impl/doc.md) of all implemented components is provided. 