"""
NestMLPrinterTest.nestml
########################


Description
+++++++++++

Test whether the NestML printer and beautifier works as intended.


Copyright statement
+++++++++++++++++++

This file is part of NEST.

Copyright (C) 2004 The NEST Initiative

NEST is free software: you can redistribute it and/or modify
it under the terms of the GNU General Public License as published by
the Free Software Foundation, either version 2 of the License, or
(at your option) any later version.

NEST is distributed in the hope that it will be useful,
but WITHOUT ANY WARRANTY; without even the implied warranty of
MERCHANTABILITY or FITNESS FOR A PARTICULAR PURPOSE.  See the
GNU General Public License for more details.

You should have received a copy of the GNU General Public License
along with NEST.  If not, see <http://www.gnu.org/licenses/>.
"""
# neuron pre
neuron aeif_cond_alpha_implicit:

  # state pre
  state: # state in
    # state var decl pre
    r integer  # state var decl comment
    # state var decl post
  end
  # state post

<<<<<<< HEAD
  # initial val pre
  initial_values: # initial val in
    # init val pre
    V_m mV = 10mV # init val in
    # init val post
  end
  # initial val post

  # eq pre
=======
  /*eq pre*/
>>>>>>> 352d809d
  equations: # eq in

    # inline pre
    inline V_bounded mV = min(0,1) # inline in
    # inline post

    # kernel pre
    kernel V_M'' = 1 # kernel in
    # kernel post

    # ode pre
    V_m'= 1 # ode in
    # ode post

  end
  # eq post

  # parameters pre
  parameters: # parameters in
    # par decl pre
    C_m pF = 281.0pF # par decl in
    # par decl post
  end
  # parameters post

  # int pre
  internals: # int in
    # int decl pre
    RefractoryCounts integer = steps(1) # int decl in
    # int decl post
  end
  # int post

  # input pre
  input:
    # input decl pre
    spikesInh nS <-inhibitory spike # input decl in
    # input decl post
  end
  # input post

  # output pre
  output: spike # output in
  # output post

  # update pre
  update: # update in

    # stmt1 pre
    integrate_odes() # stmt1 in
    # stmt1 post

    # stmt2 pre
    if r > 0: # stmt2 in
    # stmt2 post

      # stmt3 pre
      r -= 1 # stmt3 in
      # stmt3 post

    # stmt4 pre
    elif V_m >= V_peak: # stmt4 in

      # stmt5 pre
      r = RefractoryCounts # stmt5 pre
      # stmt5 pre

    end
    # stmt2 post

  end
  # update post

end
# neuron post<|MERGE_RESOLUTION|>--- conflicted
+++ resolved
@@ -40,19 +40,7 @@
   end
   # state post
 
-<<<<<<< HEAD
-  # initial val pre
-  initial_values: # initial val in
-    # init val pre
-    V_m mV = 10mV # init val in
-    # init val post
-  end
-  # initial val post
-
   # eq pre
-=======
-  /*eq pre*/
->>>>>>> 352d809d
   equations: # eq in
 
     # inline pre
