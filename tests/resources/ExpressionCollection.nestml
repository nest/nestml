--- conflicted
+++ resolved
@@ -156,12 +156,8 @@
         testsinh real = sinh(0.)
         testcosh real = cosh(0.)
         testtanh real = tanh(0.)
-<<<<<<< HEAD
-=======
         testerf real = erf(0.)
         testerfc real = erfc(0.)
-    end
->>>>>>> 91de439f
 
     equations:
         #neuron aeif_cond_alpha_neuron
