--- conflicted
+++ resolved
@@ -49,13 +49,7 @@
     input_path = [os.path.realpath(os.path.join(os.path.dirname(__file__), os.path.join(
         os.pardir, os.pardir, s))) for s in files]
     generate_nest_target(input_path=input_path,
-<<<<<<< HEAD
-                         #target_path="/tmp/nestml-triplet-stdp",
-                         logging_level="INFO",
-                         module_name="nestml_triplet_pair_module",
-=======
                          logging_level="DEBUG",
->>>>>>> e1ec668f
                          suffix="_nestml",
                          codegen_opts={"neuron_parent_class": "StructuralPlasticityNode",
                                        "neuron_parent_class_include": "structural_plasticity_node.h",
