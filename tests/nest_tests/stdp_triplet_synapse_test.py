# -*- coding: utf-8 -*-
#
# stdp_triplet_synapse_test.py
#
# This file is part of NEST.
#
# Copyright (C) 2004 The NEST Initiative
#
# NEST is free software: you can redistribute it and/or modify
# it under the terms of the GNU General Public License as published by
# the Free Software Foundation, either version 2 of the License, or
# (at your option) any later version.
#
# NEST is distributed in the hope that it will be useful,
# but WITHOUT ANY WARRANTY; without even the implied warranty of
# MERCHANTABILITY or FITNESS FOR A PARTICULAR PURPOSE.  See the
# GNU General Public License for more details.
#
# You should have received a copy of the GNU General Public License
# along with NEST.  If not, see <http://www.gnu.org/licenses/>.

import nest
import numpy as np
import pytest

from pynestml.frontend.pynestml_frontend import generate_nest_target

try:
    import matplotlib
    matplotlib.use('Agg')
    import matplotlib.ticker
    import matplotlib.pyplot as plt
    TEST_PLOTS = True
except Exception:
    TEST_PLOTS = False


@pytest.fixture(autouse=True,
                scope="module")
def nestml_generate_target():
<<<<<<< HEAD
    """Generate the neuron model code"""
    generate_target(input_path=["models/neurons/iaf_psc_delta.nestml", "models/synapses/stdp_triplet_naive.nestml"],
                    target_path="/tmp/nestml-triplet-stdp",
                    target_platform="NEST",
                    logging_level="INFO",
                    module_name="nestml_triplet_pair_module",
                    suffix="_nestml",
                    codegen_opts={"neuron_parent_class": "StructuralPlasticityNode",
                                  "neuron_parent_class_include": "structural_plasticity_node.h",
                                  "neuron_synapse_pairs": [{"neuron": "iaf_psc_delta",
                                                            "synapse": "stdp_triplet"}]})
=======
    r"""Generate the neuron model code"""

    generate_nest_target(input_path=["models/neurons/iaf_psc_delta.nestml", "models/synapses/stdp_triplet_naive.nestml"],
                         target_path="/tmp/nestml-triplet-stdp",
                         logging_level="INFO",
                         module_name="nestml_triplet_pair_module",
                         suffix="_nestml",
                         codegen_opts={"neuron_parent_class": "StructuralPlasticityNode",
                                       "neuron_parent_class_include": "structural_plasticity_node.h",
                                       "neuron_synapse_pairs": [{"neuron": "iaf_psc_delta",
                                                                 "synapse": "stdp_triplet",
                                                                 "post_ports": ["post_spikes"]}]})
>>>>>>> d64a35c5


def get_trace_at(t, t_spikes, tau, initial=0., increment=1., before_increment=False, extra_debug=False):
    if extra_debug:
        print("\t-- obtaining trace at t = " + str(t))
    if len(t_spikes) == 0:
        return initial
    tr = initial
    t_sp_prev = 0.
    for t_sp in t_spikes:
        if t_sp > t:
            break
        if extra_debug:
            _tr_prev = tr
        tr *= np.exp(-(t_sp - t_sp_prev) / tau)
        if t_sp == t:  # exact floating point match!
            if before_increment:
                if extra_debug:
                    print("\t   [%] exact (before_increment = T), prev trace = " + str(_tr_prev) + " at t = " + str(t_sp_prev)
                          + ", decayed by dt = " + str(t - t_sp_prev) + ", tau = " + str(tau) + " to t = " + str(t) + ": returning trace: " + str(tr))
                return tr
            else:
                if extra_debug:
                    print("\t   [%] exact (before_increment = F), prev trace = " + str(_tr_prev) + " at t = " + str(t_sp_prev) + ", decayed by dt = " + str(
                        t - t_sp_prev) + ", tau = " + str(tau) + " to t = " + str(t) + ": returning trace: " + str(tr + increment))
                return tr + increment
        tr += increment
        t_sp_prev = t_sp
    if extra_debug:
        _tr_prev = tr
    tr *= np.exp(-(t - t_sp_prev) / tau)
    if extra_debug:
        print("\t   [&] prev trace = " + str(_tr_prev) + " at t = " + str(t_sp_prev) + ", decayed by dt = "
              + str(t - t_sp_prev) + ", tau = " + str(tau) + " to t = " + str(t) + ": returning trace: " + str(tr))
    return tr


def run_reference_simulation(syn_opts,
                             sim_time=None,  # if None, computed from pre and post spike times
                             times_spikes_pre=None,
                             times_spikes_syn_persp=None,
                             times_spikes_post_syn_persp=None,
                             fname_snip=""):

    log = {}
    weight = syn_opts["w_init"]

    r1 = 0.
    r2 = 0.
    o1 = 0.
    o2 = 0.
    last_t_sp = 0.
    log[0.] = {"weight": weight,
               "r1": r1,
               "r2": r2
               }

    for spk_time in np.unique(times_spikes_syn_persp):
        import logging
        logging.warning("XXX: TODO: before_increment values here are all wrong")

        if spk_time in times_spikes_post_syn_persp:
            # print("Post spike --> facilitation")
            print("\tgetting pre trace r1")
            r1 = get_trace_at(spk_time, times_spikes_pre,
                              syn_opts["tau_plus"], before_increment=True, extra_debug=True)  # F
            print("\tgetting post trace o2")
            o2 = get_trace_at(spk_time, times_spikes_post_syn_persp,
                              syn_opts["tau_y"], before_increment=True, extra_debug=True)  # T
            # print("\tr1 = " + str(r1))
            # print("\to2 = " + str(o2))
            # print("\told weight = " + str(weight))
            old_weight = weight
            weight = np.clip(weight + r1 * (syn_opts["A2_plus"] + syn_opts["A3_plus"]
                             * o2), a_min=syn_opts["w_min"], a_max=syn_opts["w_max"])
            # print("\tnew weight = " + str(weight))
            print("[NESTML] stdp_connection: facilitating from " + str(old_weight) + " to "
                  + str(weight) + " with pre tr = " + str(r1) + ", post tr = " + str(o2))

        if spk_time in times_spikes_pre:
            # print("Pre spike --> depression")
            print("\tgetting post trace o1")
            o1 = get_trace_at(spk_time, times_spikes_post_syn_persp,
                              syn_opts["tau_minus"], before_increment=True, extra_debug=True)  # F
            print("\tgetting pre trace r2")
            r2 = get_trace_at(spk_time, times_spikes_pre,
                              syn_opts["tau_x"], before_increment=True, extra_debug=True)  # T
            # print("\to1 = " + str(o1))
            # print("\tr2 = " + str(r2))
            # print("\told weight = " + str(weight))
            old_weight = weight
            weight = np.clip(weight - o1 * (syn_opts["A2_minus"] + syn_opts["A3_minus"]
                             * r2), a_min=syn_opts["w_min"], a_max=syn_opts["w_max"])
            # print("\tnew weight = " + str(weight))
            print("[NESTML] stdp_connection: depressing from " + str(old_weight) + " to "
                  + str(weight) + " with pre tr = " + str(r2) + ", post tr = " + str(o1))

        log[spk_time] = {"weight": weight}

        last_t_sp = spk_time

    timevec = np.sort(list(log.keys()))
    weight_reference = np.array([log[k]["weight"] for k in timevec])

    return timevec, weight_reference


def run_nest_simulation(neuron_model_name,
                        synapse_model_name,
                        neuron_opts,
                        syn_opts,
                        nest_modules_to_load=None,
                        resolution=1.,  # [ms]
                        sim_time=None,  # if None, computed from pre and post spike times
                        pre_spike_times_req=None,
                        post_spike_times_req=None,
                        J_ext=10000.,
                        fname_snip=""):

    if pre_spike_times_req is None:
        pre_spike_times_req = []

    if post_spike_times_req is None:
        post_spike_times_req = []

    if sim_time is None:
        sim_time = max(np.amax(pre_spike_times_req), np.amax(post_spike_times_req)) + 10. + 3 * syn_opts["delay"]

    nest.set_verbosity("M_ALL")

    # Set parameters of the NEST simulation kernel
    nest.ResetKernel()

    try:
        if nest_modules_to_load:
            for s in nest_modules_to_load:
                nest.Install(s)
    except Exception:
        pass  # will fail when run in a loop ("module is already loaded")

    nest.SetKernelStatus({'print_time': False, 'local_num_threads': 1})
    nest.SetKernelStatus({'resolution': resolution})

    nest.SetDefaults(neuron_model_name, neuron_opts)

    # Create nodes -------------------------------------------------

    neurons = nest.Create(neuron_model_name, 2)

    print("Requested pre times: " + str(pre_spike_times_req))
    print("Requested post times: " + str(post_spike_times_req))

    # one more pre spike to obtain updated values at end of simulation
    pre_spike_times_req = np.hstack((pre_spike_times_req, [sim_time - syn_opts["delay"]]))

    external_input = nest.Create('spike_generator', params={'spike_times': pre_spike_times_req})
    external_input1 = nest.Create('spike_generator', params={'spike_times': post_spike_times_req})

    spikes = nest.Create('spike_recorder')
    weight_recorder_E = nest.Create('weight_recorder')

    # Set models default -------------------------------------------

    nest.CopyModel('static_synapse',
                   'excitatory_noise',
                   {'weight': J_ext,
                    'delay': syn_opts["delay"]})

    _syn_opts = syn_opts.copy()
    _syn_opts['Wmax'] = _syn_opts.pop('w_max')
    _syn_opts['Wmin'] = _syn_opts.pop('w_min')
    _syn_opts['w'] = _syn_opts.pop('w_init')
    _syn_opts.pop('delay')
    nest.CopyModel(synapse_model_name,
                   synapse_model_name + "_rec",
                   {'weight_recorder': weight_recorder_E[0]})
    nest.SetDefaults(synapse_model_name + "_rec", _syn_opts)

    # Connect nodes ------------------------------------------------

    nest.Connect(neurons[0], neurons[1], syn_spec={'synapse_model': synapse_model_name + "_rec"})
    nest.Connect(external_input, neurons[0], syn_spec='excitatory_noise')
    nest.Connect(external_input1, neurons[1], syn_spec='excitatory_noise')
    # spike_recorder ignores connection delay; recorded times are times of spike creation rather than spike arrival
    nest.Connect(neurons, spikes)

    # Simulate -----------------------------------------------------

    nest.Simulate(sim_time)

    connections = nest.GetConnections(neurons, neurons)
    gid_pre = nest.GetStatus(connections, 'source')[0]
    gid_post = nest.GetStatus(connections, 'target')[0]

    events = nest.GetStatus(spikes, 'events')[0]
    times_spikes = np.array(events['times'])
    senders_spikes = events['senders']

    events = nest.GetStatus(weight_recorder_E, 'events')[0]
    times_weights = events['times']
    weight_simulation = events['weights']
    return times_weights, weight_simulation, gid_pre, gid_post, times_spikes, senders_spikes, sim_time


def compare_results(timevec, weight_reference, times_weights, weight_simulation):
    """
    Compare (timevec, weight_reference) and (times_weights, weight_simulation), where the former may contain more entries than the latter.
    """

    idx = [np.where(np.abs(timevec - i) < 1E-9)[0][0] for i in times_weights]
    timevec_pruned = timevec[idx]
    weight_reference_pruned = weight_reference[idx]

    np.testing.assert_allclose(timevec_pruned, times_weights)

    w_ref_vec = []
    for idx_w_sim, t_sim in enumerate(times_weights):
        w_sim = weight_simulation[idx_w_sim]
        idx_w_ref = np.where(timevec == t_sim)[0][0]
        w_ref = weight_reference[idx_w_ref]
        w_ref_vec.append(w_ref)

    np.testing.assert_allclose(weight_simulation, w_ref_vec, atol=1E-6, rtol=1E-6)
    print("Test passed!")


def plot_comparison(syn_opts, times_spikes_pre, times_spikes_post, times_spikes_post_syn_persp, timevec, weight_reference, times_weights, weight_simulation, sim_time):
    fig, ax = plt.subplots(nrows=4)
    fig.suptitle("Triplet STDP")

    _r1 = [get_trace_at(t, times_spikes_pre, syn_opts["tau_plus"]) for t in timevec]
    _r2 = [get_trace_at(t, times_spikes_pre, syn_opts["tau_x"]) for t in timevec]
    ax[0].plot(timevec, _r1, label="r1")
    ax[0].scatter(timevec, _r1, s=40, marker="o")
    ax[0].plot(timevec, _r2, label="r2")
    ax[0].scatter(timevec, _r2, s=40, marker="o")
    ax[0].set_ylabel("Soma & syn\ntrace (PRE)")
    _ylim = ax[0].get_ylim()
    for t_sp in times_spikes_pre:
        ax[0].plot([t_sp, t_sp], _ylim, linewidth=2, color=(.25, .5, 1.))
    ax[0].legend()

    _o1 = [get_trace_at(t, times_spikes_post, syn_opts["tau_minus"]) for t in timevec]
    _o2 = [get_trace_at(t, times_spikes_post, syn_opts["tau_y"]) for t in timevec]
    ax[1].plot(timevec, _o1, label="o1")
    ax[1].scatter(timevec, _o1, s=40, marker="o")
    ax[1].plot(timevec, _o2, label="o2")
    ax[1].scatter(timevec, _o2, s=40, marker="o")
    _ylim = ax[1].get_ylim()
    for t_sp in times_spikes_post:
        ax[1].plot([t_sp, t_sp], _ylim, linewidth=2, color=(.25, .5, 1.))
    ax[1].set_ylabel("Soma trace\n(POST)")
    ax[1].legend()

    _high_resolution_timevec = np.linspace(0, sim_time, 1000)
    _o1 = [get_trace_at(t, times_spikes_post_syn_persp, syn_opts["tau_minus"]) for t in _high_resolution_timevec]
    ax[2].plot(_high_resolution_timevec, _o1, label="o1", alpha=.333, color="blue")
    _o2 = [get_trace_at(t, times_spikes_post_syn_persp, syn_opts["tau_y"]) for t in _high_resolution_timevec]
    ax[2].plot(_high_resolution_timevec, _o2, label="o2", alpha=.333, color="orange")

    _o1 = [get_trace_at(t, times_spikes_post_syn_persp, syn_opts["tau_minus"]) for t in timevec]
    _o2 = [get_trace_at(t, times_spikes_post_syn_persp, syn_opts["tau_y"]) for t in timevec]
    ax[2].plot(timevec, _o1, label="o1", color="blue")
    ax[2].scatter(timevec, _o1, s=40, marker="o")
    ax[2].plot(timevec, _o2, label="o2", color="orange")
    ax[2].scatter(timevec, _o2, s=40, marker="o")
    _ylim = ax[2].get_ylim()
    for t_sp in times_spikes_post_syn_persp:
        ax[2].plot([t_sp, t_sp], _ylim, linewidth=2, color=(.25, .5, 1.))
    ax[2].set_ylabel("Syn trace\n(POST)")
    ax[2].legend()

    ax[-1].plot(timevec, weight_reference, label="Py ref")
    ax[-1].set_ylabel("Weight")

    ax[-1].scatter(times_weights, weight_simulation, s=40, marker="o",
                   label="NEST", facecolor="none", edgecolor="black")
    ax[-1].legend()

    for _ax in ax:
        _ax.grid(True)
        _ax.set_xlim(0., sim_time)
        _ax.xaxis.set_major_locator(matplotlib.ticker.FixedLocator(np.arange(0, np.ceil(sim_time))))
        if not _ax == ax[-1]:
            _ax.set_xticklabels([])

    ax[-1].set_xlabel("Time [ms]")

    plt.savefig("/tmp/stdp_triplets_[delay=" + "%.3f" % syn_opts["delay"] + "].png", dpi=150.)

# @pytest.mark.parametrize('delay', [1., 5., 14.3])
# @pytest.mark.parametrize('spike_times_len', [1, 10, 100])
# @pytest.mark.parametrize('spike_times_len', [10])


def _test_stdp_triplet_synapse(delay, spike_times_len):
    print("Running test for delay = " + str(delay) + ", spike_times_len = " + str(spike_times_len))

    experiment = "test_nestml_pair_synapse"
    syn_opts = {
        'delay': delay,
        'tau_minus': 33.7,
        'tau_plus': 16.8,
        'tau_x': 101.,
        'tau_y': 125.,
        'A2_plus': 7.5e-10,
        'A3_plus': 9.3e-3,
        'A2_minus': 7e-3,
        'A3_minus': 2.3e-4,
        'w_max':  50.,
        'w_min': 0.,
        'w_init': 1.
    }

    if experiment == "test_nestml_pair_synapse":
        nest_modules_to_load = ["nestml_triplet_pair_module"]

        neuron_model_name = "iaf_psc_delta_nestml__with_stdp_triplet_nestml"
        neuron_opts = {'tau_minus__for_stdp_triplet_nestml': syn_opts['tau_minus'],
                       'tau_y__for_stdp_triplet_nestml': syn_opts['tau_y']}

        synapse_model_name = "stdp_triplet_nestml__with_iaf_psc_delta_nestml"
        nest_syn_opts = {'the_delay': delay}
        nest_syn_opts.update(syn_opts)
        nest_syn_opts.pop('tau_minus')  # these have been moved to the neuron
        nest_syn_opts.pop('tau_y')
    elif experiment == "test_nest_triplet_synapse":
        nest_modules_to_load = None

        tau_m = 40.0      # Membrane time constant (mV)
        V_th = 20.0      # Spike threshold (mV)
        C_m = 250.0     # Membrane capacitance (pF)
        t_ref = 2.0       # Refractory period (ms)
        E_L = 0.0       # Resting membrane potential (mV)
        V_reset = 10.0      # Reset potential after spike (mV)

        neuron_model_name = 'iaf_psc_delta'
        neuron_opts = {"tau_m": tau_m,
                       "t_ref": t_ref,
                       "C_m": C_m,
                       "V_reset": V_reset,
                       "E_L": E_L,
                       "V_m": E_L,
                       "V_th": V_th,
                       "tau_minus": syn_opts['tau_minus'],
                       "tau_minus_triplet": syn_opts['tau_y']}

        synapse_model_name = "stdp_triplet"
        nest_syn_opts = {'delay': delay,
                         'tau_plus': syn_opts['tau_plus'],
                         'tau_plus_triplet': syn_opts['tau_x'],
                         'Aplus': syn_opts['A2_plus'],
                         'Aplus_triplet': syn_opts['A3_plus'],
                         'Aminus': syn_opts['A2_minus'],
                         'Aminus_triplet': syn_opts['A3_minus'],
                         'Wmax': syn_opts["w_max"],
                         'weight': syn_opts["w_init"]}

    fname_snip = "_experiment=[" + experiment + "]"

    pre_spike_times = np.array([2.,   3.,   7.,   8.,   9.,  10.,  12.,  17.,  19.,  21.,  22.,  24.,  25.,  26.,
                                28.,  30.,  36.,  37.,  38.,  40.,  43.,  46.,  47.,  48.,  49.,  50.,  51.,  52.,
                                53.,  55.,  58.,  59.,  60.,  62.,  64.,  65.,  66.,  67.,  68.,  69.,  71.,  72.,
                                76.,  77.,  78.,  82.,  83.,  84.,  85.,  86.,  87.,  88.,  92.,  96.,  99., 105.,
                                113., 114., 121., 122., 124., 129., 135., 140., 152., 161., 167., 170., 183., 186.,
                                192., 202., 218., 224., 303., 311.])
    post_spike_times = np.array([2.,   4.,   5.,   8.,   9.,  12.,  13.,  14.,  17.,  18.,  19.,  21.,  24.,  25.,
                                 26.,  28.,  30.,  32.,  34.,  37.,  38.,  40.,  42.,  44.,  45.,  46.,  49.,  50.,
                                 51.,  53.,  55.,  56.,  60.,  61.,  67.,  68.,  72.,  73.,  74.,  76.,  77.,  78.,
                                 79.,  81.,  82.,  84.,  87.,  88.,  93.,  95.,  96.,  98.,  99., 100., 109., 110.,
                                 111., 115., 116., 118., 120., 121., 124., 125., 127., 128., 140., 144., 149., 150.,
                                 152., 155., 156., 157., 163., 164., 168., 172., 204., 206., 216., 239., 243.])

    # pre_spike_times = 1 + 5 * np.arange(spike_times_len).astype(float)
    # post_spike_times = 1 + 5 * np.arange(spike_times_len).astype(float)

    nestml_timevec, nestml_w, gid_pre, gid_post, times_spikes, senders_spikes, sim_time = \
        run_nest_simulation(neuron_model_name=neuron_model_name,
                            synapse_model_name=synapse_model_name,
                            neuron_opts=neuron_opts,
                            syn_opts=nest_syn_opts,
                            nest_modules_to_load=nest_modules_to_load,
                            resolution=.1,  # [ms]
                            sim_time=None,  # 20.,
                            pre_spike_times_req=pre_spike_times,
                            post_spike_times_req=post_spike_times,
                            fname_snip=fname_snip)

    # n.b. spike times here refer to the **somatic** spike time

    idx = np.argsort(times_spikes)
    senders_spikes = senders_spikes[idx]
    times_spikes = times_spikes[idx]

    times_spikes_pre = times_spikes[senders_spikes == gid_pre]
    times_spikes_post = times_spikes[senders_spikes == gid_post]

    print("Actual pre spike times: " + str(times_spikes_pre))
    print("Actual post spike times: " + str(times_spikes_post))

    # convert somatic spike times to synaptic perspective: add post dendritic delay

    times_spikes_syn_persp = np.copy(times_spikes)
    times_spikes_syn_persp[senders_spikes == gid_post] += syn_opts["delay"]

    times_spikes_post_syn_persp = times_spikes_syn_persp[senders_spikes == gid_post]
    times_spikes_syn_persp = np.sort(times_spikes_syn_persp)

    print("Actual post spike times (syn. pers.): " + str(times_spikes_post_syn_persp))

    ref_timevec, ref_w = \
        run_reference_simulation(syn_opts=syn_opts,
                                 sim_time=sim_time,
                                 times_spikes_pre=times_spikes_pre,
                                 times_spikes_syn_persp=times_spikes_syn_persp,
                                 times_spikes_post_syn_persp=times_spikes_post_syn_persp,
                                 fname_snip=fname_snip)

    if TEST_PLOTS:
        plot_comparison(syn_opts, times_spikes_pre, times_spikes_post, times_spikes_post_syn_persp,
                        ref_timevec, ref_w, nestml_timevec, nestml_w, sim_time)

    compare_results(ref_timevec, ref_w, nestml_timevec, nestml_w)


# @pytest.mark.parametrize('spike_times_len', [1, 10, 100])
@pytest.mark.parametrize('spike_times_len', [10])
def test_stdp_triplet_synapse_delay_1(spike_times_len):
    delay = 1.
    _test_stdp_triplet_synapse(delay, spike_times_len)

# import logging;logging.warning("XXX: TODO: xfail test due to https://github.com/nest/nestml/issues/661")
# @pytest.mark.xfail(strict=True, raises=Exception)
# @pytest.mark.parametrize('spike_times_len', [1, 10, 100])


@pytest.mark.parametrize('spike_times_len', [10])
def test_stdp_triplet_synapse_delay_5(spike_times_len):
    delay = 5.
    _test_stdp_triplet_synapse(delay, spike_times_len)

# import logging;logging.warning("XXX: TODO: xfail test due to https://github.com/nest/nestml/issues/661")
# @pytest.mark.xfail(strict=True, raises=Exception)
# @pytest.mark.parametrize('spike_times_len', [1, 10, 100])


@pytest.mark.parametrize('spike_times_len', [10])
def test_stdp_triplet_synapse_delay_10(spike_times_len):
    delay = 10.
    _test_stdp_triplet_synapse(delay, spike_times_len)<|MERGE_RESOLUTION|>--- conflicted
+++ resolved
@@ -38,19 +38,6 @@
 @pytest.fixture(autouse=True,
                 scope="module")
 def nestml_generate_target():
-<<<<<<< HEAD
-    """Generate the neuron model code"""
-    generate_target(input_path=["models/neurons/iaf_psc_delta.nestml", "models/synapses/stdp_triplet_naive.nestml"],
-                    target_path="/tmp/nestml-triplet-stdp",
-                    target_platform="NEST",
-                    logging_level="INFO",
-                    module_name="nestml_triplet_pair_module",
-                    suffix="_nestml",
-                    codegen_opts={"neuron_parent_class": "StructuralPlasticityNode",
-                                  "neuron_parent_class_include": "structural_plasticity_node.h",
-                                  "neuron_synapse_pairs": [{"neuron": "iaf_psc_delta",
-                                                            "synapse": "stdp_triplet"}]})
-=======
     r"""Generate the neuron model code"""
 
     generate_nest_target(input_path=["models/neurons/iaf_psc_delta.nestml", "models/synapses/stdp_triplet_naive.nestml"],
@@ -61,9 +48,7 @@
                          codegen_opts={"neuron_parent_class": "StructuralPlasticityNode",
                                        "neuron_parent_class_include": "structural_plasticity_node.h",
                                        "neuron_synapse_pairs": [{"neuron": "iaf_psc_delta",
-                                                                 "synapse": "stdp_triplet",
-                                                                 "post_ports": ["post_spikes"]}]})
->>>>>>> d64a35c5
+                                                                 "synapse": "stdp_triplet"}]})
 
 
 def get_trace_at(t, t_spikes, tau, initial=0., increment=1., before_increment=False, extra_debug=False):
