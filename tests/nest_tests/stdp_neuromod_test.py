# -*- coding: utf-8 -*-
#
# stdp_neuromod_test.py
#
# This file is part of NEST.
#
# Copyright (C) 2004 The NEST Initiative
#
# NEST is free software: you can redistribute it and/or modify
# it under the terms of the GNU General Public License as published by
# the Free Software Foundation, either version 2 of the License, or
# (at your option) any later version.
#
# NEST is distributed in the hope that it will be useful,
# but WITHOUT ANY WARRANTY; without even the implied warranty of
# MERCHANTABILITY or FITNESS FOR A PARTICULAR PURPOSE.  See the
# GNU General Public License for more details.
#
# You should have received a copy of the GNU General Public License
# along with NEST.  If not, see <http://www.gnu.org/licenses/>.

import nest
import numpy as np
import os
import unittest
from pynestml.frontend.pynestml_frontend import generate_nest_target

try:
    import matplotlib
    matplotlib.use("Agg")
    import matplotlib.ticker
    import matplotlib.pyplot as plt
    TEST_PLOTS = True
except Exception:
    TEST_PLOTS = False


sim_mdl = True
sim_ref = True


class NestSTDPNeuromodTest(unittest.TestCase):
    r"""
    Test the neuromodulated (for instance, dopamine-modulated) synapse, by numerically comparing it to the NEST "stdp_dopamine" synapse in a representative simulation run.
    """

    neuron_model_name = "iaf_psc_exp_nestml__with_neuromodulated_stdp_nestml"
    synapse_model_name = "neuromodulated_stdp_nestml__with_iaf_psc_exp_nestml"

    ref_neuron_model_name = "iaf_psc_exp_nestml_non_jit"
    ref_synapse_model_name = "stdp_dopamine_synapse"

    def setUp(self):
<<<<<<< HEAD
        """generate code for neuron and synapse and build NEST user module"""
        generate_target(input_path=["models/neurons/iaf_psc_exp.nestml", "models/synapses/neuromodulated_stdp.nestml"],
                        target_path="/tmp/nestml-jit",
                        target_platform="NEST",
                        logging_level="INFO",
                        module_name="nestml_jit_module",
                        suffix="_nestml",
                        codegen_opts={"neuron_parent_class": "StructuralPlasticityNode",
                                      "neuron_parent_class_include": "structural_plasticity_node.h",
                                      "neuron_synapse_pairs": [{"neuron": "iaf_psc_exp",
                                                                "synapse": "neuromodulated_stdp"}]})

        generate_target(input_path="models/neurons/iaf_psc_exp.nestml",
                        target_path="/tmp/nestml-non-jit",
                        target_platform="NEST",
                        logging_level="INFO",
                        module_name="nestml_non_jit_module",
                        suffix="_nestml_non_jit",
                        codegen_opts={"neuron_parent_class": "ArchivingNode",
                                      "neuron_parent_class_include": "archiving_node.h"})
=======
        r"""generate code for neuron and synapse and build NEST user module"""
        generate_nest_target(input_path=["models/neurons/iaf_psc_exp.nestml", "models/synapses/neuromodulated_stdp.nestml"],
                             target_path="/tmp/nestml-jit",
                             logging_level="INFO",
                             module_name="nestml_jit_module",
                             suffix="_nestml",
                             codegen_opts={"neuron_parent_class": "StructuralPlasticityNode",
                                           "neuron_parent_class_include": "structural_plasticity_node.h",
                                           "neuron_synapse_pairs": [{"neuron": "iaf_psc_exp",
                                                                     "synapse": "neuromodulated_stdp",
                                                                     "post_ports": ["post_spikes"],
                                                                     "vt_ports": ["mod_spikes"]}]})

        generate_nest_target(input_path="models/neurons/iaf_psc_exp.nestml",
                             target_path="/tmp/nestml-non-jit",
                             logging_level="INFO",
                             module_name="nestml_non_jit_module",
                             suffix="_nestml_non_jit",
                             codegen_opts={"neuron_parent_class": "ArchivingNode",
                                           "neuron_parent_class_include": "archiving_node.h"})
>>>>>>> d64a35c5

    def test_nest_stdp_synapse(self):

        fname_snip = ""

        pre_spike_times = [1., 11., 21.]    # [ms]
        post_spike_times = [6., 16., 26.]  # [ms]

        vt_spike_times = [14., 23.]    # [ms]

#         post_spike_times = np.sort(np.unique(1 + np.round(10 * np.sort(np.abs(np.random.randn(10))))))      # [ms]
#         pre_spike_times = np.sort(np.unique(1 + np.round(10 * np.sort(np.abs(np.random.randn(10))))))      # [ms]

#         post_spike_times = np.sort(np.unique(1 + np.round(100 * np.sort(np.abs(np.random.randn(100))))))      # [ms]
#         pre_spike_times = np.sort(np.unique(1 + np.round(100 * np.sort(np.abs(np.random.randn(100))))))      # [ms]

#         pre_spike_times = np.array([  2.,   4.,   7.,   8.,  12.,  13.,  19.,  23.,  24.,  28.,  29.,  30.,  33.,  34.,
#   35.,  36.,  38.,  40.,  42.,  46.,  51.,  53.,  54.,  55.,  56.,  59.,  63.,  64.,
#   65.,  66.,  68.,  72.,  73.,  76.,  79.,  80.,  83.,  84.,  86.,  87.,  90.,  95.,
#   99., 100., 103., 104., 105., 111., 112., 126., 131., 133., 134., 139., 147., 150.,
#  152., 155., 172., 175., 176., 181., 196., 197., 199., 202., 213., 215., 217., 265.])
#         post_spike_times = np.array([  4.,   5.,   6.,   7.,  10.,  11.,  12.,  16.,  17.,  18.,  19.,  20.,  22.,  23.,
#   25.,  27.,  29.,  30.,  31.,  32.,  34.,  36.,  37.,  38.,  39.,  42.,  44.,  46.,
#   48.,  49.,  50.,  54.,  56.,  57.,  59.,  60.,  61.,  62.,  67.,  74.,  76.,  79.,
#   80.,  81.,  83.,  88.,  93.,  94.,  97.,  99., 100., 105., 111., 113., 114., 115.,
#  116., 119., 123., 130., 132., 134., 135., 145., 152., 155., 158., 166., 172., 174.,
#  188., 194., 202., 245., 249., 289., 454.])

        self.run_synapse_test(neuron_model_name=self.neuron_model_name,
                              ref_neuron_model_name=self.ref_neuron_model_name,
                              synapse_model_name=self.synapse_model_name,
                              ref_synapse_model_name=self.ref_synapse_model_name,
                              resolution=.1,  # [ms]
                              delay=1.,  # [ms]
                              pre_spike_times=pre_spike_times,
                              post_spike_times=post_spike_times,
                              vt_spike_times=vt_spike_times,
                              fname_snip=fname_snip)

    def run_synapse_test(self, neuron_model_name,
                         ref_neuron_model_name,
                         synapse_model_name,
                         ref_synapse_model_name,
                         resolution=1.,  # [ms]
                         delay=1.,  # [ms]
                         sim_time=None,  # if None, computed from pre and post spike times
                         pre_spike_times=None,
                         post_spike_times=None,
                         vt_spike_times=None,
                         fname_snip=""):

        if pre_spike_times is None:
            pre_spike_times = []

        if post_spike_times is None:
            post_spike_times = []

        if vt_spike_times is None:
            vt_spike_times = []

        if sim_time is None:
            sim_time = max(np.amax(pre_spike_times, initial=0.), np.amax(
                post_spike_times, initial=0.), np.amax(vt_spike_times, initial=0.)) + 5 * delay

        nest.ResetKernel()
        # nest.set_verbosity("M_ALL")
        nest.set_verbosity("M_ERROR")
        nest.SetKernelStatus({"resolution": resolution})
        nest.Install("nestml_jit_module")
        nest.Install("nestml_non_jit_module")

        print("Pre spike times: " + str(pre_spike_times))
        print("Post spike times: " + str(post_spike_times))
        print("VT spike times: " + str(vt_spike_times))

        # create spike_generators with these times
        pre_sg = nest.Create("spike_generator",
                             params={"spike_times": pre_spike_times})
        post_sg = nest.Create("spike_generator",
                              params={"spike_times": post_spike_times,
                                      "allow_offgrid_times": True})
        vt_sg = nest.Create("spike_generator",
                            params={"spike_times": vt_spike_times,
                                    "allow_offgrid_times": True})

        # create  volume transmitter
        vt = nest.Create("volume_transmitter")
        vt_parrot = nest.Create("parrot_neuron")
        nest.Connect(vt_sg, vt_parrot)
        nest.Connect(vt_parrot, vt, syn_spec={"synapse_model": "static_synapse",
                                              "weight": 1.,
                                              "delay": 1.})   # delay is ignored?!
        vt_gid = vt.get("global_id")

        # set up custom synapse models
        wr = nest.Create("weight_recorder")
        wr_ref = nest.Create('weight_recorder')
        nest.CopyModel(synapse_model_name, "stdp_nestml_rec",
                       {"weight_recorder": wr[0], "w": 1., "the_delay": delay, "receptor_type": 0,
                        "vt": vt_gid})
        nest.CopyModel(ref_synapse_model_name, "stdp_ref_rec",
                       {"weight_recorder": wr_ref[0], "weight": 1., "delay": delay, "receptor_type": 0,
                        "vt": vt_gid})

        # create parrot neurons and connect spike_generators
        if sim_mdl:
            pre_neuron = nest.Create("parrot_neuron")
            post_neuron = nest.Create(neuron_model_name)

        if sim_ref:
            pre_neuron_ref = nest.Create("parrot_neuron")
            post_neuron_ref = nest.Create(ref_neuron_model_name)

        if sim_mdl:
            spikedet_pre = nest.Create("spike_recorder")
            spikedet_post = nest.Create("spike_recorder")
            spikedet_vt = nest.Create("spike_recorder")
            mm = nest.Create("multimeter", params={"record_from": ["V_m", "post_tr__for_neuromodulated_stdp_nestml"]})

        if sim_ref:
            spikedet_pre_ref = nest.Create("spike_recorder")
            spikedet_post_ref = nest.Create("spike_recorder")
            mm_ref = nest.Create("multimeter", params={"record_from": ["V_m"]})

        if sim_mdl:
            nest.Connect(pre_sg, pre_neuron, "one_to_one", syn_spec={"delay": 1.})
            nest.Connect(post_sg, post_neuron, "one_to_one", syn_spec={"delay": 1., "weight": 9999.})
            nest.Connect(pre_neuron, post_neuron, "all_to_all", syn_spec={"synapse_model": "stdp_nestml_rec"})
            nest.Connect(mm, post_neuron)
            nest.Connect(pre_neuron, spikedet_pre)
            nest.Connect(post_neuron, spikedet_post)
            nest.Connect(vt_parrot, spikedet_vt)
        if sim_ref:
            nest.Connect(pre_sg, pre_neuron_ref, "one_to_one", syn_spec={"delay": 1.})
            nest.Connect(post_sg, post_neuron_ref, "one_to_one", syn_spec={"delay": 1., "weight": 9999.})
            nest.Connect(pre_neuron_ref, post_neuron_ref, "all_to_all", syn_spec={"synapse_model": "stdp_ref_rec"})
            nest.Connect(mm_ref, post_neuron_ref)
            nest.Connect(pre_neuron_ref, spikedet_pre_ref)
            nest.Connect(post_neuron_ref, spikedet_post_ref)

        # get STDP synapse and weight before protocol
        if sim_mdl:
            syn = nest.GetConnections(source=pre_neuron, synapse_model="stdp_nestml_rec")
        if sim_ref:
            syn_ref = nest.GetConnections(source=pre_neuron_ref, synapse_model="stdp_ref_rec")

        n_steps = int(np.ceil(sim_time / resolution)) + 1
        t = 0.
        t_hist = []
        if sim_mdl:
            w_hist = []
        if sim_ref:
            w_hist_ref = []
        while t <= sim_time:
            nest.Simulate(resolution)
            t += resolution
            t_hist.append(t)
            if sim_ref:
                w_hist_ref.append(nest.GetStatus(syn_ref)[0]["weight"])
            if sim_mdl:
                w_hist.append(nest.GetStatus(syn)[0]["w"])

        # plot
        if TEST_PLOTS:
            fig, ax = plt.subplots(nrows=2)
            ax1, ax2 = ax

            if sim_mdl:
                timevec = nest.GetStatus(mm, "events")[0]["times"]
                V_m = nest.GetStatus(mm, "events")[0]["V_m"]
                ax2.plot(timevec, nest.GetStatus(mm, "events")[
                         0]["post_tr__for_neuromodulated_stdp_nestml"], label="post_tr nestml")
                ax1.plot(timevec, V_m, label="nestml", alpha=.7, linestyle=":")
            if sim_ref:
                pre_ref_spike_times_ = nest.GetStatus(spikedet_pre_ref, "events")[0]["times"]
                timevec = nest.GetStatus(mm_ref, "events")[0]["times"]
                V_m = nest.GetStatus(mm_ref, "events")[0]["V_m"]
                ax1.plot(timevec, V_m, label="nest ref", alpha=.7)
            ax1.set_ylabel("V_m")

            for _ax in ax:
                _ax.grid(which="major", axis="both")
                _ax.grid(which="minor", axis="x", linestyle=":", alpha=.4)
                # _ax.minorticks_on()
                _ax.set_xlim(0., sim_time)
                _ax.legend()
            fig.savefig("/tmp/stdp_synapse_test" + fname_snip + "_V_m.png", dpi=300)

        # plot
        if TEST_PLOTS:
            fig, ax = plt.subplots(nrows=4)
            ax1, ax2, ax3, ax4 = ax

            if sim_mdl:
                pre_spike_times_ = nest.GetStatus(spikedet_pre, "events")[0]["times"]
                print("Actual pre spike times: " + str(pre_spike_times_))
            if sim_ref:
                pre_ref_spike_times_ = nest.GetStatus(spikedet_pre_ref, "events")[0]["times"]
                print("Actual pre ref spike times: " + str(pre_ref_spike_times_))

            if sim_mdl:
                n_spikes = len(pre_spike_times_)
                for i in range(n_spikes):
                    if i == 0:
                        _lbl = "nestml"
                    else:
                        _lbl = None
                    ax1.plot(2 * [pre_spike_times_[i] + delay], [0, 1], linewidth=2, color="blue", alpha=.4, label=_lbl)

            if sim_mdl:
                post_spike_times_ = nest.GetStatus(spikedet_post, "events")[0]["times"]
                print("Actual post spike times: " + str(post_spike_times_))
            if sim_ref:
                post_ref_spike_times_ = nest.GetStatus(spikedet_post_ref, "events")[0]["times"]
                print("Actual post ref spike times: " + str(post_ref_spike_times_))

            if sim_ref:
                n_spikes = len(pre_ref_spike_times_)
                for i in range(n_spikes):
                    if i == 0:
                        _lbl = "nest ref"
                    else:
                        _lbl = None
                    ax1.plot(2 * [pre_ref_spike_times_[i] + delay], [0, 1],
                             linewidth=2, color="cyan", label=_lbl, alpha=.4)
            ax1.set_ylabel("Pre spikes")

            ax2.plot(timevec, nest.GetStatus(mm, "events")[
                     0]["post_tr__for_neuromodulated_stdp_nestml"], label="nestml post tr")
            if sim_mdl:
                n_spikes = len(post_spike_times_)
                for i in range(n_spikes):
                    if i == 0:
                        _lbl = "nestml"
                    else:
                        _lbl = None
                    ax2.plot(2 * [post_spike_times_[i]], [0, 1], linewidth=2, color="black", alpha=.4, label=_lbl)
            if sim_ref:
                n_spikes = len(post_ref_spike_times_)
                for i in range(n_spikes):
                    if i == 0:
                        _lbl = "nest ref"
                    else:
                        _lbl = None
                    ax2.plot(2 * [post_ref_spike_times_[i]], [0, 1], linewidth=2, color="red", alpha=.4, label=_lbl)
            ax2.set_ylabel("Post spikes")

            if sim_mdl:
                vt_spike_times_ = nest.GetStatus(spikedet_vt, "events")[0]["times"]
                print("Actual vt spike times: " + str(vt_spike_times_))

            if sim_mdl:
                n_spikes = len(vt_spike_times_)
                for i in range(n_spikes):
                    ax3.plot(2 * [vt_spike_times_[i]], [0, 1], linewidth=2, color="black", alpha=.4)
            ax3.set_ylabel("VT spikes")

            if sim_mdl:
                ax4.plot(t_hist, w_hist, marker="o", label="nestml")
            if sim_ref:
                ax4.plot(t_hist, w_hist_ref, linestyle="--", marker="x", label="ref")
            ax4.set_xlabel("Time [ms]")
            ax4.set_ylabel("w")

            for _ax in ax:
                _ax.grid(which="major", axis="both")
                _ax.xaxis.set_major_locator(matplotlib.ticker.FixedLocator(np.arange(0, np.ceil(sim_time))))
                _ax.set_xlim(0., sim_time)
                _ax.legend()
            fig.savefig("/tmp/stdp_dopa_synapse_test" + fname_snip + ".png", dpi=300)

        # verify
        MAX_ABS_ERROR = 1E-6
        assert np.all(np.abs(np.array(w_hist) - np.array(w_hist_ref)) < MAX_ABS_ERROR)<|MERGE_RESOLUTION|>--- conflicted
+++ resolved
@@ -51,28 +51,6 @@
     ref_synapse_model_name = "stdp_dopamine_synapse"
 
     def setUp(self):
-<<<<<<< HEAD
-        """generate code for neuron and synapse and build NEST user module"""
-        generate_target(input_path=["models/neurons/iaf_psc_exp.nestml", "models/synapses/neuromodulated_stdp.nestml"],
-                        target_path="/tmp/nestml-jit",
-                        target_platform="NEST",
-                        logging_level="INFO",
-                        module_name="nestml_jit_module",
-                        suffix="_nestml",
-                        codegen_opts={"neuron_parent_class": "StructuralPlasticityNode",
-                                      "neuron_parent_class_include": "structural_plasticity_node.h",
-                                      "neuron_synapse_pairs": [{"neuron": "iaf_psc_exp",
-                                                                "synapse": "neuromodulated_stdp"}]})
-
-        generate_target(input_path="models/neurons/iaf_psc_exp.nestml",
-                        target_path="/tmp/nestml-non-jit",
-                        target_platform="NEST",
-                        logging_level="INFO",
-                        module_name="nestml_non_jit_module",
-                        suffix="_nestml_non_jit",
-                        codegen_opts={"neuron_parent_class": "ArchivingNode",
-                                      "neuron_parent_class_include": "archiving_node.h"})
-=======
         r"""generate code for neuron and synapse and build NEST user module"""
         generate_nest_target(input_path=["models/neurons/iaf_psc_exp.nestml", "models/synapses/neuromodulated_stdp.nestml"],
                              target_path="/tmp/nestml-jit",
@@ -82,9 +60,7 @@
                              codegen_opts={"neuron_parent_class": "StructuralPlasticityNode",
                                            "neuron_parent_class_include": "structural_plasticity_node.h",
                                            "neuron_synapse_pairs": [{"neuron": "iaf_psc_exp",
-                                                                     "synapse": "neuromodulated_stdp",
-                                                                     "post_ports": ["post_spikes"],
-                                                                     "vt_ports": ["mod_spikes"]}]})
+                                                                     "synapse": "neuromodulated_stdp"}]})
 
         generate_nest_target(input_path="models/neurons/iaf_psc_exp.nestml",
                              target_path="/tmp/nestml-non-jit",
@@ -93,7 +69,6 @@
                              suffix="_nestml_non_jit",
                              codegen_opts={"neuron_parent_class": "ArchivingNode",
                                            "neuron_parent_class_include": "archiving_node.h"})
->>>>>>> d64a35c5
 
     def test_nest_stdp_synapse(self):
 
