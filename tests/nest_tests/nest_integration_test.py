# -*- coding: utf-8 -*-
#
# nest_integration_test.py
#
# This file is part of NEST.
#
# Copyright (C) 2004 The NEST Initiative
#
# NEST is free software: you can redistribute it and/or modify
# it under the terms of the GNU General Public License as published by
# the Free Software Foundation, either version 2 of the License, or
# (at your option) any later version.
#
# NEST is distributed in the hope that it will be useful,
# but WITHOUT ANY WARRANTY; without even the implied warranty of
# MERCHANTABILITY or FITNESS FOR A PARTICULAR PURPOSE.  See the
# GNU General Public License for more details.
#
# You should have received a copy of the GNU General Public License
# along with NEST.  If not, see <http://www.gnu.org/licenses/>.

import copy
import nest
import numpy as np
import os
import unittest
import glob
from pynestml.frontend.pynestml_frontend import to_nest, install_nest

try:
    import matplotlib
    import matplotlib.pyplot as plt

    TEST_PLOTS = True
except BaseException:
    TEST_PLOTS = False


class NestIntegrationTest(unittest.TestCase):

    def generate_all_models(self):
        nest_path = nest.ll_api.sli_func("statusdict/prefix ::")
        all_synapse_models = [s[:-7] for s in list(os.walk("models/synapses"))[0][2] if s[-7:] == ".nestml"]
        to_nest(input_path=["models"],
                target_path="/tmp/nestml-allmodels",
                logging_level="INFO",
                module_name="nestml_allmodels_module",
                suffix="_nestml",
                codegen_opts={"neuron_parent_class": "StructuralPlasticityNode",
                              "neuron_parent_class_include": "structural_plasticity_node.h",
                              "neuron_synapse_pairs": [{"neuron": "iaf_psc_exp",
                                                        "synapse": "neuromodulated_stdp",
                                                        "post_ports": ["post_spikes"],
                                                        "vt_ports": ["mod_spikes"]},
                                                       {"neuron": "iaf_psc_exp",
                                                        "synapse": "stdp",
                                                        "post_ports": ["post_spikes"]},
                                                       {"neuron": "iaf_psc_delta",
                                                        "synapse": "stdp_triplet",
                                                        "post_ports": ["post_spikes"]},
                                                       {"neuron": "iaf_psc_delta",
                                                        "synapse": "stdp_triplet_nn",
                                                        "post_ports": ["post_spikes"]},
                                                       {"neuron": "iaf_psc_exp",
                                                        "synapse": "stdp_nn_symm",
                                                        "post_ports": ["post_spikes"]},
                                                       {"neuron": "iaf_psc_exp",
                                                        "synapse": "stdp_nn_restr_symm",
                                                        "post_ports": ["post_spikes"]},
                                                       {"neuron": "iaf_psc_exp_dend",
                                                        "synapse": "third_factor_stdp",
                                                        "post_ports": ["post_spikes",
                                                                      ["I_post_dend", "I_dend"]]},
                                                       {"neuron": "iaf_psc_exp",
                                                        "synapse": "stdp_nn_pre_centered",
                                                        "post_ports": ["post_spikes"]}]})

        install_nest("/tmp/nestml-allmodels", nest_path)

    def test_nest_integration(self):
        # N.B. all models are assumed to have been already built (see .travis.yml)

        nest.ResetKernel()
        nest.set_verbosity("M_ALL")
        try:
            nest.Install("nestml_allmodels_module")
        except:
            self.generate_all_models()
            nest.Install("nestml_allmodels_module")


        s = "Models library\n==============\n\n"

        s += "Neuron models\n~~~~~~~~~~~~~\n\n"

        neuron_models = []

        neuron_models.append(("iaf_psc_delta", "iaf_psc_delta_nestml", None, 1E-3))
        neuron_models.append(("iaf_psc_exp", "iaf_psc_exp_nestml", None, .01))
        neuron_models.append(("iaf_psc_alpha", "iaf_psc_alpha_nestml", None, 1E-3))

<<<<<<< HEAD
        neuron_models.append(("iaf_cond_exp", "iaf_cond_exp_nestml", 1E-3, 1E-3))
        neuron_models.append(("iaf_cond_alpha", "iaf_cond_alpha_nestml", 1E-3, 1E-3))
        neuron_models.append(("iaf_cond_beta", "iaf_cond_beta_nestml", 1E-3, 1E-3, {"tau_rise_ex": 2., "tau_decay_ex": 10., "tau_rise_in": 2., "tau_decay_in": 10.}, {"tau_syn_rise_E": 2., "tau_syn_decay_E": 10., "tau_syn_rise_I": 2., "tau_syn_decay_I": 10.}))        # XXX: TODO: does not work yet when tau_rise = tau_fall (numerical singularity occurs in the propagators)

        neuron_models.append(("izhikevich", "izhikevich_nestml", 1E-3, 1))     # large tolerance because NEST Simulator model does not use GSL solver, but simple forward Euler
        neuron_models.append(("hh_psc_alpha", "hh_psc_alpha_nestml", 1E-3, 1E-3))
        neuron_models.append(("iaf_chxk_2008", "iaf_chxk_2008_nestml", 1E-3, 1E-3))
        neuron_models.append(("aeif_cond_exp", "aeif_cond_exp_nestml", 1.e-3, 1E-3))
        neuron_models.append(("aeif_cond_alpha", "aeif_cond_alpha_nestml", 1.e-3, 1E-3))
=======
        models.append(("iaf_cond_exp", "iaf_cond_exp_nestml", 1E-3, 1E-3))
        models.append(("iaf_cond_alpha", "iaf_cond_alpha_nestml", 1E-3, 1E-3))
        models.append(("iaf_cond_beta", "iaf_cond_beta_nestml", 1E-3, 1E-3,
                       {"tau_rise_ex": 2., "tau_decay_ex": 10., "tau_rise_in": 2., "tau_decay_in": 10.},
                       {"tau_syn_rise_E": 2., "tau_syn_decay_E": 10., "tau_syn_rise_I": 2.,
                        "tau_syn_decay_I": 10.}))  # XXX: TODO: does not work yet when tau_rise = tau_fall (numerical
        # singularity occurs in the propagators)

        models.append(("izhikevich", "izhikevich_nestml", 1E-3,
                       1))  # large tolerance because NEST Simulator model does not use GSL solver, but simple
        # forward Euler
        models.append(("hh_psc_alpha", "hh_psc_alpha_nestml", 1E-3, 1E-3))
        models.append(("iaf_chxk_2008", "iaf_chxk_2008_nestml", 1E-3, 1E-3))
        models.append(("aeif_cond_exp", "aeif_cond_exp_nestml", 1.e-3, 1E-3))
        models.append(("aeif_cond_alpha", "aeif_cond_alpha_nestml", 1.e-3, 1E-3))
>>>>>>> 1c7cf5db

        # --------------
        # XXX: TODO!

        # models.append(("hh_cond_exp_traub", "hh_cond_exp_traub_nestml", 1.e-3, 1E-3))
        # models.append(("ht_neuron", "hill_tononi_nestml", None, 1E-3))
        # models.append(("iaf_cond_exp_sfa_rr", "iaf_cond_exp_sfa_rr_nestml", 1.e-3, 1E-3))
        # models.append(("iaf_tum_2000", "iaf_tum_2000_nestml", None, 0.01))
        # models.append(("mat2_psc_exp", "mat2_psc_exp_nestml", None, 0.1))

        for model in neuron_models:
            reference = model[0]
            testant = model[1]
            gsl_error_tol = model[2]
            tolerance = model[3]
            if len(model) > 4:
                nest_ref_model_opts = model[4]
            else:
                nest_ref_model_opts = None

            if len(model) > 5:
                custom_model_opts = model[5]
            else:
                custom_model_opts = None

            print("Now testing model: " + str(testant) + " (reference model: " + str(reference) + ")")
            self._test_model(reference, testant, gsl_error_tol, tolerance, nest_ref_model_opts, custom_model_opts)
            self._test_model_subthreshold(reference, testant, gsl_error_tol, tolerance,
                                          nest_ref_model_opts, custom_model_opts)

        all_neuron_models = [s[:-7] for s in list(os.walk("models/neurons"))[0][2] if s[-7:] == ".nestml"]
        s += self.generate_neuron_models_documentation(models, all_neuron_models)

        s += "Synapse models\n~~~~~~~~~~~~~~\n\n"

        synapse_models = []
        synapse_models.append(("static", "static_synapse.nestml"))
        synapse_models.append(("noisy_synapse", "noisy_synapse.nestml"))
        synapse_models.append(("stdp", "stdp_synapse.nestml"))
        synapse_models.append(("stdp_nn_pre_centered", "stdp_nn_pre_centered.nestml"))
        synapse_models.append(("stdp_nn_restr_symm", "stdp_nn_restr_symm.nestml"))
        synapse_models.append(("stdp_nn_symm", "stdp_nn_symm.nestml"))
        synapse_models.append(("stdp_triplet_nn", "triplet_stdp_synapse.nestml"))
        synapse_models.append(("stdp_triplet", "stdp_triplet_naive.nestml"))
        synapse_models.append(("third_factor_stdp", "third_factor_stdp_synapse.nestml"))
        synapse_models.append(("neuromodulated_stdp", "neuromodulated_stdp.nestml"))

        all_synapse_models = [s[:-7] for s in list(os.walk("models/synapses"))[0][2] if s[-7:] == ".nestml"]
        s += self.generate_synapse_models_documentation(synapse_models, all_synapse_models)

        with open('models_library.rst', 'w') as f:
            f.write(s)

    def generate_synapse_models_documentation(self, models, allmodels):
        r"""
        allmodels : list of str
            List of all model file names (e.g. "iaf_psc_exp") found in the models directory.
        models : list of tuples
            Tested models and test conditions, in order.
        """

        print("allmodels = " + str(allmodels))

        untested_models = copy.deepcopy(allmodels)
        for model in models:
            model_fname = model[1]
            assert model_fname.removesuffix(".nestml") in allmodels
            if model_fname in untested_models:
                untested_models.remove(model_fname)
        print("untested_models = " + str(untested_models))
        import pdb;pdb.set_trace()

        s = ""

        for model in models:
            model_name = model[0]
            model_fname = model[1]
            model_fname_stripped = model_fname.removesuffix(".nestml")

            if model_fname_stripped in untested_models:
                untested_models.remove(model_fname_stripped)

            s += "\n"
            s += ":doc:`" + model_name + " <" + model_name + ">`" + "\n"
            s += "-" * len(":doc:`" + model_name + " <" + model_name + ">`") + "\n"

            '''s += model_name + "\n"
            s += "~" * len(model_name) + "\n"
            s += "\n"
            s += ":doc:`" + model_name + " <" + testant + ">`" + "\n"
            s += "\n"'''

            s += "\n"
            s += "Source file: `" + model_fname + " <https://www.github.com/nest/nestml/blob/master/models/synapses/"\
                 + model_fname + ">`_\n"
            s += "\n"
<<<<<<< HEAD
=======
            s += ".. list-table::\n"
            s += "\n"
            s += "   * - .. figure:: https://raw.githubusercontent.com/nest/nestml/master/doc/models_library" \
                 "/nestml_models_library_[" + \
                 model_name + "]_synaptic_response_small.png\n"
            s += "          :alt: " + model_name + "\n"
            s += "\n"
            s += "     - .. figure:: https://raw.githubusercontent.com/nest/nestml/master/doc/models_library" \
                 "/nestml_models_library_[" + \
                 model_name + "]_f-I_curve_small.png\n"
            s += "          :alt: " + model_name + "\n"
            s += "\n"

            with open(model_name + '_characterisation.rst', 'w') as f:
                s_ = "Synaptic response\n-----------------\n\n"
                s_ += ".. figure:: https://raw.githubusercontent.com/nest/nestml/master/doc/models_library" \
                      "/nestml_models_library_[" + \
                      model_name + "]_synaptic_response.png\n"
                s_ += "   :alt: " + testant + "\n"
                s_ += "\n"
                s_ += "f-I curve\n---------\n\n"
                s_ += ".. figure:: https://raw.githubusercontent.com/nest/nestml/master/doc/models_library" \
                      "/nestml_models_library_[" + \
                      model_name + "]_f-I_curve.png\n"
                s_ += "   :alt: " + testant + "\n"
                s_ += "\n"
                f.write(s_)
>>>>>>> 1c7cf5db

        for model_name in untested_models:
            testant = model_name + "_nestml"
            model_fname = model_name + ".nestml"

            s += "\n"
            s += ":doc:`" + model_name + " <" + model_name + ">`" + "\n"
            s += "-" * len(":doc:`" + model_name + " <" + model_name + ">`") + "\n"

            s += "\n"
            s += "Source file: `" + model_fname + " <https://www.github.com/nest/nestml/blob/master/models/synapses/"\
                 + model_fname + ">`_\n"
            s += "\n"

        return s

    def generate_neuron_models_documentation(self, models, allmodels):
        """
        allmodels : list of str
            List of all model file names (e.g. "iaf_psc_exp") found in the models directory.
        models : list of tuples
            Tested models and test conditions, in order.
        """

        s = "Models library\n==============\n\n"

        print("allmodels = " + str(allmodels))

        untested_models = copy.deepcopy(allmodels)
        for model in models:
            testant = model[1]
            model_name = testant[:-7]
            assert model_name in allmodels or (model_name[-9:] == "_implicit" and model_name[:-9] in allmodels)
            if model_name in untested_models:
                untested_models.remove(model_name)
        print("untested_models = " + str(untested_models))

        for model in models:
            reference = model[0]
            testant = model[1]
            gsl_error_tol = model[2]
            tolerance = model[3]

            if testant in untested_models:
                untested_models.remove(testant)

            if len(model) > 4:
                nest_ref_model_opts = model[4]
            else:
                nest_ref_model_opts = {}
            if len(model) > 5:
                custom_model_opts = model[5]
            else:
                custom_model_opts = {}

            model_fname = testant[:-7] + ".nestml"  # strip "_nestml"
            model_name = testant[:-7]

            s += "\n"
            s += ":doc:`" + model_name + " <" + model_name + ">`" + "\n"
            s += "-" * len(":doc:`" + model_name + " <" + model_name + ">`") + "\n"

            '''s += model_name + "\n"
            s += "~" * len(model_name) + "\n"
            s += "\n"
            s += ":doc:`" + model_name + " <" + testant + ">`" + "\n"
            s += "\n"'''

            s += "\n"
            s += "Source file: `" + model_fname + " <https://www.github.com/nest/nestml/blob/master/models/neurons/" \
                 + model_fname + ">`_\n"
            s += "\n"
            s += ".. list-table::\n"
            s += "\n"
            s += "   * - .. figure:: https://raw.githubusercontent.com/nest/nestml/master/doc/models_library" \
                 "/nestml_models_library_[" + \
                 model_name + "]_synaptic_response_small.png\n"
            s += "          :alt: " + model_name + "\n"
            s += "\n"
            s += "     - .. figure:: https://raw.githubusercontent.com/nest/nestml/master/doc/models_library" \
                 "/nestml_models_library_[" + \
                 model_name + "]_f-I_curve_small.png\n"
            s += "          :alt: " + model_name + "\n"
            s += "\n"

            with open(model_name + '_characterisation.rst', 'w') as f:
                s_ = "Synaptic response\n-----------------\n\n"
                s_ += ".. figure:: https://raw.githubusercontent.com/nest/nestml/master/doc/models_library" \
                      "/nestml_models_library_[" + \
                      model_name + "]_synaptic_response.png\n"
                s_ += "   :alt: " + testant + "\n"
                s_ += "\n"
                s_ += "f-I curve\n---------\n\n"
                s_ += ".. figure:: https://raw.githubusercontent.com/nest/nestml/master/doc/models_library" \
                      "/nestml_models_library_[" + \
                      model_name + "]_f-I_curve.png\n"
                s_ += "   :alt: " + testant + "\n"
                s_ += "\n"
                f.write(s_)

        for model_name in untested_models:
            testant = model_name + "_nestml"
            model_fname = model_name + ".nestml"

            s += "\n"
            s += ":doc:`" + model_name + " <" + model_name + ">`" + "\n"
            s += "-" * len(":doc:`" + model_name + " <" + model_name + ">`") + "\n"

            s += "\n"
            s += "Source file: `" + model_fname + " <https://www.github.com/nest/nestml/blob/master/models/neurons/" \
                 + model_fname + ">`_\n"
            s += "\n"

        return s

    def _test_model_subthreshold(self, referenceModel, testant, gsl_error_tol, tolerance=0.000001,
                                 nest_ref_model_opts=None, custom_model_opts=None):
        t_stop = 1000.  # [ms]

        I_stim_vec = np.linspace(10E-12, 1E-9, 100)  # [A]
        rate_testant = float("nan") * np.ones_like(I_stim_vec)
        rate_reference = float("nan") * np.ones_like(I_stim_vec)
        for i, I_stim in enumerate(I_stim_vec):

            nest.ResetKernel()
            neuron1 = nest.Create(referenceModel, params=nest_ref_model_opts)
            neuron2 = nest.Create(testant, params=custom_model_opts)

            if gsl_error_tol is not None:
                nest.SetStatus(neuron2, {"gsl_error_tol": gsl_error_tol})

            dc = nest.Create("dc_generator", params={"amplitude": I_stim * 1E12})  # 1E12: convert A to pA

            nest.Connect(dc, neuron1)
            nest.Connect(dc, neuron2)

            multimeter1 = nest.Create('multimeter')
            multimeter2 = nest.Create('multimeter')

            V_m_specifier = 'V_m'  # 'delta_V_m'
            nest.SetStatus(multimeter1, {"record_from": [V_m_specifier]})
            nest.SetStatus(multimeter2, {"record_from": [V_m_specifier]})

            nest.Connect(multimeter1, neuron1)
            nest.Connect(multimeter2, neuron2)

            sd_reference = nest.Create('spike_recorder')
            nest.Connect(neuron1, sd_reference)
            sd_testant = nest.Create('spike_recorder')
            nest.Connect(neuron2, sd_testant)

            nest.Simulate(t_stop)
            dmm1 = nest.GetStatus(multimeter1)[0]
            Vms1 = dmm1["events"][V_m_specifier]
            ts1 = dmm1["events"]["times"]

            dmm2 = nest.GetStatus(multimeter2)[0]
            Vms2 = dmm2["events"][V_m_specifier]
            ts2 = dmm2["events"]["times"]

            rate_testant[i] = sd_testant.n_events / t_stop * 1000
            rate_reference[i] = sd_reference.n_events / t_stop * 1000

            if TEST_PLOTS and False:
                fig, ax = plt.subplots(2, 1)
                ax[0].plot(ts1, Vms1, label="Reference " + referenceModel)
                ax[1].plot(ts2, Vms2, label="Testant " + testant)
                for _ax in ax:
                    _ax.legend(loc='upper right')
                    _ax.grid()
                fig.suptitle("Rate: " + str(rate_testant[i]) + " Hz")
                plt.savefig(
                    "/tmp/nestml_nest_integration_test_subthreshold_[" + referenceModel + "]_[" + testant + "]_["
                                                                                                            "I_stim="
                    + str(
                        I_stim) + "].png")
                plt.close(fig)

        if TEST_PLOTS:
            if len(I_stim_vec) < 20:
                marker = "o"
            else:
                marker = None
            fig, ax = plt.subplots(2, 1)
            ax[0].plot(I_stim_vec * 1E12, rate_reference, marker=marker, label="Reference " + referenceModel)
            ax[1].plot(I_stim_vec * 1E12, rate_testant, marker=marker, label="Testant " + testant)
            for _ax in ax:
                _ax.legend(loc='upper right')
                _ax.grid()
                _ax.set_ylabel("Firing rate [Hz]")
            ax[1].set_xlabel("$I_{inj}$ [pA]")
            plt.savefig("/tmp/nestml_nest_integration_test_subthreshold_[" + referenceModel + "]_[" + testant + "].png")
            plt.close(fig)

        if TEST_PLOTS:
            if len(I_stim_vec) < 20:
                marker = "o"
            else:
                marker = None
            for figsize, fname_snip in zip([(8, 5), (4, 3)], ["", "_small"]):
                fig, ax = plt.subplots(1, 1, figsize=figsize)
                ax = [ax]
                ax[0].plot(I_stim_vec * 1E12, rate_testant, marker=marker, label=referenceModel)
                for _ax in ax:
                    _ax.grid()
                    _ax.set_ylabel("Firing rate [Hz]")
                ax[0].set_xlabel("$I_{inj}$ [pA]")
                plt.tight_layout()
                plt.savefig("/tmp/nestml_models_library_[" + referenceModel + "]_f-I_curve" + fname_snip + ".png")
                plt.close(fig)

        print(testant + " PASSED")

    def _test_model(self, referenceModel, testant, gsl_error_tol, tolerance=0.000001, nest_ref_model_opts=None,
                    custom_model_opts=None):

        spike_times = [100.0, 200.0]
        spike_weights = [1., -1.]

        nest.ResetKernel()
        neuron1 = nest.Create(referenceModel, params=nest_ref_model_opts)
        neuron2 = nest.Create(testant, params=custom_model_opts)

        if gsl_error_tol is not None:
            neuron2.set({"gsl_error_tol": gsl_error_tol})

        spikegenerator = nest.Create('spike_generator',
                                     params={'spike_times': spike_times, 'spike_weights': spike_weights})

        nest.Connect(spikegenerator, neuron1)
        nest.Connect(spikegenerator, neuron2)

        multimeter1 = nest.Create('multimeter')
        multimeter2 = nest.Create('multimeter')

        V_m_specifier = 'V_m'  # 'delta_V_m'
        multimeter1.set({"record_from": [V_m_specifier]})
        multimeter2.set({"record_from": [V_m_specifier]})

        nest.Connect(multimeter1, neuron1)
        nest.Connect(multimeter2, neuron2)

        nest.Simulate(400.0)
        Vms1 = multimeter1.get("events")[V_m_specifier]
        ts1 = multimeter1.get("events")["times"]

        Vms2 = multimeter2.get("events")[V_m_specifier]
        ts2 = multimeter2.get("events")["times"]

        if TEST_PLOTS:
            fig, ax = plt.subplots(2, 1)
            ax[0].plot(ts1, Vms1, label="Reference " + referenceModel)
            ax[1].plot(ts2, Vms2, label="Testant " + testant)
            for _ax in ax:
                _ax.legend(loc='upper right')
                _ax.grid()
            plt.savefig("/tmp/nestml_nest_integration_test_[" + referenceModel + "]_[" + testant + "].png")
            plt.close(fig)

        if TEST_PLOTS:
            for figsize, fname_snip in zip([(8, 5), (4, 3)], ["", "_small"]):
                fig, ax = plt.subplots(1, 1, figsize=figsize)
                ax = [ax]
                ax[0].plot(ts2, Vms2, label=testant)
                for _ax in ax:
                    _ax.grid()
                ax[0].set_xlabel("Time [ms]")
                ax[0].set_ylabel("$V_m$ [mV]")
                plt.tight_layout()
                plt.savefig("/tmp/nestml_models_library_[" + referenceModel
                            + "]_synaptic_response" + fname_snip + ".png")
                plt.close(fig)

        for index in range(0, len(Vms1)):
            if abs(Vms1[index] - Vms2[index]) > tolerance \
                    or np.isnan(Vms1[index]) \
                    or np.isnan(Vms2[index]):
                print(str(Vms1[index]) + " differs from  " + str(Vms2[index])
                      + " at iteration: " + str(index) + " of overall iterations: " + str(len(Vms1)))
                raise Exception(testant + ": TEST FAILED")

        print(testant + " PASSED")


if __name__ == "__main__":
    t = NestIntegrationTest()
    t.test_nest_integration()<|MERGE_RESOLUTION|>--- conflicted
+++ resolved
@@ -92,6 +92,11 @@
         s = "Models library\n==============\n\n"
 
         s += "Neuron models\n~~~~~~~~~~~~~\n\n"
+        models.append(("iaf_cond_beta", "iaf_cond_beta_nestml", 1E-3, 1E-3, {"tau_rise_ex": 2., "tau_decay_ex": 10., "tau_rise_in": 2., "tau_decay_in": 10.}, {"tau_syn_rise_E": 2., "tau_syn_decay_E": 10., "tau_syn_rise_I": 2., "tau_syn_decay_I": 10.}))        # XXX: TODO: does not work yet when tau_rise = tau_fall (numerical singularity occurs in the propagators)
+                       {"tau_rise_ex": 2., "tau_decay_ex": 10., "tau_rise_in": 2., "tau_decay_in": 10.},
+                       {"tau_syn_rise_E": 2., "tau_syn_decay_E": 10., "tau_syn_rise_I": 2.,
+                        "tau_syn_decay_I": 10.}))  # XXX: TODO: does not work yet when tau_rise = tau_fall (numerical
+        # singularity occurs in the propagators)
 
         neuron_models = []
 
@@ -99,7 +104,6 @@
         neuron_models.append(("iaf_psc_exp", "iaf_psc_exp_nestml", None, .01))
         neuron_models.append(("iaf_psc_alpha", "iaf_psc_alpha_nestml", None, 1E-3))
 
-<<<<<<< HEAD
         neuron_models.append(("iaf_cond_exp", "iaf_cond_exp_nestml", 1E-3, 1E-3))
         neuron_models.append(("iaf_cond_alpha", "iaf_cond_alpha_nestml", 1E-3, 1E-3))
         neuron_models.append(("iaf_cond_beta", "iaf_cond_beta_nestml", 1E-3, 1E-3, {"tau_rise_ex": 2., "tau_decay_ex": 10., "tau_rise_in": 2., "tau_decay_in": 10.}, {"tau_syn_rise_E": 2., "tau_syn_decay_E": 10., "tau_syn_rise_I": 2., "tau_syn_decay_I": 10.}))        # XXX: TODO: does not work yet when tau_rise = tau_fall (numerical singularity occurs in the propagators)
@@ -109,23 +113,6 @@
         neuron_models.append(("iaf_chxk_2008", "iaf_chxk_2008_nestml", 1E-3, 1E-3))
         neuron_models.append(("aeif_cond_exp", "aeif_cond_exp_nestml", 1.e-3, 1E-3))
         neuron_models.append(("aeif_cond_alpha", "aeif_cond_alpha_nestml", 1.e-3, 1E-3))
-=======
-        models.append(("iaf_cond_exp", "iaf_cond_exp_nestml", 1E-3, 1E-3))
-        models.append(("iaf_cond_alpha", "iaf_cond_alpha_nestml", 1E-3, 1E-3))
-        models.append(("iaf_cond_beta", "iaf_cond_beta_nestml", 1E-3, 1E-3,
-                       {"tau_rise_ex": 2., "tau_decay_ex": 10., "tau_rise_in": 2., "tau_decay_in": 10.},
-                       {"tau_syn_rise_E": 2., "tau_syn_decay_E": 10., "tau_syn_rise_I": 2.,
-                        "tau_syn_decay_I": 10.}))  # XXX: TODO: does not work yet when tau_rise = tau_fall (numerical
-        # singularity occurs in the propagators)
-
-        models.append(("izhikevich", "izhikevich_nestml", 1E-3,
-                       1))  # large tolerance because NEST Simulator model does not use GSL solver, but simple
-        # forward Euler
-        models.append(("hh_psc_alpha", "hh_psc_alpha_nestml", 1E-3, 1E-3))
-        models.append(("iaf_chxk_2008", "iaf_chxk_2008_nestml", 1E-3, 1E-3))
-        models.append(("aeif_cond_exp", "aeif_cond_exp_nestml", 1.e-3, 1E-3))
-        models.append(("aeif_cond_alpha", "aeif_cond_alpha_nestml", 1.e-3, 1E-3))
->>>>>>> 1c7cf5db
 
         # --------------
         # XXX: TODO!
@@ -222,36 +209,11 @@
             s += "Source file: `" + model_fname + " <https://www.github.com/nest/nestml/blob/master/models/synapses/"\
                  + model_fname + ">`_\n"
             s += "\n"
-<<<<<<< HEAD
-=======
-            s += ".. list-table::\n"
-            s += "\n"
-            s += "   * - .. figure:: https://raw.githubusercontent.com/nest/nestml/master/doc/models_library" \
                  "/nestml_models_library_[" + \
                  model_name + "]_synaptic_response_small.png\n"
-            s += "          :alt: " + model_name + "\n"
-            s += "\n"
-            s += "     - .. figure:: https://raw.githubusercontent.com/nest/nestml/master/doc/models_library" \
                  "/nestml_models_library_[" + \
-                 model_name + "]_f-I_curve_small.png\n"
-            s += "          :alt: " + model_name + "\n"
-            s += "\n"
-
-            with open(model_name + '_characterisation.rst', 'w') as f:
-                s_ = "Synaptic response\n-----------------\n\n"
-                s_ += ".. figure:: https://raw.githubusercontent.com/nest/nestml/master/doc/models_library" \
                       "/nestml_models_library_[" + \
-                      model_name + "]_synaptic_response.png\n"
-                s_ += "   :alt: " + testant + "\n"
-                s_ += "\n"
-                s_ += "f-I curve\n---------\n\n"
-                s_ += ".. figure:: https://raw.githubusercontent.com/nest/nestml/master/doc/models_library" \
                       "/nestml_models_library_[" + \
-                      model_name + "]_f-I_curve.png\n"
-                s_ += "   :alt: " + testant + "\n"
-                s_ += "\n"
-                f.write(s_)
->>>>>>> 1c7cf5db
 
         for model_name in untested_models:
             testant = model_name + "_nestml"
