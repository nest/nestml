--- conflicted
+++ resolved
@@ -129,23 +129,14 @@
         self._test_model_equivalence_spiking("izhikevich", "izhikevich_neuron_alt_int_nestml")
         self._test_model_equivalence_fI_curve("izhikevich", "izhikevich_neuron_alt_int_nestml")
 
-<<<<<<< HEAD
-        self._test_model_equivalence_subthreshold("hh_psc_alpha", "hh_psc_alpha_neuron_nestml")
-        self._test_model_equivalence_spiking("hh_psc_alpha", "hh_psc_alpha_neuron_nestml", tolerance=1E-5)
-        self._test_model_equivalence_fI_curve("hh_psc_alpha", "hh_psc_alpha_neuron_nestml")
-
-        # self._test_model_equivalence_subthreshold("hh_cond_exp_traub", "hh_cond_exp_traub_neuron_nestml")  # unfortunately, cannot test this due to small differences in generated code (multiplying by 1000 is not the same, numerically, as dividing by (1 / 1000)). See https://github.com/nest/nestml/issues/984
-        self._test_model_equivalence_fI_curve("hh_cond_exp_traub", "hh_cond_exp_traub_neuron_nestml")
-=======
         nestml_hh_psc_alpha_model_parameters = {"gsl_abs_error_tol": 1E-3, "gsl_rel_error_tol": 0.}  # matching the defaults in NEST
         self._test_model_equivalence_subthreshold("hh_psc_alpha", "hh_psc_alpha_neuron_nestml", nestml_model_parameters=nestml_hh_psc_alpha_model_parameters)
         self._test_model_equivalence_spiking("hh_psc_alpha", "hh_psc_alpha_neuron_nestml", tolerance=1E-5, nestml_model_parameters=nestml_hh_psc_alpha_model_parameters)
         self._test_model_equivalence_fI_curve("hh_psc_alpha", "hh_psc_alpha_neuron_nestml", nestml_model_parameters=nestml_hh_psc_alpha_model_parameters)
 
-        nestml_hh_cond_exp_traub_model_parameters = {"gsl_abs_error_tol": 1E-3, "gsl_rel_error_tol": 0.}  # matching the defaults in NEST
+        # self._test_model_equivalence_subthreshold("hh_cond_exp_traub", "hh_cond_exp_traub_neuron_nestml")  # unfortunately, cannot test this due to small differences in generated code (multiplying by 1000 is not the same, numerically, as dividing by (1 / 1000)). See https://github.com/nest/nestml/issues/984
         self._test_model_equivalence_subthreshold("hh_cond_exp_traub", "hh_cond_exp_traub_neuron_nestml", nestml_model_parameters=nestml_hh_cond_exp_traub_model_parameters)
         self._test_model_equivalence_fI_curve("hh_cond_exp_traub", "hh_cond_exp_traub_neuron_nestml", nestml_model_parameters=nestml_hh_cond_exp_traub_model_parameters)
->>>>>>> eaf1b3cf
 
         self._test_model_equivalence_subthreshold("aeif_cond_exp", "aeif_cond_exp_neuron_alt_nestml", kernel_opts={"resolution": .01})    # needs resolution 0.01 because the NEST model overrides this internally. Subthreshold only because threshold detection is inside the while...gsl_odeiv_evolve_apply() loop in NEST but outside the loop (strictly after gsl_odeiv_evolve_apply()) in NESTML, causing spike times to differ slightly
         self._test_model_equivalence_fI_curve("aeif_cond_exp", "aeif_cond_exp_neuron_alt_nestml")
