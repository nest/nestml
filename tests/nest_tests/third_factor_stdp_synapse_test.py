--- conflicted
+++ resolved
@@ -39,24 +39,15 @@
 
 class NestThirdFactorSTDPSynapseTest(unittest.TestCase):
 
-<<<<<<< HEAD
-    neuron_model_name = "iaf_psc_exp_dend__with_third_factor_stdp_synapse"
-    synapse_model_name = "third_factor_stdp_synapse__with_iaf_psc_exp_dend"
-=======
     neuron_model_name = "iaf_psc_exp_dend_neuron__with_third_factor_stdp_synapse"
     synapse_model_name = "third_factor_stdp_synapse__with_iaf_psc_exp_dend_neuron"
->>>>>>> 6a594d77
 
     post_trace_var = "I_dend"
 
     def setUp(self):
         r"""Generate the neuron model code"""
 
-<<<<<<< HEAD
-        codegen_opts = {"neuron_synapse_pairs": [{"neuron": "iaf_psc_exp_dend",
-=======
         codegen_opts = {"neuron_synapse_pairs": [{"neuron": "iaf_psc_exp_dend_neuron",
->>>>>>> 6a594d77
                                                   "synapse": "third_factor_stdp_synapse",
                                                   "post_ports": ["post_spikes",
                                                                  ["I_post_dend", "I_dend"]]}]}
