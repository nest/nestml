# -*- coding: utf-8 -*-
#
# third_factor_stdp_synapse_test.py
#
# This file is part of NEST.
#
# Copyright (C) 2004 The NEST Initiative
#
# NEST is free software: you can redistribute it and/or modify
# it under the terms of the GNU General Public License as published by
# the Free Software Foundation, either version 2 of the License, or
# (at your option) any later version.
#
# NEST is distributed in the hope that it will be useful,
# but WITHOUT ANY WARRANTY; without even the implied warranty of
# MERCHANTABILITY or FITNESS FOR A PARTICULAR PURPOSE.  See the
# GNU General Public License for more details.
#
# You should have received a copy of the GNU General Public License
# along with NEST.  If not, see <http://www.gnu.org/licenses/>.
import numpy as np
import os
import unittest

import nest

from pynestml.codegeneration.nest_tools import NESTTools
from pynestml.frontend.pynestml_frontend import generate_nest_target

try:
    import matplotlib
    matplotlib.use("Agg")
    import matplotlib.ticker
    import matplotlib.pyplot as plt
    TEST_PLOTS = True
except Exception:
    TEST_PLOTS = False


class NestThirdFactorSTDPSynapseTest(unittest.TestCase):

    neuron_model_name = "iaf_psc_exp_dend__with_third_factor_stdp"
    synapse_model_name = "third_factor_stdp__with_iaf_psc_exp_dend"

    post_trace_var = "I_dend"

    def setUp(self):
        r"""Generate the neuron model code"""

        codegen_opts = {"neuron_synapse_pairs": [{"neuron": "iaf_psc_exp_dend",
                                                  "synapse": "third_factor_stdp",
                                                  "post_ports": ["post_spikes",
                                                                 ["I_post_dend", "I_dend"]]}]}

        if not NESTTools.detect_nest_version().startswith("v2"):
            codegen_opts["neuron_parent_class"] = "StructuralPlasticityNode"
            codegen_opts["neuron_parent_class_include"] = "structural_plasticity_node.h"

        # generate the "jit" model (co-generated neuron and synapse), that does not rely on ArchivingNode
        files = [os.path.join("models", "neurons", "iaf_psc_exp_dend.nestml"),
                 os.path.join("models", "synapses", "third_factor_stdp_synapse.nestml")]
        input_path = [os.path.realpath(os.path.join(os.path.dirname(__file__), os.path.join(
            os.pardir, os.pardir, s))) for s in files]
        generate_nest_target(input_path=input_path,
                             target_path="/tmp/nestml-jit",
                             logging_level="INFO",
                             module_name="nestml_jit_module",
                             codegen_opts=codegen_opts)

    def test_nest_stdp_synapse(self):

        fname_snip = ""

        pre_spike_times = [1., 11., 21.]    # [ms]
        post_spike_times = [6., 16., 26.]  # [ms]

        post_spike_times = np.sort(np.unique(1 + np.round(10 * np.sort(np.abs(np.random.randn(10))))))      # [ms]
        pre_spike_times = np.sort(np.unique(1 + np.round(10 * np.sort(np.abs(np.random.randn(10))))))      # [ms]

        post_spike_times = np.sort(np.unique(1 + np.round(500 * np.sort(np.abs(np.random.randn(500))))))      # [ms]
        pre_spike_times = np.sort(np.unique(1 + np.round(500 * np.sort(np.abs(np.random.randn(500))))))      # [ms]

        self.run_synapse_test(neuron_model_name=self.neuron_model_name,
                              synapse_model_name=self.synapse_model_name,
                              resolution=.5,  # [ms]
                              delay=1.5,  # [ms]
                              pre_spike_times=pre_spike_times,
                              post_spike_times=post_spike_times,
                              sim_time=400.,
                              fname_snip=fname_snip)

    def run_synapse_test(self, neuron_model_name,
                         synapse_model_name,
                         resolution=1.,  # [ms]
                         delay=1.,  # [ms]
                         sim_time=None,  # if None, computed from pre and post spike times
                         pre_spike_times=None,
                         post_spike_times=None,
                         fname_snip=""):

        if pre_spike_times is None:
            pre_spike_times = []

        if post_spike_times is None:
            post_spike_times = []

        if sim_time is None:
            sim_time = max(np.amax(pre_spike_times), np.amax(post_spike_times)) + 5 * delay

        nest_version = NESTTools.detect_nest_version()

        nest.set_verbosity("M_ALL")
        nest.ResetKernel()
        nest.Install("nestml_jit_module")

        print("Pre spike times: " + str(pre_spike_times))
        print("Post spike times: " + str(post_spike_times))

        nest.set_verbosity("M_WARNING")

        nest.ResetKernel()
        nest.SetKernelStatus({"resolution": resolution})

        wr = nest.Create("weight_recorder")
        nest.CopyModel(synapse_model_name, "stdp_nestml_rec",
<<<<<<< HEAD
                       {"weight_recorder": wr[0], "weight": 1., "delay": 1., "receptor_type": 0, "lambda": .001})
        if sim_ref:
            nest.CopyModel(ref_synapse_model_name, "stdp_ref_rec",
                           {"weight_recorder": wr_ref[0], "weight": 1., "delay": 1., "receptor_type": 0, "lambda": .001})
=======
                       {"weight_recorder": wr[0], "w": 1., "d": 1., "receptor_type": 0, "lambda": .001})
>>>>>>> 4339780f

        # create spike_generators with these times
        pre_sg = nest.Create("spike_generator",
                             params={"spike_times": pre_spike_times})
        post_sg = nest.Create("spike_generator",
                              params={"spike_times": post_spike_times,
                                      "allow_offgrid_times": True})

        # create parrot neurons and connect spike_generators
        pre_neuron = nest.Create("parrot_neuron")
        post_neuron = nest.Create(neuron_model_name)

        if nest_version.startswith("v2"):
            spikedet_pre = nest.Create("spike_detector")
            spikedet_post = nest.Create("spike_detector")
        else:
            spikedet_pre = nest.Create("spike_recorder")
            spikedet_post = nest.Create("spike_recorder")
        mm = nest.Create("multimeter", params={"record_from": ["V_m", self.post_trace_var]})

        nest.Connect(pre_sg, pre_neuron, "one_to_one", syn_spec={"delay": 1.})
        nest.Connect(post_sg, post_neuron, "one_to_one", syn_spec={"delay": 1., "weight": 9999.})
        if nest_version.startswith("v2"):
            nest.Connect(pre_neuron, post_neuron, "all_to_all", syn_spec={"model": "stdp_nestml_rec"})
        else:
            nest.Connect(pre_neuron, post_neuron, "all_to_all", syn_spec={"synapse_model": "stdp_nestml_rec"})
        nest.Connect(mm, post_neuron)
        nest.Connect(pre_neuron, spikedet_pre)
        nest.Connect(post_neuron, spikedet_post)

        # get STDP synapse and weight before protocol
        syn = nest.GetConnections(source=pre_neuron, synapse_model="stdp_nestml_rec")

        t = 0.
        t_hist = []
        w_hist = []
        state = 0
        while t <= sim_time:
            if t > sim_time / 6. and state == 0:
                nest.SetStatus(post_neuron, {"I_dend": 1.})
                state = 1
            if t > 2 * sim_time / 6 and state == 1:
                nest.SetStatus(post_neuron, {"I_dend": 1.})
            if t > 2 * sim_time / 3. and state == 1:
                state = 2
            nest.Simulate(resolution)
            t += resolution
            t_hist.append(t)
<<<<<<< HEAD
            if sim_ref:
                w_hist_ref.append(nest.GetStatus(syn_ref)[0]["weight"])
            if sim_mdl:
                w_hist.append(nest.GetStatus(syn)[0]["weight"])
=======
            w_hist.append(nest.GetStatus(syn)[0]["w"])
>>>>>>> 4339780f

        third_factor_trace = nest.GetStatus(mm, "events")[0][self.post_trace_var]
        timevec = nest.GetStatus(mm, "events")[0]["times"]

        if TEST_PLOTS:
            fig, ax = plt.subplots(nrows=2)
            ax1, ax2 = ax

            V_m = nest.GetStatus(mm, "events")[0]["V_m"]
            ax2.plot(timevec, third_factor_trace, label="I_dend_post")
            ax1.plot(timevec, V_m, alpha=.7, linestyle=":")
            ax1.set_ylabel("V_m")

            for _ax in ax:
                _ax.grid(which="major", axis="both")
                _ax.grid(which="minor", axis="x", linestyle=":", alpha=.4)
                # _ax.minorticks_on()
                _ax.set_xlim(0., sim_time)
                _ax.legend()
            fig.savefig("/tmp/stdp_triplet_synapse_test" + fname_snip + "_V_m.png", dpi=300)

        if TEST_PLOTS:
            fig, ax = plt.subplots(nrows=5)
            ax1, ax2, ax3, ax4, ax5 = ax

            pre_spike_times_ = nest.GetStatus(spikedet_pre, "events")[0]["times"]
            print("Actual pre spike times: " + str(pre_spike_times_))

            n_spikes = len(pre_spike_times_)
            for i in range(n_spikes):
                ax1.plot(2 * [pre_spike_times_[i] + delay], [0, 1], linewidth=2, color="blue", alpha=.4)

            post_spike_times_ = nest.GetStatus(spikedet_post, "events")[0]["times"]
            print("Actual post spike times: " + str(post_spike_times_))
            ax1.set_ylabel("Pre spikes")

            n_spikes = len(post_spike_times_)
            for i in range(n_spikes):
                if i == 0:
                    _lbl = "nestml"
                else:
                    _lbl = None
                ax[-4].plot(2 * [post_spike_times_[i]], [0, 1], linewidth=2, color="black", alpha=.4, label=_lbl)
            ax[-4].set_ylabel("Post spikes")

            ax[-3].plot(timevec, third_factor_trace)
            ax[-3].set_ylabel("3rd factor")

            ax[-2].plot(t_hist[:-1], np.diff(w_hist), marker="o", label=u"Δw")
            ax[-2].set_ylabel(u"Δw")

            ax[-1].plot(t_hist, w_hist, marker="o")
            ax[-1].set_ylabel("w")
            ax[-1].set_xlabel("Time [ms]")
            for _ax in ax:
                if not _ax == ax[-1]:
                    _ax.set_xticklabels([])
                _ax.grid(which="major", axis="both")
                _ax.xaxis.set_major_locator(matplotlib.ticker.FixedLocator(np.arange(0, np.ceil(sim_time))))
                _ax.set_xlim(0., sim_time)

            fig.savefig("/tmp/stdp_third_factor_synapse_test" + fname_snip + ".png", dpi=300)

        # verify
        MAX_ABS_ERROR = 1E-5
        idx = np.where(np.abs(third_factor_trace) < MAX_ABS_ERROR)[0]  # find where third_factor_trace is (almost) zero
        times_dw_should_be_zero = timevec[idx]
<<<<<<< HEAD
        for time_dw_should_be_zero in times_dw_should_be_zero[:-1]:
            _idx = np.argmin((time_dw_should_be_zero - np.array(t_hist))**2)
            assert np.abs(np.diff(w_hist)[_idx + 1]) < MAX_ABS_ERROR
=======
        assert len(times_dw_should_be_zero) > 0  # make sure we have > 0 datapoints to check
        for time_dw_should_be_zero in times_dw_should_be_zero[:-1]:
            _idx = np.argmin((time_dw_should_be_zero - np.array(t_hist))**2)
            assert np.abs(w_hist[_idx] - w_hist[_idx + 1]) < 2 * MAX_ABS_ERROR   # make sure that weight does not change appreciably
>>>>>>> 4339780f

        assert np.any(np.abs(np.array(w_hist) - 1) > MAX_ABS_ERROR), "No change in the weight!"<|MERGE_RESOLUTION|>--- conflicted
+++ resolved
@@ -123,14 +123,7 @@
 
         wr = nest.Create("weight_recorder")
         nest.CopyModel(synapse_model_name, "stdp_nestml_rec",
-<<<<<<< HEAD
                        {"weight_recorder": wr[0], "weight": 1., "delay": 1., "receptor_type": 0, "lambda": .001})
-        if sim_ref:
-            nest.CopyModel(ref_synapse_model_name, "stdp_ref_rec",
-                           {"weight_recorder": wr_ref[0], "weight": 1., "delay": 1., "receptor_type": 0, "lambda": .001})
-=======
-                       {"weight_recorder": wr[0], "w": 1., "d": 1., "receptor_type": 0, "lambda": .001})
->>>>>>> 4339780f
 
         # create spike_generators with these times
         pre_sg = nest.Create("spike_generator",
@@ -179,14 +172,7 @@
             nest.Simulate(resolution)
             t += resolution
             t_hist.append(t)
-<<<<<<< HEAD
-            if sim_ref:
-                w_hist_ref.append(nest.GetStatus(syn_ref)[0]["weight"])
-            if sim_mdl:
-                w_hist.append(nest.GetStatus(syn)[0]["weight"])
-=======
-            w_hist.append(nest.GetStatus(syn)[0]["w"])
->>>>>>> 4339780f
+            w_hist.append(nest.GetStatus(syn)[0]["weight"])
 
         third_factor_trace = nest.GetStatus(mm, "events")[0][self.post_trace_var]
         timevec = nest.GetStatus(mm, "events")[0]["times"]
@@ -254,15 +240,9 @@
         MAX_ABS_ERROR = 1E-5
         idx = np.where(np.abs(third_factor_trace) < MAX_ABS_ERROR)[0]  # find where third_factor_trace is (almost) zero
         times_dw_should_be_zero = timevec[idx]
-<<<<<<< HEAD
-        for time_dw_should_be_zero in times_dw_should_be_zero[:-1]:
-            _idx = np.argmin((time_dw_should_be_zero - np.array(t_hist))**2)
-            assert np.abs(np.diff(w_hist)[_idx + 1]) < MAX_ABS_ERROR
-=======
         assert len(times_dw_should_be_zero) > 0  # make sure we have > 0 datapoints to check
         for time_dw_should_be_zero in times_dw_should_be_zero[:-1]:
             _idx = np.argmin((time_dw_should_be_zero - np.array(t_hist))**2)
             assert np.abs(w_hist[_idx] - w_hist[_idx + 1]) < 2 * MAX_ABS_ERROR   # make sure that weight does not change appreciably
->>>>>>> 4339780f
 
         assert np.any(np.abs(np.array(w_hist) - 1) > MAX_ABS_ERROR), "No change in the weight!"