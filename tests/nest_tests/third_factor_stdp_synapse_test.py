--- conflicted
+++ resolved
@@ -237,14 +237,6 @@
             fig.savefig("/tmp/stdp_third_factor_synapse_test" + fname_snip + ".png", dpi=300)
 
         # verify
-<<<<<<< HEAD
-        MAX_ABS_ERROR = 1E-6
-        idx = np.where(np.abs(third_factor_trace) < 1E-3)[0]  # find where third_factor_trace is (almost) zero
-        times_dw_should_be_zero = timevec[idx]
-        for time_dw_should_be_zero in times_dw_should_be_zero[:-1]:
-            _idx = np.argmin((time_dw_should_be_zero - np.array(t_hist))**2)
-            assert np.abs(np.diff(w_hist)[_idx + 1]) < MAX_ABS_ERROR
-=======
         MAX_ABS_ERROR = 1E-5
         idx = np.where(np.abs(third_factor_trace) < MAX_ABS_ERROR)[0]  # find where third_factor_trace is (almost) zero
         times_dw_should_be_zero = timevec[idx]
@@ -252,6 +244,5 @@
         for time_dw_should_be_zero in times_dw_should_be_zero[:-1]:
             _idx = np.argmin((time_dw_should_be_zero - np.array(t_hist))**2)
             assert np.abs(w_hist[_idx] - w_hist[_idx + 1]) < 2 * MAX_ABS_ERROR   # make sure that weight does not change appreciably
->>>>>>> 4339780f
 
         assert np.any(np.abs(np.array(w_hist) - 1) > MAX_ABS_ERROR), "No change in the weight!"