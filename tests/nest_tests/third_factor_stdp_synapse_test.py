--- conflicted
+++ resolved
@@ -40,11 +40,6 @@
 class NestThirdFactorSTDPSynapseTest(unittest.TestCase):
 
     neuron_model_name = "iaf_psc_exp_dend__with_third_factor_stdp"
-<<<<<<< HEAD
-    ref_neuron_model_name = "iaf_psc_exp_neuron_nestml_non_jit"
-
-=======
->>>>>>> af9623ab
     synapse_model_name = "third_factor_stdp__with_iaf_psc_exp_dend"
 
     post_trace_var = "I_dend"
