# -*- coding: utf-8 -*-
#
# test_time_variable.py
#
# This file is part of NEST.
#
# Copyright (C) 2004 The NEST Initiative
#
# NEST is free software: you can redistribute it and/or modify
# it under the terms of the GNU General Public License as published by
# the Free Software Foundation, either version 2 of the License, or
# (at your option) any later version.
#
# NEST is distributed in the hope that it will be useful,
# but WITHOUT ANY WARRANTY; without even the implied warranty of
# MERCHANTABILITY or FITNESS FOR A PARTICULAR PURPOSE.  See the
# GNU General Public License for more details.
#
# You should have received a copy of the GNU General Public License
# along with NEST.  If not, see <http://www.gnu.org/licenses/>.

import nest
import numpy as np
import os
import pytest

from pynestml.frontend.pynestml_frontend import generate_nest_target
from pynestml.codegeneration.nest_tools import NESTTools


@pytest.mark.skipif(NESTTools.detect_nest_version().startswith("v2"),
                    reason="This test does not support NEST 2")
class TestTimeVariable:
    """Sanity test for the predefined variable ``t``, which represents simulation time"""

    @pytest.fixture(scope="module", autouse=True)
    def setUp(self):
        input_path = [os.path.join(os.path.realpath(os.path.join(os.path.dirname(__file__), "resources", "TimeVariableNeuron.nestml"))),
                      os.path.join(os.path.realpath(os.path.join(os.path.dirname(__file__), "..", "..", "models", "neurons", "iaf_psc_delta_neuron.nestml"))),
                      os.path.join(os.path.realpath(os.path.join(os.path.dirname(__file__), "resources", "TimeVariableSynapse.nestml"))),
                      os.path.join(os.path.realpath(os.path.join(os.path.dirname(__file__), "resources", "TimeVariablePrePostSynapse.nestml")))]
        target_path = "target"
<<<<<<< HEAD
        logging_level = "DEBUG"
        module_name = "nestmlmodule"
=======
        logging_level = "INFO"
>>>>>>> 7af687a9
        suffix = "_nestml"

        nest.set_verbosity("M_ALL")
        generate_nest_target(input_path,
                             target_path=target_path,
                             logging_level=logging_level,
<<<<<<< HEAD
                             module_name=module_name,
                             suffix=suffix,
                            codegen_opts={"neuron_synapse_pairs": [{"neuron": "iaf_psc_delta_neuron",
                                                                    "synapse": "time_variable_pre_post_synapse",
                                                                    "post_ports": ["post_spikes"]}]})

        nest.Install(module_name)
=======
                             suffix=suffix)
>>>>>>> 7af687a9

    def test_time_variable_neuron(self):
        nest.ResetKernel()
        try:
            nest.Install("nestmlmodule")
        except Exception:
            # ResetKernel() does not unload modules for NEST Simulator < v3.7; ignore exception if module is already loaded on earlier versions
            pass
        nrn = nest.Create("time_variable_neuron_nestml")
        mm = nest.Create("multimeter")
        nest.SetStatus(mm, {"record_from": ["x", "y"]})
        nest.Connect(mm, nrn)

        nest.Simulate(100.0)

        timevec = mm.get("events")["times"]
        x = mm.get("events")["x"]
        y = mm.get("events")["y"]

        np.testing.assert_allclose(x, timevec)
        np.testing.assert_allclose(1E-3 * x, y)

    def test_time_variable_synapse(self):
        """a synapse is only updated when presynaptic spikes arrive"""
        nest.ResetKernel()
        try:
            nest.Install("nestmlmodule")
        except Exception:
            # ResetKernel() does not unload modules for NEST Simulator < v3.7; ignore exception if module is already loaded on earlier versions
            pass
        nrn = nest.Create("iaf_psc_delta", 2)
        nrn[0].I_e = 1000.  # [pA]
        sr = nest.Create("spike_recorder")
        nest.Connect(nrn[0], sr)
        nest.Connect(nrn[0], nrn[1], syn_spec={"synapse_model": "time_variable_synapse_nestml"})
        syn = nest.GetConnections(nrn[0], nrn[1])
        assert len(syn) == 1

        nest.Simulate(50.)

        assert len(sr.get("events")["times"]) > 2, "Was expecting some more presynaptic spikes"

        x = syn[0].get("x")
        y = syn[0].get("y")

        np.testing.assert_allclose(x, sr.get("events")["times"][-2])
        np.testing.assert_allclose(y, sr.get("events")["times"][-1])


    def time_variable_pre_post_synapse(self):
        """a synapse is updated when pre- and postsynaptic spikes arrive"""
        nest.ResetKernel()
        nrn = nest.Create("iaf_psc_delta__for_time_variable_pre_post_synapse_nestml", 2)
        nrn[0].I_e = 1000.  # [pA]
        nrn[1].I_e = 2000.  # [pA]
        sr = nest.Create("spike_recorder")
        nest.Connect(nrn[0], sr_pre)
        nest.Connect(nrn[1], sr_post)
        nest.Connect(nrn[0], nrn[1], syn_spec={"synapse_model": "time_variable_pre_post_synapse_nestml__with_iaf_psc_delta_nestml"})
        syn = nest.GetConnections(nrn[0], nrn[1])
        assert len(syn) == 1

        T_sim = 50.  # [ms]
        sim_interval = 1. # [ms]
        x = []
        y = []
        while nest.biological_time < T_sim:
            nest.Simulate(sim_interval)
            x.append(syn[0].get("x"))
            y.append(syn[0].get("y"))

        assert len(sr_pre.get("events")["times"]) > 2, "Was expecting some more presynaptic spikes"
        assert len(sr_post.get("events")["times"]) > 2, "Was expecting some more presynaptic spikes"

        fig, ax = plt.subplots()
        ax.plot(x)
        ax.plot(y)
        fig.savefig("/tmp/foo.png")


        np.testing.assert_allclose(x, sr.get("events")["times"][-2])
        np.testing.assert_allclose(y, sr.get("events")["times"][-1])<|MERGE_RESOLUTION|>--- conflicted
+++ resolved
@@ -40,29 +40,18 @@
                       os.path.join(os.path.realpath(os.path.join(os.path.dirname(__file__), "resources", "TimeVariableSynapse.nestml"))),
                       os.path.join(os.path.realpath(os.path.join(os.path.dirname(__file__), "resources", "TimeVariablePrePostSynapse.nestml")))]
         target_path = "target"
-<<<<<<< HEAD
         logging_level = "DEBUG"
-        module_name = "nestmlmodule"
-=======
-        logging_level = "INFO"
->>>>>>> 7af687a9
         suffix = "_nestml"
 
         nest.set_verbosity("M_ALL")
         generate_nest_target(input_path,
                              target_path=target_path,
                              logging_level=logging_level,
-<<<<<<< HEAD
-                             module_name=module_name,
                              suffix=suffix,
                             codegen_opts={"neuron_synapse_pairs": [{"neuron": "iaf_psc_delta_neuron",
                                                                     "synapse": "time_variable_pre_post_synapse",
                                                                     "post_ports": ["post_spikes"]}]})
 
-        nest.Install(module_name)
-=======
-                             suffix=suffix)
->>>>>>> 7af687a9
 
     def test_time_variable_neuron(self):
         nest.ResetKernel()
