--- conflicted
+++ resolved
@@ -84,21 +84,11 @@
         if not os.path.exists(path_target):
                 os.makedirs(path_target)
 
-<<<<<<< HEAD
-        generate_nest_target(input_path=os.path.join(path_nestml, "../models/cm_default.nestml"),
-                             target_path=os.path.join(path_target, "compartmental_model/"),
-                             module_name="cm_defaultmodule",
-                             suffix="_nestml",
-                             logging_level="ERROR",
-                             codegen_opts=OPTIONS)
-
-=======
         generate_nest_compartmental_target(input_path=os.path.join(path_nestml, "../models/cm_default.nestml"),
                                            target_path=os.path.join(path_target, "compartmental_model/"),
                                            module_name="cm_defaultmodule",
                                            suffix="_nestml",
                                            logging_level="DEBUG")
->>>>>>> e7ee0f11
 
     def get_model(self, reinstall_flag=True):
         if self.nestml_flag:
