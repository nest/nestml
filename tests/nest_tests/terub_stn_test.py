# -*- coding: utf-8 -*-
#
# terub_stn_test.py
#
# This file is part of NEST.
#
# Copyright (C) 2004 The NEST Initiative
#
# NEST is free software: you can redistribute it and/or modify
# it under the terms of the GNU General Public License as published by
# the Free Software Foundation, either version 2 of the License, or
# (at your option) any later version.
#
# NEST is distributed in the hope that it will be useful,
# but WITHOUT ANY WARRANTY; without even the implied warranty of
# MERCHANTABILITY or FITNESS FOR A PARTICULAR PURPOSE.  See the
# GNU General Public License for more details.
#
# You should have received a copy of the GNU General Public License
# along with NEST.  If not, see <http://www.gnu.org/licenses/>.

import os
import nest
import unittest
import numpy as np
from pynestml.frontend.pynestml_frontend import to_nest, install_nest

try:
    import matplotlib
    import matplotlib.pyplot as plt
    TEST_PLOTS = True
except ImportError:
    TEST_PLOTS = False


class NestSTNExpTest(unittest.TestCase):

    def test_terub_stn(self):

        if not os.path.exists("target"):
            os.makedirs("target")

        input_path = os.path.join(os.path.realpath(os.path.join(
            os.path.dirname(__file__), "../../models/neurons", "terub_stn.nestml")))
        target_path = "target"
        module_name = 'terub_stn_module'
        nest_path = nest.ll_api.sli_func("statusdict/prefix ::")
        suffix = '_nestml'

        to_nest(input_path=input_path,
                target_path=target_path,
                logging_level="INFO",
                suffix=suffix,
                module_name=module_name)

        install_nest(target_path, nest_path)

        nest.Install(module_name)
        model = "terub_stn_nestml"

        dt = 0.01
        t_simulation = 1000.0
        nest.SetKernelStatus({"resolution": dt})

        neuron = nest.Create(model)
        parameters = nest.GetDefaults(model)


        neuron.set({'I_e': 10.0})
        multimeter = nest.Create("multimeter")
        multimeter.set({"record_from": ["V_m"],
                        "interval": dt})
        spike_recorder = nest.Create("spike_recorder")
        nest.Connect(multimeter, neuron)
        nest.Connect(neuron, spike_recorder)
        nest.Simulate(t_simulation)

        dmm = nest.GetStatus(multimeter)[0]
        Voltages = dmm["events"]["V_m"]
        tv = dmm["events"]["times"]
        dSD = nest.GetStatus(spike_recorder, keys='events')[0]
        spikes = dSD['senders']
        ts = dSD["times"]

        firing_rate = len(spikes) / t_simulation * 1000
        print("firing rate is ", firing_rate)
        expected_value = np.abs(firing_rate - 14)
        tolerance_value = 3  # Hz

        self.assertLessEqual(expected_value, tolerance_value)

        if TEST_PLOTS:

            fig, ax = plt.subplots(2, figsize=(8, 4), sharex=True)
            ax[0].plot(tv, Voltages, lw=2, color="k")
            ax[1].plot(ts, spikes, 'ko')
            ax[1].set_xlabel("Time [ms]")
            ax[1].set_xlim(0, t_simulation)
            ax[1].set_ylabel("Spikes")
            ax[0].set_ylabel("v [ms]")
            # ax[0].set_ylim(-100, 50)

            for i in ts:
                ax[0].axvline(x=i, lw=1., ls="--", color="gray")

<<<<<<< HEAD
            plt.savefig("/tmp/terub_stn.png")
=======
            plt.savefig("terub_stn.png")
            # plt.show()
>>>>>>> 19b4276e


if __name__ == "__main__":
    unittest.main()<|MERGE_RESOLUTION|>--- conflicted
+++ resolved
@@ -103,12 +103,7 @@
             for i in ts:
                 ax[0].axvline(x=i, lw=1., ls="--", color="gray")
 
-<<<<<<< HEAD
-            plt.savefig("/tmp/terub_stn.png")
-=======
             plt.savefig("terub_stn.png")
-            # plt.show()
->>>>>>> 19b4276e
 
 
 if __name__ == "__main__":
