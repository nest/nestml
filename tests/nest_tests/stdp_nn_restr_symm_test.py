--- conflicted
+++ resolved
@@ -52,18 +52,6 @@
         r"""Generate the neuron model code"""
 
         # generate the "jit" model (co-generated neuron and synapse), that does not rely on ArchivingNode
-<<<<<<< HEAD
-        generate_target(input_path=["models/neurons/iaf_psc_exp.nestml", "models/synapses/stdp_nn_restr_symm.nestml"],
-                        target_path="/tmp/nestml-jit",
-                        target_platform="NEST",
-                        logging_level="INFO",
-                        module_name="nestml_jit_module",
-                        suffix="_nestml",
-                        codegen_opts={"neuron_parent_class": "StructuralPlasticityNode",
-                                      "neuron_parent_class_include": "structural_plasticity_node.h",
-                                      "neuron_synapse_pairs": [{"neuron": "iaf_psc_exp",
-                                                                "synapse": "stdp_nn_restr_symm"}]})
-=======
         generate_nest_target(input_path=["models/neurons/iaf_psc_exp.nestml", "models/synapses/stdp_nn_restr_symm.nestml"],
                              target_path="/tmp/nestml-jit",
                              logging_level="INFO",
@@ -72,9 +60,7 @@
                              codegen_opts={"neuron_parent_class": "StructuralPlasticityNode",
                                            "neuron_parent_class_include": "structural_plasticity_node.h",
                                            "neuron_synapse_pairs": [{"neuron": "iaf_psc_exp",
-                                                                     "synapse": "stdp_nn_restr_symm",
-                                                                     "post_ports": ["post_spikes"]}]})
->>>>>>> d64a35c5
+                                                                     "synapse": "stdp_nn_restr_symm"}]})
 
         # generate the "non-jit" model, that relies on ArchivingNode
         generate_nest_target(input_path="models/neurons/iaf_psc_exp.nestml",
