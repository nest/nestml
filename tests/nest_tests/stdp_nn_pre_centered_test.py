# -*- coding: utf-8 -*-
#
# stdp_nn_pre_centered_test.py
#
# This file is part of NEST.
#
# Copyright (C) 2004 The NEST Initiative
#
# NEST is free software: you can redistribute it and/or modify
# it under the terms of the GNU General Public License as published by
# the Free Software Foundation, either version 2 of the License, or
# (at your option) any later version.
#
# NEST is distributed in the hope that it will be useful,
# but WITHOUT ANY WARRANTY; without even the implied warranty of
# MERCHANTABILITY or FITNESS FOR A PARTICULAR PURPOSE.  See the
# GNU General Public License for more details.
#
# You should have received a copy of the GNU General Public License
# along with NEST.  If not, see <http://www.gnu.org/licenses/>.

import nest
import numpy as np
import os
import unittest

from pynestml.frontend.pynestml_frontend import generate_nest_target

try:
    import matplotlib
    matplotlib.use('Agg')
    import matplotlib.ticker
    import matplotlib.pyplot as plt
    TEST_PLOTS = True
except Exception:
    TEST_PLOTS = False


sim_mdl = True
sim_ref = True


class NestSTDPNNSynapseTest(unittest.TestCase):

    neuron_model_name = "iaf_psc_exp_nestml__with_stdp_nn_pre_centered_nestml"
    ref_neuron_model_name = "iaf_psc_exp_nestml_non_jit"

    synapse_model_name = "stdp_nn_pre_centered_nestml__with_iaf_psc_exp_nestml"
    ref_synapse_model_name = "stdp_nn_pre_centered_synapse"

    def setUp(self):
        r"""Generate the neuron model code"""

        # generate the "jit" model (co-generated neuron and synapse), that does not rely on ArchivingNode
        generate_nest_target(input_path=["models/neurons/iaf_psc_exp.nestml", "models/synapses/stdp_nn_pre_centered.nestml"],
                             target_path="/tmp/nestml-jit",
                             logging_level="INFO",
                             module_name="nestml_jit_module",
                             suffix="_nestml",
                             codegen_opts={"neuron_parent_class": "StructuralPlasticityNode",
                                           "neuron_parent_class_include": "structural_plasticity_node.h",
                                           "neuron_synapse_pairs": [{"neuron": "iaf_psc_exp",
<<<<<<< HEAD
                                                                     "synapse": "stdp_nn_pre_centered"}]})
=======
                                                                     "synapse": "stdp_nn_pre_centered",
                                                                     "post_ports": ["post_spikes"]}]})
>>>>>>> 868fe668

        # generate the "non-jit" model, that relies on ArchivingNode
        generate_nest_target(input_path="models/neurons/iaf_psc_exp.nestml",
                             target_path="/tmp/nestml-non-jit",
                             logging_level="INFO",
                             module_name="nestml_non_jit_module",
                             suffix="_nestml_non_jit",
                             codegen_opts={"neuron_parent_class": "ArchivingNode",
                                           "neuron_parent_class_include": "archiving_node.h"})

    def test_stdp_nn_synapse(self):

        fname_snip = ""

        pre_spike_times = [1., 11., 21.]    # [ms]
        post_spike_times = [6., 16., 26.]  # [ms]

        post_spike_times = np.sort(np.unique(1 + np.round(10 * np.sort(np.abs(np.random.randn(10))))))      # [ms]
        pre_spike_times = np.sort(np.unique(1 + np.round(10 * np.sort(np.abs(np.random.randn(10))))))      # [ms]

        post_spike_times = np.sort(np.unique(1 + np.round(100 * np.sort(np.abs(np.random.randn(100))))))      # [ms]
        pre_spike_times = np.sort(np.unique(1 + np.round(100 * np.sort(np.abs(np.random.randn(100))))))      # [ms]

        pre_spike_times = np.array([2.,   4.,   7.,   8.,  12.,  13.,  19.,  23.,  24.,  28.,  29.,  30.,  33.,  34.,
                                    35.,  36.,  38.,  40.,  42.,  46.,  51.,  53.,  54.,  55.,  56.,  59.,  63.,  64.,
                                    65.,  66.,  68.,  72.,  73.,  76.,  79.,  80.,  83.,  84.,  86.,  87.,  90.,  95.,
                                    99., 100., 103., 104., 105., 111., 112., 126., 131., 133., 134., 139., 147., 150.,
                                    152., 155., 172., 175., 176., 181., 196., 197., 199., 202., 213., 215., 217., 265.])
        post_spike_times = np.array([4.,   5.,   6.,   7.,  10.,  11.,  12.,  16.,  17.,  18.,  19.,  20.,  22.,  23.,
                                     25.,  27.,  29.,  30.,  31.,  32.,  34.,  36.,  37.,  38.,  39.,  42.,  44.,  46.,
                                     48.,  49.,  50.,  54.,  56.,  57.,  59.,  60.,  61.,  62.,  67.,  74.,  76.,  79.,
                                     80.,  81.,  83.,  88.,  93.,  94.,  97.,  99., 100., 105., 111., 113., 114., 115.,
                                     116., 119., 123., 130., 132., 134., 135., 145., 152., 155., 158., 166., 172., 174.,
                                     188., 194., 202., 245., 249., 289., 454.])

        self.run_synapse_test(neuron_model_name=self.neuron_model_name,
                              ref_neuron_model_name=self.ref_neuron_model_name,
                              synapse_model_name=self.synapse_model_name,
                              ref_synapse_model_name=self.ref_synapse_model_name,
                              resolution=1.,  # [ms]
                              delay=1.,  # [ms]
                              pre_spike_times=pre_spike_times,
                              post_spike_times=post_spike_times,
                              fname_snip=fname_snip)

    def run_synapse_test(self, neuron_model_name,
                         ref_neuron_model_name,
                         synapse_model_name,
                         ref_synapse_model_name,
                         resolution=1.,  # [ms]
                         delay=1.,  # [ms]
                         sim_time=None,  # if None, computed from pre and post spike times
                         pre_spike_times=None,
                         post_spike_times=None,
                         fname_snip=""):

        if pre_spike_times is None:
            pre_spike_times = []

        if post_spike_times is None:
            post_spike_times = []

        if sim_time is None:
            sim_time = max(np.amax(pre_spike_times), np.amax(post_spike_times)) + 5 * delay

        nest.set_verbosity("M_ALL")
        nest.ResetKernel()
        if sim_mdl:
            nest.Install("nestml_jit_module")
        if sim_ref:
            nest.Install("nestml_non_jit_module")

        print("Pre spike times: " + str(pre_spike_times))
        print("Post spike times: " + str(post_spike_times))

        nest.set_verbosity("M_WARNING")

        post_weights = {'parrot': []}

        nest.ResetKernel()
        nest.SetKernelStatus({'resolution': resolution})

        wr = nest.Create('weight_recorder')
        wr_ref = nest.Create('weight_recorder')
        if sim_mdl:
            nest.CopyModel(synapse_model_name, "stdp_nestml_rec",
                           {"weight_recorder": wr[0], "w": 1., "the_delay": 1., "receptor_type": 0})
        if sim_ref:
            nest.CopyModel(ref_synapse_model_name, "stdp_ref_rec",
                           {"weight_recorder": wr_ref[0], "weight": 1., "delay": 1., "receptor_type": 0})

        # create spike_generators with these times
        pre_sg = nest.Create("spike_generator",
                             params={"spike_times": pre_spike_times})
        post_sg = nest.Create("spike_generator",
                              params={"spike_times": post_spike_times,
                                      'allow_offgrid_times': True})

        # create parrot neurons and connect spike_generators
        if sim_mdl:
            pre_neuron = nest.Create("parrot_neuron")
            post_neuron = nest.Create(neuron_model_name)

        if sim_ref:
            pre_neuron_ref = nest.Create("parrot_neuron")
            post_neuron_ref = nest.Create(ref_neuron_model_name)

        if sim_mdl:
            spikedet_pre = nest.Create("spike_recorder")
            spikedet_post = nest.Create("spike_recorder")
            mm = nest.Create("multimeter", params={"record_from": [
                             "V_m", "post_trace__for_stdp_nn_pre_centered_nestml"]})
        if sim_ref:
            spikedet_pre_ref = nest.Create("spike_recorder")
            spikedet_post_ref = nest.Create("spike_recorder")
            mm_ref = nest.Create("multimeter", params={"record_from": ["V_m"]})

        if sim_mdl:
            nest.Connect(pre_sg, pre_neuron, "one_to_one", syn_spec={"delay": 1.})
            nest.Connect(post_sg, post_neuron, "one_to_one", syn_spec={"delay": 1., "weight": 9999.})
            nest.Connect(pre_neuron, post_neuron, "all_to_all", syn_spec={'synapse_model': 'stdp_nestml_rec'})
            nest.Connect(mm, post_neuron)
            nest.Connect(pre_neuron, spikedet_pre)
            nest.Connect(post_neuron, spikedet_post)
        if sim_ref:
            nest.Connect(pre_sg, pre_neuron_ref, "one_to_one", syn_spec={"delay": 1.})
            nest.Connect(post_sg, post_neuron_ref, "one_to_one", syn_spec={"delay": 1., "weight": 9999.})
            nest.Connect(pre_neuron_ref, post_neuron_ref, "all_to_all",
                         syn_spec={'synapse_model': ref_synapse_model_name})
            nest.Connect(mm_ref, post_neuron_ref)
            nest.Connect(pre_neuron_ref, spikedet_pre_ref)
            nest.Connect(post_neuron_ref, spikedet_post_ref)

        # get STDP synapse and weight before protocol
        if sim_mdl:
            syn = nest.GetConnections(source=pre_neuron, synapse_model="stdp_nestml_rec")
        if sim_ref:
            syn_ref = nest.GetConnections(source=pre_neuron_ref, synapse_model=ref_synapse_model_name)

        n_steps = int(np.ceil(sim_time / resolution)) + 1
        t = 0.
        t_hist = []
        if sim_mdl:
            w_hist = []
        if sim_ref:
            w_hist_ref = []
        while t <= sim_time:
            nest.Simulate(resolution)
            t += resolution
            t_hist.append(t)
            if sim_ref:
                w_hist_ref.append(nest.GetStatus(syn_ref)[0]['weight'])
            if sim_mdl:
                w_hist.append(nest.GetStatus(syn)[0]['w'])

        # plot
        if TEST_PLOTS:
            fig, ax = plt.subplots(nrows=3)
            ax1, ax2, ax3 = ax

            if sim_mdl:
                pre_spike_times_ = nest.GetStatus(spikedet_pre, "events")[0]["times"]
                print("Actual pre spike times: " + str(pre_spike_times_))
            if sim_ref:
                pre_ref_spike_times_ = nest.GetStatus(spikedet_pre_ref, "events")[0]["times"]
                print("Actual pre ref spike times: " + str(pre_ref_spike_times_))

            if sim_mdl:
                n_spikes = len(pre_spike_times_)
                for i in range(n_spikes):
                    if i == 0:
                        _lbl = "nestml"
                    else:
                        _lbl = None
                    ax1.plot(2 * [pre_spike_times_[i] + delay], [0, 1], linewidth=2, color="blue", alpha=.4, label=_lbl)

            if sim_mdl:
                post_spike_times_ = nest.GetStatus(spikedet_post, "events")[0]["times"]
                print("Actual post spike times: " + str(post_spike_times_))
            if sim_ref:
                post_ref_spike_times_ = nest.GetStatus(spikedet_post_ref, "events")[0]["times"]
                print("Actual post ref spike times: " + str(post_ref_spike_times_))

            if sim_ref:
                n_spikes = len(pre_ref_spike_times_)
                for i in range(n_spikes):
                    if i == 0:
                        _lbl = "nest ref"
                    else:
                        _lbl = None
                    ax1.plot(2 * [pre_ref_spike_times_[i] + delay], [0, 1],
                             linewidth=2, color="cyan", label=_lbl, alpha=.4)
            ax1.set_ylabel("Pre spikes")

            if sim_mdl:
                n_spikes = len(post_spike_times_)
                for i in range(n_spikes):
                    if i == 0:
                        _lbl = "nestml"
                    else:
                        _lbl = None
                    ax2.plot(2 * [post_spike_times_[i]], [0, 1], linewidth=2, color="black", alpha=.4, label=_lbl)
            if sim_ref:
                n_spikes = len(post_ref_spike_times_)
                for i in range(n_spikes):
                    if i == 0:
                        _lbl = "nest ref"
                    else:
                        _lbl = None
                    ax2.plot(2 * [post_ref_spike_times_[i]], [0, 1], linewidth=2, color="red", alpha=.4, label=_lbl)
            if sim_mdl:
                ax2.plot(nest.GetStatus(mm, "events")[0]["times"], nest.GetStatus(mm, "events")[
                         0]["post_trace__for_stdp_nn_pre_centered_nestml"], label="nestml post tr")
            ax2.set_ylabel("Post spikes")

            if sim_mdl:
                ax3.plot(t_hist, w_hist, marker="o", label="nestml")
            if sim_ref:
                ax3.plot(t_hist, w_hist_ref, linestyle="--", marker="x", label="ref")

            ax3.set_xlabel("Time [ms]")
            ax3.set_ylabel("w")
            for _ax in ax:
                _ax.grid(which="major", axis="both")
                _ax.xaxis.set_major_locator(matplotlib.ticker.FixedLocator(np.arange(0, np.ceil(sim_time))))
                _ax.set_xlim(0., sim_time)
                _ax.legend()
            fig.savefig("/tmp/stdp_synapse_test" + fname_snip + ".png", dpi=300)

        # verify
        MAX_ABS_ERROR = 1E-6
        assert np.all(np.abs(np.array(w_hist) - np.array(w_hist_ref)) < MAX_ABS_ERROR)<|MERGE_RESOLUTION|>--- conflicted
+++ resolved
@@ -60,13 +60,7 @@
                              codegen_opts={"neuron_parent_class": "StructuralPlasticityNode",
                                            "neuron_parent_class_include": "structural_plasticity_node.h",
                                            "neuron_synapse_pairs": [{"neuron": "iaf_psc_exp",
-<<<<<<< HEAD
                                                                      "synapse": "stdp_nn_pre_centered"}]})
-=======
-                                                                     "synapse": "stdp_nn_pre_centered",
-                                                                     "post_ports": ["post_spikes"]}]})
->>>>>>> 868fe668
-
         # generate the "non-jit" model, that relies on ArchivingNode
         generate_nest_target(input_path="models/neurons/iaf_psc_exp.nestml",
                              target_path="/tmp/nestml-non-jit",
