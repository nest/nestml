--- conflicted
+++ resolved
@@ -60,11 +60,7 @@
         V_m = V_reset
         emit_spike()
 
-<<<<<<< HEAD
-    onCondition(refr_t <= resolution() / 2):
-=======
     onCondition(is_refractory and refr_t <= resolution() / 2):
->>>>>>> 6a594d77
         # end of refractory period
         refr_t = 0 ms
         is_refractory = false