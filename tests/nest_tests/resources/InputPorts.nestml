--- conflicted
+++ resolved
@@ -35,17 +35,11 @@
     bar pA = 1.5 pA
     vec[3] real = 3.3
   end
-<<<<<<< HEAD
 
   equations:
     bar' = (foo[1] + vec[0]) / ms
   end
 
-  parameters:
-    TWO integer = 2
-  end
-=======
->>>>>>> 586ed801
 
   input:
     AMPA_spikes pA <- excitatory spike
