--- conflicted
+++ resolved
@@ -45,10 +45,6 @@
         I_stim pA <- continuous
 
     update:
-<<<<<<< HEAD
         bar += NMDA_spikes + 2 * AMPA_spikes - 3 * GABA_spikes
         foo_spikes += foo[1] + 5.5 * foo[2]
-        my_spikes_ip += my_spikes[1] + my_spikes[2] - my_spikes2[2]
-=======
-        bar = foo[1] * pA * s
->>>>>>> ddaa78b9
+        my_spikes_ip += my_spikes[1] + my_spikes[2] - my_spikes2[2]