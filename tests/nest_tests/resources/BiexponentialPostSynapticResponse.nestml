--- conflicted
+++ resolved
@@ -53,96 +53,6 @@
         kernel g_in' = -g_in / tau_syn_decay_I + g_in$,
             g_in$' = -g_in$ / tau_syn_rise_I
 
-<<<<<<< HEAD
-      kernel g_gap = g_gap_const * (exp(-t/tau_syn_decay_gap) - exp(-t/tau_syn_rise_gap))
-
-      #kernel g_alpha = (e / tau_syn_alpha) * t * exp(-t / tau_syn_alpha)
-
-      #kernel g_GABA'' = g_gap_const * (exp(-t/tau_syn_decay_E) / tau_syn_decay_E**2 - exp(-t/tau_syn_rise_E) / tau_syn_rise_E**2)
-
-      kernel g_GABA'' = -(g_GABA + g_GABA' * (tau_syn_decay_E + tau_syn_rise_E)) / (tau_syn_decay_E * tau_syn_rise_E)
-
-      inline I_syn_exc pA = (F_E + convolve(g_ex, spikeExc)) * (V_m - E_ex)
-      inline I_syn_inh pA = (F_I + convolve(g_in, spikeInh)) * (V_m - E_in)
-      inline I_syn_gap pA = (F_I + convolve(g_gap, spikeGap)) * (V_m - E_gap)
-      inline I_syn_GABA pA = (F_I + convolve(g_GABA, spikeGABA)) * (V_m - E_gap)
-      inline I_leak pA = g_L * (V_m - E_L)
-
-      V_m' = (-I_leak - I_syn_exc - I_syn_inh - I_syn_gap - I_syn_GABA + I_e + I_stim) / C_m
-  end
-
-  parameters:
-    E_L mV = -70.0mV # Leak reversal Potential (aka resting potential)
-    C_m pF = 250.0pF # Capacity of the membrane
-    t_ref ms = 2.0ms # Refractory period
-    V_th mV = -55.0mV      # Threshold Potential
-    V_reset mV = -60.0mV   # Reset Potential
-    E_ex mV = 0mV          # Excitatory reversal Potential
-    E_in mV = -85.0mV      # Inhibitory reversal Potential
-    E_gap mV = -60.0mV      # Inhibitory reversal Potential
-    g_L nS = 16.6667nS     # Leak Conductance
-    tau_syn_rise_I ms = .2 ms    # Synaptic Time Constant Excitatory Synapse
-    tau_syn_decay_I ms = 2 ms   # Synaptic Time Constant for Inhibitory Synapse
-
-    tau_syn_rise_E ms = 2 ms    # Synaptic Time Constant Excitatory Synapse
-    tau_syn_decay_E ms = 5 ms   # Synaptic Time Constant for Inhibitory Synapse
-
-    tau_syn_rise_gap ms = 10 ms    # Synaptic Time Constant Excitatory Synapse
-    tau_syn_decay_gap ms = 11 ms   # Synaptic Time Constant for Inhibitory Synapse
-
-    #tau_syn_alpha ms = 1.5ms   # Synaptic Time Constant for Inhibitory Synapse
-
-    I_e pA = 0pA            # Constant Current
-    F_E nS = 0nS            # Constant External input conductance (excitatory).
-    F_I nS = 0nS            # Constant External input conductance (inhibitory).
-  end
-
-  internals:
-    # time of peak conductance excursion after spike arrival at t = 0
-    t_peak_E real = abs(tau_syn_decay_E - tau_syn_rise_E) < 1E-12 ms
-                    ? tau_syn_decay_E
-                    : tau_syn_decay_E * tau_syn_rise_E * ln(tau_syn_decay_E / tau_syn_rise_E) / (tau_syn_decay_E - tau_syn_rise_E)
-    t_peak_I real = abs(tau_syn_decay_I - tau_syn_rise_I) < 1E-12 ms
-                    ? tau_syn_decay_I
-                    : tau_syn_decay_I * tau_syn_rise_I * ln(tau_syn_decay_I / tau_syn_rise_I) / (tau_syn_decay_I - tau_syn_rise_I)
-    t_peak_gap real = tau_syn_decay_gap * tau_syn_rise_gap / (tau_syn_decay_gap - tau_syn_rise_gap) * ln(tau_syn_decay_gap / tau_syn_rise_gap)
-
-    # normalisation constants to ensure arriving spike yields peak conductance of 1 nS
-    g_E_const real = abs(tau_syn_decay_E - tau_syn_rise_E) < 1E-12 ms ?
-                         exp(1) / tau_syn_decay_E :
-                         1 / (exp(-t_peak_E / tau_syn_decay_E) - exp(-t_peak_E / tau_syn_rise_E))
-    g_I_const real = abs(tau_syn_decay_I - tau_syn_rise_I) < 1E-12 ms ?
-                         exp(1) / tau_syn_decay_I :
-                         1 / (exp(-t_peak_I / tau_syn_decay_I) - exp(-t_peak_I / tau_syn_rise_I))
-    g_gap_const real = 1 / (exp(-t_peak_gap / tau_syn_decay_gap) - exp(-t_peak_gap / tau_syn_rise_gap))
-
-    RefractoryCounts integer = steps(t_ref) # refractory time in steps
-  end
-
-  input:
-      spikeInh nS  <- spike
-      spikeExc nS  <- spike
-      spikeGap nS  <- spike
-      spikeGABA nS  <- spike
-      I_stim pA <- continuous
-  end
-
-  output: spike
-
-  update:
-    integrate_odes()
-    process_input(spikeInh, spikeExc, spikeGap, spikeGABA)
-    if r != 0: # not refractory
-      r =  r - 1
-      V_m = V_reset # clamp potential
-    elif V_m >= V_th:
-      r = RefractoryCounts
-      V_m = V_reset # clamp potential
-      emit_spike()
-    end
-  end
-end
-=======
         kernel g_gap = g_gap_const * (exp(-t/tau_syn_decay_gap) - exp(-t/tau_syn_rise_gap))
         kernel g_GABA'' = -(g_GABA + g_GABA' * (tau_syn_decay_E + tau_syn_rise_E)) / (tau_syn_decay_E * tau_syn_rise_E)
 
@@ -210,12 +120,13 @@
     output: spike
 
     update:
+        process_input(I_stim)
         integrate_odes()
+        process_input(spikeInh, spikeExc, spikeGap, spikeGABA)
         if r != 0: # not refractory
             r =  r - 1
             V_m = V_reset # clamp potential
         elif V_m >= V_th:
             r = RefractoryCounts
             V_m = V_reset # clamp potential
-            emit_spike()
->>>>>>> 45c4cf69
+            emit_spike()