--- conflicted
+++ resolved
@@ -165,11 +165,6 @@
         # nest.set_verbosity("M_WARNING")
         nest.set_verbosity("M_ERROR")
 
-<<<<<<< HEAD
-        nest.ResetKernel()
-=======
-        post_weights = {"parrot": []}
->>>>>>> 7af687a9
         nest.SetKernelStatus({"resolution": resolution})
 
         wr = nest.Create("weight_recorder")
