# -*- coding: utf-8 -*-
#
# stdp_synapse_test.py
#
# This file is part of NEST.
#
# Copyright (C) 2004 The NEST Initiative
#
# NEST is free software: you can redistribute it and/or modify
# it under the terms of the GNU General Public License as published by
# the Free Software Foundation, either version 2 of the License, or
# (at your option) any later version.
#
# NEST is distributed in the hope that it will be useful,
# but WITHOUT ANY WARRANTY; without even the implied warranty of
# MERCHANTABILITY or FITNESS FOR A PARTICULAR PURPOSE.  See the
# GNU General Public License for more details.
#
# You should have received a copy of the GNU General Public License
# along with NEST.  If not, see <http://www.gnu.org/licenses/>.

from typing import Sequence

import numpy as np
import os
import pytest

import nest

from pynestml.codegeneration.nest_tools import NESTTools
from pynestml.frontend.pynestml_frontend import generate_nest_target

try:
    import matplotlib
    matplotlib.use("Agg")
    import matplotlib.ticker
    import matplotlib.pyplot as plt
    TEST_PLOTS = True
except Exception:
    TEST_PLOTS = False

sim_mdl = True
sim_ref = True


class TestNestSTDPSynapse:

    neuron_model_name = "iaf_psc_exp_neuron_nestml__with_stdp_synapse_nestml"
    ref_neuron_model_name = "iaf_psc_exp_neuron_nestml_non_jit"

    synapse_model_name = "stdp_synapse_nestml__with_iaf_psc_exp_neuron_nestml"
    ref_synapse_model_name = "stdp_synapse"

    @pytest.fixture(autouse=True,
                    scope="module")
    def generate_model_code(self):
        """Generate the model code"""

        jit_codegen_opts = {"neuron_synapse_pairs": [{"neuron": "iaf_psc_exp_neuron",
                                                      "synapse": "stdp_synapse",
                                                      "post_ports": ["post_spikes"]}]}
        if not NESTTools.detect_nest_version().startswith("v2"):
            jit_codegen_opts["neuron_parent_class"] = "StructuralPlasticityNode"
            jit_codegen_opts["neuron_parent_class_include"] = "structural_plasticity_node.h"

        # generate the "jit" model (co-generated neuron and synapse), that does not rely on ArchivingNode
        files = [os.path.join("models", "neurons", "iaf_psc_exp_neuron.nestml"),
                 os.path.join("models", "synapses", "stdp_synapse.nestml")]
        input_path = [os.path.realpath(os.path.join(os.path.dirname(__file__), os.path.join(
            os.pardir, os.pardir, s))) for s in files]
        generate_nest_target(input_path=input_path,
                             target_path="/tmp/nestml-jit",
                             logging_level="INFO",
                             module_name="nestml_jit_module",
                             suffix="_nestml",
                             codegen_opts=jit_codegen_opts)

        if NESTTools.detect_nest_version().startswith("v2"):
            non_jit_codegen_opts = {"neuron_parent_class": "Archiving_Node",
                                    "neuron_parent_class_include": "archiving_node.h"}
        else:
            non_jit_codegen_opts = {"neuron_parent_class": "ArchivingNode",
                                    "neuron_parent_class_include": "archiving_node.h"}

        # generate the "non-jit" model, that relies on ArchivingNode
        generate_nest_target(input_path=os.path.realpath(os.path.join(os.path.dirname(__file__),
                                                                      os.path.join(os.pardir, os.pardir, "models", "neurons", "iaf_psc_exp_neuron.nestml"))),
                             target_path="/tmp/nestml-non-jit",
                             logging_level="INFO",
                             module_name="nestml_non_jit_module",
                             suffix="_nestml_non_jit",
                             codegen_opts=non_jit_codegen_opts)

    @pytest.mark.parametrize("delay", [1., 1.5])
    @pytest.mark.parametrize("resolution", [.1, .5, 1.])
    @pytest.mark.parametrize("pre_spike_times,post_spike_times", [
        ([1., 11., 21.],
         [6., 16., 26.]),
        (np.sort(np.unique(1 + np.round(100 * np.sort(np.abs(np.random.randn(100)))))),
         np.sort(np.unique(1 + np.round(100 * np.sort(np.abs(np.random.randn(100))))))),
        (np.array([2.,   4.,   7.,   8.,  12.,  13.,  19.,  23.,  24.,  28.,  29.,  30.,  33.,  34.,
                   35.,  36.,  38.,  40.,  42.,  46.,  51.,  53.,  54.,  55.,  56.,  59.,  63.,  64.,
                   65.,  66.,  68.,  72.,  73.,  76.,  79.,  80.,  83.,  84.,  86.,  87.,  90.,  95.,
                   99., 100., 103., 104., 105., 111., 112., 126., 131., 133., 134., 139., 147., 150.,
                   152., 155., 172., 175., 176., 181., 196., 197., 199., 202., 213., 215., 217., 265.]),
         np.array([4.,   5.,   6.,   7.,  10.,  11.,  12.,  16.,  17.,  18.,  19.,  20.,  22.,  23.,
                   25.,  27.,  29.,  30.,  31.,  32.,  34.,  36.,  37.,  38.,  39.,  42.,  44.,  46.,
                   48.,  49.,  50.,  54.,  56.,  57.,  59.,  60.,  61.,  62.,  67.,  74.,  76.,  79.,
                   80.,  81.,  83.,  88.,  93.,  94.,  97.,  99., 100., 105., 111., 113., 114., 115.,
                   116., 119., 123., 130., 132., 134., 135., 145., 152., 155., 158., 166., 172., 174.,
                   188., 194., 202., 245., 249., 289., 454.])),
        (np.array([1, 5, 6, 7, 9, 11, 12, 13, 14.5, 16.1]),
         np.array([2, 3, 4, 8, 9, 10, 12, 13.2, 15.1, 16.4]))
    ])
    def test_nest_stdp_synapse(self, pre_spike_times: Sequence[float], post_spike_times: Sequence[float], resolution: float, delay: float, fname_snip: str = ""):
        self.run_synapse_test(neuron_model_name=self.neuron_model_name,
                              ref_neuron_model_name=self.ref_neuron_model_name,
                              synapse_model_name=self.synapse_model_name,
                              ref_synapse_model_name=self.ref_synapse_model_name,
                              resolution=resolution,  # [ms]
                              delay=delay,  # [ms]
                              pre_spike_times=pre_spike_times,
                              post_spike_times=post_spike_times,
                              fname_snip=fname_snip)

    def run_synapse_test(self, neuron_model_name,
                         ref_neuron_model_name,
                         synapse_model_name,
                         ref_synapse_model_name,
                         resolution=1.,  # [ms]
                         delay=1.,  # [ms]
                         sim_time=None,  # if None, computed from pre and post spike times
                         pre_spike_times=None,
                         post_spike_times=None,
                         fname_snip=""):

        if pre_spike_times is None:
            pre_spike_times = []

        if post_spike_times is None:
            post_spike_times = []

        if sim_time is None:
            sim_time = max(np.amax(pre_spike_times), np.amax(post_spike_times)) + 5 * delay

        nest.set_verbosity("M_ALL")
        nest.ResetKernel()

        # load the generated modules into NEST
        try:
            nest.Install("nestml_jit_module")
        except Exception:
            # ResetKernel() does not unload modules for NEST Simulator < v3.7; ignore exception if module is already loaded on earlier versions
            pass

        try:
            nest.Install("nestml_non_jit_module")
        except Exception:
            # ResetKernel() does not unload modules for NEST Simulator < v3.7; ignore exception if module is already loaded on earlier versions
            pass

        print("Pre spike times: " + str(pre_spike_times))
        print("Post spike times: " + str(post_spike_times))

        # nest.set_verbosity("M_WARNING")
        nest.set_verbosity("M_ERROR")

<<<<<<< HEAD
        nest.ResetKernel()
=======
>>>>>>> 6a594d77
        nest.SetKernelStatus({"resolution": resolution})

        wr = nest.Create("weight_recorder")
        wr_ref = nest.Create("weight_recorder")
        nest.CopyModel(synapse_model_name, "stdp_nestml_rec",
                       {"weight_recorder": wr[0], "w": 1., "d": 1., "receptor_type": 0})
        nest.CopyModel(ref_synapse_model_name, "stdp_ref_rec",
                       {"weight_recorder": wr_ref[0], "weight": 1., "delay": 1., "receptor_type": 0})

        # create spike_generators with these times
        pre_sg = nest.Create("spike_generator",
                             params={"spike_times": pre_spike_times,
                                     "allow_offgrid_times": True})
        post_sg = nest.Create("spike_generator",
                              params={"spike_times": post_spike_times,
                                      "allow_offgrid_times": True})

        # create parrot neurons and connect spike_generators
        if sim_mdl:
            pre_neuron = nest.Create("parrot_neuron")
            post_neuron = nest.Create(neuron_model_name)
            nest.SetStatus(post_neuron, "tau_syn_exc", .2)  # [ms] -- very brief

        if sim_ref:
            pre_neuron_ref = nest.Create("parrot_neuron")
            post_neuron_ref = nest.Create(ref_neuron_model_name)
            nest.SetStatus(post_neuron_ref, "tau_syn_exc", .2)  # [ms] -- very brief

        if sim_mdl:
            if NESTTools.detect_nest_version().startswith("v2"):
                spikedet_pre = nest.Create("spike_detector")
                spikedet_post = nest.Create("spike_detector")
            else:
                spikedet_pre = nest.Create("spike_recorder")
                spikedet_post = nest.Create("spike_recorder")
            mm = nest.Create("multimeter", params={"record_from": [
                             "V_m", "post_trace__for_stdp_synapse_nestml"]})
        if sim_ref:
            if NESTTools.detect_nest_version().startswith("v2"):
                spikedet_pre_ref = nest.Create("spike_detector")
                spikedet_post_ref = nest.Create("spike_detector")
            else:
                spikedet_pre_ref = nest.Create("spike_recorder")
                spikedet_post_ref = nest.Create("spike_recorder")
            mm_ref = nest.Create("multimeter", params={"record_from": ["V_m"]})

        if sim_mdl:
            nest.Connect(pre_sg, pre_neuron, "one_to_one", syn_spec={"delay": 1.})
            nest.Connect(post_sg, post_neuron, "one_to_one", syn_spec={"delay": 1., "weight": 99999.})
            if NESTTools.detect_nest_version().startswith("v2"):
                nest.Connect(pre_neuron, post_neuron, "all_to_all", syn_spec={"model": "stdp_nestml_rec"})
            else:
                nest.Connect(pre_neuron, post_neuron, "all_to_all", syn_spec={"synapse_model": "stdp_nestml_rec"})
            nest.Connect(mm, post_neuron)
            nest.Connect(pre_neuron, spikedet_pre)
            nest.Connect(post_neuron, spikedet_post)
        if sim_ref:
            nest.Connect(pre_sg, pre_neuron_ref, "one_to_one", syn_spec={"delay": 1.})
            nest.Connect(post_sg, post_neuron_ref, "one_to_one", syn_spec={"delay": 1., "weight": 99999.})
            if NESTTools.detect_nest_version().startswith("v2"):
                nest.Connect(pre_neuron_ref, post_neuron_ref, "all_to_all",
                             syn_spec={"model": ref_synapse_model_name})
            else:
                nest.Connect(pre_neuron_ref, post_neuron_ref, "all_to_all",
                             syn_spec={"synapse_model": ref_synapse_model_name})
            nest.Connect(mm_ref, post_neuron_ref)
            nest.Connect(pre_neuron_ref, spikedet_pre_ref)
            nest.Connect(post_neuron_ref, spikedet_post_ref)

        # get STDP synapse and weight before protocol
        if sim_mdl:
            syn = nest.GetConnections(source=pre_neuron, synapse_model="stdp_nestml_rec")
        if sim_ref:
            syn_ref = nest.GetConnections(source=pre_neuron_ref, synapse_model=ref_synapse_model_name)

        n_steps = int(np.ceil(sim_time / resolution)) + 1
        t = 0.
        t_hist = []
        if sim_mdl:
            w_hist = []
        if sim_ref:
            w_hist_ref = []
        while t <= sim_time:
            nest.Simulate(resolution)
            t += resolution
            t_hist.append(t)
            if sim_ref:
                w_hist_ref.append(nest.GetStatus(syn_ref)[0]["weight"])
            if sim_mdl:
                w_hist.append(nest.GetStatus(syn)[0]["w"])

        # plot
        if TEST_PLOTS:
            fig, ax = plt.subplots(nrows=2)
            ax1, ax2 = ax

            if sim_mdl:
                timevec = nest.GetStatus(mm, "events")[0]["times"]
                V_m = nest.GetStatus(mm, "events")[0]["V_m"]
                ax2.plot(timevec, nest.GetStatus(mm, "events")[0]["post_trace__for_stdp_synapse_nestml"], label="post_tr nestml")
                ax1.plot(timevec, V_m, label="nestml", alpha=.7, linestyle=":")
            if sim_ref:
                pre_ref_spike_times_ = nest.GetStatus(spikedet_pre_ref, "events")[0]["times"]
                timevec = nest.GetStatus(mm_ref, "events")[0]["times"]
                V_m = nest.GetStatus(mm_ref, "events")[0]["V_m"]
                ax1.plot(timevec, V_m, label="nest ref", alpha=.7)
            ax1.set_ylabel("V_m")

            for _ax in ax:
                _ax.grid(which="major", axis="both")
                _ax.grid(which="minor", axis="x", linestyle=":", alpha=.4)
                # _ax.minorticks_on()
                _ax.set_xlim(0., sim_time)
                _ax.legend()
            fig.savefig("/tmp/stdp_synapse_test" + fname_snip + "_V_m.png", dpi=300)

        # plot
        if TEST_PLOTS:
            fig, ax = plt.subplots(nrows=3)
            ax1, ax2, ax3 = ax

            if sim_mdl:
                pre_spike_times_ = nest.GetStatus(spikedet_pre, "events")[0]["times"]
                print("Actual pre spike times: " + str(pre_spike_times_))
            if sim_ref:
                pre_ref_spike_times_ = nest.GetStatus(spikedet_pre_ref, "events")[0]["times"]
                print("Actual pre ref spike times: " + str(pre_ref_spike_times_))

            if sim_mdl:
                n_spikes = len(pre_spike_times_)
                for i in range(n_spikes):
                    if i == 0:
                        _lbl = "nestml"
                    else:
                        _lbl = None
                    ax1.plot(2 * [pre_spike_times_[i] + delay], [0, 1], linewidth=2, color="blue", alpha=.4, label=_lbl)

            if sim_mdl:
                post_spike_times_ = nest.GetStatus(spikedet_post, "events")[0]["times"]
                print("Actual post spike times: " + str(post_spike_times_))
            if sim_ref:
                post_ref_spike_times_ = nest.GetStatus(spikedet_post_ref, "events")[0]["times"]
                print("Actual post ref spike times: " + str(post_ref_spike_times_))

            if sim_ref:
                n_spikes = len(pre_ref_spike_times_)
                for i in range(n_spikes):
                    if i == 0:
                        _lbl = "nest ref"
                    else:
                        _lbl = None
                    ax1.plot(2 * [pre_ref_spike_times_[i] + delay], [0, 1],
                             linewidth=2, color="cyan", label=_lbl, alpha=.4)
            ax1.set_ylabel("Pre spikes")

            if sim_mdl:
                n_spikes = len(post_spike_times_)
                for i in range(n_spikes):
                    if i == 0:
                        _lbl = "nestml"
                    else:
                        _lbl = None
                    ax2.plot(2 * [post_spike_times_[i]], [0, 1], linewidth=2, color="black", alpha=.4, label=_lbl)
            if sim_ref:
                n_spikes = len(post_ref_spike_times_)
                for i in range(n_spikes):
                    if i == 0:
                        _lbl = "nest ref"
                    else:
                        _lbl = None
                    ax2.plot(2 * [post_ref_spike_times_[i]], [0, 1], linewidth=2, color="red", alpha=.4, label=_lbl)
            ax2.plot(timevec, nest.GetStatus(mm, "events")[0]["post_trace__for_stdp_synapse_nestml"], label="nestml post tr")
            ax2.set_ylabel("Post spikes")

            if sim_mdl:
                ax3.plot(t_hist, w_hist, marker="o", label="nestml")
            if sim_ref:
                ax3.plot(t_hist, w_hist_ref, linestyle="--", marker="x", label="ref")

            ax3.set_xlabel("Time [ms]")
            ax3.set_ylabel("w")
            for _ax in ax:
                _ax.grid(which="major", axis="both")
                _ax.xaxis.set_major_locator(matplotlib.ticker.FixedLocator(np.arange(0, np.ceil(sim_time))))
                _ax.set_xlim(0., sim_time)
                _ax.legend()
            fig.savefig("/tmp/stdp_synapse_test" + fname_snip + ".png", dpi=300)

        # verify
        MAX_ABS_ERROR = 1E-6
        assert np.any(np.abs(np.array(w_hist) - 1) > MAX_ABS_ERROR), "No change in the weight!"
        assert np.all(np.abs(np.array(w_hist) - np.array(w_hist_ref)) < MAX_ABS_ERROR), \
            "Difference between NESTML model and reference model!"<|MERGE_RESOLUTION|>--- conflicted
+++ resolved
@@ -165,10 +165,6 @@
         # nest.set_verbosity("M_WARNING")
         nest.set_verbosity("M_ERROR")
 
-<<<<<<< HEAD
-        nest.ResetKernel()
-=======
->>>>>>> 6a594d77
         nest.SetKernelStatus({"resolution": resolution})
 
         wr = nest.Create("weight_recorder")
