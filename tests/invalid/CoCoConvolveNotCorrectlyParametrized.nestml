/**
 *
 *  CoCoConvolveNotCorrectlyParametrized.nestml
 *
 *  This file is part of NEST.
 *
 *  Copyright (C) 2004 The NEST Initiative
 *
 *  NEST is free software: you can redistribute it and/or modify
 *  it under the terms of the GNU General Public License as published by
 *  the Free Software Foundation, either version 2 of the License, or
 *  (at your option) any later version.
 *
 *  NEST is distributed in the hope that it will be useful,
 *  but WITHOUT ANY WARRANTY; without even the implied warranty of
 *  MERCHANTABILITY or FITNESS FOR A PARTICULAR PURPOSE.  See the
 *  GNU General Public License for more details.
 *
 *  You should have received a copy of the GNU General Public License
 *  along with NEST.  If not, see <http://www.gnu.org/licenses/>.
 *
 *
 * This model is used to test if broken CoCos are identified correctly. Here, if convolve has been correctly
 * provided with a initial_block variable and a spike buffer.
 * Negative case.
*/

neuron CoCoConvolveNotCorrectlyParametrized:
    initial_values:
        V_m mV = 10mV
    end

    equations:
        inline testB pA = convolve(V_m+V_m, spikeExc)
<<<<<<< HEAD
    end

    update:
        # required for creation of a correct ast
=======
>>>>>>> 9b2f1fde
    end

    input:
        spikeExc integer  <- excitatory spike
    end
end<|MERGE_RESOLUTION|>--- conflicted
+++ resolved
@@ -32,13 +32,6 @@
 
     equations:
         inline testB pA = convolve(V_m+V_m, spikeExc)
-<<<<<<< HEAD
-    end
-
-    update:
-        # required for creation of a correct ast
-=======
->>>>>>> 9b2f1fde
     end
 
     input:
