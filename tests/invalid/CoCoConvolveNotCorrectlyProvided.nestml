--- conflicted
+++ resolved
@@ -35,19 +35,9 @@
     end
 
     equations:
-<<<<<<< HEAD
-        shape test = 10
-        inline testB pA = convolve(g_ex, g_ex) + test
-        V_m' = 20 mV/ms
-    end
-
-    update:
-        # required for creation of a correct ast
-=======
         kernel test = 10
         inline testB pA = convolve(g_ex, g_ex) + test
         V_m' = 20 mV/ms
->>>>>>> 9b2f1fde
     end
 
     input:
