# -*- coding: utf-8 -*-
#
# test__cocos.py
#
# This file is part of NEST.
#
# Copyright (C) 2004 The NEST Initiative
#
# NEST is free software: you can redistribute it and/or modify
# it under the terms of the GNU General Public License as published by
# the Free Software Foundation, either version 2 of the License, or
# (at your option) any later version.
#
# NEST is distributed in the hope that it will be useful,
# but WITHOUT ANY WARRANTY; without even the implied warranty of
# MERCHANTABILITY or FITNESS FOR A PARTICULAR PURPOSE.  See the
# GNU General Public License for more details.
#
# You should have received a copy of the GNU General Public License
# along with NEST.  If not, see <http://www.gnu.org/licenses/>.

from __future__ import print_function

from typing import Optional

import os
import pytest

from pynestml.meta_model.ast_model import ASTModel
from pynestml.symbol_table.symbol_table import SymbolTable
from pynestml.symbols.predefined_functions import PredefinedFunctions
from pynestml.symbols.predefined_types import PredefinedTypes
from pynestml.symbols.predefined_units import PredefinedUnits
from pynestml.symbols.predefined_variables import PredefinedVariables
from pynestml.utils.ast_source_location import ASTSourceLocation
from pynestml.utils.logger import LoggingLevel, Logger
from pynestml.utils.model_parser import ModelParser


class TestCoCos:

    @pytest.fixture(scope="module", autouse=True)
    def setUp(self):
        SymbolTable.initialize_symbol_table(
            ASTSourceLocation(
                start_line=0,
                start_column=0,
                end_line=0,
                end_column=0))
        PredefinedUnits.register_units()
        PredefinedTypes.register_types()
        PredefinedVariables.register_variables()
        PredefinedFunctions.register_functions()

    def test_invalid_cm_variables_declared(self):
        model = self._parse_and_validate_model(
            os.path.join(
                os.path.realpath(
                    os.path.join(
                        os.path.dirname(__file__), 'resources',
                        'invalid')),
                'CoCoCmVariablesDeclared.nestml'))
        assert len(Logger.get_messages(
            model, LoggingLevel.ERROR)) == 6

    def test_valid_cm_variables_declared(self):
        model = self._parse_and_validate_model(
            os.path.join(
                os.path.realpath(
                    os.path.join(
                        os.path.dirname(__file__), 'resources',
                        'valid')),
                'CoCoCmVariablesDeclared.nestml'))
        assert len(Logger.get_messages(
            model, LoggingLevel.ERROR)) == 0

    # it is currently not enforced for the non-cm parameter block, but cm
    # needs that
    def test_invalid_cm_variable_has_rhs(self):
        model = self._parse_and_validate_model(
            os.path.join(
                os.path.realpath(
                    os.path.join(
                        os.path.dirname(__file__), 'resources',
                        'invalid')),
                'CoCoCmVariableHasRhs.nestml'))
        assert len(Logger.get_messages(
            model, LoggingLevel.ERROR)) == 2

    def test_valid_cm_variable_has_rhs(self):
        Logger.set_logging_level(LoggingLevel.INFO)
        model = self._parse_and_validate_model(
            os.path.join(
                os.path.realpath(
                    os.path.join(
                        os.path.dirname(__file__), 'resources',
                        'valid')),
                'CoCoCmVariableHasRhs.nestml'))
        assert len(Logger.get_messages(
            model, LoggingLevel.ERROR)) == 0

    # it is currently not enforced for the non-cm parameter block, but cm
    # needs that
    def test_invalid_cm_v_comp_exists(self):
        model = self._parse_and_validate_model(
            os.path.join(
                os.path.realpath(
                    os.path.join(
                        os.path.dirname(__file__), 'resources',
                        'invalid')),
                'CoCoCmVcompExists.nestml'))
<<<<<<< HEAD
        assert len(Logger.get_all_messages_of_level_and_or_node(
            model, LoggingLevel.ERROR)) == 6
=======
        assert len(Logger.get_messages(
            model, LoggingLevel.ERROR)) == 4
>>>>>>> 6fc9111c

    def test_valid_cm_v_comp_exists(self):
        Logger.set_logging_level(LoggingLevel.INFO)
        model = self._parse_and_validate_model(
            os.path.join(
                os.path.realpath(
                    os.path.join(
                        os.path.dirname(__file__), 'resources',
                        'valid')),
                'CoCoCmVcompExists.nestml'))
        assert len(Logger.get_messages(
            model, LoggingLevel.ERROR)) == 0

    def _parse_and_validate_model(self, fname: str) -> Optional[str]:
        from pynestml.frontend.pynestml_frontend import generate_target

        Logger.init_logger(LoggingLevel.DEBUG)

        try:
            generate_target(input_path=fname, target_platform="NEST_COMPARTMENTAL", logging_level="DEBUG")
        except BaseException:
            return None

        ast_compilation_unit = ModelParser.parse_file(fname)
        if ast_compilation_unit is None or len(ast_compilation_unit.get_model_list()) == 0:
            return None

        model: ASTModel = ast_compilation_unit.get_model_list()[0]
        model_name = model.get_name()

        return model_name

    def test_invalid_cm_mech_shared_code(self, setUp):
        model = self._parse_and_validate_model(
            os.path.join(
                os.path.realpath(
                    os.path.join(
                        os.path.dirname(__file__), 'resources',
                        'invalid')),
                'CoCoCmMechSharedCode.nestml'))
        assert len(Logger.get_all_messages_of_level_and_or_node(
            model, LoggingLevel.ERROR)) == 4<|MERGE_RESOLUTION|>--- conflicted
+++ resolved
@@ -109,13 +109,8 @@
                         os.path.dirname(__file__), 'resources',
                         'invalid')),
                 'CoCoCmVcompExists.nestml'))
-<<<<<<< HEAD
-        assert len(Logger.get_all_messages_of_level_and_or_node(
+        assert len(Logger.get_messages(
             model, LoggingLevel.ERROR)) == 6
-=======
-        assert len(Logger.get_messages(
-            model, LoggingLevel.ERROR)) == 4
->>>>>>> 6fc9111c
 
     def test_valid_cm_v_comp_exists(self):
         Logger.set_logging_level(LoggingLevel.INFO)
