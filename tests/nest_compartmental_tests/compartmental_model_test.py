# -*- coding: utf-8 -*-
#
# compartmental_model_test.py
#
# This file is part of NEST.
#
# Copyright (C) 2004 The NEST Initiative
#
# NEST is free software: you can redistribute it and/or modify
# it under the terms of the GNU General Public License as published by
# the Free Software Foundation, either version 2 of the License, or
# (at your option) any later version.
#
# NEST is distributed in the hope that it will be useful,
# but WITHOUT ANY WARRANTY; without even the implied warranty of
# MERCHANTABILITY or FITNESS FOR A PARTICULAR PURPOSE.  See the
# GNU General Public License for more details.
#
# You should have received a copy of the GNU General Public License
# along with NEST.  If not, see <http://www.gnu.org/licenses/>.

import numpy as np
import os
import copy
import pytest
import unittest

import nest

from pynestml.codegeneration.nest_tools import NESTTools
from pynestml.frontend.pynestml_frontend import generate_nest_compartmental_target

# set to `True` to plot simulation traces
TEST_PLOTS = True
try:
    import matplotlib
    import matplotlib.pyplot as plt
except BaseException as e:
    # always set TEST_PLOTS to False if matplotlib can not be imported
    TEST_PLOTS = False

dt = .001

soma_params = {
    # passive parameters
    'C_m': 89.245535,  # pF
    'g_C': 0.0,  # soma has no parent
    'g_L': 8.924572508,  # nS
    'e_L': -75.0,
    # E-type specific
    'gbar_Na': 4608.698576715,  # nS
    'e_Na': 60.,
    'gbar_K': 956.112772900,  # nS
    'e_K': -90.
}
dend_params_passive = {
    # passive parameters
    'C_m': 1.929929,
    'g_C': 1.255439494,
    'g_L': 0.192992878,
    'e_L': -75.0,
    # by default, active conducances are set to zero, so we don't need to specify
    # them explicitely
}
dend_params_active = {
    # passive parameters
    'C_m': 1.929929,  # pF
    'g_C': 1.255439494,  # nS
    'g_L': 0.192992878,  # nS
    'e_L': -75.0,  # mV
    # E-type specific
    'gbar_Na': 17.203212493,  # nS
    'e_Na': 60.,  # mV
    'gbar_K': 11.887347450,  # nS
    'e_K': -90.  # mV
}


class CMTest(unittest.TestCase):

    def reset_nest(self):
        nest.ResetKernel()
        nest.SetKernelStatus(dict(resolution=dt))

    def install_nestml_model(self):
        tests_path = os.path.realpath(os.path.dirname(__file__))
        input_path = os.path.join(
            tests_path,
            "resources",
            "cm_default.nestml"
        )
        target_path = os.path.join(
            tests_path,
            "target/"
        )

        if not os.path.exists(target_path):
            os.makedirs(target_path)

        print(
            f"Compiled nestml model 'cm_main_cm_default_nestml' not found, installing in:"
            f"    {target_path}")

        generate_nest_compartmental_target(
            input_path=input_path,
            target_path="/tmp/nestml-component/",
            module_name="cm_defaultmodule",
            suffix="_nestml",
            logging_level="DEBUG"
        )

    def get_model(self, reinstall_flag=True):
        if self.nestml_flag:
            # Currently, we have no way of checking whether the *.so-file
            # associated with the model is in {nest build directory}/lib/nest,
            # so we only check the reinstall flag, which should be set to True
            # unless the testcase is being debugged
            if reinstall_flag:
                self.install_nestml_model()

            print("Instantiating NESTML compartmental model")

            nest.Install("cm_defaultmodule")

            cm_act = nest.Create("cm_default_nestml")
            cm_pas = nest.Create("cm_default_nestml")
        else:
            print("Instantiating NEST compartmental model")
            # default model built into NEST Simulator
            cm_pas = nest.Create('cm_default')
            cm_act = nest.Create('cm_default')

        return cm_act, cm_pas

    def get_rec_list(self):
        if self.nestml_flag:
            return [
                'v_comp0', 'v_comp1',
                'm_Na0', 'h_Na0', 'n_K0', 'm_Na1', 'h_Na1', 'n_K1',
                'g_AN_AMPA1', 'g_AN_NMDA1'
            ]
        else:
            return [
                'v_comp0',
                'v_comp1',
                'm_Na_0',
                'h_Na_0',
                'n_K_0',
                'm_Na_1',
                'h_Na_1',
                'n_K_1',
                'g_r_AN_AMPA_1',
                'g_d_AN_AMPA_1',
                'g_r_AN_NMDA_1',
                'g_d_AN_NMDA_1']

    def run_model(self):
        self.reset_nest()
        cm_act, cm_pas = self.get_model()

        # accomodate new initialization convention in NEST 3.6
        soma_params_ = copy.deepcopy(soma_params)
        dend_params_passive_ = copy.deepcopy(dend_params_passive)
        dend_params_active_ = copy.deepcopy(dend_params_active)
        if not self.nestml_flag:
            soma_params_["v_comp"] = soma_params_["e_L"]
            dend_params_passive_["v_comp"] = dend_params_passive_["e_L"]
            dend_params_active_["v_comp"] = dend_params_active_["e_L"]

        # create a neuron model with a passive dendritic compartment
        cm_pas.compartments = [
            {"parent_idx": -1, "params": soma_params_},
            {"parent_idx": 0, "params": dend_params_passive_}
        ]

        # create a neuron model with an active dendritic compartment
        cm_act.compartments = [
            {"parent_idx": -1, "params": soma_params_},
            {"parent_idx": 0, "params": dend_params_active_}
        ]

        # set spike thresholds
        cm_pas.V_th = -50.
        cm_act.V_th = -50.

        # add somatic and dendritic receptor to passive dendrite model
        cm_pas.receptors = [
            {"comp_idx": 0, "receptor_type": "AMPA_NMDA"},
            {"comp_idx": 1, "receptor_type": "AMPA_NMDA"}
        ]
        syn_idx_soma_pas = 0
        syn_idx_dend_pas = 1

        # add somatic and dendritic receptor to active dendrite model
        cm_act.receptors = [
            {"comp_idx": 0, "receptor_type": "AMPA_NMDA"},
            {"comp_idx": 1, "receptor_type": "AMPA_NMDA"}
        ]
        syn_idx_soma_act = 0
        syn_idx_dend_act = 1

        # create a two spike generators
        sg_soma = nest.Create('spike_generator', 1, {
                              'spike_times': [10., 13., 16.]})
        sg_dend = nest.Create('spike_generator', 1, {
                              'spike_times': [70., 73., 76.]})

        # connect spike generators to passive dendrite model (weight in nS)
        nest.Connect(
            sg_soma,
            cm_pas,
            syn_spec={
                'synapse_model': 'static_synapse',
                'weight': 5.,
                'delay': .5,
                'receptor_type': syn_idx_soma_pas})
        nest.Connect(
            sg_dend,
            cm_pas,
            syn_spec={
                'synapse_model': 'static_synapse',
                'weight': 2.,
                'delay': .5,
                'receptor_type': syn_idx_dend_pas})
        # connect spike generators to active dendrite model (weight in nS)
        nest.Connect(
            sg_soma,
            cm_act,
            syn_spec={
                'synapse_model': 'static_synapse',
                'weight': 5.,
                'delay': .5,
                'receptor_type': syn_idx_soma_act})
        nest.Connect(
            sg_dend,
            cm_act,
            syn_spec={
                'synapse_model': 'static_synapse',
                'weight': 2.,
                'delay': .5,
                'receptor_type': syn_idx_dend_act})

        # create multimeters to record state variables
        rec_list = self.get_rec_list()
        mm_pas = nest.Create(
            'multimeter', 1, {
                'record_from': rec_list, 'interval': dt})
        mm_act = nest.Create(
            'multimeter', 1, {
                'record_from': rec_list, 'interval': dt})
        # connect the multimeters to the respective neurons
        nest.Connect(mm_pas, cm_pas)
        nest.Connect(mm_act, cm_act)

        # simulate the models
        nest.Simulate(160.)
        res_pas = nest.GetStatus(mm_pas, 'events')[0]
        res_act = nest.GetStatus(mm_act, 'events')[0]

        return res_act, res_pas

    @pytest.mark.skipif(NESTTools.detect_nest_version().startswith("v2"),
                        reason="This test does not support NEST 2")
    def test_compartmental_model(self):
        self.nestml_flag = False
        recordables_nest = self.get_rec_list()
        res_act_nest, res_pas_nest = self.run_model()

        self.nestml_flag = True
        recordables_nestml = self.get_rec_list()
        res_act_nestml, res_pas_nestml = self.run_model()

        if TEST_PLOTS:
            w_legends = False

            plt.figure('voltage', figsize=(6, 6))
            # NEST
            # plot voltage for somatic compartment
            ax_soma = plt.subplot(221)
            ax_soma.set_title('NEST')
            ax_soma.plot(
                res_pas_nest['times'],
                res_pas_nest['v_comp0'],
                c='b',
                label='passive dend')
            ax_soma.plot(res_act_nest['times'], res_act_nest['v_comp0'],
                         c='b', ls='--', lw=2., label='active dend')
            ax_soma.plot(res_act_nestml['times'], res_act_nestml['v_comp0'],
                         c='r', ls=':', lw=2., label='active dend')
            ax_soma.set_xlabel(r'$t$ (ms)')
            ax_soma.set_ylabel(r'$v_{soma}$ (mV)')
            ax_soma.set_ylim((-90., 40.))
            if w_legends:
                ax_soma.legend(loc=0)
            # plot voltage for dendritic compartment
            ax_dend = plt.subplot(222)
            ax_dend.set_title('NEST')
            ax_dend.plot(
                res_pas_nest['times'],
                res_pas_nest['v_comp1'],
                c='r',
                label='passive dend')
            ax_dend.plot(res_act_nest['times'], res_act_nest['v_comp1'],
                         c='r', ls='--', lw=2., label='active dend')
            ax_dend.set_xlabel(r'$t$ (ms)')
            ax_dend.set_ylabel(r'$v_{dend}$ (mV)')
            ax_dend.set_ylim((-90., 40.))
            if w_legends:
                ax_dend.legend(loc=0)

            # NESTML
            # plot voltage for somatic compartment
            ax_soma = plt.subplot(223)
            ax_soma.set_title('NESTML')
            ax_soma.plot(
                res_pas_nestml['times'],
                res_pas_nestml['v_comp0'],
                c='b',
                label='passive dend')
            ax_soma.plot(res_act_nestml['times'], res_act_nestml['v_comp0'],
                         c='b', ls='--', lw=2., label='active dend')
            ax_soma.set_xlabel(r'$t$ (ms)')
            ax_soma.set_ylabel(r'$v_{soma}$ (mV)')
            ax_soma.set_ylim((-90., 40.))
            if w_legends:
                ax_soma.legend(loc=0)
            # plot voltage for dendritic compartment
            ax_dend = plt.subplot(224)
            ax_dend.set_title('NESTML')
            ax_dend.plot(
                res_pas_nestml['times'],
                res_pas_nestml['v_comp1'],
                c='r',
                label='passive dend')
            ax_dend.plot(res_act_nestml['times'], res_act_nestml['v_comp1'],
                         c='r', ls='--', lw=2., label='active dend')
            ax_dend.set_xlabel(r'$t$ (ms)')
            ax_dend.set_ylabel(r'$v_{dend}$ (mV)')
            ax_dend.set_ylim((-90., 40.))
            if w_legends:
                ax_dend.legend(loc=0)
            plt.savefig("compartmental_model_test - voltage.png")

            plt.figure('channel state variables', figsize=(6, 6))
            # NEST
            # plot traces for somatic compartment
            ax_soma = plt.subplot(221)
            ax_soma.set_title('NEST')
            ax_soma.plot(
                res_pas_nest['times'],
                res_pas_nest['m_Na_0'],
                c='b',
                label='m_Na passive dend')
            ax_soma.plot(
                res_pas_nest['times'],
                res_pas_nest['h_Na_0'],
                c='r',
                label='h_Na passive dend')
            ax_soma.plot(
                res_pas_nest['times'],
                res_pas_nest['n_K_0'],
                c='g',
                label='n_K passive dend')
            ax_soma.plot(res_act_nest['times'], res_act_nest['m_Na_0'],
                         c='b', ls='--', lw=2., label='m_Na active dend')
            ax_soma.plot(res_act_nest['times'], res_act_nest['h_Na_0'],
                         c='r', ls='--', lw=2., label='h_Na active dend')
            ax_soma.plot(res_act_nest['times'], res_act_nest['n_K_0'],
                         c='g', ls='--', lw=2., label='n_K active dend')
            ax_soma.set_xlabel(r'$t$ (ms)')
            ax_soma.set_ylabel(r'svar')
            ax_soma.set_ylim((0., 1.))
            if w_legends:
                ax_soma.legend(loc=0)
            # plot voltage for dendritic compartment
            ax_dend = plt.subplot(222)
            ax_dend.set_title('NEST')
            ax_dend.plot(
                res_pas_nest['times'],
                res_pas_nest['m_Na_1'],
                c='b',
                label='m_Na passive dend')
            ax_dend.plot(
                res_pas_nest['times'],
                res_pas_nest['h_Na_1'],
                c='r',
                label='h_Na passive dend')
            ax_dend.plot(
                res_pas_nest['times'],
                res_pas_nest['n_K_1'],
                c='g',
                label='n_K passive dend')
            ax_dend.plot(res_act_nest['times'], res_act_nest['m_Na_1'],
                         c='b', ls='--', lw=2., label='m_Na active dend')
            ax_dend.plot(res_act_nest['times'], res_act_nest['h_Na_1'],
                         c='r', ls='--', lw=2., label='h_Na active dend')
            ax_dend.plot(res_act_nest['times'], res_act_nest['n_K_1'],
                         c='g', ls='--', lw=2., label='n_K active dend')
            ax_dend.set_xlabel(r'$t$ (ms)')
            ax_dend.set_ylabel(r'svar')
            ax_dend.set_ylim((0., 1.))
            if w_legends:
                ax_dend.legend(loc=0)

            # NESTML
            # plot traces for somatic compartment
            ax_soma = plt.subplot(223)
            ax_soma.set_title('NESTML')
            ax_soma.plot(
                res_pas_nestml['times'],
                res_pas_nestml['m_Na0'],
                c='b',
                label='m_Na passive dend')
            ax_soma.plot(
                res_pas_nestml['times'],
                res_pas_nestml['h_Na0'],
                c='r',
                label='h_Na passive dend')
            ax_soma.plot(
                res_pas_nestml['times'],
                res_pas_nestml['n_K0'],
                c='g',
                label='n_K passive dend')
            ax_soma.plot(res_act_nestml['times'], res_act_nestml['m_Na0'],
                         c='b', ls='--', lw=2., label='m_Na active dend')
            ax_soma.plot(res_act_nestml['times'], res_act_nestml['h_Na0'],
                         c='r', ls='--', lw=2., label='h_Na active dend')
            ax_soma.plot(res_act_nestml['times'], res_act_nestml['n_K0'],
                         c='g', ls='--', lw=2., label='n_K active dend')
            ax_soma.set_xlabel(r'$t$ (ms)')
            ax_soma.set_ylabel(r'svar')
            ax_soma.set_ylim((0., 1.))
            if w_legends:
                ax_soma.legend(loc=0)
            # plot voltage for dendritic compartment
            ax_dend = plt.subplot(224)
            ax_dend.set_title('NESTML')
            ax_dend.plot(
                res_pas_nestml['times'],
                res_pas_nestml['m_Na1'],
                c='b',
                label='m_Na passive dend')
            ax_dend.plot(
                res_pas_nestml['times'],
                res_pas_nestml['h_Na1'],
                c='r',
                label='h_Na passive dend')
            ax_dend.plot(
                res_pas_nestml['times'],
                res_pas_nestml['n_K1'],
                c='g',
                label='n_K passive dend')
            ax_dend.plot(res_act_nestml['times'], res_act_nestml['m_Na1'],
                         c='b', ls='--', lw=2., label='m_Na active dend')
            ax_dend.plot(res_act_nestml['times'], res_act_nestml['h_Na1'],
                         c='r', ls='--', lw=2., label='h_Na active dend')
            ax_dend.plot(res_act_nestml['times'], res_act_nestml['n_K1'],
                         c='g', ls='--', lw=2., label='n_K active dend')
            ax_dend.set_xlabel(r'$t$ (ms)')
            ax_dend.set_ylabel(r'svar')
            ax_dend.set_ylim((0., 1.))
            if w_legends:
                ax_dend.legend(loc=0)
            plt.savefig(
                "compartmental_model_test - channel state variables.png")

            plt.figure('dendritic synapse conductances', figsize=(3, 6))
            # NEST
            # plot traces for dendritic compartment
            ax_dend = plt.subplot(211)
            ax_dend.set_title('NEST')
            ax_dend.plot(
                res_pas_nest['times'],
                res_pas_nest['g_r_AN_AMPA_1'] + res_pas_nest['g_d_AN_AMPA_1'],
                c='b',
                label='AMPA passive dend')
            ax_dend.plot(
                res_pas_nest['times'],
                res_pas_nest['g_r_AN_NMDA_1'] + res_pas_nest['g_d_AN_NMDA_1'],
                c='r',
                label='NMDA passive dend')
            ax_dend.plot(
                res_act_nest['times'],
                res_act_nest['g_r_AN_AMPA_1'] + res_act_nest['g_d_AN_AMPA_1'],
                c='b',
                ls='--',
                lw=2.,
                label='AMPA active dend')
            ax_dend.plot(
                res_act_nest['times'],
                res_act_nest['g_r_AN_NMDA_1'] + res_act_nest['g_d_AN_NMDA_1'],
                c='r',
                ls='--',
                lw=2.,
                label='NMDA active dend')
            ax_dend.set_xlabel(r'$t$ (ms)')
            ax_dend.set_ylabel(r'$g_{syn1}$ (uS)')
            if w_legends:
                ax_dend.legend(loc=0)
            # plot traces for dendritic compartment
            # NESTML
            ax_dend = plt.subplot(212)
            ax_dend.set_title('NESTML')
            ax_dend.plot(
                res_pas_nestml['times'],
                res_pas_nestml['g_AN_AMPA1'],
                c='b',
                label='AMPA passive dend')
            ax_dend.plot(
                res_pas_nestml['times'],
                res_pas_nestml['g_AN_NMDA1'],
                c='r',
                label='NMDA passive dend')
            ax_dend.plot(res_act_nestml['times'], res_act_nestml['g_AN_AMPA1'],
                         c='b', ls='--', lw=2., label='AMPA active dend')
            ax_dend.plot(res_act_nestml['times'], res_act_nestml['g_AN_NMDA1'],
                         c='r', ls='--', lw=2., label='NMDA active dend')
            ax_dend.set_xlabel(r'$t$ (ms)')
            ax_dend.set_ylabel(r'$g_{syn1}$ (uS)')
            if w_legends:
                ax_dend.legend(loc=0)

            plt.tight_layout()
            plt.savefig(
                "compartmental_model_test - dendritic synapse conductances.png")

        # check if voltages, ion channels state variables are equal
        for var_nest, var_nestml in zip(
                recordables_nest[:8], recordables_nestml[:8]):
            if var_nest == "v_comp0":
                atol = 0.51
            elif var_nest == "v_comp1":
                atol = 0.15
            else:
                atol = 0.01
            self.assertTrue(np.allclose(
                res_act_nest[var_nest], res_act_nestml[var_nestml], atol=atol
            ))
        for var_nest, var_nestml in zip(
                recordables_nest[:8], recordables_nestml[:8]):
            if var_nest == "v_comp0":
                atol = 0.51
            elif var_nest == "v_comp1":
                atol = 0.15
            else:
                atol = 0.01
            self.assertTrue(np.allclose(
<<<<<<< HEAD
                res_act_nest[var_nest], res_act_nestml[var_nestml], atol=1.))
=======
                res_pas_nest[var_nest], res_pas_nestml[var_nestml], atol=atol
            ))
>>>>>>> fef2d710

        # check if synaptic conductances are equal
        self.assertTrue(
            np.allclose(
                res_act_nest['g_r_AN_AMPA_1'] + res_act_nest['g_d_AN_AMPA_1'],
                res_act_nestml['g_AN_AMPA1'],
                5e-3))
        self.assertTrue(
            np.allclose(
                res_act_nest['g_r_AN_NMDA_1'] + res_act_nest['g_d_AN_NMDA_1'],
                res_act_nestml['g_AN_NMDA1'],
                5e-3))


if __name__ == "__main__":
    unittest.main()<|MERGE_RESOLUTION|>--- conflicted
+++ resolved
@@ -545,12 +545,8 @@
             else:
                 atol = 0.01
             self.assertTrue(np.allclose(
-<<<<<<< HEAD
-                res_act_nest[var_nest], res_act_nestml[var_nestml], atol=1.))
-=======
                 res_pas_nest[var_nest], res_pas_nestml[var_nestml], atol=atol
             ))
->>>>>>> fef2d710
 
         # check if synaptic conductances are equal
         self.assertTrue(
