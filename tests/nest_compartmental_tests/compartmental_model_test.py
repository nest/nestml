--- conflicted
+++ resolved
@@ -530,38 +530,22 @@
             if var_nest == "v_comp0":
                 atol = 0.51
             elif var_nest == "v_comp1":
-<<<<<<< HEAD
-                atol = 0.1
-            else:
-                atol = 0.01
-            self.assertTrue(np.allclose(
-                res_act_nest[var_nest], res_act_nestml[var_nestml], atol=.51
-=======
                 atol = 0.15
             else:
                 atol = 0.01
             self.assertTrue(np.allclose(
                 res_act_nest[var_nest], res_act_nestml[var_nestml], atol=atol
->>>>>>> ca6e490d
             ))
         for var_nest, var_nestml in zip(
                 recordables_nest[:8], recordables_nestml[:8]):
             if var_nest == "v_comp0":
                 atol = 0.51
             elif var_nest == "v_comp1":
-<<<<<<< HEAD
-                atol = 0.1
-            else:
-                atol = 0.01
-            self.assertTrue(np.allclose(
-                res_pas_nest[var_nest], res_pas_nestml[var_nestml], atol=.51
-=======
                 atol = 0.15
             else:
                 atol = 0.01
             self.assertTrue(np.allclose(
                 res_pas_nest[var_nest], res_pas_nestml[var_nestml], atol=atol
->>>>>>> ca6e490d
             ))
 
         # check if synaptic conductances are equal
