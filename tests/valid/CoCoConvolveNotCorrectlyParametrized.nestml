/**
 *
 *  CoCoSumNotCorrectlyParametrized.nestml
 *
 *  This file is part of NEST.
 *
 *  Copyright (C) 2004 The NEST Initiative
 *
 *  NEST is free software: you can redistribute it and/or modify
 *  it under the terms of the GNU General Public License as published by
 *  the Free Software Foundation, either version 2 of the License, or
 *  (at your option) any later version.
 *
 *  NEST is distributed in the hope that it will be useful,
 *  but WITHOUT ANY WARRANTY; without even the implied warranty of
 *  MERCHANTABILITY or FITNESS FOR A PARTICULAR PURPOSE.  See the
 *  GNU General Public License for more details.
 *
 *  You should have received a copy of the GNU General Public License
 *  along with NEST.  If not, see <http://www.gnu.org/licenses/>.
 *
 *
 * This model is used to test if broken CoCos are identified correctly. Here, if convolve has been correctly
 * provided with a initial_block variable and a spike buffer.
 * Positive case.
*/

neuron CoCoSumNotCorrectlyParametrized:

    parameters:
        tau ms = 20 ms
    end

    initial_values:
        V_m mV = 10 mV
    end

    equations:
<<<<<<< HEAD
        shape V_m' = 20 mV
        inline testB pA = convolve(V_m, spikeExc) # convolve aka. sum is now correctly parametrized
    end

    update:
        # required for creation of a correct ast
=======
        kernel G' = -G / tau
        inline testB pA = convolve(G, spikeExc)   # convolve is now correctly parametrized
>>>>>>> 9b2f1fde
    end

    input:
        spikeExc integer  <- excitatory spike
    end
end
<|MERGE_RESOLUTION|>--- conflicted
+++ resolved
@@ -1,6 +1,6 @@
 /**
  *
- *  CoCoSumNotCorrectlyParametrized.nestml
+ *  CoCoConvolveNotCorrectlyParametrized.nestml
  *
  *  This file is part of NEST.
  *
@@ -25,31 +25,22 @@
  * Positive case.
 */
 
-neuron CoCoSumNotCorrectlyParametrized:
+neuron CoCoConvolveNotCorrectlyParametrized:
 
     parameters:
         tau ms = 20 ms
     end
 
     initial_values:
-        V_m mV = 10 mV
+        G real = 1.
     end
 
     equations:
-<<<<<<< HEAD
-        shape V_m' = 20 mV
-        inline testB pA = convolve(V_m, spikeExc) # convolve aka. sum is now correctly parametrized
-    end
-
-    update:
-        # required for creation of a correct ast
-=======
         kernel G' = -G / tau
         inline testB pA = convolve(G, spikeExc)   # convolve is now correctly parametrized
->>>>>>> 9b2f1fde
     end
 
     input:
-        spikeExc integer  <- excitatory spike
+        spikeExc pA <- excitatory spike
     end
 end
