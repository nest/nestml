# -*- coding: utf-8 -*-
#
# cocos_test.py
#
# This file is part of NEST.
#
# Copyright (C) 2004 The NEST Initiative
#
# NEST is free software: you can redistribute it and/or modify
# it under the terms of the GNU General Public License as published by
# the Free Software Foundation, either version 2 of the License, or
# (at your option) any later version.
#
# NEST is distributed in the hope that it will be useful,
# but WITHOUT ANY WARRANTY; without even the implied warranty of
# MERCHANTABILITY or FITNESS FOR A PARTICULAR PURPOSE.  See the
# GNU General Public License for more details.
#
# You should have received a copy of the GNU General Public License
# along with NEST.  If not, see <http://www.gnu.org/licenses/>.

from __future__ import print_function

import os
import unittest

from pynestml.utils.ast_source_location import ASTSourceLocation
from pynestml.symbol_table.symbol_table import SymbolTable
from pynestml.symbols.predefined_functions import PredefinedFunctions
from pynestml.symbols.predefined_types import PredefinedTypes
from pynestml.symbols.predefined_units import PredefinedUnits
from pynestml.symbols.predefined_variables import PredefinedVariables
from pynestml.utils.logger import LoggingLevel, Logger
from pynestml.utils.model_parser import ModelParser


class CoCosTest(unittest.TestCase):

    def setUp(self):
        Logger.init_logger(LoggingLevel.INFO)
        SymbolTable.initialize_symbol_table(ASTSourceLocation(start_line=0, start_column=0, end_line=0, end_column=0))
        PredefinedUnits.register_units()
        PredefinedTypes.register_types()
        PredefinedVariables.register_variables()
        PredefinedFunctions.register_functions()

    def test_invalid_element_defined_after_usage(self):
        model = ModelParser.parse_model(
            os.path.join(os.path.realpath(os.path.join(os.path.dirname(__file__), 'invalid')),
                         'CoCoVariableDefinedAfterUsage.nestml'))
        self.assertEqual(len(
            Logger.get_all_messages_of_level_and_or_node(model.get_neuron_list()[0], LoggingLevel.ERROR)), 2)

    def test_valid_element_defined_after_usage(self):
        Logger.set_logging_level(LoggingLevel.INFO)
        model = ModelParser.parse_model(
            os.path.join(os.path.realpath(os.path.join(os.path.dirname(__file__), 'valid')),
                         'CoCoVariableDefinedAfterUsage.nestml'))
        self.assertEqual(len(
            Logger.get_all_messages_of_level_and_or_node(model.get_neuron_list()[0], LoggingLevel.ERROR)), 0)

    def test_invalid_element_in_same_line(self):
        Logger.set_logging_level(LoggingLevel.INFO)
        model = ModelParser.parse_model(
            os.path.join(os.path.realpath(os.path.join(os.path.dirname(__file__), 'invalid')),
                         'CoCoElementInSameLine.nestml'))
        self.assertEqual(len(
            Logger.get_all_messages_of_level_and_or_node(model.get_neuron_list()[0], LoggingLevel.ERROR)), 1)

    def test_valid_element_in_same_line(self):
        Logger.set_logging_level(LoggingLevel.INFO)
        model = ModelParser.parse_model(
            os.path.join(os.path.realpath(os.path.join(os.path.dirname(__file__), 'valid')),
                         'CoCoElementInSameLine.nestml'))
        self.assertEqual(len(
            Logger.get_all_messages_of_level_and_or_node(model.get_neuron_list()[0], LoggingLevel.ERROR)), 0)

    def test_invalid_integrate_odes_called_if_equations_defined(self):
        Logger.set_logging_level(LoggingLevel.INFO)
        model = ModelParser.parse_model(
            os.path.join(os.path.realpath(os.path.join(os.path.dirname(__file__), 'invalid')),
                         'CoCoIntegrateOdesCalledIfEquationsDefined.nestml'))
        self.assertEqual(len(
            Logger.get_all_messages_of_level_and_or_node(model.get_neuron_list()[0], LoggingLevel.ERROR)), 1)

    def test_valid_integrate_odes_called_if_equations_defined(self):
        Logger.set_logging_level(LoggingLevel.INFO)
        model = ModelParser.parse_model(
            os.path.join(os.path.realpath(os.path.join(os.path.dirname(__file__), 'valid')),
                         'CoCoIntegrateOdesCalledIfEquationsDefined.nestml'))
        self.assertEqual(len(
            Logger.get_all_messages_of_level_and_or_node(model.get_neuron_list()[0], LoggingLevel.ERROR)), 0)

    def test_invalid_element_not_defined_in_scope(self):
        Logger.set_logging_level(LoggingLevel.INFO)
        model = ModelParser.parse_model(
            os.path.join(os.path.realpath(os.path.join(os.path.dirname(__file__), 'invalid')),
                         'CoCoVariableNotDefined.nestml'))
        self.assertEqual(len(Logger.get_all_messages_of_level_and_or_node(model.get_neuron_list()[0],
                                                                             LoggingLevel.ERROR)), 5)

    def test_valid_element_not_defined_in_scope(self):
        Logger.set_logging_level(LoggingLevel.INFO)
        model = ModelParser.parse_model(
            os.path.join(os.path.realpath(os.path.join(os.path.dirname(__file__), 'valid')),
                         'CoCoVariableNotDefined.nestml'))
        self.assertEqual(
            len(Logger.get_all_messages_of_level_and_or_node(model.get_neuron_list()[0], LoggingLevel.ERROR)),
            0)

    def test_variable_with_same_name_as_unit(self):
        Logger.set_logging_level(LoggingLevel.NO)
        model = ModelParser.parse_model(
            os.path.join(os.path.realpath(os.path.join(os.path.dirname(__file__), 'valid')),
                         'CoCoVariableWithSameNameAsUnit.nestml'))
        self.assertEqual(
            len(Logger.get_all_messages_of_level_and_or_node(model.get_neuron_list()[0], LoggingLevel.WARNING)),
            3)

    def test_invalid_variable_redeclaration(self):
        Logger.set_logging_level(LoggingLevel.INFO)
        model = ModelParser.parse_model(
            os.path.join(os.path.realpath(os.path.join(os.path.dirname(__file__), 'invalid')),
                         'CoCoVariableRedeclared.nestml'))
        self.assertEqual(len(
            Logger.get_all_messages_of_level_and_or_node(model.get_neuron_list()[0], LoggingLevel.ERROR)), 1)

    def test_valid_variable_redeclaration(self):
        Logger.set_logging_level(LoggingLevel.INFO)
        model = ModelParser.parse_model(
            os.path.join(os.path.realpath(os.path.join(os.path.dirname(__file__), 'valid')),
                         'CoCoVariableRedeclared.nestml'))
        self.assertEqual(len(
            Logger.get_all_messages_of_level_and_or_node(model.get_neuron_list()[0], LoggingLevel.ERROR)), 0)

    def test_invalid_each_block_unique(self):
        Logger.set_logging_level(LoggingLevel.INFO)
        model = ModelParser.parse_model(
            os.path.join(os.path.realpath(os.path.join(os.path.dirname(__file__), 'invalid')),
                         'CoCoEachBlockUnique.nestml'))
        self.assertEqual(len(
            Logger.get_all_messages_of_level_and_or_node(model.get_neuron_list()[0], LoggingLevel.ERROR)), 2)

    def test_valid_each_block_unique(self):
        Logger.set_logging_level(LoggingLevel.INFO)
        model = ModelParser.parse_model(
            os.path.join(os.path.realpath(os.path.join(os.path.dirname(__file__), 'valid')),
                         'CoCoEachBlockUnique.nestml'))
        self.assertEqual(len(
            Logger.get_all_messages_of_level_and_or_node(model.get_neuron_list()[0], LoggingLevel.ERROR)), 0)

    def test_invalid_function_unique_and_defined(self):
        Logger.set_logging_level(LoggingLevel.INFO)
        model = ModelParser.parse_model(
            os.path.join(os.path.realpath(os.path.join(os.path.dirname(__file__), 'invalid')),
                         'CoCoFunctionNotUnique.nestml'))
        self.assertEqual(
            len(Logger.get_all_messages_of_level_and_or_node(model.get_neuron_list()[0], LoggingLevel.ERROR)), 4)

    def test_valid_function_unique_and_defined(self):
        Logger.set_logging_level(LoggingLevel.INFO)
        model = ModelParser.parse_model(
            os.path.join(os.path.realpath(os.path.join(os.path.dirname(__file__), 'valid')),
                         'CoCoFunctionNotUnique.nestml'))
        self.assertEqual(
            len(Logger.get_all_messages_of_level_and_or_node(model.get_neuron_list()[0], LoggingLevel.ERROR)), 0)

    def test_invalid_inline_expressions_have_rhs(self):
        Logger.set_logging_level(LoggingLevel.INFO)
        model = ModelParser.parse_model(
            os.path.join(os.path.realpath(os.path.join(os.path.dirname(__file__), 'invalid')),
                         'CoCoInlineExpressionHasNoRhs.nestml'))
        assert model is None

    def test_valid_inline_expressions_have_rhs(self):
        Logger.set_logging_level(LoggingLevel.INFO)
        model = ModelParser.parse_model(
            os.path.join(os.path.realpath(os.path.join(os.path.dirname(__file__), 'valid')),
                         'CoCoInlineExpressionHasNoRhs.nestml'))
        self.assertEqual(len(
            Logger.get_all_messages_of_level_and_or_node(model.get_neuron_list()[0], LoggingLevel.ERROR)), 0)

    def test_invalid_inline_expression_has_several_lhs(self):
        Logger.set_logging_level(LoggingLevel.INFO)
        model = ModelParser.parse_model(
            os.path.join(os.path.realpath(os.path.join(os.path.dirname(__file__), 'invalid')),
                         'CoCoInlineExpressionWithSeveralLhs.nestml'))
        assert model is None

    def test_valid_inline_expression_has_several_lhs(self):
        Logger.set_logging_level(LoggingLevel.INFO)
        model = ModelParser.parse_model(
            os.path.join(os.path.realpath(os.path.join(os.path.dirname(__file__), 'valid')),
                         'CoCoInlineExpressionWithSeveralLhs.nestml'))
        self.assertEqual(len(
            Logger.get_all_messages_of_level_and_or_node(model.get_neuron_list()[0], LoggingLevel.ERROR)), 0)

    def test_invalid_no_values_assigned_to_buffers(self):
        Logger.set_logging_level(LoggingLevel.INFO)
        model = ModelParser.parse_model(
            os.path.join(os.path.realpath(os.path.join(os.path.dirname(__file__), 'invalid')),
                         'CoCoValueAssignedToBuffer.nestml'))
        self.assertEqual(len(
            Logger.get_all_messages_of_level_and_or_node(model.get_neuron_list()[0], LoggingLevel.ERROR)), 2)

    def test_valid_no_values_assigned_to_buffers(self):
        Logger.set_logging_level(LoggingLevel.INFO)
        model = ModelParser.parse_model(
            os.path.join(os.path.realpath(os.path.join(os.path.dirname(__file__), 'valid')),
                         'CoCoValueAssignedToBuffer.nestml'))
        self.assertEqual(len(
            Logger.get_all_messages_of_level_and_or_node(model.get_neuron_list()[0], LoggingLevel.ERROR)), 0)

    def test_invalid_order_of_equations_correct(self):
        Logger.set_logging_level(LoggingLevel.INFO)
        model = ModelParser.parse_model(
            os.path.join(os.path.realpath(os.path.join(os.path.dirname(__file__), 'invalid')),
                         'CoCoNoOrderOfEquations.nestml'))
        self.assertEqual(len(
            Logger.get_all_messages_of_level_and_or_node(model.get_neuron_list()[0], LoggingLevel.ERROR)), 2)

    def test_valid_order_of_equations_correct(self):
        Logger.set_logging_level(LoggingLevel.INFO)
        model = ModelParser.parse_model(
            os.path.join(os.path.realpath(os.path.join(os.path.dirname(__file__), 'valid')),
                         'CoCoNoOrderOfEquations.nestml'))
        self.assertEqual(len(
            Logger.get_all_messages_of_level_and_or_node(model.get_neuron_list()[0], LoggingLevel.ERROR)), 0)

    def test_invalid_numerator_of_unit_one(self):
        Logger.set_logging_level(LoggingLevel.INFO)
        model = ModelParser.parse_model(
            os.path.join(os.path.realpath(os.path.join(os.path.dirname(__file__), 'invalid')),
                         'CoCoUnitNumeratorNotOne.nestml'))
        self.assertEqual(len(Logger.get_all_messages_of_level_and_or_node(model.get_neuron_list()[0],
                                                                             LoggingLevel.ERROR)), 2)

    def test_valid_numerator_of_unit_one(self):
        Logger.set_logging_level(LoggingLevel.INFO)
        model = ModelParser.parse_model(
            os.path.join(os.path.realpath(os.path.join(os.path.dirname(__file__), 'valid')),
                         'CoCoUnitNumeratorNotOne.nestml'))
        self.assertEqual(len(
            Logger.get_all_messages_of_level_and_or_node(model.get_neuron_list()[0], LoggingLevel.ERROR)), 0)

    def test_invalid_names_of_neurons_unique(self):
        Logger.init_logger(LoggingLevel.INFO)
        ModelParser.parse_model(
            os.path.join(os.path.realpath(os.path.join(os.path.dirname(__file__), 'invalid')),
                         'CoCoMultipleNeuronsWithEqualName.nestml'))
        self.assertEqual(len(Logger.get_all_messages_of_level_and_or_node(None, LoggingLevel.ERROR)), 1)

    def test_valid_names_of_neurons_unique(self):
        Logger.init_logger(LoggingLevel.INFO)
        ModelParser.parse_model(
            os.path.join(os.path.realpath(os.path.join(os.path.dirname(__file__), 'valid')),
                         'CoCoMultipleNeuronsWithEqualName.nestml'))
        self.assertEqual(len(Logger.get_all_messages_of_level_and_or_node(None, LoggingLevel.ERROR)), 0)

    def test_invalid_no_nest_collision(self):
        Logger.set_logging_level(LoggingLevel.INFO)
        model = ModelParser.parse_model(
            os.path.join(os.path.realpath(os.path.join(os.path.dirname(__file__), 'invalid')),
                         'CoCoNestNamespaceCollision.nestml'))
        self.assertEqual(len(
            Logger.get_all_messages_of_level_and_or_node(model.get_neuron_list()[0], LoggingLevel.ERROR)), 1)

    def test_valid_no_nest_collision(self):
        Logger.set_logging_level(LoggingLevel.INFO)
        model = ModelParser.parse_model(
            os.path.join(os.path.realpath(os.path.join(os.path.dirname(__file__), 'valid')),
                         'CoCoNestNamespaceCollision.nestml'))
        self.assertEqual(len(
            Logger.get_all_messages_of_level_and_or_node(model.get_neuron_list()[0], LoggingLevel.ERROR)), 0)

    def test_invalid_redundant_buffer_keywords_detected(self):
        Logger.set_logging_level(LoggingLevel.INFO)
        model = ModelParser.parse_model(
            os.path.join(os.path.realpath(os.path.join(os.path.dirname(__file__), 'invalid')),
                         'CoCoBufferWithRedundantTypes.nestml'))
        self.assertEqual(len(
            Logger.get_all_messages_of_level_and_or_node(model.get_neuron_list()[0], LoggingLevel.ERROR)), 1)

    def test_valid_redundant_buffer_keywords_detected(self):
        Logger.set_logging_level(LoggingLevel.INFO)
        model = ModelParser.parse_model(
            os.path.join(os.path.realpath(os.path.join(os.path.dirname(__file__), 'valid')),
                         'CoCoBufferWithRedundantTypes.nestml'))
        self.assertEqual(len(
            Logger.get_all_messages_of_level_and_or_node(model.get_neuron_list()[0], LoggingLevel.ERROR)), 0)

    def test_invalid_parameters_assigned_only_in_parameters_block(self):
        Logger.set_logging_level(LoggingLevel.INFO)
        model = ModelParser.parse_model(
            os.path.join(os.path.realpath(os.path.join(os.path.dirname(__file__), 'invalid')),
                         'CoCoParameterAssignedOutsideBlock.nestml'))
        self.assertEqual(len(
            Logger.get_all_messages_of_level_and_or_node(model.get_neuron_list()[0], LoggingLevel.ERROR)), 1)

    def test_valid_parameters_assigned_only_in_parameters_block(self):
        Logger.set_logging_level(LoggingLevel.INFO)
        model = ModelParser.parse_model(
            os.path.join(os.path.realpath(os.path.join(os.path.dirname(__file__), 'valid')),
                         'CoCoParameterAssignedOutsideBlock.nestml'))
        self.assertEqual(len(
            Logger.get_all_messages_of_level_and_or_node(model.get_neuron_list()[0], LoggingLevel.ERROR)), 0)

    def test_invalid_current_buffers_not_specified_with_keywords(self):
        Logger.set_logging_level(LoggingLevel.INFO)
        model = ModelParser.parse_model(
            os.path.join(os.path.realpath(os.path.join(os.path.dirname(__file__), 'invalid')),
                         'CoCoCurrentBufferQualifierSpecified.nestml'))
        self.assertEqual(len(
            Logger.get_all_messages_of_level_and_or_node(model.get_neuron_list()[0], LoggingLevel.ERROR)), 1)

    def test_valid_current_buffers_not_specified(self):
        Logger.set_logging_level(LoggingLevel.INFO)
        model = ModelParser.parse_model(
            os.path.join(os.path.realpath(os.path.join(os.path.dirname(__file__), 'valid')),
                         'CoCoCurrentBufferQualifierSpecified.nestml'))
        self.assertEqual(len(
            Logger.get_all_messages_of_level_and_or_node(model.get_neuron_list()[0], LoggingLevel.ERROR)), 0)

    def test_invalid_spike_buffer_without_datatype(self):
        Logger.set_logging_level(LoggingLevel.INFO)
        model = ModelParser.parse_model(
            os.path.join(os.path.realpath(os.path.join(os.path.dirname(__file__), 'invalid')),
                         'CoCoSpikeBufferWithoutType.nestml'))
        self.assertEqual(len(
            Logger.get_all_messages_of_level_and_or_node(model.get_neuron_list()[0], LoggingLevel.ERROR)), 2)

    def test_valid_spike_buffer_without_datatype(self):
        Logger.set_logging_level(LoggingLevel.INFO)
        model = ModelParser.parse_model(
            os.path.join(os.path.realpath(os.path.join(os.path.dirname(__file__), 'valid')),
                         'CoCoSpikeBufferWithoutType.nestml'))
        self.assertEqual(len(
            Logger.get_all_messages_of_level_and_or_node(model.get_neuron_list()[0], LoggingLevel.ERROR)), 0)

    def test_invalid_function_with_wrong_arg_number_detected(self):
        Logger.set_logging_level(LoggingLevel.INFO)
        model = ModelParser.parse_model(
            os.path.join(os.path.realpath(os.path.join(os.path.dirname(__file__), 'invalid')),
                         'CoCoFunctionCallNotConsistentWrongArgNumber.nestml'))
        self.assertEqual(len(
            Logger.get_all_messages_of_level_and_or_node(model.get_neuron_list()[0], LoggingLevel.ERROR)), 1)

    def test_valid_function_with_wrong_arg_number_detected(self):
        Logger.set_logging_level(LoggingLevel.INFO)
        model = ModelParser.parse_model(
            os.path.join(os.path.realpath(os.path.join(os.path.dirname(__file__), 'valid')),
                         'CoCoFunctionCallNotConsistentWrongArgNumber.nestml'))
        self.assertEqual(len(
            Logger.get_all_messages_of_level_and_or_node(model.get_neuron_list()[0], LoggingLevel.ERROR)), 0)

    def test_invalid_init_values_have_rhs_and_ode(self):
        Logger.set_logging_level(LoggingLevel.INFO)
        model = ModelParser.parse_model(
            os.path.join(os.path.realpath(os.path.join(os.path.dirname(__file__), 'invalid')),
                         'CoCoInitValuesWithoutOde.nestml'))
        self.assertEqual(len(
            Logger.get_all_messages_of_level_and_or_node(model.get_neuron_list()[0], LoggingLevel.WARNING)), 2)

    def test_valid_init_values_have_rhs_and_ode(self):
        Logger.set_logging_level(LoggingLevel.INFO)
        model = ModelParser.parse_model(
            os.path.join(os.path.realpath(os.path.join(os.path.dirname(__file__), 'valid')),
                         'CoCoInitValuesWithoutOde.nestml'))
        self.assertEqual(len(
            Logger.get_all_messages_of_level_and_or_node(model.get_neuron_list()[0], LoggingLevel.WARNING)), 2)

    def test_invalid_incorrect_return_stmt_detected(self):
        Logger.set_logging_level(LoggingLevel.INFO)
        model = ModelParser.parse_model(
            os.path.join(os.path.realpath(os.path.join(os.path.dirname(__file__), 'invalid')),
                         'CoCoIncorrectReturnStatement.nestml'))
        self.assertEqual(len(
            Logger.get_all_messages_of_level_and_or_node(model.get_neuron_list()[0], LoggingLevel.ERROR)), 4)

    def test_valid_incorrect_return_stmt_detected(self):
        Logger.set_logging_level(LoggingLevel.INFO)
        model = ModelParser.parse_model(
            os.path.join(os.path.realpath(os.path.join(os.path.dirname(__file__), 'valid')),
                         'CoCoIncorrectReturnStatement.nestml'))
        self.assertEqual(len(
            Logger.get_all_messages_of_level_and_or_node(model.get_neuron_list()[0], LoggingLevel.ERROR)), 0)

    def test_invalid_ode_vars_outside_init_block_detected(self):
        Logger.set_logging_level(LoggingLevel.INFO)
        model = ModelParser.parse_model(
            os.path.join(os.path.realpath(os.path.join(os.path.dirname(__file__), 'invalid')),
                         'CoCoOdeVarNotInInitialValues.nestml'))
        self.assertEqual(len(
            Logger.get_all_messages_of_level_and_or_node(model.get_neuron_list()[0], LoggingLevel.ERROR)), 1)

    def test_valid_ode_vars_outside_init_block_detected(self):
        Logger.set_logging_level(LoggingLevel.INFO)
        model = ModelParser.parse_model(
            os.path.join(os.path.realpath(os.path.join(os.path.dirname(__file__), 'valid')),
                         'CoCoOdeVarNotInInitialValues.nestml'))
        self.assertEqual(len(
            Logger.get_all_messages_of_level_and_or_node(model.get_neuron_list()[0], LoggingLevel.ERROR)), 0)

    def test_invalid_convolve_correctly_defined(self):
        Logger.set_logging_level(LoggingLevel.INFO)
        model = ModelParser.parse_model(
            os.path.join(os.path.realpath(os.path.join(os.path.dirname(__file__), 'invalid')),
                         'CoCoConvolveNotCorrectlyProvided.nestml'))
        self.assertEqual(len(Logger.get_all_messages_of_level_and_or_node(model.get_neuron_list()[0],
<<<<<<< HEAD
                                                                             LoggingLevel.ERROR)), 3)
=======
                                                                          LoggingLevel.ERROR)), 2)
>>>>>>> 411c9f73

    def test_valid_convolve_correctly_defined(self):
        Logger.set_logging_level(LoggingLevel.INFO)
        model = ModelParser.parse_model(
            os.path.join(os.path.realpath(os.path.join(os.path.dirname(__file__), 'valid')),
                         'CoCoConvolveNotCorrectlyProvided.nestml'))
        self.assertEqual(len(
            Logger.get_all_messages_of_level_and_or_node(model.get_neuron_list()[0], LoggingLevel.ERROR)), 0)

    def test_invalid_vector_in_non_vector_declaration_detected(self):
        Logger.set_logging_level(LoggingLevel.INFO)
        model = ModelParser.parse_model(
            os.path.join(os.path.realpath(os.path.join(os.path.dirname(__file__), 'invalid')),
                         'CoCoVectorInNonVectorDeclaration.nestml'))
        self.assertEqual(len(
            Logger.get_all_messages_of_level_and_or_node(model.get_neuron_list()[0], LoggingLevel.ERROR)), 1)

    def test_valid_vector_in_non_vector_declaration_detected(self):
        Logger.set_logging_level(LoggingLevel.INFO)
        model = ModelParser.parse_model(
            os.path.join(os.path.realpath(os.path.join(os.path.dirname(__file__), 'valid')),
                         'CoCoVectorInNonVectorDeclaration.nestml'))
        self.assertEqual(len(
            Logger.get_all_messages_of_level_and_or_node(model.get_neuron_list()[0], LoggingLevel.ERROR)), 0)

    def test_invalid_convolve_correctly_parameterized(self):
        Logger.set_logging_level(LoggingLevel.INFO)
        model = ModelParser.parse_model(
            os.path.join(os.path.realpath(os.path.join(os.path.dirname(__file__), 'invalid')),
                         'CoCoConvolveNotCorrectlyParametrized.nestml'))
        self.assertEqual(len(
            Logger.get_all_messages_of_level_and_or_node(model.get_neuron_list()[0], LoggingLevel.ERROR)), 1)

    def test_valid_convolve_correctly_parameterized(self):
        Logger.set_logging_level(LoggingLevel.INFO)
        model = ModelParser.parse_model(
            os.path.join(os.path.realpath(os.path.join(os.path.dirname(__file__), 'valid')),
                         'CoCoConvolveNotCorrectlyParametrized.nestml'))
        self.assertEqual(len(Logger.get_all_messages_of_level_and_or_node(model.get_neuron_list()[0],
                                                                             LoggingLevel.ERROR)), 0)

    def test_invalid_invariant_correctly_typed(self):
        Logger.set_logging_level(LoggingLevel.INFO)
        model = ModelParser.parse_model(
            os.path.join(os.path.realpath(os.path.join(os.path.dirname(__file__), 'invalid')),
                         'CoCoInvariantNotBool.nestml'))
        self.assertEqual(len(
            Logger.get_all_messages_of_level_and_or_node(model.get_neuron_list()[0], LoggingLevel.ERROR)), 1)

    def test_valid_invariant_correctly_typed(self):
        Logger.set_logging_level(LoggingLevel.INFO)
        model = ModelParser.parse_model(
            os.path.join(os.path.realpath(os.path.join(os.path.dirname(__file__), 'valid')),
                         'CoCoInvariantNotBool.nestml'))
        self.assertEqual(len(
            Logger.get_all_messages_of_level_and_or_node(model.get_neuron_list()[0], LoggingLevel.ERROR)), 0)

    def test_invalid_expression_correctly_typed(self):
        Logger.set_logging_level(LoggingLevel.INFO)
        model = ModelParser.parse_model(
            os.path.join(os.path.realpath(os.path.join(os.path.dirname(__file__), 'invalid')),
                         'CoCoIllegalExpression.nestml'))
        self.assertEqual(len(Logger.get_all_messages_of_level_and_or_node(model.get_neuron_list()[0],
                                                                             LoggingLevel.ERROR)), 6)

    def test_valid_expression_correctly_typed(self):
        Logger.set_logging_level(LoggingLevel.INFO)
        model = ModelParser.parse_model(
            os.path.join(os.path.realpath(os.path.join(os.path.dirname(__file__), 'valid')),
                         'CoCoIllegalExpression.nestml'))
        self.assertEqual(len(
            Logger.get_all_messages_of_level_and_or_node(model.get_neuron_list()[0], LoggingLevel.ERROR)), 0)

    def test_invalid_ode_correctly_typed(self):
        Logger.set_logging_level(LoggingLevel.INFO)
        model = ModelParser.parse_model(
            os.path.join(os.path.realpath(os.path.join(os.path.dirname(__file__), 'invalid')),
                         'CoCoOdeIncorrectlyTyped.nestml'))
        self.assertTrue(len(Logger.get_all_messages_of_level_and_or_node(model.get_neuron_list()[0],
                                                                            LoggingLevel.ERROR)) > 0)

    def test_valid_ode_correctly_typed(self):
        Logger.set_logging_level(LoggingLevel.INFO)
        model = ModelParser.parse_model(
            os.path.join(os.path.realpath(os.path.join(os.path.dirname(__file__), 'valid')),
                         'CoCoOdeCorrectlyTyped.nestml'))
        self.assertEqual(len(
            Logger.get_all_messages_of_level_and_or_node(model.get_neuron_list()[0], LoggingLevel.ERROR)), 0)

    def test_invalid_output_block_defined_if_emit_call(self):
        """test that an error is raised when the emit_spike() function is called by the neuron, but an output block is not defined"""
        Logger.set_logging_level(LoggingLevel.INFO)
        model = ModelParser.parse_model(
            os.path.join(os.path.realpath(os.path.join(os.path.dirname(__file__), 'invalid')),
                         'CoCoOutputPortDefinedIfEmitCall.nestml'))
        self.assertTrue(len(Logger.get_all_messages_of_level_and_or_node(model.get_neuron_list()[0],
                                                                            LoggingLevel.ERROR)) > 0)

    def test_invalid_output_port_defined_if_emit_call(self):
        """test that an error is raised when the emit_spike() function is called by the neuron, but a spiking output port is not defined"""
        Logger.set_logging_level(LoggingLevel.INFO)
        model = ModelParser.parse_model(
            os.path.join(os.path.realpath(os.path.join(os.path.dirname(__file__), 'invalid')),
                         'CoCoOutputPortDefinedIfEmitCall-2.nestml'))
        self.assertTrue(len(Logger.get_all_messages_of_level_and_or_node(model.get_neuron_list()[0],
                                                                            LoggingLevel.ERROR)) > 0)

    def test_valid_output_port_defined_if_emit_call(self):
        """test that no error is raised when the output block is missing, but not emit_spike() functions are called"""
        Logger.set_logging_level(LoggingLevel.INFO)
        model = ModelParser.parse_model(
            os.path.join(os.path.realpath(os.path.join(os.path.dirname(__file__), 'valid')),
                         'CoCoOutputPortDefinedIfEmitCall.nestml'))
        self.assertEqual(len(
            Logger.get_all_messages_of_level_and_or_node(model.get_neuron_list()[0], LoggingLevel.ERROR)), 0)

    def test_valid_coco_kernel_type(self):
        """
        Test the functionality of CoCoKernelType.
        """
        Logger.set_logging_level(LoggingLevel.INFO)
        model = ModelParser.parse_model(
            os.path.join(os.path.realpath(os.path.join(os.path.dirname(__file__), 'valid')),
                         'CoCoKernelType.nestml'))
        self.assertEqual(len(
            Logger.get_all_messages_of_level_and_or_node(model.get_neuron_list()[0], LoggingLevel.ERROR)), 0)

    def test_invalid_coco_kernel_type(self):
        """
        Test the functionality of CoCoKernelType.
        """
        Logger.set_logging_level(LoggingLevel.INFO)
        model = ModelParser.parse_model(
            os.path.join(os.path.realpath(os.path.join(os.path.dirname(__file__), 'invalid')),
                         'CoCoKernelType.nestml'))
        self.assertEqual(len(
            Logger.get_all_messages_of_level_and_or_node(model.get_neuron_list()[0], LoggingLevel.ERROR)), 1)

    def test_invalid_coco_kernel_type_initial_values(self):
        """
        Test the functionality of CoCoKernelType.
        """
        Logger.set_logging_level(LoggingLevel.INFO)
        model = ModelParser.parse_model(
            os.path.join(os.path.realpath(os.path.join(os.path.dirname(__file__), 'invalid')),
                         'CoCoKernelTypeInitialValues.nestml'))
        self.assertEqual(len(
            Logger.get_all_messages_of_level_and_or_node(model.get_neuron_list()[0], LoggingLevel.ERROR)), 4)

    def test_valid_coco_state_variables_initialized(self):
        """
        Test that the CoCo condition is applicable for all the variables in the state block initialized with a value
        """
        Logger.set_logging_level(LoggingLevel.INFO)
        model = ModelParser.parse_model(
            os.path.join(os.path.realpath(os.path.join(os.path.dirname(__file__), 'valid')),
                         'CoCoStateVariablesInitialized.nestml'))
        self.assertEqual(len(
            Logger.get_all_messages_of_level_and_or_node(model.get_neuron_list()[0], LoggingLevel.ERROR)), 0)

    def test_invalid_coco_state_variables_initialized(self):
        """
        Test that the CoCo condition is applicable for all the variables in the state block not initialized
        """
        Logger.set_logging_level(LoggingLevel.INFO)
        model = ModelParser.parse_model(
            os.path.join(os.path.realpath(os.path.join(os.path.dirname(__file__), 'invalid')),
                         'CoCoStateVariablesInitialized.nestml'))
        self.assertEqual(len(
            Logger.get_all_messages_of_level_and_or_node(model.get_neuron_list()[0], LoggingLevel.ERROR)), 2)<|MERGE_RESOLUTION|>--- conflicted
+++ resolved
@@ -407,11 +407,7 @@
             os.path.join(os.path.realpath(os.path.join(os.path.dirname(__file__), 'invalid')),
                          'CoCoConvolveNotCorrectlyProvided.nestml'))
         self.assertEqual(len(Logger.get_all_messages_of_level_and_or_node(model.get_neuron_list()[0],
-<<<<<<< HEAD
-                                                                             LoggingLevel.ERROR)), 3)
-=======
-                                                                          LoggingLevel.ERROR)), 2)
->>>>>>> 411c9f73
+                                                                          LoggingLevel.ERROR)), 3)
 
     def test_valid_convolve_correctly_defined(self):
         Logger.set_logging_level(LoggingLevel.INFO)
@@ -451,7 +447,7 @@
             os.path.join(os.path.realpath(os.path.join(os.path.dirname(__file__), 'valid')),
                          'CoCoConvolveNotCorrectlyParametrized.nestml'))
         self.assertEqual(len(Logger.get_all_messages_of_level_and_or_node(model.get_neuron_list()[0],
-                                                                             LoggingLevel.ERROR)), 0)
+                                                                          LoggingLevel.ERROR)), 0)
 
     def test_invalid_invariant_correctly_typed(self):
         Logger.set_logging_level(LoggingLevel.INFO)
