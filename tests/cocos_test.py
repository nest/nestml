--- conflicted
+++ resolved
@@ -453,11 +453,7 @@
             os.path.join(os.path.realpath(os.path.join(os.path.dirname(__file__), 'invalid')),
                          'CoCoVectorParameterType.nestml'))
         self.assertEqual(len(
-<<<<<<< HEAD
-            Logger.get_all_messages_of_level_and_or_node(model.get_model_list()[0], LoggingLevel.ERROR)), 3)
-=======
             Logger.get_all_messages_of_level_and_or_node(model.get_neuron_list()[0], LoggingLevel.ERROR)), 1)
->>>>>>> f71b6ca4
 
     def test_valid_vector_parameter_type(self):
         Logger.set_logging_level(LoggingLevel.INFO)
