--- conflicted
+++ resolved
@@ -50,7 +50,7 @@
         PredefinedFunctions.register_functions()
 
     def test_invalid_element_defined_after_usage(self):
-<<<<<<< HEAD
+        Logger.set_logging_level(LoggingLevel.INFO)
         model = ModelParser.parse_file(
             os.path.join(os.path.realpath(os.path.join(os.path.dirname(__file__), 'invalid')),
                          'CoCoVariableDefinedAfterUsage.nestml'))
@@ -154,161 +154,6 @@
                          'CoCoEachBlockUnique.nestml'))
         self.assertEqual(len(
             Logger.get_all_messages_of_level_and_or_node(model.get_model_list()[0], LoggingLevel.ERROR)), 0)
-=======
-        model = ModelParser.parse_model(
-            os.path.join(
-                os.path.realpath(
-                    os.path.join(
-                        os.path.dirname(__file__),
-                        'invalid')),
-                'CoCoVariableDefinedAfterUsage.nestml'))
-        self.assertEqual(len(Logger.get_all_messages_of_level_and_or_node(
-            model.get_neuron_list()[0], LoggingLevel.ERROR)), 1)
-
-    def test_valid_element_defined_after_usage(self):
-        Logger.set_logging_level(LoggingLevel.INFO)
-        model = ModelParser.parse_model(
-            os.path.join(
-                os.path.realpath(
-                    os.path.join(
-                        os.path.dirname(__file__),
-                        'valid')),
-                'CoCoVariableDefinedAfterUsage.nestml'))
-        self.assertEqual(len(Logger.get_all_messages_of_level_and_or_node(
-            model.get_neuron_list()[0], LoggingLevel.ERROR)), 0)
-
-    def test_invalid_element_in_same_line(self):
-        Logger.set_logging_level(LoggingLevel.INFO)
-        model = ModelParser.parse_model(
-            os.path.join(
-                os.path.realpath(
-                    os.path.join(
-                        os.path.dirname(__file__),
-                        'invalid')),
-                'CoCoElementInSameLine.nestml'))
-        self.assertEqual(len(Logger.get_all_messages_of_level_and_or_node(
-            model.get_neuron_list()[0], LoggingLevel.ERROR)), 1)
-
-    def test_valid_element_in_same_line(self):
-        Logger.set_logging_level(LoggingLevel.INFO)
-        model = ModelParser.parse_model(
-            os.path.join(
-                os.path.realpath(
-                    os.path.join(
-                        os.path.dirname(__file__),
-                        'valid')),
-                'CoCoElementInSameLine.nestml'))
-        self.assertEqual(len(Logger.get_all_messages_of_level_and_or_node(
-            model.get_neuron_list()[0], LoggingLevel.ERROR)), 0)
-
-    def test_invalid_integrate_odes_called_if_equations_defined(self):
-        Logger.set_logging_level(LoggingLevel.INFO)
-        model = ModelParser.parse_model(
-            os.path.join(
-                os.path.realpath(
-                    os.path.join(
-                        os.path.dirname(__file__),
-                        'invalid')),
-                'CoCoIntegrateOdesCalledIfEquationsDefined.nestml'))
-        self.assertEqual(len(Logger.get_all_messages_of_level_and_or_node(
-            model.get_neuron_list()[0], LoggingLevel.ERROR)), 1)
-
-    def test_valid_integrate_odes_called_if_equations_defined(self):
-        Logger.set_logging_level(LoggingLevel.INFO)
-        model = ModelParser.parse_model(
-            os.path.join(
-                os.path.realpath(
-                    os.path.join(
-                        os.path.dirname(__file__),
-                        'valid')),
-                'CoCoIntegrateOdesCalledIfEquationsDefined.nestml'))
-        self.assertEqual(len(Logger.get_all_messages_of_level_and_or_node(
-            model.get_neuron_list()[0], LoggingLevel.ERROR)), 0)
-
-    def test_invalid_element_not_defined_in_scope(self):
-        Logger.set_logging_level(LoggingLevel.INFO)
-        model = ModelParser.parse_model(
-            os.path.join(
-                os.path.realpath(
-                    os.path.join(
-                        os.path.dirname(__file__),
-                        'invalid')),
-                'CoCoVariableNotDefined.nestml'))
-        self.assertEqual(len(Logger.get_all_messages_of_level_and_or_node(
-            model.get_neuron_list()[0], LoggingLevel.ERROR)), 4)
-
-    def test_valid_element_not_defined_in_scope(self):
-        Logger.set_logging_level(LoggingLevel.INFO)
-        model = ModelParser.parse_model(
-            os.path.join(
-                os.path.realpath(
-                    os.path.join(
-                        os.path.dirname(__file__),
-                        'valid')),
-                'CoCoVariableNotDefined.nestml'))
-        self.assertEqual(len(Logger.get_all_messages_of_level_and_or_node(
-            model.get_neuron_list()[0], LoggingLevel.ERROR)), 0)
-
-    def test_variable_with_same_name_as_unit(self):
-        Logger.set_logging_level(LoggingLevel.NO)
-        model = ModelParser.parse_model(
-            os.path.join(
-                os.path.realpath(
-                    os.path.join(
-                        os.path.dirname(__file__),
-                        'valid')),
-                'CoCoVariableWithSameNameAsUnit.nestml'))
-        self.assertEqual(len(Logger.get_all_messages_of_level_and_or_node(
-            model.get_neuron_list()[0], LoggingLevel.WARNING)), 3)
-
-    def test_invalid_variable_redeclaration(self):
-        Logger.set_logging_level(LoggingLevel.INFO)
-        model = ModelParser.parse_model(
-            os.path.join(
-                os.path.realpath(
-                    os.path.join(
-                        os.path.dirname(__file__),
-                        'invalid')),
-                'CoCoVariableRedeclared.nestml'))
-        self.assertEqual(len(Logger.get_all_messages_of_level_and_or_node(
-            model.get_neuron_list()[0], LoggingLevel.ERROR)), 1)
-
-    def test_valid_variable_redeclaration(self):
-        Logger.set_logging_level(LoggingLevel.INFO)
-        model = ModelParser.parse_model(
-            os.path.join(
-                os.path.realpath(
-                    os.path.join(
-                        os.path.dirname(__file__),
-                        'valid')),
-                'CoCoVariableRedeclared.nestml'))
-        self.assertEqual(len(Logger.get_all_messages_of_level_and_or_node(
-            model.get_neuron_list()[0], LoggingLevel.ERROR)), 0)
-
-    def test_invalid_each_block_unique(self):
-        Logger.set_logging_level(LoggingLevel.INFO)
-        model = ModelParser.parse_model(
-            os.path.join(
-                os.path.realpath(
-                    os.path.join(
-                        os.path.dirname(__file__),
-                        'invalid')),
-                'CoCoEachBlockUnique.nestml'))
-        self.assertEqual(len(Logger.get_all_messages_of_level_and_or_node(
-            model.get_neuron_list()[0], LoggingLevel.ERROR)), 2)
-
-    def test_valid_each_block_unique(self):
-        Logger.set_logging_level(LoggingLevel.INFO)
-        model = ModelParser.parse_model(
-            os.path.join(
-                os.path.realpath(
-                    os.path.join(
-                        os.path.dirname(__file__),
-                        'valid')),
-                'CoCoEachBlockUnique.nestml'))
-        self.assertEqual(len(Logger.get_all_messages_of_level_and_or_node(
-            model.get_neuron_list()[0], LoggingLevel.ERROR)), 0)
->>>>>>> ffb7bda0
 
     def test_invalid_function_unique_and_defined(self):
         Logger.set_logging_level(LoggingLevel.INFO)
@@ -320,7 +165,6 @@
 
     def test_valid_function_unique_and_defined(self):
         Logger.set_logging_level(LoggingLevel.INFO)
-<<<<<<< HEAD
         model = ModelParser.parse_file(
             os.path.join(os.path.realpath(os.path.join(os.path.dirname(__file__), 'valid')),
                          'CoCoFunctionNotUnique.nestml'))
@@ -332,32 +176,10 @@
         model = ModelParser.parse_file(
             os.path.join(os.path.realpath(os.path.join(os.path.dirname(__file__), 'invalid')),
                          'CoCoInlineExpressionHasNoRhs.nestml'))
-=======
-        model = ModelParser.parse_model(
-            os.path.join(
-                os.path.realpath(
-                    os.path.join(
-                        os.path.dirname(__file__),
-                        'valid')),
-                'CoCoFunctionNotUnique.nestml'))
-        self.assertEqual(len(Logger.get_all_messages_of_level_and_or_node(
-            model.get_neuron_list()[0], LoggingLevel.ERROR)), 0)
-
-    def test_invalid_inline_expressions_have_rhs(self):
-        Logger.set_logging_level(LoggingLevel.INFO)
-        model = ModelParser.parse_model(
-            os.path.join(
-                os.path.realpath(
-                    os.path.join(
-                        os.path.dirname(__file__),
-                        'invalid')),
-                'CoCoInlineExpressionHasNoRhs.nestml'))
->>>>>>> ffb7bda0
         assert model is None
 
     def test_valid_inline_expressions_have_rhs(self):
         Logger.set_logging_level(LoggingLevel.INFO)
-<<<<<<< HEAD
         model = ModelParser.parse_file(
             os.path.join(os.path.realpath(os.path.join(os.path.dirname(__file__), 'valid')),
                          'CoCoInlineExpressionHasNoRhs.nestml'))
@@ -369,48 +191,15 @@
         model = ModelParser.parse_file(
             os.path.join(os.path.realpath(os.path.join(os.path.dirname(__file__), 'invalid')),
                          'CoCoInlineExpressionWithSeveralLhs.nestml'))
-=======
-        model = ModelParser.parse_model(
-            os.path.join(
-                os.path.realpath(
-                    os.path.join(
-                        os.path.dirname(__file__),
-                        'valid')),
-                'CoCoInlineExpressionHasNoRhs.nestml'))
-        self.assertEqual(len(Logger.get_all_messages_of_level_and_or_node(
-            model.get_neuron_list()[0], LoggingLevel.ERROR)), 0)
-
-    def test_invalid_inline_expression_has_several_lhs(self):
-        Logger.set_logging_level(LoggingLevel.INFO)
-        model = ModelParser.parse_model(
-            os.path.join(
-                os.path.realpath(
-                    os.path.join(
-                        os.path.dirname(__file__),
-                        'invalid')),
-                'CoCoInlineExpressionWithSeveralLhs.nestml'))
->>>>>>> ffb7bda0
         assert model is None
 
     def test_valid_inline_expression_has_several_lhs(self):
         Logger.set_logging_level(LoggingLevel.INFO)
-<<<<<<< HEAD
         model = ModelParser.parse_file(
             os.path.join(os.path.realpath(os.path.join(os.path.dirname(__file__), 'valid')),
                          'CoCoInlineExpressionWithSeveralLhs.nestml'))
         self.assertEqual(len(
             Logger.get_all_messages_of_level_and_or_node(model.get_model_list()[0], LoggingLevel.ERROR)), 0)
-=======
-        model = ModelParser.parse_model(
-            os.path.join(
-                os.path.realpath(
-                    os.path.join(
-                        os.path.dirname(__file__),
-                        'valid')),
-                'CoCoInlineExpressionWithSeveralLhs.nestml'))
-        self.assertEqual(len(Logger.get_all_messages_of_level_and_or_node(
-            model.get_neuron_list()[0], LoggingLevel.ERROR)), 0)
->>>>>>> ffb7bda0
 
     def test_invalid_no_values_assigned_to_input_ports(self):
         Logger.set_logging_level(LoggingLevel.INFO)
@@ -422,7 +211,6 @@
 
     def test_valid_no_values_assigned_to_input_ports(self):
         Logger.set_logging_level(LoggingLevel.INFO)
-<<<<<<< HEAD
         model = ModelParser.parse_file(
             os.path.join(os.path.realpath(os.path.join(os.path.dirname(__file__), 'valid')),
                          'CoCoValueAssignedToInputPort.nestml'))
@@ -522,161 +310,6 @@
                          'CoCoParameterAssignedOutsideBlock.nestml'))
         self.assertEqual(len(
             Logger.get_all_messages_of_level_and_or_node(model.get_model_list()[0], LoggingLevel.ERROR)), 0)
-=======
-        model = ModelParser.parse_model(
-            os.path.join(
-                os.path.realpath(
-                    os.path.join(
-                        os.path.dirname(__file__),
-                        'valid')),
-                'CoCoValueAssignedToInputPort.nestml'))
-        self.assertEqual(len(Logger.get_all_messages_of_level_and_or_node(
-            model.get_neuron_list()[0], LoggingLevel.ERROR)), 0)
-
-    def test_invalid_order_of_equations_correct(self):
-        Logger.set_logging_level(LoggingLevel.INFO)
-        model = ModelParser.parse_model(
-            os.path.join(
-                os.path.realpath(
-                    os.path.join(
-                        os.path.dirname(__file__),
-                        'invalid')),
-                'CoCoNoOrderOfEquations.nestml'))
-        self.assertEqual(len(Logger.get_all_messages_of_level_and_or_node(
-            model.get_neuron_list()[0], LoggingLevel.ERROR)), 2)
-
-    def test_valid_order_of_equations_correct(self):
-        Logger.set_logging_level(LoggingLevel.INFO)
-        model = ModelParser.parse_model(
-            os.path.join(
-                os.path.realpath(
-                    os.path.join(
-                        os.path.dirname(__file__),
-                        'valid')),
-                'CoCoNoOrderOfEquations.nestml'))
-        self.assertEqual(len(Logger.get_all_messages_of_level_and_or_node(
-            model.get_neuron_list()[0], LoggingLevel.ERROR)), 0)
-
-    def test_invalid_numerator_of_unit_one(self):
-        Logger.set_logging_level(LoggingLevel.INFO)
-        model = ModelParser.parse_model(
-            os.path.join(
-                os.path.realpath(
-                    os.path.join(
-                        os.path.dirname(__file__),
-                        'invalid')),
-                'CoCoUnitNumeratorNotOne.nestml'))
-        self.assertEqual(len(Logger.get_all_messages_of_level_and_or_node(
-            model.get_neuron_list()[0], LoggingLevel.ERROR)), 2)
-
-    def test_valid_numerator_of_unit_one(self):
-        Logger.set_logging_level(LoggingLevel.INFO)
-        model = ModelParser.parse_model(
-            os.path.join(
-                os.path.realpath(
-                    os.path.join(
-                        os.path.dirname(__file__),
-                        'valid')),
-                'CoCoUnitNumeratorNotOne.nestml'))
-        self.assertEqual(len(Logger.get_all_messages_of_level_and_or_node(
-            model.get_neuron_list()[0], LoggingLevel.ERROR)), 0)
-
-    def test_invalid_names_of_neurons_unique(self):
-        Logger.init_logger(LoggingLevel.INFO)
-        ModelParser.parse_model(
-            os.path.join(
-                os.path.realpath(
-                    os.path.join(
-                        os.path.dirname(__file__),
-                        'invalid')),
-                'CoCoMultipleNeuronsWithEqualName.nestml'))
-        self.assertEqual(
-            len(Logger.get_all_messages_of_level_and_or_node(None, LoggingLevel.ERROR)), 1)
-
-    def test_valid_names_of_neurons_unique(self):
-        Logger.init_logger(LoggingLevel.INFO)
-        ModelParser.parse_model(
-            os.path.join(
-                os.path.realpath(
-                    os.path.join(
-                        os.path.dirname(__file__),
-                        'valid')),
-                'CoCoMultipleNeuronsWithEqualName.nestml'))
-        self.assertEqual(
-            len(Logger.get_all_messages_of_level_and_or_node(None, LoggingLevel.ERROR)), 0)
-
-    def test_invalid_no_nest_collision(self):
-        Logger.set_logging_level(LoggingLevel.INFO)
-        model = ModelParser.parse_model(
-            os.path.join(
-                os.path.realpath(
-                    os.path.join(
-                        os.path.dirname(__file__),
-                        'invalid')),
-                'CoCoNestNamespaceCollision.nestml'))
-        self.assertEqual(len(Logger.get_all_messages_of_level_and_or_node(
-            model.get_neuron_list()[0], LoggingLevel.ERROR)), 1)
-
-    def test_valid_no_nest_collision(self):
-        Logger.set_logging_level(LoggingLevel.INFO)
-        model = ModelParser.parse_model(
-            os.path.join(
-                os.path.realpath(
-                    os.path.join(
-                        os.path.dirname(__file__),
-                        'valid')),
-                'CoCoNestNamespaceCollision.nestml'))
-        self.assertEqual(len(Logger.get_all_messages_of_level_and_or_node(
-            model.get_neuron_list()[0], LoggingLevel.ERROR)), 0)
-
-    def test_invalid_redundant_input_port_keywords_detected(self):
-        Logger.set_logging_level(LoggingLevel.INFO)
-        model = ModelParser.parse_model(
-            os.path.join(
-                os.path.realpath(
-                    os.path.join(
-                        os.path.dirname(__file__),
-                        'invalid')),
-                'CoCoInputPortWithRedundantTypes.nestml'))
-        self.assertEqual(len(Logger.get_all_messages_of_level_and_or_node(
-            model.get_neuron_list()[0], LoggingLevel.ERROR)), 1)
-
-    def test_valid_redundant_input_port_keywords_detected(self):
-        Logger.set_logging_level(LoggingLevel.INFO)
-        model = ModelParser.parse_model(
-            os.path.join(
-                os.path.realpath(
-                    os.path.join(
-                        os.path.dirname(__file__),
-                        'valid')),
-                'CoCoInputPortWithRedundantTypes.nestml'))
-        self.assertEqual(len(Logger.get_all_messages_of_level_and_or_node(
-            model.get_neuron_list()[0], LoggingLevel.ERROR)), 0)
-
-    def test_invalid_parameters_assigned_only_in_parameters_block(self):
-        Logger.set_logging_level(LoggingLevel.INFO)
-        model = ModelParser.parse_model(
-            os.path.join(
-                os.path.realpath(
-                    os.path.join(
-                        os.path.dirname(__file__),
-                        'invalid')),
-                'CoCoParameterAssignedOutsideBlock.nestml'))
-        self.assertEqual(len(Logger.get_all_messages_of_level_and_or_node(
-            model.get_neuron_list()[0], LoggingLevel.ERROR)), 1)
-
-    def test_valid_parameters_assigned_only_in_parameters_block(self):
-        Logger.set_logging_level(LoggingLevel.INFO)
-        model = ModelParser.parse_model(
-            os.path.join(
-                os.path.realpath(
-                    os.path.join(
-                        os.path.dirname(__file__),
-                        'valid')),
-                'CoCoParameterAssignedOutsideBlock.nestml'))
-        self.assertEqual(len(Logger.get_all_messages_of_level_and_or_node(
-            model.get_neuron_list()[0], LoggingLevel.ERROR)), 0)
->>>>>>> ffb7bda0
 
     def test_invalid_inline_expressions_assigned_only_in_declaration(self):
         Logger.set_logging_level(LoggingLevel.INFO)
@@ -704,7 +337,6 @@
 
     def test_invalid_function_with_wrong_arg_number_detected(self):
         Logger.set_logging_level(LoggingLevel.INFO)
-<<<<<<< HEAD
         model = ModelParser.parse_file(
             os.path.join(os.path.realpath(os.path.join(os.path.dirname(__file__), 'invalid')),
                          'CoCoFunctionCallNotConsistentWrongArgNumber.nestml'))
@@ -820,189 +452,11 @@
         model = ModelParser.parse_file(
             os.path.join(os.path.realpath(os.path.join(os.path.dirname(__file__), 'invalid')),
                          'CoCoVectorParameterType.nestml'))
-=======
-        model = ModelParser.parse_model(
-            os.path.join(
-                os.path.realpath(
-                    os.path.join(
-                        os.path.dirname(__file__),
-                        'invalid')),
-                'CoCoFunctionCallNotConsistentWrongArgNumber.nestml'))
-        self.assertEqual(len(Logger.get_all_messages_of_level_and_or_node(
-            model.get_neuron_list()[0], LoggingLevel.ERROR)), 1)
-
-    def test_valid_function_with_wrong_arg_number_detected(self):
-        Logger.set_logging_level(LoggingLevel.INFO)
-        model = ModelParser.parse_model(
-            os.path.join(
-                os.path.realpath(
-                    os.path.join(
-                        os.path.dirname(__file__),
-                        'valid')),
-                'CoCoFunctionCallNotConsistentWrongArgNumber.nestml'))
-        self.assertEqual(len(Logger.get_all_messages_of_level_and_or_node(
-            model.get_neuron_list()[0], LoggingLevel.ERROR)), 0)
-
-    def test_invalid_init_values_have_rhs_and_ode(self):
-        Logger.set_logging_level(LoggingLevel.INFO)
-        model = ModelParser.parse_model(
-            os.path.join(
-                os.path.realpath(
-                    os.path.join(
-                        os.path.dirname(__file__),
-                        'invalid')),
-                'CoCoInitValuesWithoutOde.nestml'))
-        self.assertEqual(len(Logger.get_all_messages_of_level_and_or_node(
-            model.get_neuron_list()[0], LoggingLevel.WARNING)), 2)
-
-    def test_valid_init_values_have_rhs_and_ode(self):
-        Logger.set_logging_level(LoggingLevel.INFO)
-        model = ModelParser.parse_model(
-            os.path.join(
-                os.path.realpath(
-                    os.path.join(
-                        os.path.dirname(__file__),
-                        'valid')),
-                'CoCoInitValuesWithoutOde.nestml'))
-        self.assertEqual(len(Logger.get_all_messages_of_level_and_or_node(
-            model.get_neuron_list()[0], LoggingLevel.WARNING)), 2)
-
-    def test_invalid_incorrect_return_stmt_detected(self):
-        Logger.set_logging_level(LoggingLevel.INFO)
-        model = ModelParser.parse_model(
-            os.path.join(
-                os.path.realpath(
-                    os.path.join(
-                        os.path.dirname(__file__),
-                        'invalid')),
-                'CoCoIncorrectReturnStatement.nestml'))
-        self.assertEqual(len(Logger.get_all_messages_of_level_and_or_node(
-            model.get_neuron_list()[0], LoggingLevel.ERROR)), 4)
-
-    def test_valid_incorrect_return_stmt_detected(self):
-        Logger.set_logging_level(LoggingLevel.INFO)
-        model = ModelParser.parse_model(
-            os.path.join(
-                os.path.realpath(
-                    os.path.join(
-                        os.path.dirname(__file__),
-                        'valid')),
-                'CoCoIncorrectReturnStatement.nestml'))
-        self.assertEqual(len(Logger.get_all_messages_of_level_and_or_node(
-            model.get_neuron_list()[0], LoggingLevel.ERROR)), 0)
-
-    def test_invalid_ode_vars_outside_init_block_detected(self):
-        Logger.set_logging_level(LoggingLevel.INFO)
-        model = ModelParser.parse_model(
-            os.path.join(
-                os.path.realpath(
-                    os.path.join(
-                        os.path.dirname(__file__),
-                        'invalid')),
-                'CoCoOdeVarNotInInitialValues.nestml'))
-        self.assertEqual(len(Logger.get_all_messages_of_level_and_or_node(
-            model.get_neuron_list()[0], LoggingLevel.ERROR)), 1)
-
-    def test_valid_ode_vars_outside_init_block_detected(self):
-        Logger.set_logging_level(LoggingLevel.INFO)
-        model = ModelParser.parse_model(
-            os.path.join(
-                os.path.realpath(
-                    os.path.join(
-                        os.path.dirname(__file__),
-                        'valid')),
-                'CoCoOdeVarNotInInitialValues.nestml'))
-        self.assertEqual(len(Logger.get_all_messages_of_level_and_or_node(
-            model.get_neuron_list()[0], LoggingLevel.ERROR)), 0)
-
-    def test_invalid_convolve_correctly_defined(self):
-        Logger.set_logging_level(LoggingLevel.INFO)
-        model = ModelParser.parse_model(
-            os.path.join(
-                os.path.realpath(
-                    os.path.join(
-                        os.path.dirname(__file__),
-                        'invalid')),
-                'CoCoConvolveNotCorrectlyProvided.nestml'))
-        self.assertEqual(len(Logger.get_all_messages_of_level_and_or_node(
-            model.get_neuron_list()[0], LoggingLevel.ERROR)), 3)
-
-    def test_valid_convolve_correctly_defined(self):
-        Logger.set_logging_level(LoggingLevel.INFO)
-        model = ModelParser.parse_model(
-            os.path.join(
-                os.path.realpath(
-                    os.path.join(
-                        os.path.dirname(__file__),
-                        'valid')),
-                'CoCoConvolveNotCorrectlyProvided.nestml'))
-        self.assertEqual(len(Logger.get_all_messages_of_level_and_or_node(
-            model.get_neuron_list()[0], LoggingLevel.ERROR)), 0)
-
-    def test_invalid_vector_in_non_vector_declaration_detected(self):
-        Logger.set_logging_level(LoggingLevel.INFO)
-        model = ModelParser.parse_model(
-            os.path.join(
-                os.path.realpath(
-                    os.path.join(
-                        os.path.dirname(__file__),
-                        'invalid')),
-                'CoCoVectorInNonVectorDeclaration.nestml'))
-        self.assertEqual(len(Logger.get_all_messages_of_level_and_or_node(
-            model.get_neuron_list()[0], LoggingLevel.ERROR)), 1)
-
-    def test_valid_vector_in_non_vector_declaration_detected(self):
-        Logger.set_logging_level(LoggingLevel.INFO)
-        model = ModelParser.parse_model(
-            os.path.join(
-                os.path.realpath(
-                    os.path.join(
-                        os.path.dirname(__file__),
-                        'valid')),
-                'CoCoVectorInNonVectorDeclaration.nestml'))
-        self.assertEqual(len(Logger.get_all_messages_of_level_and_or_node(
-            model.get_neuron_list()[0], LoggingLevel.ERROR)), 0)
-
-    def test_invalid_vector_parameter_declaration(self):
-        Logger.set_logging_level(LoggingLevel.INFO)
-        model = ModelParser.parse_model(
-            os.path.join(
-                os.path.realpath(
-                    os.path.join(
-                        os.path.dirname(__file__),
-                        'invalid')),
-                'CoCoVectorParameterDeclaration.nestml'))
-        self.assertEqual(len(Logger.get_all_messages_of_level_and_or_node(
-            model.get_neuron_list()[0], LoggingLevel.ERROR)), 1)
-
-    def test_valid_vector_parameter_declaration(self):
-        Logger.set_logging_level(LoggingLevel.INFO)
-        model = ModelParser.parse_model(
-            os.path.join(
-                os.path.realpath(
-                    os.path.join(
-                        os.path.dirname(__file__),
-                        'valid')),
-                'CoCoVectorParameterDeclaration.nestml'))
-        self.assertEqual(len(Logger.get_all_messages_of_level_and_or_node(
-            model.get_neuron_list()[0], LoggingLevel.ERROR)), 0)
-
-    def test_invalid_vector_parameter_type(self):
-        Logger.set_logging_level(LoggingLevel.INFO)
-        model = ModelParser.parse_model(
-            os.path.join(
-                os.path.realpath(
-                    os.path.join(
-                        os.path.dirname(__file__),
-                        'invalid')),
-                'CoCoVectorParameterType.nestml'))
->>>>>>> ffb7bda0
         self.assertEqual(len(
             Logger.get_all_messages_of_level_and_or_node(model.get_model_list()[0], LoggingLevel.ERROR)), 3)
 
     def test_valid_vector_parameter_type(self):
         Logger.set_logging_level(LoggingLevel.INFO)
-<<<<<<< HEAD
         model = ModelParser.parse_file(
             os.path.join(os.path.realpath(os.path.join(os.path.dirname(__file__), 'valid')),
                          'CoCoVectorParameterType.nestml'))
@@ -1104,427 +558,128 @@
                          'CoCoOdeCorrectlyTyped.nestml'))
         self.assertEqual(len(
             Logger.get_all_messages_of_level_and_or_node(model.get_model_list()[0], LoggingLevel.ERROR)), 0)
-=======
-        model = ModelParser.parse_model(
-            os.path.join(
-                os.path.realpath(
-                    os.path.join(
-                        os.path.dirname(__file__),
-                        'valid')),
-                'CoCoVectorParameterType.nestml'))
-        self.assertEqual(len(Logger.get_all_messages_of_level_and_or_node(
-            model.get_neuron_list()[0], LoggingLevel.ERROR)), 0)
-
-    def test_invalid_vector_parameter_size(self):
-        Logger.set_logging_level(LoggingLevel.INFO)
-        model = ModelParser.parse_model(
-            os.path.join(
-                os.path.realpath(
-                    os.path.join(
-                        os.path.dirname(__file__),
-                        'invalid')),
-                'CoCoVectorDeclarationSize.nestml'))
-        self.assertEqual(len(Logger.get_all_messages_of_level_and_or_node(
-            model.get_neuron_list()[0], LoggingLevel.ERROR)), 2)
-
-    def test_valid_vector_parameter_size(self):
-        Logger.set_logging_level(LoggingLevel.INFO)
-        model = ModelParser.parse_model(
-            os.path.join(
-                os.path.realpath(
-                    os.path.join(
-                        os.path.dirname(__file__),
-                        'valid')),
-                'CoCoVectorDeclarationSize.nestml'))
-        self.assertEqual(len(Logger.get_all_messages_of_level_and_or_node(
-            model.get_neuron_list()[0], LoggingLevel.ERROR)), 0)
-
-    def test_invalid_convolve_correctly_parameterized(self):
-        Logger.set_logging_level(LoggingLevel.INFO)
-        model = ModelParser.parse_model(
-            os.path.join(
-                os.path.realpath(
-                    os.path.join(
-                        os.path.dirname(__file__),
-                        'invalid')),
-                'CoCoConvolveNotCorrectlyParametrized.nestml'))
-        self.assertEqual(len(Logger.get_all_messages_of_level_and_or_node(
-            model.get_neuron_list()[0], LoggingLevel.ERROR)), 2)
-
-    def test_valid_convolve_correctly_parameterized(self):
-        Logger.set_logging_level(LoggingLevel.INFO)
-        model = ModelParser.parse_model(
-            os.path.join(
-                os.path.realpath(
-                    os.path.join(
-                        os.path.dirname(__file__),
-                        'valid')),
-                'CoCoConvolveNotCorrectlyParametrized.nestml'))
-        self.assertEqual(len(Logger.get_all_messages_of_level_and_or_node(
-            model.get_neuron_list()[0], LoggingLevel.ERROR)), 0)
-
-    def test_invalid_invariant_correctly_typed(self):
-        Logger.set_logging_level(LoggingLevel.INFO)
-        model = ModelParser.parse_model(
-            os.path.join(
-                os.path.realpath(
-                    os.path.join(
-                        os.path.dirname(__file__),
-                        'invalid')),
-                'CoCoInvariantNotBool.nestml'))
-        self.assertEqual(len(Logger.get_all_messages_of_level_and_or_node(
-            model.get_neuron_list()[0], LoggingLevel.ERROR)), 1)
-
-    def test_valid_invariant_correctly_typed(self):
-        Logger.set_logging_level(LoggingLevel.INFO)
-        model = ModelParser.parse_model(
-            os.path.join(
-                os.path.realpath(
-                    os.path.join(
-                        os.path.dirname(__file__),
-                        'valid')),
-                'CoCoInvariantNotBool.nestml'))
-        self.assertEqual(len(Logger.get_all_messages_of_level_and_or_node(
-            model.get_neuron_list()[0], LoggingLevel.ERROR)), 0)
-
-    def test_invalid_expression_correctly_typed(self):
-        Logger.set_logging_level(LoggingLevel.INFO)
-        model = ModelParser.parse_model(
-            os.path.join(
-                os.path.realpath(
-                    os.path.join(
-                        os.path.dirname(__file__),
-                        'invalid')),
-                'CoCoIllegalExpression.nestml'))
-        self.assertEqual(len(Logger.get_all_messages_of_level_and_or_node(
-            model.get_neuron_list()[0], LoggingLevel.ERROR)), 6)
-
-    def test_valid_expression_correctly_typed(self):
-        Logger.set_logging_level(LoggingLevel.INFO)
-        model = ModelParser.parse_model(
-            os.path.join(
-                os.path.realpath(
-                    os.path.join(
-                        os.path.dirname(__file__),
-                        'valid')),
-                'CoCoIllegalExpression.nestml'))
-        self.assertEqual(len(Logger.get_all_messages_of_level_and_or_node(
-            model.get_neuron_list()[0], LoggingLevel.ERROR)), 0)
-
-    def test_invalid_compound_expression_correctly_typed(self):
-        Logger.set_logging_level(LoggingLevel.INFO)
-        model = ModelParser.parse_model(
-            os.path.join(
-                os.path.realpath(
-                    os.path.join(
-                        os.path.dirname(__file__),
-                        'invalid')),
-                'CompoundOperatorWithDifferentButCompatibleUnits.nestml'))
-        self.assertEqual(len(Logger.get_all_messages_of_level_and_or_node(
-            model.get_neuron_list()[0], LoggingLevel.ERROR)), 5)
-
-    def test_valid_compound_expression_correctly_typed(self):
-        Logger.set_logging_level(LoggingLevel.INFO)
-        model = ModelParser.parse_model(
-            os.path.join(
-                os.path.realpath(
-                    os.path.join(
-                        os.path.dirname(__file__),
-                        'valid')),
-                'CompoundOperatorWithDifferentButCompatibleUnits.nestml'))
-        self.assertEqual(len(Logger.get_all_messages_of_level_and_or_node(
-            model.get_neuron_list()[0], LoggingLevel.ERROR)), 0)
-
-    def test_invalid_ode_correctly_typed(self):
-        Logger.set_logging_level(LoggingLevel.INFO)
-        model = ModelParser.parse_model(
-            os.path.join(
-                os.path.realpath(
-                    os.path.join(
-                        os.path.dirname(__file__),
-                        'invalid')),
-                'CoCoOdeIncorrectlyTyped.nestml'))
-        self.assertTrue(len(Logger.get_all_messages_of_level_and_or_node(
-            model.get_neuron_list()[0], LoggingLevel.ERROR)) > 0)
-
-    def test_valid_ode_correctly_typed(self):
-        Logger.set_logging_level(LoggingLevel.INFO)
-        model = ModelParser.parse_model(
-            os.path.join(
-                os.path.realpath(
-                    os.path.join(
-                        os.path.dirname(__file__),
-                        'valid')),
-                'CoCoOdeCorrectlyTyped.nestml'))
-        self.assertEqual(len(Logger.get_all_messages_of_level_and_or_node(
-            model.get_neuron_list()[0], LoggingLevel.ERROR)), 0)
->>>>>>> ffb7bda0
 
     def test_invalid_output_block_defined_if_emit_call(self):
         """test that an error is raised when the emit_spike() function is called by the neuron, but an output block is not defined"""
         Logger.set_logging_level(LoggingLevel.INFO)
-<<<<<<< HEAD
         model = ModelParser.parse_file(
             os.path.join(os.path.realpath(os.path.join(os.path.dirname(__file__), 'invalid')),
                          'CoCoOutputPortDefinedIfEmitCall.nestml'))
         self.assertTrue(len(Logger.get_all_messages_of_level_and_or_node(model.get_model_list()[0],
                                                                          LoggingLevel.ERROR)) > 0)
-=======
-        model = ModelParser.parse_model(
-            os.path.join(
-                os.path.realpath(
-                    os.path.join(
-                        os.path.dirname(__file__),
-                        'invalid')),
-                'CoCoOutputPortDefinedIfEmitCall.nestml'))
-        self.assertTrue(len(Logger.get_all_messages_of_level_and_or_node(
-            model.get_neuron_list()[0], LoggingLevel.ERROR)) > 0)
->>>>>>> ffb7bda0
 
     def test_invalid_output_port_defined_if_emit_call(self):
         """test that an error is raised when the emit_spike() function is called by the neuron, but a spiking output port is not defined"""
         Logger.set_logging_level(LoggingLevel.INFO)
-<<<<<<< HEAD
         model = ModelParser.parse_file(
             os.path.join(os.path.realpath(os.path.join(os.path.dirname(__file__), 'invalid')),
                          'CoCoOutputPortDefinedIfEmitCall-2.nestml'))
         self.assertTrue(len(Logger.get_all_messages_of_level_and_or_node(model.get_model_list()[0],
                                                                          LoggingLevel.ERROR)) > 0)
-=======
-        model = ModelParser.parse_model(
-            os.path.join(
-                os.path.realpath(
-                    os.path.join(
-                        os.path.dirname(__file__),
-                        'invalid')),
-                'CoCoOutputPortDefinedIfEmitCall-2.nestml'))
-        self.assertTrue(len(Logger.get_all_messages_of_level_and_or_node(
-            model.get_neuron_list()[0], LoggingLevel.ERROR)) > 0)
->>>>>>> ffb7bda0
 
     def test_valid_output_port_defined_if_emit_call(self):
         """test that no error is raised when the output block is missing, but not emit_spike() functions are called"""
         Logger.set_logging_level(LoggingLevel.INFO)
-<<<<<<< HEAD
         model = ModelParser.parse_file(
             os.path.join(os.path.realpath(os.path.join(os.path.dirname(__file__), 'valid')),
                          'CoCoOutputPortDefinedIfEmitCall.nestml'))
         self.assertEqual(len(
             Logger.get_all_messages_of_level_and_or_node(model.get_model_list()[0], LoggingLevel.ERROR)), 0)
-=======
-        model = ModelParser.parse_model(
-            os.path.join(
-                os.path.realpath(
-                    os.path.join(
-                        os.path.dirname(__file__),
-                        'valid')),
-                'CoCoOutputPortDefinedIfEmitCall.nestml'))
-        self.assertEqual(len(Logger.get_all_messages_of_level_and_or_node(
-            model.get_neuron_list()[0], LoggingLevel.ERROR)), 0)
->>>>>>> ffb7bda0
 
     def test_valid_coco_kernel_type(self):
         """
         Test the functionality of CoCoKernelType.
         """
         Logger.set_logging_level(LoggingLevel.INFO)
-<<<<<<< HEAD
         model = ModelParser.parse_file(
             os.path.join(os.path.realpath(os.path.join(os.path.dirname(__file__), 'valid')),
                          'CoCoKernelType.nestml'))
         self.assertEqual(len(
             Logger.get_all_messages_of_level_and_or_node(model.get_model_list()[0], LoggingLevel.ERROR)), 0)
-=======
-        model = ModelParser.parse_model(
-            os.path.join(
-                os.path.realpath(
-                    os.path.join(
-                        os.path.dirname(__file__),
-                        'valid')),
-                'CoCoKernelType.nestml'))
-        self.assertEqual(len(Logger.get_all_messages_of_level_and_or_node(
-            model.get_neuron_list()[0], LoggingLevel.ERROR)), 0)
->>>>>>> ffb7bda0
 
     def test_invalid_coco_kernel_type(self):
         """
         Test the functionality of CoCoKernelType.
         """
         Logger.set_logging_level(LoggingLevel.INFO)
-<<<<<<< HEAD
         model = ModelParser.parse_file(
             os.path.join(os.path.realpath(os.path.join(os.path.dirname(__file__), 'invalid')),
                          'CoCoKernelType.nestml'))
         self.assertEqual(len(
             Logger.get_all_messages_of_level_and_or_node(model.get_model_list()[0], LoggingLevel.ERROR)), 1)
-=======
-        model = ModelParser.parse_model(
-            os.path.join(
-                os.path.realpath(
-                    os.path.join(
-                        os.path.dirname(__file__),
-                        'invalid')),
-                'CoCoKernelType.nestml'))
-        self.assertEqual(len(Logger.get_all_messages_of_level_and_or_node(
-            model.get_neuron_list()[0], LoggingLevel.ERROR)), 1)
->>>>>>> ffb7bda0
 
     def test_invalid_coco_kernel_type_initial_values(self):
         """
         Test the functionality of CoCoKernelType.
         """
         Logger.set_logging_level(LoggingLevel.INFO)
-<<<<<<< HEAD
         model = ModelParser.parse_file(
             os.path.join(os.path.realpath(os.path.join(os.path.dirname(__file__), 'invalid')),
                          'CoCoKernelTypeInitialValues.nestml'))
         self.assertEqual(len(
             Logger.get_all_messages_of_level_and_or_node(model.get_model_list()[0], LoggingLevel.ERROR)), 4)
-=======
-        model = ModelParser.parse_model(
-            os.path.join(
-                os.path.realpath(
-                    os.path.join(
-                        os.path.dirname(__file__),
-                        'invalid')),
-                'CoCoKernelTypeInitialValues.nestml'))
-        self.assertEqual(len(Logger.get_all_messages_of_level_and_or_node(
-            model.get_neuron_list()[0], LoggingLevel.ERROR)), 4)
->>>>>>> ffb7bda0
 
     def test_valid_coco_state_variables_initialized(self):
         """
         Test that the CoCo condition is applicable for all the variables in the state block initialized with a value
         """
         Logger.set_logging_level(LoggingLevel.INFO)
-<<<<<<< HEAD
         model = ModelParser.parse_file(
             os.path.join(os.path.realpath(os.path.join(os.path.dirname(__file__), 'valid')),
                          'CoCoStateVariablesInitialized.nestml'))
         self.assertEqual(len(
             Logger.get_all_messages_of_level_and_or_node(model.get_model_list()[0], LoggingLevel.ERROR)), 0)
-=======
-        model = ModelParser.parse_model(
-            os.path.join(
-                os.path.realpath(
-                    os.path.join(
-                        os.path.dirname(__file__),
-                        'valid')),
-                'CoCoStateVariablesInitialized.nestml'))
-        self.assertEqual(len(Logger.get_all_messages_of_level_and_or_node(
-            model.get_neuron_list()[0], LoggingLevel.ERROR)), 0)
->>>>>>> ffb7bda0
 
     def test_invalid_coco_state_variables_initialized(self):
         """
         Test that the CoCo condition is applicable for all the variables in the state block not initialized
         """
         Logger.set_logging_level(LoggingLevel.INFO)
-<<<<<<< HEAD
         model = ModelParser.parse_file(
             os.path.join(os.path.realpath(os.path.join(os.path.dirname(__file__), 'invalid')),
                          'CoCoStateVariablesInitialized.nestml'))
         self.assertEqual(len(
             Logger.get_all_messages_of_level_and_or_node(model.get_model_list()[0], LoggingLevel.ERROR)), 2)
-=======
-        model = ModelParser.parse_model(
-            os.path.join(
-                os.path.realpath(
-                    os.path.join(
-                        os.path.dirname(__file__),
-                        'invalid')),
-                'CoCoStateVariablesInitialized.nestml'))
-        self.assertEqual(len(Logger.get_all_messages_of_level_and_or_node(
-            model.get_neuron_list()[0], LoggingLevel.ERROR)), 2)
->>>>>>> ffb7bda0
 
     def test_invalid_co_co_priorities_correctly_specified(self):
         """
         """
         Logger.set_logging_level(LoggingLevel.INFO)
-<<<<<<< HEAD
         model = ModelParser.parse_file(
             os.path.join(os.path.realpath(os.path.join(os.path.dirname(__file__), 'invalid')),
                          'CoCoPrioritiesCorrectlySpecified.nestml'))
         self.assertEqual(len(
             Logger.get_all_messages_of_level_and_or_node(model.get_model_list()[0], LoggingLevel.ERROR)), 1)
-=======
-        model = ModelParser.parse_model(
-            os.path.join(
-                os.path.realpath(
-                    os.path.join(
-                        os.path.dirname(__file__),
-                        'invalid')),
-                'CoCoPrioritiesCorrectlySpecified.nestml'))
-        self.assertEqual(len(Logger.get_all_messages_of_level_and_or_node(
-            model.get_synapse_list()[0], LoggingLevel.ERROR)), 1)
->>>>>>> ffb7bda0
 
     def test_valid_co_co_priorities_correctly_specified(self):
         """
         """
         Logger.set_logging_level(LoggingLevel.INFO)
-<<<<<<< HEAD
         model = ModelParser.parse_file(
             os.path.join(os.path.realpath(os.path.join(os.path.dirname(__file__), 'valid')),
                          'CoCoPrioritiesCorrectlySpecified.nestml'))
         self.assertEqual(len(
             Logger.get_all_messages_of_level_and_or_node(model.get_model_list()[0], LoggingLevel.ERROR)), 0)
-=======
-        model = ModelParser.parse_model(
-            os.path.join(
-                os.path.realpath(
-                    os.path.join(
-                        os.path.dirname(__file__),
-                        'valid')),
-                'CoCoPrioritiesCorrectlySpecified.nestml'))
-        self.assertEqual(len(Logger.get_all_messages_of_level_and_or_node(
-            model.get_synapse_list()[0], LoggingLevel.ERROR)), 0)
->>>>>>> ffb7bda0
 
     def test_invalid_co_co_resolution_legally_used(self):
         """
         """
         Logger.set_logging_level(LoggingLevel.INFO)
-<<<<<<< HEAD
         model = ModelParser.parse_file(
             os.path.join(os.path.realpath(os.path.join(os.path.dirname(__file__), 'invalid')),
                          'CoCoResolutionLegallyUsed.nestml'))
         self.assertEqual(len(
             Logger.get_all_messages_of_level_and_or_node(model.get_model_list()[0], LoggingLevel.ERROR)), 2)
-=======
-        model = ModelParser.parse_model(
-            os.path.join(
-                os.path.realpath(
-                    os.path.join(
-                        os.path.dirname(__file__),
-                        'invalid')),
-                'CoCoResolutionLegallyUsed.nestml'))
-        self.assertEqual(len(Logger.get_all_messages_of_level_and_or_node(
-            model.get_synapse_list()[0], LoggingLevel.ERROR)), 2)
->>>>>>> ffb7bda0
 
     def test_valid_co_co_resolution_legally_used(self):
         """
         """
         Logger.set_logging_level(LoggingLevel.INFO)
-<<<<<<< HEAD
         model = ModelParser.parse_file(
             os.path.join(os.path.realpath(os.path.join(os.path.dirname(__file__), 'valid')),
                          'CoCoResolutionLegallyUsed.nestml'))
         self.assertEqual(len(
             Logger.get_all_messages_of_level_and_or_node(model.get_model_list()[0], LoggingLevel.ERROR)), 0)
-=======
-        model = ModelParser.parse_model(
-            os.path.join(
-                os.path.realpath(
-                    os.path.join(
-                        os.path.dirname(__file__),
-                        'valid')),
-                'CoCoResolutionLegallyUsed.nestml'))
-        self.assertEqual(len(Logger.get_all_messages_of_level_and_or_node(
-            model.get_synapse_list()[0], LoggingLevel.ERROR)), 0)
->>>>>>> ffb7bda0
 
     def test_valid_co_co_vector_input_port(self):
         Logger.set_logging_level(LoggingLevel.INFO)
