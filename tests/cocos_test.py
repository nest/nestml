--- conflicted
+++ resolved
@@ -661,21 +661,14 @@
     def test_invalid_vector_parameter_type(self):
         Logger.set_logging_level(LoggingLevel.INFO)
         model = ModelParser.parse_model(
-<<<<<<< HEAD
             os.path.join(
                 os.path.realpath(
                     os.path.join(
                         os.path.dirname(__file__),
                         'invalid')),
                 'CoCoVectorParameterType.nestml'))
-        self.assertEqual(len(Logger.get_all_messages_of_level_and_or_node(
-            model.get_neuron_list()[0], LoggingLevel.ERROR)), 2)
-=======
-            os.path.join(os.path.realpath(os.path.join(os.path.dirname(__file__), 'invalid')),
-                         'CoCoVectorParameterType.nestml'))
         self.assertEqual(len(
             Logger.get_all_messages_of_level_and_or_node(model.get_neuron_list()[0], LoggingLevel.ERROR)), 3)
->>>>>>> a2ccb1b6
 
     def test_valid_vector_parameter_type(self):
         Logger.set_logging_level(LoggingLevel.INFO)
