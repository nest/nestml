--- conflicted
+++ resolved
@@ -132,15 +132,11 @@
 
     def test_invalid_no_values_assigned_to_input_ports(self):
         model = self._parse_and_validate_model(os.path.join(os.path.realpath(os.path.join(os.path.dirname(__file__), 'invalid')), 'CoCoValueAssignedToInputPort.nestml'))
-<<<<<<< HEAD
         assert len(Logger.get_all_messages_of_level_and_or_node(model, LoggingLevel.ERROR)) == 2
-=======
-        assert len(Logger.get_messages(model, LoggingLevel.ERROR)) == 1
 
     def test_valid_no_values_assigned_to_input_ports(self):
         model = self._parse_and_validate_model(os.path.join(os.path.realpath(os.path.join(os.path.dirname(__file__), 'valid')), 'CoCoValueAssignedToInputPort.nestml'))
         assert len(Logger.get_messages(model, LoggingLevel.ERROR)) == 0
->>>>>>> 8ddc6def
 
     def test_invalid_order_of_equations_correct(self):
         model = self._parse_and_validate_model(os.path.join(os.path.realpath(os.path.join(os.path.dirname(__file__), 'invalid')), 'CoCoNoOrderOfEquations.nestml'))
@@ -206,21 +202,14 @@
         model = self._parse_and_validate_model(os.path.join(os.path.realpath(os.path.join(os.path.dirname(__file__), 'valid')), 'CoCoNestNamespaceCollision.nestml'))
         assert len(Logger.get_messages(model, LoggingLevel.ERROR)) == 0
 
-<<<<<<< HEAD
     def test_invalid_co_co_spike_input_ports_illegal_missing_attribute(self):
         model = self._parse_and_validate_model(os.path.join(os.path.realpath(os.path.join(os.path.dirname(__file__), 'invalid')), 'CoCoInputPortsIllegalMissingAttribute.nestml'))
-        assert len(Logger.get_all_messages_of_level_and_or_node(model, LoggingLevel.ERROR)) == 1
-
-=======
-    def test_invalid_redundant_input_port_keywords_detected(self):
-        model = self._parse_and_validate_model(os.path.join(os.path.realpath(os.path.join(os.path.dirname(__file__), 'invalid')), 'CoCoInputPortWithRedundantTypes.nestml'))
         assert len(Logger.get_messages(model, LoggingLevel.ERROR)) == 1
 
     def test_valid_redundant_input_port_keywords_detected(self):
         model = self._parse_and_validate_model(os.path.join(os.path.realpath(os.path.join(os.path.dirname(__file__), 'valid')), 'CoCoInputPortWithRedundantTypes.nestml'))
         assert len(Logger.get_messages(model, LoggingLevel.ERROR)) == 0
 
->>>>>>> 8ddc6def
     def test_invalid_parameters_assigned_only_in_parameters_block(self):
         model = self._parse_and_validate_model(os.path.join(os.path.realpath(os.path.join(os.path.dirname(__file__), 'invalid')), 'CoCoParameterAssignedOutsideBlock.nestml'))
         assert len(Logger.get_messages(model, LoggingLevel.ERROR)) == 1
