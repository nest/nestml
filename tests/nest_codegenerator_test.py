--- conflicted
+++ resolved
@@ -87,10 +87,6 @@
         nestCodeGenerator = NESTCodeGenerator()
         nestCodeGenerator.generate_code(compilation_unit.get_neuron_list())
 
-<<<<<<< HEAD
-
-=======
->>>>>>> 588ec6b7
     def test_iaf_cond_alpha_functional(self):
         input_path = str(os.path.realpath(os.path.join(os.path.dirname(__file__), os.path.join(
             os.pardir, 'models', 'iaf_cond_alpha.nestml'))))
