# -*- coding: utf-8 -*-
#
# test_spinnaker_iaf_psc_exp.py
#
# This file is part of NEST.
#
# Copyright (C) 2004 The NEST Initiative
#
# NEST is free software: you can redistribute it and/or modify
# it under the terms of the GNU General Public License as published by
# the Free Software Foundation, either version 2 of the License, or
# (at your option) any later version.
#
# NEST is distributed in the hope that it will be useful,
# but WITHOUT ANY WARRANTY; without even the implied warranty of
# MERCHANTABILITY or FITNESS FOR A PARTICULAR PURPOSE.  See the
# GNU General Public License for more details.
#
# You should have received a copy of the GNU General Public License
# along with NEST.  If not, see <http://www.gnu.org/licenses/>.

import os
import pytest

from pynestml.frontend.pynestml_frontend import generate_spinnaker_target


class TestSpiNNakerIafPscExp:
    """SpiNNaker code generation tests"""

    @pytest.fixture(autouse=True,
                    scope="module")
    def generate_code(self):
<<<<<<< HEAD
        input_path = os.path.join(os.path.realpath(os.path.join(os.path.dirname(__file__), os.pardir, os.pardir, "models", "neurons",  "iaf_psc_exp.nestml"))),
=======
        input_path = os.path.join(os.path.realpath(os.path.join(os.path.dirname(__file__), os.pardir, os.pardir, "models", "neurons",  "aeif_cond_alpha.nestml"))),
>>>>>>> 79bc8e1d
        target_path = "spinnaker-target"
        install_path = "spinnaker-install"
        logging_level = "INFO"
        module_name = "nestmlmodule"
        suffix = "_nestml"
        generate_spinnaker_target(input_path,
                                  target_path=target_path,
                                  install_path=install_path,
                                  logging_level=logging_level,
                                  module_name=module_name,
                                  suffix=suffix)

    def test_logarithmic_function(self):
        pass    # XXX: TODO<|MERGE_RESOLUTION|>--- conflicted
+++ resolved
@@ -31,11 +31,7 @@
     @pytest.fixture(autouse=True,
                     scope="module")
     def generate_code(self):
-<<<<<<< HEAD
         input_path = os.path.join(os.path.realpath(os.path.join(os.path.dirname(__file__), os.pardir, os.pardir, "models", "neurons",  "iaf_psc_exp.nestml"))),
-=======
-        input_path = os.path.join(os.path.realpath(os.path.join(os.path.dirname(__file__), os.pardir, os.pardir, "models", "neurons",  "aeif_cond_alpha.nestml"))),
->>>>>>> 79bc8e1d
         target_path = "spinnaker-target"
         install_path = "spinnaker-install"
         logging_level = "INFO"
