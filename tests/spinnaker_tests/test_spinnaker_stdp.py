
# -*- coding: utf-8 -*-
#
# test_spinnaker_iaf_psc_exp.py
#
# This file is part of NEST.
#
# Copyright (C) 2004 The NEST Initiative
#
# NEST is free software: you can redistribute it and/or modify
# it under the terms of the GNU General Public License as published by
# the Free Software Foundation, either version 2 of the License, or
# (at your option) any later version.
#
# NEST is distributed in the hope that it will be useful,
# but WITHOUT ANY WARRANTY; without even the implied warranty of
# MERCHANTABILITY or FITNESS FOR A PARTICULAR PURPOSE.  See the
# GNU General Public License for more details.
#
# You should have received a copy of the GNU General Public License
# along with NEST.  If not, see <http://www.gnu.org/licenses/>.

import os
import pytest

from pynestml.frontend.pynestml_frontend import generate_spinnaker_target


class TestSpiNNakerIafPscExp:
    """SpiNNaker code generation tests"""

    @pytest.fixture(autouse=True,
                    scope="module")
    def generate_code(self):
        codegen_opts = {"neuron_synapse_pairs": [{"neuron": "iaf_psc_exp_neuron",
                                                  "synapse": "stdp_synapse",
                                                  "post_ports": ["post_spikes"]}],
                        "delay_variable":{"stdp_synapse":"d"},
                        "weight_variable":{"stdp_synapse":"w"}}




        files = [
            os.path.join("models", "neurons", "iaf_psc_exp_neuron.nestml"),
            os.path.join("models", "synapses", "stdp_synapse.nestml")
        ]
        input_path = [os.path.realpath(os.path.join(os.path.dirname(__file__), os.path.join(
            os.pardir, os.pardir, s))) for s in files]
        target_path = "spinnaker-target"
        install_path = "spinnaker-install"
        logging_level = "DEBUG"
        module_name = "nestmlmodule"
        suffix = "_nestml"
        generate_spinnaker_target(input_path,
                                  target_path=target_path,
                                  install_path=install_path,
                                  logging_level=logging_level,
                                  module_name=module_name,
                                  suffix=suffix,
                                  codegen_opts=codegen_opts)

    def test_iaf_psc_exp(self):
        # import spynnaker and plotting stuff
        import pyNN.spiNNaker as p
        from pyNN.utility.plotting import Figure, Panel
        import matplotlib.pyplot as plt


        # import models
        from python_models8.neuron.builds.iaf_psc_exp_neuron_nestml__with_stdp_synapse_nestml import iaf_psc_exp_neuron_nestml__with_stdp_synapse_nestml as iaf_psc_exp_neuron_nestml
#        from python_models8.neuron.builds.stdp_synapse_nestml__with_iaf_psc_exp_neuron_nestml import stdp_synapse_nestml__with_iaf_psc_exp_neuron_nestml as stdp_synapse_nestml

#!! synapse dynamics impl
        from python_models8.neuron.implementations.stdp_synapse_nestml__with_iaf_psc_exp_neuron_nestml_impl import stdp_synapse_nestml__with_iaf_psc_exp_neuron_nestmlDynamics as stdp_synapse_nestml

        from python_models8.neuron.builds.stdp_synapse_nestml__with_iaf_psc_exp_neuron_nestml_timing import MyTimingDependence
        from python_models8.neuron.builds.stdp_synapse_nestml__with_iaf_psc_exp_neuron_nestml_weight import MyWeightDependence


        #TODO neurons from synapse spynnaker remove this later
        #TODO find good weight values


        p.setup(timestep=1.0)

        p.set_number_of_neurons_per_core(iaf_psc_exp_neuron_nestml(), 100)

        exc_input = "exc_spikes"

        #inputs for pre and post synaptic neurons
        pre_input = p.Population(1, p.SpikeSourceArray(spike_times=[0]), label="pre_input")
        post_input = p.Population(1, p.SpikeSourceArray(spike_times=[0]), label="post_input")

        #pre and post synaptic spiking neuron populations
        pre_spiking = p.Population(1, iaf_psc_exp_neuron_nestml(), label="pre_spiking")
        post_spiking = p.Population(1, iaf_psc_exp_neuron_nestml(), label="post_spiking")

#!!
        #pre w 5 post w 7
        weight_pre = 3000
        weight_post = 6000


        #connecting inputs with spiking neuron populations
        pre_input2spiking = p.Projection(pre_input, pre_spiking, p.OneToOneConnector(),
        synapse_type=p.StaticSynapse(weight=weight_pre, delay=1),receptor_type=exc_input)
        post_input2spiking = p.Projection(post_input, post_spiking, p.OneToOneConnector(),
        synapse_type=p.StaticSynapse(weight=weight_post, delay=1),receptor_type=exc_input)









        #weight and timing from our templates
 #       timing_rule = MyTimingDependence(my_depression_parameter=20.0, my_potentiation_parameter=20.0,A_plus=2, A_minus=2)
  #      weight_rule = MyWeightDependence(w_max=10, w_min=0)

#TODO use generated time and weight rules
#standard spynnaker timing and weight rules
        timing_rule = p.SpikePairRule(tau_plus=20.0, tau_minus=20.0,
        A_plus=20, A_minus=20)

        weight_rule = p.AdditiveWeightDependence(w_max=5, w_min=0)

#TODO add weight to stdp model eg 2.5
        stdp_model = stdp_synapse_nestml(timing_dependence=timing_rule,weight_dependence=weight_rule,weight=2.5, delay=1)

        stdp_projection = p.Projection(pre_spiking,post_spiking,p.AllToAllConnector(),synapse_type=stdp_model,receptor_type=exc_input)





#TODO fix simulation for generating stdp window plot

        #initialise lists for axis
        res_weights = []
        spike_time_axis = []
        #run time of the simulator
        simtime = 400
        #nr of iterations maxit has to be smaller than simtime
        max_it = 200
        #datapoints generated
        points_gen = 5


        #record spikes
        pre_spiking.record(["spikes"])
        post_spiking.record(["spikes"])


        #TODO 100 300 funktioniert am besten
        #größere differenz ist besser

<<<<<<< HEAD
        stdp_model = stdp_synapse_nestml()
        stdp_projection = p.Projection(pre_spiking_neuron,post_spiking_neuron,p.OneToOneConnector(),synapse_type=stdp_model,receptor_type=exc_input)
=======
        pre_input.set(spike_times=[100,300])
>>>>>>> 05ca21e4

        import numpy as np
        #calculate all data points
        for t_post in np.linspace(0,max_it,points_gen):


                post_input.set(spike_times=[t_post])

                p.run(simtime)


                #get weights for current run and append them into array
                w_curr = stdp_projection.get("weight",format="float")
                res_weights.append(w_curr[0][0])

                p.reset()


        pre_spike_times = []
        post_spike_times = []




        pre_neo = pre_spiking.get_data("spikes")

        post_neo = post_spiking.get_data("spikes")

        #get spike data and calculate axis
        for i in range(0,points_gen):

                pre_spikes = pre_neo.segments[i].spiketrains

                post_spikes = post_neo.segments[i].spiketrains
                #calculate x axis for plot

                spike_time_axis.append(float(pre_spikes[0][0]-post_spikes[0][0]))
                pre_spike_times.append(pre_spikes[0][0])
                post_spike_times.append(post_spikes[0][0])

<<<<<<< HEAD
            title="Generated: Two chained neurons",
            annotations="Simulated with {}".format(p.name())
        )
        plt.savefig("spinnaker.png")
        """
        p.end()
=======
        p.end()


        #for testing purposes
        print("HALLO pre_spikes")
        print(pre_spike_times)
        print("HALLO post_spikes")
        print(post_spike_times)
        print("HALLO spike time axis")
        print(spike_time_axis)
        print("HALLO weights")
        print(res_weights)


        #format weight axis an substract 2.5 from every entry

        weight_axis = [x - 2.5 for x in res_weights]


        #PLOT
        plt.plot(spike_time_axis, weight_axis,'.')
        plt.xlabel("$t_{pre} - t_{post} [ms]$")
        plt.ylabel("$\Delta w$")
        plt.title("STDP-Window")
        plt.grid(True)

        plt.subplots_adjust(bottom=0.2)

        plt.figtext(0.5, 0.05,
                        r"$\tau_+ = 20ms,\tau_- = 20ms, A_+ = 0.5, A_- = 0.5$",
                        ha='center',       # horizontal alignment
                        va='bottom',       # vertical alignment
                        fontsize=10,
                        color='gray')



        plt.savefig("plot.png")

>>>>>>> 05ca21e4
<|MERGE_RESOLUTION|>--- conflicted
+++ resolved
@@ -102,11 +102,51 @@
         weight_post = 6000
 
 
+        #connect exc populations with pre and post populations
+        p.Projection(
+            pre_excitation, pre_spiking_neuron,
+            p.OneToOneConnector(), receptor_type=exc_input,
+            synapse_type=p.StaticSynapse(weight=weight))
+
+        p.Projection(
+            post_excitation, post_spiking_neuron,
+            p.OneToOneConnector(), receptor_type=exc_input,
+            synapse_type=p.StaticSynapse(weight=weight))
+
+
+
+        """
+        #pop and proj for testing reasons
+        pre_receiving_neuron = p.Population(
+            n_neurons, iaf_psc_exp_neuron_nestml(), label="iaf_psc_exp_neuron_nestml_receiving")
+        p.Projection(
+            pre_spiking_neuron, pre_receiving_neuron,
+            p.OneToOneConnector(), receptor_type=exc_input,
+            synapse_type=p.StaticSynapse(weight=weight))
+
+
+        post_receiving_neuron = p.Population(
+            n_neurons, iaf_psc_exp_neuron_nestml(), label="iaf_psc_exp_neuron_nestml_receiving")
+        p.Projection(
+            post_spiking_neuron, post_receiving_neuron,
+            p.OneToOneConnector(), receptor_type=exc_input,
+            synapse_type=p.StaticSynapse(weight=weight))
+        """
+
+
+
+#TODO connect pre and post receiver neurons with stdp synapse
+
+        #timing and weight are fixed in stdp model
+        #timing_rule = MyTimingDependence(my_depression_parameter=20.0, my_potentiation_parameter=20.0,A_plus=2, A_minus=2)
+        #weight_rule = MyWeightDependence(w_max=10, w_min=0)
+
+        stdp_model = stdp_synapse_nestml()
+        stdp_projection = p.Projection(pre_spiking_neuron,post_spiking_neuron,p.OneToOneConnector(),synapse_type=stdp_model,receptor_type=exc_input)
+
         #connecting inputs with spiking neuron populations
-        pre_input2spiking = p.Projection(pre_input, pre_spiking, p.OneToOneConnector(),
-        synapse_type=p.StaticSynapse(weight=weight_pre, delay=1),receptor_type=exc_input)
-        post_input2spiking = p.Projection(post_input, post_spiking, p.OneToOneConnector(),
-        synapse_type=p.StaticSynapse(weight=weight_post, delay=1),receptor_type=exc_input)
+        pre_input2spiking = p.Projection(pre_input, pre_spiking, p.OneToOneConnector(), synapse_type=p.StaticSynapse(weight=weight_pre, delay=1),receptor_type=exc_input)
+        post_input2spiking = p.Projection(post_input, post_spiking, p.OneToOneConnector(), synapse_type=p.StaticSynapse(weight=weight_post, delay=1),receptor_type=exc_input)
 
 
 
@@ -157,12 +197,7 @@
         #TODO 100 300 funktioniert am besten
         #größere differenz ist besser
 
-<<<<<<< HEAD
-        stdp_model = stdp_synapse_nestml()
-        stdp_projection = p.Projection(pre_spiking_neuron,post_spiking_neuron,p.OneToOneConnector(),synapse_type=stdp_model,receptor_type=exc_input)
-=======
         pre_input.set(spike_times=[100,300])
->>>>>>> 05ca21e4
 
         import numpy as np
         #calculate all data points
@@ -203,14 +238,6 @@
                 pre_spike_times.append(pre_spikes[0][0])
                 post_spike_times.append(post_spikes[0][0])
 
-<<<<<<< HEAD
-            title="Generated: Two chained neurons",
-            annotations="Simulated with {}".format(p.name())
-        )
-        plt.savefig("spinnaker.png")
-        """
-        p.end()
-=======
         p.end()
 
 
@@ -248,6 +275,4 @@
 
 
 
-        plt.savefig("plot.png")
-
->>>>>>> 05ca21e4
+        plt.savefig("plot.png")