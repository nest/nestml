<<<<<<< HEAD
=======
# izhikevich_tutorial_neuron
# ##########################
# 
#
# Copyright statement
# +++++++++++++++++++
# 
# This file is part of NEST.
# 
# Copyright (C) 2004 The NEST Initiative
# 
# NEST is free software: you can redistribute it and/or modify
# it under the terms of the GNU General Public License as published by
# the Free Software Foundation, either version 2 of the License, or
# (at your option) any later version.
# 
# NEST is distributed in the hope that it will be useful,
# but WITHOUT ANY WARRANTY; without even the implied warranty of
# MERCHANTABILITY or FITNESS FOR A PARTICULAR PURPOSE.  See the
# GNU General Public License for more details.
# 
# You should have received a copy of the GNU General Public License
# along with NEST.  If not, see <http://www.gnu.org/licenses/>.
>>>>>>> bad63175
#
model izhikevich_tutorial_neuron:

    state:
        v mV = -65 mV    # Membrane potential in mV
        u real = 0    # Membrane potential recovery variable

    equations:
        v' = (.04 * v * v / mV + 5 * v + (140 - u) * mV + (I_e * GOhm)) / ms
        u' = a * (b * v - u * mV) / (mV * ms)

    parameters:
        a real = .02    # describes time scale of recovery variable
        b real = .2    # sensitivity of recovery variable
        c mV = -65 mV    # after-spike reset value of v
        d real = 8.    # after-spike reset value of u

    input:
        spikes <- spike
        I_e pA <- continuous

    output:
        spike

    update:
        integrate_odes()

    onReceive(spikes):
        # add synaptic current
        v += spikes * mV * s

    onCondition(v >= 30mV):
        # threshold crossing
        v = c
        u += d
        emit_spike()<|MERGE_RESOLUTION|>--- conflicted
+++ resolved
@@ -1,5 +1,3 @@
-<<<<<<< HEAD
-=======
 # izhikevich_tutorial_neuron
 # ##########################
 # 
@@ -23,7 +21,6 @@
 # 
 # You should have received a copy of the GNU General Public License
 # along with NEST.  If not, see <http://www.gnu.org/licenses/>.
->>>>>>> bad63175
 #
 model izhikevich_tutorial_neuron:
 
