--- conflicted
+++ resolved
@@ -123,11 +123,7 @@
         Theta += Delta_Theta
         emit_spike()
 
-<<<<<<< HEAD
-    onCondition(refr_t <= resolution() / 2):
-=======
     onCondition(is_refractory and refr_t <= resolution() / 2):
->>>>>>> 6a594d77
         # end of refractory period
         refr_t = 0 ms
         is_refractory = false