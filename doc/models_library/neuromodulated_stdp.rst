--- conflicted
+++ resolved
@@ -25,21 +25,14 @@
        of STDP and dopamine signaling. Cerebral Cortex, 17(10):2443-2452.
        DOI: https://doi.org/10.1093/cercor/bhl152
 
-<<<<<<< HEAD
  Neuromodulator concentration
-=======
->>>>>>> cfdc4e8f
 
 
 Parameters
 ++++++++++
 
 
-<<<<<<< HEAD
-  !!! cannot have a variable called "delay".. csv-table::
-=======
 .. csv-table::
->>>>>>> cfdc4e8f
     :header: "Name", "Physical unit", "Default value", "Description"
     :widths: auto
 
@@ -74,7 +67,6 @@
 
 .. code-block:: nestml
 
-<<<<<<< HEAD
    synapse neuromodulated_stdp: # Neuromodulator concentration
        state: # Neuromodulator concentration
            w real = 1.0 # Neuromodulator concentration
@@ -84,6 +76,7 @@
            post_tr real = 0.0
        parameters: # !!! cannot have a variable called "delay"
            the_delay ms = 1ms @nest::delay # !!! cannot have a variable called "delay"
+           d ms = 1ms @nest::delay # Synaptic transmission delay
            tau_tr_pre ms = 20ms # STDP time constant for weight changes caused by pre-before-post spike pairings.
            tau_tr_post ms = 20ms # STDP time constant for weight changes caused by post-before-pre spike pairings.
            tau_c ms = 1000ms # Time constant of eligibility trace
@@ -99,8 +92,8 @@
        internals:
            tau_s 1/ms = (tau_c + tau_n) / (tau_c * tau_n)
        input:
-           pre_spikes nS <-spike
-           post_spikes nS <-spike
+           pre_spikes real <-spike
+           post_spikes real <-spike
            mod_spikes real <-spike
        output: spike
        onReceive(mod_spikes):
@@ -116,7 +109,7 @@
            # depression
            c -= A_minus * post_tr
            # deliver spike to postsynaptic partner
-           deliver_spike(w,the_delay)
+           deliver_spike(w,d)
     
        # update from time t to t + resolution()
        update: # resolution() returns the timestep to be made (in units of time)
@@ -125,72 +118,6 @@
            c = c * exp(-resolution() / tau_c)
            n = n * exp(-resolution() / tau_n)
 
-=======
-   synapse neuromodulated_stdp:
-     state:
-       w real = 1.0
-       n real = 0.0 # Neuromodulator concentration
-       c real = 0.0 # Eligibility trace
-       pre_tr real = 0.0
-       post_tr real = 0.0
-     end
-     parameters:
-       d ms = 1ms @nest::delay # Synaptic transmission delay
-       tau_tr_pre ms = 20ms # STDP time constant for weight changes caused by pre-before-post spike pairings.
-       tau_tr_post ms = 20ms # STDP time constant for weight changes caused by post-before-pre spike pairings.
-       tau_c ms = 1000ms # Time constant of eligibility trace
-       tau_n ms = 200ms # Time constant of dopaminergic trace
-       b real = 0.0 # Dopaminergic baseline concentration
-       Wmax real = 200.0 # Maximal synaptic weight
-       Wmin real = 0.0 # Minimal synaptic weight
-       A_plus real = 1.0 # Multiplier applied to weight changes caused by pre-before-post spike pairings. If b (dopamine baseline concentration) is zero, then A_plus is simply the multiplier for facilitation (as in the stdp_synapse model). If b is not zero, then A_plus will be the multiplier for facilitation only if n - b is positive, where n is the instantenous dopamine concentration in the volume transmitter. If n - b is negative, A_plus will be the multiplier for depression.
-       A_minus real = 1.5 # Multiplier applied to weight changes caused by post-before-pre spike pairings. If b (dopamine baseline concentration) is zero, then A_minus is simply the multiplier for depression (as in the stdp_synapse model). If b is not zero, then A_minus will be the multiplier for depression only if n - b is positive, where n is the instantenous dopamine concentration in the volume transmitter. If n - b is negative, A_minus will be the multiplier for facilitation.
-     end
-     equations:
-       pre_tr'=-pre_tr / tau_tr_pre
-       post_tr'=-post_tr / tau_tr_post
-     end
-
-     internals:
-       tau_s 1/ms = (tau_c + tau_n) / (tau_c * tau_n)
-     end
-     input:
-       pre_spikes real <-spike
-       post_spikes real <-spike
-       mod_spikes real <-spike
-     end
-
-     output: spike
-
-     onReceive(mod_spikes):
-       n += 1.0 / tau_n
-     end
-
-     onReceive(post_spikes):
-       post_tr += 1.0
-       # facilitation
-       c += A_plus * pre_tr
-     end
-
-     onReceive(pre_spikes):
-       pre_tr += 1.0
-       # depression
-       c -= A_minus * post_tr
-       # deliver spike to postsynaptic partner
-       deliver_spike(w,d)
-     end
-
-     # update from time t to t + resolution()
-     update:
-       # resolution() returns the timestep to be made (in units of time)
-       # the sequence here matters: the update step for w requires the "old" values of c and n
-       w -= c * (n / tau_s * expm1(-tau_s * resolution()) - b * tau_c * expm1(-resolution() / tau_c))
-       c = c * exp(-resolution() / tau_c)
-       n = n * exp(-resolution() / tau_n)
-     end
-
-   end
->>>>>>> cfdc4e8f
 
 
 
@@ -202,8 +129,4 @@
 
 .. footer::
 
-<<<<<<< HEAD
-   Generated at 2023-03-09 09:14:34.942985
-=======
-   Generated at 2023-03-02 18:49:47.377456
->>>>>>> cfdc4e8f
+   Generated at 2023-03-02 18:49:47.377456