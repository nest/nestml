--- conflicted
+++ resolved
@@ -58,11 +58,7 @@
 ++++++++++
 
 
-<<<<<<< HEAD
-  !!! cannot have a variable called "delay".. csv-table::
-=======
 .. csv-table::
->>>>>>> cfdc4e8f
     :header: "Name", "Physical unit", "Default value", "Description"
     :widths: auto
 
@@ -95,13 +91,12 @@
 .. code-block:: nestml
 
    synapse stdp_nn_pre_centered:
-<<<<<<< HEAD
        state:
-           w real = 1
+           w real = 1 # Synaptic weight
            pre_trace real = 0.0
            post_trace real = 0.0
        parameters: # !!! cannot have a variable called "delay"
-           the_delay ms = 1ms @nest::delay # !!! cannot have a variable called "delay"
+           d ms = 1ms @nest::delay # Synaptic transmission delay
            lambda real = 0.01
            tau_tr_pre ms = 20ms
            tau_tr_post ms = 20ms
@@ -115,8 +110,8 @@
            # nearest-neighbour trace of postsynaptic neuron
            post_trace' = -post_trace / tau_tr_post
        input:
-           pre_spikes nS <-spike
-           post_spikes nS <-spike
+           pre_spikes real <-spike
+           post_spikes real <-spike
        output: spike
        onReceive(post_spikes):
            post_trace = 1
@@ -131,59 +126,9 @@
            w_ real = Wmax * (w / Wmax - (alpha * lambda * (w / Wmax) ** mu_minus * post_trace))
            w = max(Wmin,w_)
            # deliver spike to postsynaptic partner
-           deliver_spike(w,the_delay)
+           deliver_spike(w,d)
     
 
-=======
-     state:
-       w real = 1 # Synaptic weight
-       pre_trace real = 0.0
-       post_trace real = 0.0
-     end
-     parameters:
-       d ms = 1ms @nest::delay # Synaptic transmission delay
-       lambda real = 0.01
-       tau_tr_pre ms = 20ms
-       tau_tr_post ms = 20ms
-       alpha real = 1.0
-       mu_plus real = 1.0
-       mu_minus real = 1.0
-       Wmax real = 100.0
-       Wmin real = 0.0
-     end
-     equations:
-       # nearest-neighbour trace of presynaptic neuron
-       pre_trace'=-pre_trace / tau_tr_pre
-       # nearest-neighbour trace of postsynaptic neuron
-       post_trace'=-post_trace / tau_tr_post
-     end
-
-     input:
-       pre_spikes real <-spike
-       post_spikes real <-spike
-     end
-
-     output: spike
-
-     onReceive(post_spikes):
-       post_trace = 1
-       # potentiate synapse
-       w_ real = Wmax * (w / Wmax + (lambda * (1.0 - (w / Wmax)) ** mu_plus * pre_trace))
-       w = min(Wmax,w_)
-       pre_trace = 0
-     end
-
-     onReceive(pre_spikes):
-       pre_trace += 1
-       # depress synapse
-       w_ real = Wmax * (w / Wmax - (alpha * lambda * (w / Wmax) ** mu_minus * post_trace))
-       w = max(Wmin,w_)
-       # deliver spike to postsynaptic partner
-       deliver_spike(w,d)
-     end
-
-   end
->>>>>>> cfdc4e8f
 
 
 
@@ -195,8 +140,4 @@
 
 .. footer::
 
-<<<<<<< HEAD
-   Generated at 2023-03-09 09:14:34.948924
-=======
-   Generated at 2023-03-02 18:49:47.371725
->>>>>>> cfdc4e8f
+   Generated at 2023-03-02 18:49:47.371725