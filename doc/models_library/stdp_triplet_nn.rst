--- conflicted
+++ resolved
@@ -7,16 +7,10 @@
 Description
 +++++++++++
 
-<<<<<<< HEAD
-stdp_triplet_synapse is a connection with spike time dependent
-plasticity accounting for spike triplet effects (as defined in [1]_).
-
-=======
 A connection with spike time dependent plasticity accounting for spike triplet effects (as defined in [1]_).
 
 Nearest-neighbour variant of pre- and postsynaptic spike coupling.
 
->>>>>>> cfdc4e8f
 
 References
 ++++++++++
@@ -30,11 +24,11 @@
 ++++++++++
 
 
-<<<<<<< HEAD
+Parameters
+++++++++++
+
+
   !!! cannot have a variable called "delay".. csv-table::
-=======
-.. csv-table::
->>>>>>> cfdc4e8f
     :header: "Name", "Physical unit", "Default value", "Description"
     :widths: auto
 
@@ -71,15 +65,14 @@
 .. code-block:: nestml
 
    synapse stdp_triplet_nn:
-<<<<<<< HEAD
        state:
-           w nS = 1nS
+           w nS = 1nS # Synaptic weight
            tr_r1 real = 0.0
            tr_r2 real = 0.0
            tr_o1 real = 0.0
            tr_o2 real = 0.0
        parameters: # !!! cannot have a variable called "delay"
-           the_delay ms = 1ms @nest::delay # !!! cannot have a variable called "delay"
+           d ms = 1ms @nest::delay # Synaptic transmission delay
            tau_plus ms = 16.8ms # time constant for tr_r1
            tau_x ms = 101ms # time constant for tr_r2
            tau_minus ms = 33.7ms # time constant for tr_o1
@@ -96,8 +89,8 @@
            tr_o1' = -tr_o1 / tau_minus
            tr_o2' = -tr_o2 / tau_y
        input:
-           pre_spikes nS <-spike
-           post_spikes nS <-spike
+           pre_spikes real <-spike
+           post_spikes real <-spike
        output: spike
        onReceive(post_spikes): # increment post trace values
            tr_o1 += 1
@@ -115,68 +108,9 @@
            w_ nS = w - tr_o1 * (A2_minus + A3_minus * tr_r2)
            w = max(Wmin,w_)
            # deliver spike to postsynaptic partner
-           deliver_spike(w,the_delay)
+           deliver_spike(w,d)
     
 
-=======
-     state:
-       w nS = 1nS # Synaptic weight
-       tr_r1 real = 0.0
-       tr_r2 real = 0.0
-       tr_o1 real = 0.0
-       tr_o2 real = 0.0
-     end
-     parameters:
-       d ms = 1ms @nest::delay # Synaptic transmission delay
-       tau_plus ms = 16.8ms # time constant for tr_r1
-       tau_x ms = 101ms # time constant for tr_r2
-       tau_minus ms = 33.7ms # time constant for tr_o1
-       tau_y ms = 125ms # time constant for tr_o2
-       A2_plus real = 7.5e-10
-       A3_plus real = 0.0093
-       A2_minus real = 0.007
-       A3_minus real = 0.00023
-       Wmax nS = 100nS
-       Wmin nS = 0nS
-     end
-     equations:
-       tr_r1'=-tr_r1 / tau_plus
-       tr_r2'=-tr_r2 / tau_x
-       tr_o1'=-tr_o1 / tau_minus
-       tr_o2'=-tr_o2 / tau_y
-     end
-
-     input:
-       pre_spikes real <-spike
-       post_spikes real <-spike
-     end
-
-     output: spike
-
-     onReceive(post_spikes):
-       # increment post trace values
-       tr_o1 += 1
-       tr_o2 += 1
-       # potentiate synapse
-       #w_ nS = Wmax * ( w / Wmax + tr_r1 * ( A2_plus + A3_plus * tr_o2 ) )
-       w_ nS = w + tr_r1 * (A2_plus + A3_plus * tr_o2)
-       w = min(Wmax,w_)
-     end
-
-     onReceive(pre_spikes):
-       # increment pre trace values
-       tr_r1 += 1
-       tr_r2 += 1
-       # depress synapse
-       #w_ nS = Wmax * ( w / Wmax  -  tr_o1 * ( A2_minus + A3_minus * tr_r2 ) )
-       w_ nS = w - tr_o1 * (A2_minus + A3_minus * tr_r2)
-       w = max(Wmin,w_)
-       # deliver spike to postsynaptic partner
-       deliver_spike(w,d)
-     end
-
-   end
->>>>>>> cfdc4e8f
 
 
 
@@ -188,8 +122,4 @@
 
 .. footer::
 
-<<<<<<< HEAD
-   Generated at 2023-03-09 09:14:34.945858
-=======
-   Generated at 2023-03-02 18:49:47.357670
->>>>>>> cfdc4e8f
+   Generated at 2023-03-02 18:49:47.357670