--- conflicted
+++ resolved
@@ -14,6 +14,8 @@
 
    NAIVE VERSION: unclear about relative timing of pre and post trace updates due to incoming pre and post spikes
 
+stdp_triplet_synapse is a connection with spike time dependent
+plasticity accounting for spike triplet effects (as defined in [1]_).
 
 References
 ++++++++++
@@ -27,11 +29,7 @@
 ++++++++++
 
 
-<<<<<<< HEAD
   !!! cannot have a variable called "delay".. csv-table::
-=======
-.. csv-table::
->>>>>>> cfdc4e8f
     :header: "Name", "Physical unit", "Default value", "Description"
     :widths: auto
 
@@ -64,11 +62,11 @@
 .. code-block:: nestml
 
    synapse stdp_triplet:
-<<<<<<< HEAD
        state:
-           w nS = 1nS
+           w nS = 1nS # Synaptic weight
        parameters: # !!! cannot have a variable called "delay"
            the_delay ms = 1ms @nest::delay # !!! cannot have a variable called "delay"
+           d ms = 1ms @nest::delay # Synaptic transmission delay
            tau_plus ms = 16.8ms # time constant for tr_r1
            tau_x ms = 101ms # time constant for tr_r2
            tau_minus ms = 33.7ms # time constant for tr_o1
@@ -98,66 +96,13 @@
            w = min(Wmax,w_)
     
        onReceive(pre_spikes): # depress synapse
-           #w_ nS = Wmax * ( w / Wmax  -  tr_o1 * ( A2_minus + A3_minus * tr_r2 ) )
+           #w_ nS = Wmax * ( w / Wmax - tr_o1 * ( A2_minus + A3_minus * tr_r2 ) )
            w_ nS = w - tr_o1 * (A2_minus + A3_minus * tr_r2)
            w = max(Wmin,w_)
            # deliver spike to postsynaptic partner
-           deliver_spike(w,the_delay)
+           deliver_spike(w,d)
     
 
-=======
-     state:
-       w nS = 1nS # Synaptic weight
-     end
-     parameters:
-       d ms = 1ms @nest::delay # Synaptic transmission delay
-       tau_plus ms = 16.8ms # time constant for tr_r1
-       tau_x ms = 101ms # time constant for tr_r2
-       tau_minus ms = 33.7ms # time constant for tr_o1
-       tau_y ms = 125ms # time constant for tr_o2
-       A2_plus real = 7.5e-10
-       A3_plus real = 0.0093
-       A2_minus real = 0.007
-       A3_minus real = 0.00023
-       Wmax nS = 100nS
-       Wmin nS = 0nS
-     end
-     equations:
-       kernel tr_r1_kernel = exp(-t / tau_plus)
-       inline tr_r1 real = convolve(tr_r1_kernel,pre_spikes)
-       kernel tr_r2_kernel = exp(-t / tau_x)
-       inline tr_r2 real = convolve(tr_r2_kernel,pre_spikes)
-       kernel tr_o1_kernel = exp(-t / tau_minus)
-       inline tr_o1 real = convolve(tr_o1_kernel,post_spikes)
-       kernel tr_o2_kernel = exp(-t / tau_y)
-       inline tr_o2 real = convolve(tr_o2_kernel,post_spikes)
-     end
-
-     input:
-       pre_spikes nS <-spike
-       post_spikes nS <-spike
-     end
-
-     output: spike
-
-     onReceive(post_spikes):
-       # potentiate synapse
-       #w_ nS = Wmax * ( w / Wmax + tr_r1 * ( A2_plus + A3_plus * tr_o2 ) )
-       w_ nS = w + tr_r1 * (A2_plus + A3_plus * tr_o2)
-       w = min(Wmax,w_)
-     end
-
-     onReceive(pre_spikes):
-       # depress synapse
-       #w_ nS = Wmax * ( w / Wmax - tr_o1 * ( A2_minus + A3_minus * tr_r2 ) )
-       w_ nS = w - tr_o1 * (A2_minus + A3_minus * tr_r2)
-       w = max(Wmin,w_)
-       # deliver spike to postsynaptic partner
-       deliver_spike(w,d)
-     end
-
-   end
->>>>>>> cfdc4e8f
 
 
 
@@ -169,8 +114,4 @@
 
 .. footer::
 
-<<<<<<< HEAD
-   Generated at 2023-03-09 09:14:34.923418
-=======
-   Generated at 2023-03-02 18:49:47.365985
->>>>>>> cfdc4e8f
+   Generated at 2023-03-02 18:49:47.365985