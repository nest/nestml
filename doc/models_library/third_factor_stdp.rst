third_factor_stdp
#################


third_factor_stdp - Synapse model for spike-timing dependent plasticity with postsynaptic third-factor modulation

Description
+++++++++++

third_factor_stdp is a synapse with spike time dependent plasticity (as defined in [1]). Here the weight dependence exponent can be set separately for potentiation and depression. Examples::

Multiplicative STDP [2]  mu_plus = mu_minus = 1
Additive STDP       [3]  mu_plus = mu_minus = 0
Guetig STDP         [1]  mu_plus, mu_minus in [0, 1]
Van Rossum STDP     [4]  mu_plus = 0 mu_minus = 1

The weight changes are modulated by a "third factor", in this case the postsynaptic dendritic current ``I_post_dend``.

``I_post_dend`` "gates" the weight update, so that if the current is 0, the weight is constant, whereas for a current of 1 pA, the weight change is maximal.

Do not use values of ``I_post_dend`` larger than 1 pA!

References
++++++++++

[1] Guetig et al. (2003) Learning Input Correlations through Nonlinear
    Temporally Asymmetric Hebbian Plasticity. Journal of Neuroscience

[2] Rubin, J., Lee, D. and Sompolinsky, H. (2001). Equilibrium
    properties of temporally asymmetric Hebbian plasticity, PRL
    86,364-367

[3] Song, S., Miller, K. D. and Abbott, L. F. (2000). Competitive
    Hebbian learning through spike-timing-dependent synaptic
    plasticity,Nature Neuroscience 3:9,919--926

[4] van Rossum, M. C. W., Bi, G-Q and Turrigiano, G. G. (2000).
    Stable Hebbian learning from spike timing-dependent
    plasticity, Journal of Neuroscience, 20:23,8812--8821



Parameters
++++++++++


<<<<<<< HEAD
  !!! cannot have a variable called "delay".. csv-table::
=======
.. csv-table::
>>>>>>> cfdc4e8f
    :header: "Name", "Physical unit", "Default value", "Description"
    :widths: auto

    
    "d", "ms", "1ms", "Synaptic transmission delay"    
    "lambda", "real", "0.01", ""    
    "tau_tr_pre", "ms", "20ms", ""    
    "tau_tr_post", "ms", "20ms", ""    
    "alpha", "real", "1.0", ""    
    "mu_plus", "real", "1.0", ""    
    "mu_minus", "real", "1.0", ""    
    "Wmax", "real", "100.0", ""    
    "Wmin", "real", "0.0", ""


State variables
+++++++++++++++

.. csv-table::
    :header: "Name", "Physical unit", "Default value", "Description"
    :widths: auto

    
    "w", "real", "1.0", "Synaptic weight"
Source code
+++++++++++

.. code-block:: nestml

   synapse third_factor_stdp:
<<<<<<< HEAD
       state:
           w real = 1.0
       parameters: # !!! cannot have a variable called "delay"
           the_delay ms = 1ms @nest::delay # !!! cannot have a variable called "delay"
           lambda real = 0.01
           tau_tr_pre ms = 20ms
           tau_tr_post ms = 20ms
           alpha real = 1.0
           mu_plus real = 1.0
           mu_minus real = 1.0
           Wmax real = 100.0
           Wmin real = 0.0
       equations:
           kernel pre_trace_kernel = exp(-t / tau_tr_pre)
           inline pre_trace real = convolve(pre_trace_kernel,pre_spikes)
           # all-to-all trace of postsynaptic neuron
           kernel post_trace_kernel = exp(-t / tau_tr_post)
           inline post_trace real = convolve(post_trace_kernel,post_spikes)
       input:
           pre_spikes nS <-spike
           post_spikes nS <-spike
           I_post_dend pA <-current
       output: spike
       onReceive(post_spikes): # potentiate synapse
           w_ real = Wmax * (w / Wmax + (lambda * (1.0 - (w / Wmax)) ** mu_plus * pre_trace)) # "gating" of the weight update
           if I_post_dend <= 1pA: # "gating" of the weight update
               w_ = (I_post_dend / pA) * w_ + (1 - I_post_dend / pA) * w # "gating" of the weight update
        
           w = min(Wmax,w_)
    
       onReceive(pre_spikes): # depress synapse
           w_ real = Wmax * (w / Wmax - (alpha * lambda * (w / Wmax) ** mu_minus * post_trace)) # "gating" of the weight update
           if I_post_dend <= 1pA: # "gating" of the weight update
               w_ = (I_post_dend / pA) * w_ + (1 - I_post_dend / pA) * w # "gating" of the weight update
        
           w = max(Wmin,w_)
           # deliver spike to postsynaptic partner
           deliver_spike(w,the_delay)
    

=======
     state:
       w real = 1.0 # Synaptic weight
     end
     parameters:
       d ms = 1ms @nest::delay # Synaptic transmission delay
       lambda real = 0.01
       tau_tr_pre ms = 20ms
       tau_tr_post ms = 20ms
       alpha real = 1.0
       mu_plus real = 1.0
       mu_minus real = 1.0
       Wmax real = 100.0
       Wmin real = 0.0
     end
     equations:
       kernel pre_trace_kernel = exp(-t / tau_tr_pre)
       inline pre_trace real = convolve(pre_trace_kernel,pre_spikes)
       # all-to-all trace of postsynaptic neuron
       kernel post_trace_kernel = exp(-t / tau_tr_post)
       inline post_trace real = convolve(post_trace_kernel,post_spikes)
     end

     input:
       pre_spikes real <-spike
       post_spikes real <-spike
       I_post_dend pA <-current
     end

     output: spike

     onReceive(post_spikes):
       # potentiate synapse
       w_ real = Wmax * (w / Wmax + (lambda * (1.0 - (w / Wmax)) ** mu_plus * pre_trace))
       if I_post_dend <= 1pA:
         w_ = (I_post_dend / pA) * w_ + (1 - I_post_dend / pA) * w # "gating" of the weight update
       end
       w = min(Wmax,w_)
     end

     onReceive(pre_spikes):
       # depress synapse
       w_ real = Wmax * (w / Wmax - (alpha * lambda * (w / Wmax) ** mu_minus * post_trace))
       if I_post_dend <= 1pA:
         w_ = (I_post_dend / pA) * w_ + (1 - I_post_dend / pA) * w # "gating" of the weight update
       end
       w = max(Wmin,w_)
       # deliver spike to postsynaptic partner
       deliver_spike(w,d)
     end

   end
>>>>>>> cfdc4e8f



Characterisation
++++++++++++++++

.. include:: third_factor_stdp_characterisation.rst


.. footer::

<<<<<<< HEAD
   Generated at 2023-03-09 09:14:34.937308
=======
   Generated at 2023-03-02 18:49:47.383596
>>>>>>> cfdc4e8f
<|MERGE_RESOLUTION|>--- conflicted
+++ resolved
@@ -44,11 +44,7 @@
 ++++++++++
 
 
-<<<<<<< HEAD
-  !!! cannot have a variable called "delay".. csv-table::
-=======
 .. csv-table::
->>>>>>> cfdc4e8f
     :header: "Name", "Physical unit", "Default value", "Description"
     :widths: auto
 
@@ -79,11 +75,10 @@
 .. code-block:: nestml
 
    synapse third_factor_stdp:
-<<<<<<< HEAD
        state:
-           w real = 1.0
+           w real = 1.0 # Synaptic weight
        parameters: # !!! cannot have a variable called "delay"
-           the_delay ms = 1ms @nest::delay # !!! cannot have a variable called "delay"
+           d ms = 1ms @nest::delay # Synaptic transmission delay
            lambda real = 0.01
            tau_tr_pre ms = 20ms
            tau_tr_post ms = 20ms
@@ -99,8 +94,8 @@
            kernel post_trace_kernel = exp(-t / tau_tr_post)
            inline post_trace real = convolve(post_trace_kernel,post_spikes)
        input:
-           pre_spikes nS <-spike
-           post_spikes nS <-spike
+           pre_spikes real <-spike
+           post_spikes real <-spike
            I_post_dend pA <-current
        output: spike
        onReceive(post_spikes): # potentiate synapse
@@ -117,62 +112,9 @@
         
            w = max(Wmin,w_)
            # deliver spike to postsynaptic partner
-           deliver_spike(w,the_delay)
+           deliver_spike(w,d)
     
 
-=======
-     state:
-       w real = 1.0 # Synaptic weight
-     end
-     parameters:
-       d ms = 1ms @nest::delay # Synaptic transmission delay
-       lambda real = 0.01
-       tau_tr_pre ms = 20ms
-       tau_tr_post ms = 20ms
-       alpha real = 1.0
-       mu_plus real = 1.0
-       mu_minus real = 1.0
-       Wmax real = 100.0
-       Wmin real = 0.0
-     end
-     equations:
-       kernel pre_trace_kernel = exp(-t / tau_tr_pre)
-       inline pre_trace real = convolve(pre_trace_kernel,pre_spikes)
-       # all-to-all trace of postsynaptic neuron
-       kernel post_trace_kernel = exp(-t / tau_tr_post)
-       inline post_trace real = convolve(post_trace_kernel,post_spikes)
-     end
-
-     input:
-       pre_spikes real <-spike
-       post_spikes real <-spike
-       I_post_dend pA <-current
-     end
-
-     output: spike
-
-     onReceive(post_spikes):
-       # potentiate synapse
-       w_ real = Wmax * (w / Wmax + (lambda * (1.0 - (w / Wmax)) ** mu_plus * pre_trace))
-       if I_post_dend <= 1pA:
-         w_ = (I_post_dend / pA) * w_ + (1 - I_post_dend / pA) * w # "gating" of the weight update
-       end
-       w = min(Wmax,w_)
-     end
-
-     onReceive(pre_spikes):
-       # depress synapse
-       w_ real = Wmax * (w / Wmax - (alpha * lambda * (w / Wmax) ** mu_minus * post_trace))
-       if I_post_dend <= 1pA:
-         w_ = (I_post_dend / pA) * w_ + (1 - I_post_dend / pA) * w # "gating" of the weight update
-       end
-       w = max(Wmin,w_)
-       # deliver spike to postsynaptic partner
-       deliver_spike(w,d)
-     end
-
-   end
->>>>>>> cfdc4e8f
 
 
 
@@ -184,8 +126,4 @@
 
 .. footer::
 
-<<<<<<< HEAD
-   Generated at 2023-03-09 09:14:34.937308
-=======
-   Generated at 2023-03-02 18:49:47.383596
->>>>>>> cfdc4e8f
+   Generated at 2023-03-02 18:49:47.383596