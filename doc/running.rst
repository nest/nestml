--- conflicted
+++ resolved
@@ -85,11 +85,8 @@
      - Optional[Mapping[str, Any]]
      - (Optional) A JSON equivalent Python dictionary containing additional options for the target platform code generator. A list of available options can be found under the section "Code generation options" for your intended target platform on the page :ref:`Running NESTML`.
 
-<<<<<<< HEAD
-
-=======
->>>>>>> 7a6f2a1d
 For a detailed description of all the arguments of ``generate_target()``, see :func:`pynestml.frontend.pynestml_frontend.generate_target`.
+
 
 A typical script for the NEST Simulator target could look like the following. First, import the function:
 
