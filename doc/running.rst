Running NESTML
##############

Running NESTML from Python
--------------------------

<<<<<<< HEAD
where ``<nest_install_dir>`` is the installation directory of NEST (e.g. ``/home/nest/work/nest-install``). Subsequently, the module can either be linked into NEST (see `Writing an extension module <https://nest-extension-module.readthedocs.io/>`_), or loaded dynamically using the ``Install`` API call. For example, to dynamically load a module with ``module_name`` equal to ``nestmlmodule`` in PyNEST:
=======
NESTML can be imported as a Python package, and can therefore be used from within other Python tools and scripts. After PyNESTML has been installed, the following function has to be imported:
>>>>>>> 7f0b777d

.. code-block:: python

   from pynestml.frontend.pynestml_frontend import generate_target

Subsequently, it is possible to call PyNESTML from other Python tools and scripts via calls to ``generate_target()``, which generates, builds and installs code for the target platform. ``generate_target()`` can be called as follows:

.. code-block:: python

   generate_target(input_path, target_platform, target_path, install_path, logging_level, module_name, store_log, suffix, dev, codegen_opts)

The following default values are used, corresponding to the command line defaults. Possible values for ``logging_level`` are the same as before ("DEBUG", "INFO", "WARNING", "ERROR", "NO"). Note that only the ``input_path`` argument is mandatory:

.. list-table::
   :header-rows: 1
   :widths: 10 10 10

   * - Argument
     - Type
     - Default
   * - input_path
     - str or Sequence[str]
     - *no default*
   * - target_platform
     - str
     - "NEST"
   * - target_path
     - str
     - None
   * - install_path
     - str
     - None
   * - logging_level
     - str
     - "ERROR"
   * - module_name
     - str
     - "nestmlmodule"
   * - suffix
     - str
     - ""
   * - store_log
     - bool
     - False
   * - dev
     - bool
     - False
   * - codegen_opts
     - Optional[Mapping[str, Any]]
     - (Optional) A JSON equivalent Python dictionary containing additional options for the target platform code generator. These options are specific to a given target platform, see for example :ref:`Running NESTML with custom templates`.

A typical script for the NEST Simulator target could look like the following. First, import the function:

.. code-block:: python

   from pynestml.frontend.pynestml_frontend import generate_target

   generate_target(input_path="/home/nest/work/pynestml/models",
                   target_platform="NEST",
                   target_path="/tmp/nestml_target")

We can also use a shorthand function for each supported target platform (here, NEST):

.. code-block:: python

   from pynestml.frontend.pynestml_frontend import generate_nest_target

   generate_nest_target(input_path="/home/nest/work/pynestml/models",
                        target_path="/tmp/nestml_target")

To dynamically load a module with ``module_name`` equal to ``nestmlmodule`` (the default) in PyNEST can be done as follows:

.. code-block:: python

   nest.Install("nestmlmodule")

The NESTML models are then available for instantiation, for example as:

.. code-block:: python

   pre, post = nest.Create("neuron_nestml", 2)
   nest.Connect(pre, post, "one_to_one", syn_spec={"synapse_model": "synapse_nestml"})


Running NESTML from the command line
------------------------------------

The toolchain can also be executed from the command line by running:

.. code-block:: bash

   nestml ARGUMENTS

This will generate, compile, build, and install the code for a set of specified NESTML models. The following arguments can be given, corresponding to the arguments in the command line invocation:

.. list-table::
   :header-rows: 1
   :widths: 10 30

   * - Command
     - Description
   * - ``-h`` or ``--help``
     - Print help message.
   * - ``--input_path``
     - One or more input path(s). Each path is a NESTML file, or a directory containing NESTML files. Directories will be searched recursively for files matching "\*.nestml".
   * - ``--target_path``
     - (Optional) Path to target directory where generated code will be written into. Default is ``target``, which will be created in the current working directory if it does not yet exist.
   * - ``--target_platform``
     - (Optional) The name of the target platform to generate code for. Default is ``NEST``.
   * - ``--logging_level``
     - (Optional) Sets the logging level, i.e., which level of messages should be printed. Default is ERROR, available are [DEBUG, INFO, WARNING, ERROR, NO]
   * - ``--module_name``
     - (Optional) Sets the name of the module which shall be generated. Default is the name of the directory containing the models. The name has to end in "module". Default is `nestmlmodule`.
   * - ``--store_log``
     - (Optional) Stores a log.txt containing all messages in JSON notation. Default is OFF.
   * - ``--suffix``
     - (Optional) A suffix string that will be appended to the name of all generated models.
   * - ``--install_path``
     - (Optional) Path to the directory where the generated code will be installed.
   * - ``--dev``
     - (Optional) Enable development mode: code generation is attempted even for models that contain errors, and extra information is rendered in the generated code. Default is OFF.
   * - ``--codegen_opts``
     - (Optional) Path to a JSON file containing additional options for the target platform code generator.


NEST Simulator target
---------------------

After NESTML completes, the NEST extension module (by default called ``"nestmlmodule"``) can either be statically linked into NEST (see `Writing an extension module <https://nest.github.io/nest-simulator/extension_modules>`_), or loaded dynamically using the ``Install`` API call in Python.

Manually building the extension module
~~~~~~~~~~~~~~~~~~~~~~~~~~~~~~~~~~~~~~

Sometimes it can be convenient to directly edit the generated code. To manually build and install the NEST extension module, go into the target directory and run:

.. code-block:: bash

   cmake -Dwith-nest=<nest_install_dir>/bin/nest-config .
   make all
   make install

where ``<nest_install_dir>`` is the installation directory of NEST (e.g. ``/home/nest/work/nest-install``).


Custom templates
~~~~~~~~~~~~~~~~

See :ref:`Running NESTML with custom templates`.


Compatibility with different versions of NEST
~~~~~~~~~~~~~~~~~~~~~~~~~~~~~~~~~~~~~~~~~~~~~

To generate code that is compatible with particular release versions of NEST Simulator, the code generator option  ``nest_version`` can be used. It takes a string as its value that corresponds to a git tag or git branch name. The following values are supported:

- The default is the empty string, which causes the NEST version to be automatically identified from the ``nest`` Python module.
- ``"v2.20.2"``: Latest NEST 2 release.
- ``"master"``: Latest NEST GitHub master branch version (https://github.com/nest/nest-simulator/).<|MERGE_RESOLUTION|>--- conflicted
+++ resolved
@@ -4,11 +4,7 @@
 Running NESTML from Python
 --------------------------
 
-<<<<<<< HEAD
-where ``<nest_install_dir>`` is the installation directory of NEST (e.g. ``/home/nest/work/nest-install``). Subsequently, the module can either be linked into NEST (see `Writing an extension module <https://nest-extension-module.readthedocs.io/>`_), or loaded dynamically using the ``Install`` API call. For example, to dynamically load a module with ``module_name`` equal to ``nestmlmodule`` in PyNEST:
-=======
 NESTML can be imported as a Python package, and can therefore be used from within other Python tools and scripts. After PyNESTML has been installed, the following function has to be imported:
->>>>>>> 7f0b777d
 
 .. code-block:: python
 
@@ -137,7 +133,7 @@
 NEST Simulator target
 ---------------------
 
-After NESTML completes, the NEST extension module (by default called ``"nestmlmodule"``) can either be statically linked into NEST (see `Writing an extension module <https://nest.github.io/nest-simulator/extension_modules>`_), or loaded dynamically using the ``Install`` API call in Python.
+After NESTML completes, the NEST extension module (by default called ``"nestmlmodule"``) can either be statically linked into NEST (see `Writing an extension module <https://nest-extension-module.readthedocs.io/>`_), or loaded dynamically using the ``Install`` API call in Python.
 
 Manually building the extension module
 ~~~~~~~~~~~~~~~~~~~~~~~~~~~~~~~~~~~~~~
