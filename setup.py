# -*- coding: utf-8 -*-
#
# setup.py
#
# This file is part of NEST.
#
# Copyright (C) 2004 The NEST Initiative
#
# NEST is free software: you can redistribute it and/or modify
# it under the terms of the GNU General Public License as published by
# the Free Software Foundation, either version 2 of the License, or
# (at your option) any later version.
#
# NEST is distributed in the hope that it will be useful,
# but WITHOUT ANY WARRANTY; without even the implied warranty of
# MERCHANTABILITY or FITNESS FOR A PARTICULAR PURPOSE.  See the
# GNU General Public License for more details.
#
# You should have received a copy of the GNU General Public License
# along with NEST.  If not, see <http://www.gnu.org/licenses/>.

import os
import sys
from setuptools import setup, find_packages

assert sys.version_info.major >= 3 and sys.version_info.minor >= 8, "Python 3.8 or higher is required to run NESTML"

with open("requirements.txt") as f:
    requirements = f.read().splitlines()

data_files = []
for dir_to_include in ["doc", "models", "extras"]:
    for dirname, dirnames, filenames in os.walk(dir_to_include):
        fileslist = []
        for filename in filenames:
            fullname = os.path.join(dirname, filename)
            fileslist.append(fullname)
        data_files.append((dirname, fileslist))

setup(
    name="NESTML",
    version="7.0.2-post-dev",
    description="NESTML is a domain specific language that supports the specification of neuron models in a"
                " precise and concise syntax, based on the syntax of Python. Model equations can either be given"
                " as a simple string of mathematical notation or as an algorithm written in the built-in procedural"
                " language. The equations are analyzed by NESTML to compute an exact solution if possible or use an "
                " appropriate numeric solver otherwise.",
    license="GNU General Public License v2.0",
    url="https://github.com/nest/nestml",
    packages=find_packages(),
    package_data={"pynestml": ["codegeneration/resources_autodoc/*.jinja2",
                               "codegeneration/resources_nest/point_neuron/*.jinja2",
                               "codegeneration/resources_nest/point_neuron/common/*.jinja2",
                               "codegeneration/resources_nest/point_neuron/directives_cpp/*.jinja2",
                               "codegeneration/resources_nest/point_neuron/setup/*.jinja2",
                               "codegeneration/resources_nest/point_neuron/setup/common/*.jinja2",
                               "codegeneration/resources_nest_compartmental/cm_neuron/*.jinja2",
                               "codegeneration/resources_nest_compartmental/cm_neuron/directives_cpp/*.jinja2",
                               "codegeneration/resources_nest_compartmental/cm_neuron/setup/*.jinja2",
<<<<<<< HEAD
                                "codegeneration/resources_nest_compartmental/external/*",
=======
                               "codegeneration/resources_nest_compartmental/cm_neuron/setup/common/*.jinja2",
>>>>>>> fef2d710
                               "codegeneration/resources_python_standalone/point_neuron/*.jinja2",
                               "codegeneration/resources_python_standalone/point_neuron/directives_py/*.jinja2",
                               "codegeneration/resources_spinnaker/*.jinja2",
                               "codegeneration/resources_spinnaker/directives_py/*",
                               "codegeneration/resources_spinnaker/directives_cpp/*"]},
    data_files=data_files,
    entry_points={
        "console_scripts": [
            "nestml = pynestml.frontend.pynestml_frontend:main",
        ],
    },

    install_requires=requirements,
    test_suite="tests",
)<|MERGE_RESOLUTION|>--- conflicted
+++ resolved
@@ -57,11 +57,8 @@
                                "codegeneration/resources_nest_compartmental/cm_neuron/*.jinja2",
                                "codegeneration/resources_nest_compartmental/cm_neuron/directives_cpp/*.jinja2",
                                "codegeneration/resources_nest_compartmental/cm_neuron/setup/*.jinja2",
-<<<<<<< HEAD
                                 "codegeneration/resources_nest_compartmental/external/*",
-=======
                                "codegeneration/resources_nest_compartmental/cm_neuron/setup/common/*.jinja2",
->>>>>>> fef2d710
                                "codegeneration/resources_python_standalone/point_neuron/*.jinja2",
                                "codegeneration/resources_python_standalone/point_neuron/directives_py/*.jinja2",
                                "codegeneration/resources_spinnaker/*.jinja2",
