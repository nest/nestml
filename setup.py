--- conflicted
+++ resolved
@@ -52,13 +52,8 @@
                                "codegeneration/resources_nest/point_neuron/*.jinja2",
                                "codegeneration/resources_nest/point_neuron/common/*.jinja2",
                                "codegeneration/resources_nest/point_neuron/directives/*.jinja2",
-<<<<<<< HEAD
                                "codegeneration/resources_nest/point_neuron/setup/*.jinja2",
-                               "codegeneration/resources_nest_2/point_neuron_nest2/*.jinja2",
                                "codegeneration/resources_nest_desktop/*.jinja2"]},
-=======
-                               "codegeneration/resources_nest/point_neuron/setup/*.jinja2"]},
->>>>>>> 7afa759e
     data_files=data_files,
     entry_points={
         "console_scripts": [
