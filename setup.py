--- conflicted
+++ resolved
@@ -63,12 +63,9 @@
                                "codegeneration/resources_spinnaker/*.jinja2",
                                "codegeneration/resources_spinnaker/directives_py/*",
                                "codegeneration/resources_spinnaker/directives_cpp/*",
-<<<<<<< HEAD
+                               "codegeneration/resources_nest_desktop/*.jinja2",
                                "codegeneration/resources_nest_gpu/point_neuron/*.jinja2",
                                "codegeneration/resources_nest_gpu/point_neuron/directives/*.jinja2"]},
-=======
-                               "codegeneration/resources_nest_desktop/*.jinja2"]},
->>>>>>> eaf1b3cf
     data_files=data_files,
     entry_points={
         "console_scripts": [
