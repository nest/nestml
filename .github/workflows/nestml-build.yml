name: NESTML build
on: [push, pull_request]

jobs:
  build:
    runs-on: ubuntu-latest
    strategy:
      fail-fast: false

    steps:
      # Checkout the repository contents
      - name: Checkout NESTML code
        uses: actions/checkout@v2

      # Setup Python version
      - name: Setup Python 3.8
        uses: actions/setup-python@v2
        with:
          python-version: 3.8

      # Install dependencies
      - name: Install apt dependencies
        run: |
          sudo apt-get update
          sudo apt-get install libltdl7-dev libgsl0-dev libncurses5-dev libreadline6-dev pkg-config
          sudo apt-get install python3-all-dev python3-matplotlib python3-numpy python3-scipy ipython3

      # Install Java
      - name: Install Java 8
        uses: actions/setup-java@v1
        with:
          java-version: '8.0.x'
          java-package: jre

      # Install Antlr4
      - name: Install Antlr4
        run: |
          wget http://www.antlr.org/download/antlr-4.9.1-complete.jar
          echo \#\!/bin/bash > antlr4
          echo java -cp \"`pwd`/antlr-4.9.1-complete.jar:$CLASSPATH\" org.antlr.v4.Tool \"\$@\" >> antlr4
          echo >> antlr4
          chmod +x antlr4
          echo PATH=$PATH:`pwd` >> $GITHUB_ENV

      # Install Python dependencies
      - name: Python dependencies
        run: |
          python -m pip install --upgrade pip pytest jupyterlab matplotlib pycodestyle
          python -m pip install -r requirements.txt
<<<<<<< HEAD
          python -m pip install pycodestyle
          python -m pip uninstall --yes odetoolbox
          python -m pip install --yes git+https://github.com/clinssen/ode-toolbox.git@inhomogeneous_odes
=======
>>>>>>> 19b4276e

      - name: Install NESTML
        run: |
          echo PYTHONPATH=`pwd` >> $GITHUB_ENV
          python setup.py install

      - name: Generate Lexer and Parser using Antlr4
        run: |
          cd $GITHUB_WORKSPACE
          find pynestml/generated -not -name __init__.py -a -not -name generated -delete
          cd pynestml/grammars
          ./generate_lexer_parser

      # Static code analysis
      - name: Static code style analysis
        run: |
          python3 extras/codeanalysis/check_copyright_headers.py || :
          python3 -m pycodestyle $GITHUB_WORKSPACE -v --ignore=E241,E501,E303,E714,E713,E714,E252,W503 --exclude=tests --exclude=$GITHUB_WORKSPACE/doc,$GITHUB_WORKSPACE/.git,$GITHUB_WORKSPACE/NESTML.egg-info,$GITHUB_WORKSPACE/pynestml/generated,$GITHUB_WORKSPACE/extras,$GITHUB_WORKSPACE/build,$GITHUB_WORKSPACE/.github || :

      # Unit tests
      - name: Run unit tests
        run: |
          pytest -s -o norecursedirs='*'  -o log_cli=true -o log_cli_level="DEBUG" tests || :
          git ls-remote git://github.com/nest/nest-simulator.git | grep refs/heads/master | cut -f 1 > latest_nest_master_commit_hash.txt
          echo "Latest NEST master commit hash:"
          cat latest_nest_master_commit_hash.txt

      # Install NEST simulator
      #- name: NEST simulator cache
      #  id: nest_simulator_cache
      #  uses: actions/cache@v2
      #  env:
      #    cache-name: nest-simulator-cache
      #  with:
      #    path: |
      #      /home/runner/work/nestml/nest-simulator
      #      /home/runner/work/nestml/nest_install
      #    key: nest-simulator-${{ hashFiles('latest_nest_master_commit_hash.txt') }}

      # Install NEST simulator
      - name: NEST simulator
        #if: steps.nest_simulator_cache.outputs.cache-hit != 'true'
        run: |
          #echo "Latest NEST master commit hash:"
          #cat latest_nest_master_commit_hash.txt
          python -m pip install cython
          echo "GITHUB_WORKSPACE = $GITHUB_WORKSPACE"
          cd $GITHUB_WORKSPACE/..
          NEST_SIMULATOR=$(pwd)/nest-simulator
          NEST_INSTALL=$(pwd)/nest_install
          echo "NEST_SIMULATOR = $NEST_SIMULATOR"
          echo "NEST_INSTALL = $NEST_INSTALL"

          git clone --depth=1 https://github.com/nest/nest-simulator
          mkdir nest_install
          echo "NEST_INSTALL=$NEST_INSTALL" >> $GITHUB_ENV
          cd nest_install
          cmake -DCMAKE_INSTALL_PREFIX=$NEST_INSTALL $NEST_SIMULATOR
          make && make install

      # Install NESTML (repeated)
      - name: Install NESTML
        run: |
          export PYTHONPATH=${{ env.PYTHONPATH }}:${{ env.NEST_INSTALL }}/lib/python3.8/site-packages:/opt/hostedtoolcache/Python/3.8.7/x64/lib/python3.8/site-packages
          echo "PYTHONPATH=$PYTHONPATH" >> $GITHUB_ENV
          python setup.py install

      # Run IPython/Jupyter notebooks
      - name: Run Jupyter notebooks
        run: |
          cd $GITHUB_WORKSPACE
          ipynb_fns=$(find $GITHUB_WORKSPACE/doc/tutorials -name '*.ipynb')
          rc=0
          for fn in $ipynb_fns; do
              cd `dirname ${fn}`
              ipython3 ${fn} || rc=1
          done;
          cd $GITHUB_WORKSPACE
          exit $rc

      # Integration tests: prepare (make module containing all NESTML models)
      - name: Setup integration tests
        run: |
          cd $GITHUB_WORKSPACE
          # exclude third factor plasticity models; these will only compile successfully if code generation is as a neuron+synapse pair
          export ALL_MODEL_FILENAMES=`find models/neurons -name "*.nestml" | paste -sd " "`
          echo $ALL_MODEL_FILENAMES
          nestml --input_path $ALL_MODEL_FILENAMES --target_path target --suffix _nestml --logging_level INFO --module_name nestml_allmodels_module
          cd target
          echo "NEST_INSTALL = ${{ env.NEST_INSTALL }}"
          cmake -Dwith-nest=${{ env.NEST_INSTALL }}/bin/nest-config .
          make && make install

      # Integration tests
      - name: Run integration tests
        run: |
          cd $GITHUB_WORKSPACE
          rc=0
          for fn in $GITHUB_WORKSPACE/tests/nest_tests/*.py; do
              pytest -s -o log_cli=true -o log_cli_level="DEBUG" ${fn} || rc=1
          done;
          exit $rc<|MERGE_RESOLUTION|>--- conflicted
+++ resolved
@@ -47,12 +47,8 @@
         run: |
           python -m pip install --upgrade pip pytest jupyterlab matplotlib pycodestyle
           python -m pip install -r requirements.txt
-<<<<<<< HEAD
-          python -m pip install pycodestyle
           python -m pip uninstall --yes odetoolbox
           python -m pip install --yes git+https://github.com/clinssen/ode-toolbox.git@inhomogeneous_odes
-=======
->>>>>>> 19b4276e
 
       - name: Install NESTML
         run: |
