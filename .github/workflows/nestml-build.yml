name: NESTML build
on: [push, pull_request]

jobs:
  build:
    runs-on: ubuntu-latest
    strategy:
      fail-fast: false

    steps:
      # Checkout the repository contents
      - name: Checkout NESTML code
        uses: actions/checkout@v2

      # Setup Python version
      - name: Setup Python 3.8
        uses: actions/setup-python@v2
        with:
          python-version: 3.8

      # Install dependencies
      - name: Install apt dependencies
        run: |
          sudo apt-get update
          sudo apt-get install libltdl7-dev libgsl0-dev libncurses5-dev libreadline6-dev pkg-config
<<<<<<< HEAD
          sudo apt-get install python3-all-dev python3-matplotlib python3-numpy
=======
          sudo apt-get install python3-all-dev python3-matplotlib python3-numpy python3-scipy ipython3
>>>>>>> 19b4276e

      # Install Java
      - name: Install Java 8
        uses: actions/setup-java@v1
        with:
          java-version: '8.0.x'
          java-package: jre

      # Install Antlr4
      - name: Install Antlr4
        run: |
          wget http://www.antlr.org/download/antlr-4.9.1-complete.jar
          echo \#\!/bin/bash > antlr4
          echo java -cp \"`pwd`/antlr-4.9.1-complete.jar:$CLASSPATH\" org.antlr.v4.Tool \"\$@\" >> antlr4
          echo >> antlr4
          chmod +x antlr4
          echo PATH=$PATH:`pwd` >> $GITHUB_ENV

      # Install Python dependencies
      - name: Python dependencies
        run: |
          python -m pip install --upgrade pip pytest jupyterlab matplotlib pycodestyle
          python -m pip install -r requirements.txt
<<<<<<< HEAD
          python -m pip install pycodestyle
          python -m pip install scipy
=======
>>>>>>> 19b4276e

      - name: Install NESTML
        run: |
          echo PYTHONPATH=`pwd` >> $GITHUB_ENV
          python setup.py install

      - name: Generate Lexer and Parser using Antlr4
        run: |
          cd $GITHUB_WORKSPACE
          find pynestml/generated -not -name __init__.py -a -not -name generated -delete
          cd pynestml/grammars
          ./generate_lexer_parser

      # Static code analysis
      - name: Static code style analysis
        run: |
          python3 extras/codeanalysis/check_copyright_headers.py && python3 -m pycodestyle $GITHUB_WORKSPACE -v --ignore=E241,E501,E303,E714,E713,E714,E252,W503 --exclude=$GITHUB_WORKSPACE/doc,$GITHUB_WORKSPACE/.git,$GITHUB_WORKSPACE/NESTML.egg-info,$GITHUB_WORKSPACE/pynestml/generated,$GITHUB_WORKSPACE/extras,$GITHUB_WORKSPACE/build,$GITHUB_WORKSPACE/.github

      # Unit tests
      - name: Run unit tests
        run: |
          pytest -s -o norecursedirs='*'  -o log_cli=true -o log_cli_level="DEBUG" tests

      # Install NEST simulator
      - name: NEST simulator
        run: |
          python -m pip install cython
          echo "GITHUB_WORKSPACE = $GITHUB_WORKSPACE"
          cd $GITHUB_WORKSPACE/..
          NEST_SIMULATOR=$(pwd)/nest-simulator
          NEST_INSTALL=$(pwd)/nest_install
          echo "NEST_SIMULATOR = $NEST_SIMULATOR"
          echo "NEST_INSTALL = $NEST_INSTALL"

          git clone --depth=1 https://github.com/nest/nest-simulator
          mkdir nest_install
          echo "NEST_INSTALL=$NEST_INSTALL" >> $GITHUB_ENV
          cd nest_install
          cmake -DCMAKE_INSTALL_PREFIX=$NEST_INSTALL $NEST_SIMULATOR
          make && make install

      # Install NESTML (repeated)
      - name: Install NESTML
        run: |
          export PYTHONPATH=${{ env.PYTHONPATH }}:${{ env.NEST_INSTALL }}/lib/python3.8/site-packages:/opt/hostedtoolcache/Python/3.8.7/x64/lib/python3.8/site-packages
          echo "PYTHONPATH=$PYTHONPATH" >> $GITHUB_ENV
          python setup.py install

      # Run IPython/Jupyter notebooks
      - name: Run Jupyter notebooks
        run: |
          cd $GITHUB_WORKSPACE
          ipynb_fns=$(find $GITHUB_WORKSPACE/doc/tutorials -name '*.ipynb')
          rc=0
          for fn in $ipynb_fns; do
              cd `dirname ${fn}`
              ipython3 ${fn} || rc=1
          done;
          cd $GITHUB_WORKSPACE
          exit $rc

      # Integration tests: prepare (make module containing all NESTML models)
      - name: Setup integration tests
        run: |
          cd $GITHUB_WORKSPACE
          nestml --input_path models --target_path target --suffix _nestml --logging_level INFO --module_name nestml_allmodels_module
          cd target
          echo "NEST_INSTALL = ${{ env.NEST_INSTALL }}"
          cmake -Dwith-nest=${{ env.NEST_INSTALL }}/bin/nest-config .
          make && make install

      # Integration tests
      - name: Run integration tests
        run: |
          cd $GITHUB_WORKSPACE
          rc=0
          for fn in $GITHUB_WORKSPACE/tests/nest_tests/*.py; do
              pytest -s -o log_cli=true -o log_cli_level="DEBUG" ${fn} || rc=1
          done;
          exit $rc<|MERGE_RESOLUTION|>--- conflicted
+++ resolved
@@ -23,11 +23,7 @@
         run: |
           sudo apt-get update
           sudo apt-get install libltdl7-dev libgsl0-dev libncurses5-dev libreadline6-dev pkg-config
-<<<<<<< HEAD
-          sudo apt-get install python3-all-dev python3-matplotlib python3-numpy
-=======
           sudo apt-get install python3-all-dev python3-matplotlib python3-numpy python3-scipy ipython3
->>>>>>> 19b4276e
 
       # Install Java
       - name: Install Java 8
@@ -51,11 +47,7 @@
         run: |
           python -m pip install --upgrade pip pytest jupyterlab matplotlib pycodestyle
           python -m pip install -r requirements.txt
-<<<<<<< HEAD
-          python -m pip install pycodestyle
           python -m pip install scipy
-=======
->>>>>>> 19b4276e
 
       - name: Install NESTML
         run: |
