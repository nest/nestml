--- conflicted
+++ resolved
@@ -216,17 +216,10 @@
         for update_block in synapse.get_update_blocks():
             strictly_synaptic_vars += self.get_all_variables_assigned_to(update_block)
 
-<<<<<<< HEAD
         syn_to_neuron_state_vars = list(set(all_state_vars) - set(strictly_synaptic_vars))
-        Logger.log_message(None, -1, "State variables that will be moved from synapse to neuron: " + str(syn_to_neuron_state_vars),
-                           None, LoggingLevel.INFO)
-=======
-        convolve_with_not_post_vars = self.get_convolve_with_not_post_vars(synapse.get_equations_blocks(), neuron.name, synapse.name, synapse)
-
         strictly_synaptic_vars_dependent = ASTUtils.recursive_dependent_variables_search(strictly_synaptic_vars, synapse)
 
         syn_to_neuron_state_vars = list(set(all_state_vars) - (set(strictly_synaptic_vars) | set(convolve_with_not_post_vars) | set(strictly_synaptic_vars_dependent)))
->>>>>>> 8b488532
 
         #
         #   collect all the variable/parameter/function/etc. names used in defining expressions of `syn_to_neuron_state_vars`
