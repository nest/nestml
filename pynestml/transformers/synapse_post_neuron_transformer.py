# -*- coding: utf-8 -*-
#
# synapse_post_neuron_transformer.py
#
# This file is part of NEST.
#
# Copyright (C) 2004 The NEST Initiative
#
# NEST is free software: you can redistribute it and/or modify
# it under the terms of the GNU General Public License as published by
# the Free Software Foundation, either version 2 of the License, or
# (at your option) any later version.
#
# NEST is distributed in the hope that it will be useful,
# but WITHOUT ANY WARRANTY; without even the implied warranty of
# MERCHANTABILITY or FITNESS FOR A PARTICULAR PURPOSE.  See the
# GNU General Public License for more details.
#
# You should have received a copy of the GNU General Public License
# along with NEST.  If not, see <http://www.gnu.org/licenses/>.

from __future__ import annotations

from typing import Any, Sequence, Mapping, Optional, Union

from pynestml.frontend.frontend_configuration import FrontendConfiguration
from pynestml.meta_model.ast_assignment import ASTAssignment
from pynestml.meta_model.ast_equations_block import ASTEquationsBlock
from pynestml.meta_model.ast_inline_expression import ASTInlineExpression
from pynestml.meta_model.ast_model import ASTModel
from pynestml.meta_model.ast_node import ASTNode
from pynestml.meta_model.ast_simple_expression import ASTSimpleExpression
from pynestml.meta_model.ast_variable import ASTVariable
from pynestml.symbols.symbol import SymbolKind
from pynestml.symbols.variable_symbol import BlockType
from pynestml.transformers.transformer import Transformer
from pynestml.utils.ast_utils import ASTUtils
from pynestml.utils.logger import Logger
from pynestml.utils.logger import LoggingLevel
from pynestml.utils.string_utils import removesuffix
from pynestml.visitors.ast_symbol_table_visitor import ASTSymbolTableVisitor
from pynestml.visitors.ast_higher_order_visitor import ASTHigherOrderVisitor
from pynestml.visitors.ast_visitor import ASTVisitor


class SynapsePostNeuronTransformer(Transformer):
    r"""In a (pre neuron, synapse, post neuron) tuple, process (synapse, post_neuron) to move all variables that are only triggered by postsynaptic events to the postsynaptic neuron."""

    _default_options = {
        "neuron_synapse_pairs": []
    }

    def __init__(self, options: Optional[Mapping[str, Any]] = None):
        super(Transformer, self).__init__(options)
        self._copy_custom_options(options)

    def _copy_custom_options(self, options):
        if options:
            if "delay_variable" in options:
                self._options["delay_variable"] = options["delay_variable"].copy()

            if "weight_variable" in options:
                self._options["weight_variable"] = options["weight_variable"].copy()

    def set_options(self, options: Mapping[str, Any]) -> Mapping[str, Any]:
        r"""Set options. "Eats off" any options that it knows how to set, and returns the rest as "unhandled" options."""
        unused_options = super().set_options(options)
        self._copy_custom_options(options)

        return unused_options

    def is_special_port(self, special_type: str, port_name: str, neuron_name: str, synapse_name: str) -> bool:
        """
        Check if a port by the given name is specified as connecting to the postsynaptic neuron. Only makes sense
        for synapses.
        """
        assert special_type in ["post", "vt"]
        if not "neuron_synapse_pairs" in self._options.keys():
            return False

        for neuron_synapse_pair in self._options["neuron_synapse_pairs"]:
            if not (neuron_name in [neuron_synapse_pair["neuron"], neuron_synapse_pair["neuron"] + FrontendConfiguration.suffix]
                    and synapse_name in [neuron_synapse_pair["synapse"], neuron_synapse_pair["synapse"] + FrontendConfiguration.suffix]):
                continue

            if not special_type + "_ports" in neuron_synapse_pair.keys():
                return False

            post_ports = neuron_synapse_pair[special_type + "_ports"]
            if not isinstance(post_ports, list):
                # only one port name given, not a list
                return port_name == post_ports

            for post_port in post_ports:
                if type(post_port) is not str and len(post_port) == 2:  # (syn_port_name, neuron_port_name) tuple
                    post_port = post_port[0]
                if type(post_port) is not str and len(post_port) == 1:  # (syn_port_name)
                    return post_port[0] == port_name
                if port_name == post_port:
                    return True

        return False

    def is_continuous_port(self, port_name: str, parent_node: ASTModel):
        for input_block in parent_node.get_input_blocks():
            for port in input_block.get_input_ports():
                if port.is_continuous() and port_name == port.get_name():
                    return True
        return False

    def is_post_port(self, port_name: str, neuron_name: str, synapse_name: str) -> bool:
        return self.is_special_port("post", port_name, neuron_name, synapse_name)

    def is_vt_port(self, port_name: str, neuron_name: str, synapse_name: str) -> bool:
        return self.is_special_port("vt", port_name, neuron_name, synapse_name)

    def get_spiking_post_port_names(self, synapse, neuron_name: str, synapse_name: str):
        post_port_names = []
        for input_block in synapse.get_input_blocks():
            for port in input_block.get_input_ports():
                if self.is_post_port(port.name, neuron_name, synapse_name) and port.is_spike():
                    post_port_names.append(port.get_name())
        return post_port_names

    def get_post_port_names(self, synapse, neuron_name: str, synapse_name: str):
        post_port_names = []
        for input_block in synapse.get_input_blocks():
            for port in input_block.get_input_ports():
                if self.is_post_port(port.name, neuron_name, synapse_name):
                    post_port_names.append(port.get_name())
        return post_port_names

    def get_vt_port_names(self, synapse, neuron_name: str, synapse_name: str):
        post_port_names = []
        for input_block in synapse.get_input_blocks():
            for port in input_block.get_input_ports():
                if self.is_vt_port(port.name, neuron_name, synapse_name):
                    post_port_names.append(port.get_name())
        return post_port_names

    def get_neuron_var_name_from_syn_port_name(self, port_name: str, neuron_name: str, synapse_name: str) -> Optional[str]:
        """
        Check if a port by the given name is specified as connecting to the postsynaptic neuron. Only makes sense for synapses.
        """
        if not "neuron_synapse_pairs" in self._options.keys():
            return False

        for neuron_synapse_pair in self._options["neuron_synapse_pairs"]:
            if not (neuron_name in [neuron_synapse_pair["neuron"], neuron_synapse_pair["neuron"] + FrontendConfiguration.suffix]
                    and synapse_name in [neuron_synapse_pair["synapse"], neuron_synapse_pair["synapse"] + FrontendConfiguration.suffix]):
                continue

            if not "post_ports" in neuron_synapse_pair.keys():
                return None

            post_ports = neuron_synapse_pair["post_ports"]

            for post_port in post_ports:
                if type(post_port) is not str and len(post_port) == 2:  # (syn_port_name, neuron_var_name) tuple
                    if port_name == post_port[0]:
                        return post_port[1]

            return None

        return None

    def get_convolve_with_not_post_vars(self, nodes: Union[ASTEquationsBlock, Sequence[ASTEquationsBlock]], neuron_name: str, synapse_name: str, parent_node: ASTNode):
        class ASTVariablesUsedInConvolutionVisitor(ASTVisitor):
            _variables = []

            def __init__(self, node: ASTNode, parent_node: ASTNode, codegen_class):
                super(ASTVariablesUsedInConvolutionVisitor, self).__init__()
                self.node = node
                self.parent_node = parent_node
                self.codegen_class = codegen_class

            def visit_function_call(self, node):
                func_name = node.get_name()
                if func_name == "convolve":
                    symbol_buffer = node.get_scope().resolve_to_symbol(str(node.get_args()[1]),
                                                                       SymbolKind.VARIABLE)
                    input_port = ASTUtils.get_input_port_by_name(
                        self.parent_node.get_input_blocks(), symbol_buffer.name)
                    if input_port and not self.codegen_class.is_post_port(input_port.name, neuron_name, synapse_name):
                        kernel_name = node.get_args()[0].get_variable().name
                        self._variables.append(kernel_name)

                        found_parent_assignment = False
                        node_ = node
                        while not found_parent_assignment:
                            node_ = self.parent_node.get_parent(node_)
                            # XXX TODO also needs to accept normal ASTExpression, ASTAssignment?
                            if isinstance(node_, ASTInlineExpression):
                                found_parent_assignment = True
                        var_name = node_.get_variable_name()
                        self._variables.append(var_name)

        if not nodes:
            return []

        if isinstance(nodes, ASTNode):
            nodes = [nodes]

        variables = []
        for node in nodes:
            visitor = ASTVariablesUsedInConvolutionVisitor(node, parent_node, self)
            node.accept(visitor)
            variables.extend(visitor._variables)

        return variables

    def get_all_variables_assigned_to(self, node):
        r"""Return a list of all variables that are assigned to in ``node``."""
        class ASTAssignedToVariablesFinderVisitor(ASTVisitor):
            _variable_names = []

            def __init__(self, synapse):
                super(ASTAssignedToVariablesFinderVisitor, self).__init__()
                self.synapse = synapse

            def visit_assignment(self, node):
                symbol = node.get_scope().resolve_to_symbol(node.get_variable().get_complete_name(), SymbolKind.VARIABLE)
                assert symbol is not None  # should have been checked in a CoCo before
                self._variable_names.append(node.get_variable().get_name())
                # print("-------> adding " + node.get_variable().get_name())

        if node is None:
            return []

        visitor = ASTAssignedToVariablesFinderVisitor(node)
        node.accept(visitor)

        return visitor._variable_names

    def transform_neuron_synapse_pair_(self, neuron: ASTModel, synapse: ASTModel):
        r"""
        "Co-generation" or in-tandem generation of neuron and synapse code.

        Does not modify existing neurons or synapses, but returns lists with additional elements representing new pair neuron and synapse
        """
        new_neuron = neuron.clone()
        new_synapse = synapse.clone()

        new_neuron.accept(ASTSymbolTableVisitor())
        new_synapse.accept(ASTSymbolTableVisitor())

        assert len(new_neuron.get_equations_blocks()) <= 1, "Only one equations block per neuron supported for now."
        assert len(new_synapse.get_equations_blocks()) <= 1, "Only one equations block per synapse supported for now."
        assert len(new_neuron.get_state_blocks()) <= 1, "Only one state block supported per neuron for now."
        assert len(new_synapse.get_state_blocks()) <= 1, "Only one state block supported per synapse for now."
        assert len(new_neuron.get_update_blocks()) <= 1, "Only one update block supported per neuron for now."
        assert len(new_synapse.get_update_blocks()) <= 1, "Only one update block supported per synapse for now."

        #
        #   suffix for variables that will be transferred to neuron
        #

        var_name_suffix = "__for_" + synapse.get_name()

        #
        #   determine which variables and dynamics in synapse can be transferred to neuron
        #

        if synapse.get_state_blocks():
            all_state_vars = ASTUtils.all_variables_defined_in_block(synapse.get_state_blocks()[0])
        else:
            all_state_vars = []

        all_state_vars = [var.get_complete_name() for var in all_state_vars]

        # add names of convolutions
        all_state_vars += ASTUtils.get_all_variables_used_in_convolutions(synapse.get_equations_blocks(), synapse)

        # add names of kernels
        kernel_buffers = ASTUtils.generate_kernel_buffers(synapse, synapse.get_equations_blocks())
        all_state_vars += [var.name for k in kernel_buffers for var in k[0].variables]

        # exclude certain variables from being moved:
        # exclude any variable assigned to in any block that is not connected to a postsynaptic port
        strictly_synaptic_vars = ["t"]      # "seed" this with the predefined variable t
        if self.option_exists("delay_variable") and removesuffix(synapse.get_name(), FrontendConfiguration.suffix) in self.get_option("delay_variable").keys() and self.get_option("delay_variable")[removesuffix(synapse.get_name(), FrontendConfiguration.suffix)]:
            strictly_synaptic_vars.append(self.get_option("delay_variable")[removesuffix(synapse.get_name(), FrontendConfiguration.suffix)])

        if self.option_exists("weight_variable") and removesuffix(synapse.get_name(), FrontendConfiguration.suffix) in self.get_option("weight_variable").keys() and self.get_option("weight_variable")[removesuffix(synapse.get_name(), FrontendConfiguration.suffix)]:
            strictly_synaptic_vars.append(self.get_option("weight_variable")[removesuffix(synapse.get_name(), FrontendConfiguration.suffix)])

        for input_block in new_synapse.get_input_blocks():
            for port in input_block.get_input_ports():
                if not self.is_post_port(port.name, neuron.name, synapse.name):
                    strictly_synaptic_vars += self.get_all_variables_assigned_to(synapse.get_on_receive_block(port.name))

        # exclude all variables that are assigned to in the ``update`` block
        for update_block in synapse.get_update_blocks():
            strictly_synaptic_vars += self.get_all_variables_assigned_to(update_block)

        # exclude convolutions if they are not with a postsynaptic variable
        convolve_with_not_post_vars = self.get_convolve_with_not_post_vars(synapse.get_equations_blocks(), neuron.name, synapse.name, synapse)

        # exclude all variables that depend on the ones that are not to be moved
        strictly_synaptic_vars_dependent = ASTUtils.recursive_dependent_variables_search(strictly_synaptic_vars, synapse)

        # do set subtraction
        syn_to_neuron_state_vars = list(set(all_state_vars) - (set(strictly_synaptic_vars) | set(convolve_with_not_post_vars) | set(strictly_synaptic_vars_dependent)))

        #
        #   collect all the variable/parameter/kernel/function/etc. names used in defining expressions of `syn_to_neuron_state_vars`
        #

        recursive_vars_used = ASTUtils.recursive_necessary_variables_search(syn_to_neuron_state_vars, synapse)
        new_neuron.recursive_vars_used = recursive_vars_used
        new_neuron._transferred_variables = [neuron_state_var + var_name_suffix
                                             for neuron_state_var in syn_to_neuron_state_vars if new_synapse.get_kernel_by_name(neuron_state_var) is None]

        # all state variables that will be moved from synapse to neuron
        syn_to_neuron_state_vars = []
        for var_name in recursive_vars_used:
            if ASTUtils.get_state_variable_by_name(synapse, var_name) or ASTUtils.get_inline_expression_by_name(synapse, var_name) or ASTUtils.get_kernel_by_name(synapse, var_name):
                syn_to_neuron_state_vars.append(var_name)

        Logger.log_message(None, -1, "State variables that will be moved from synapse to neuron: " + str(syn_to_neuron_state_vars),
                           None, LoggingLevel.INFO)

        #
        #   collect all the parameters
        #

        if new_synapse.get_parameters_blocks():
            all_declared_params = [s.get_variables() for s in new_synapse.get_parameters_blocks()[0].get_declarations()]
        else:
            all_declared_params = []

        all_declared_params = sum(all_declared_params, [])
        all_declared_params = [var.name for var in all_declared_params]

        syn_to_neuron_params = [v for v in recursive_vars_used if v in all_declared_params]

        vars_used = []
        for var in syn_to_neuron_state_vars:
            # parameters used in the declarations of the state variables
            for state_block in synapse.get_state_blocks():
                decls = ASTUtils.get_declarations_from_block(var, state_block)
                for decl in decls:
                    if decl.has_expression():
                        vars_used.extend(ASTUtils.collect_variable_names_in_expression(decl.get_expression()))

            # parameters used in equations
            for equations_block in synapse.get_equations_blocks():
                vars_used.extend(ASTUtils.collects_vars_used_in_equation(var, equations_block))

        vars_used = list(set([str(var) for var in vars_used]))

        syn_to_neuron_params.extend([var for var in vars_used if var in all_declared_params])
        syn_to_neuron_params = list(set(syn_to_neuron_params))

        Logger.log_message(None, -1, "Parameters that will be copied from synapse to neuron: " + str(syn_to_neuron_params),
                           None, LoggingLevel.INFO)

        #
        #   collect all the internal parameters
        #

        # XXX: TODO

        #
        #   collect all ``continuous`` type input ports that are connected to postsynaptic neuron
        #

        post_connected_continuous_input_ports = []
        post_variable_names = []
        for input_block in synapse.get_input_blocks():
            for port in input_block.get_input_ports():
                if self.is_post_port(port.get_name(), neuron.name, synapse.name) and self.is_continuous_port(port.get_name(), synapse):
                    post_connected_continuous_input_ports.append(port.get_name())
                    post_variable_names.append(self.get_neuron_var_name_from_syn_port_name(port.get_name(), neuron.name, synapse.name))

        #
<<<<<<< HEAD
        #   collect all ``continuous`` type input ports, the value of which is used in the update or the onReceive(post_port) blocks (because they have to be buffered in the postsynaptic neuron)
        #

        continuous_post_vars_that_need_post_buffering = []

        post_receive_blocks = []
        for input_block in new_synapse.get_input_blocks():
            for port in input_block.get_input_ports():
                if self.is_post_port(port.name, new_neuron.name, new_synapse.name):
                    post_receive_blocks.extend(ASTUtils.get_on_receive_blocks_by_input_port_name(synapse, port.name))

        for post_connected_continuous_input_port in post_connected_continuous_input_ports:
            var_names = []

            for update_block in synapse.get_update_blocks():
                var_names.extend([var.get_complete_name() for var in ASTUtils.collect_variable_names_in_expression(update_block)])

            for post_receive_block in post_receive_blocks:
                var_names.extend([var.get_complete_name() for var in ASTUtils.collect_variable_names_in_expression(post_receive_block)])

            if post_connected_continuous_input_port in var_names and not post_connected_continuous_input_port in continuous_post_vars_that_need_post_buffering:
                continuous_post_vars_that_need_post_buffering.append(post_connected_continuous_input_port)

        Logger.log_message(None, -1, "Synaptic state variables moved to neuron that will need continuous-time buffering: " + str(continuous_post_vars_that_need_post_buffering), None, LoggingLevel.INFO)
=======
        #   collect all ``continuous`` type input ports, the value of which is used in event handlers -- these have to be buffered in the hist_entry for each post spike in the postsynaptic history
        #

        state_vars_that_need_continuous_buffering = []
        for input_block in new_synapse.get_input_blocks():
            for port in input_block.get_input_ports():
                if self.is_continuous_port(port.name, new_synapse):
                    state_vars_that_need_continuous_buffering.append(port.name)

        # check that they are not used in the update block
        update_block_var_names = []
        for update_block in synapse.get_update_blocks():
            update_block_var_names.extend([var.get_complete_name() for var in ASTUtils.collect_variable_names_in_expression(update_block)])

        assert all([var not in update_block_var_names for var in state_vars_that_need_continuous_buffering])

        Logger.log_message(None, -1, "Synaptic state variables moved to neuron that will need buffering: " + str(state_vars_that_need_continuous_buffering), None, LoggingLevel.INFO)
>>>>>>> f18479ec

        #
        #   move state variable declarations from synapse to neuron
        #

        for state_var in syn_to_neuron_state_vars:
            decls = ASTUtils.move_decls(state_var,
                                        neuron.get_state_blocks()[0],
                                        synapse.get_state_blocks()[0],
                                        var_name_suffix,
                                        block_type=BlockType.STATE)
            ASTUtils.add_suffix_to_variable_names(decls, var_name_suffix)

        #
        #   move defining equations for variables from synapse to neuron
        #

        if not new_synapse.get_equations_blocks():
            ASTUtils.create_equations_block(new_synapse)

        if not new_neuron.get_equations_blocks():
            ASTUtils.create_equations_block(new_neuron)

        post_port_names = []
        for input_block in new_synapse.get_input_blocks():
            for port in input_block.get_input_ports():
                if self.is_post_port(port.name, neuron.name, synapse.name):
                    post_port_names.append(port.name)

        for state_var in syn_to_neuron_state_vars:
            Logger.log_message(None, -1, "Moving state var defining equation(s) " + str(state_var),
                               None, LoggingLevel.INFO)
            decls = ASTUtils.equations_from_block_to_block(state_var,
                                                           new_synapse.get_equations_blocks()[0],
                                                           new_neuron.get_equations_blocks()[0],
                                                           var_name_suffix,
                                                           mode="move")
            ASTUtils.add_suffix_to_variable_names2(post_port_names + syn_to_neuron_state_vars + syn_to_neuron_params, decls, var_name_suffix)
            ASTUtils.replace_post_moved_variable_names(decls, [name + var_name_suffix for name in post_connected_continuous_input_ports], post_variable_names)
            ASTUtils.remove_state_var_from_integrate_odes_calls(new_synapse, state_var)

        #
        #    move initial values for equations
        #

        for state_var in syn_to_neuron_state_vars:
            Logger.log_message(None, -1, "Moving state variables for equation(s) " + str(state_var),
                               None, LoggingLevel.INFO)
            ASTUtils.move_decls(var_name=state_var,
                                from_block=new_synapse.get_state_blocks()[0],
                                to_block=new_neuron.get_state_blocks()[0],
                                var_name_suffix=var_name_suffix,
                                block_type=BlockType.STATE,
                                mode="move")

        #
        #     mark variables in the neuron pertaining to synapse postsynaptic ports
        #
        #     convolutions with them ultimately yield variable updates when post neuron calls emit_spike()
        #

        def mark_post_ports(neuron, synapse, mark_node):
            post_ports = []

            def mark_post_port(_expr=None):
                var = None
                if isinstance(_expr, ASTSimpleExpression) and _expr.is_variable():
                    var = _expr.get_variable()
                elif isinstance(_expr, ASTVariable):
                    var = _expr

                if var:
                    var_base_name = var.name[:-len(var_name_suffix)]   # prune the suffix
                    if self.is_post_port(var_base_name, neuron.name, synapse.name):
                        post_ports.append(var)
                        var._is_post_port = True

            mark_node.accept(ASTHigherOrderVisitor(lambda x: mark_post_port(x)))
            return post_ports

        mark_post_ports(new_neuron, new_synapse, new_neuron)

        #
        #    move statements in post receive block from synapse to new_neuron
        #

        # XXX: TODO: do not use a new member variable (`extra_on_emit_spike_stmts_from_synapse`) for this, but add a new event handler block in the neuron

        # find all statements in post receive block
        collected_on_post_stmts = []

        for input_block in new_synapse.get_input_blocks():
            for port in input_block.get_input_ports():
                if self.is_post_port(port.name, new_neuron.name, new_synapse.name):
                    post_receive_blocks = ASTUtils.get_on_receive_blocks_by_input_port_name(new_synapse, port.name)
                    for post_receive_block in post_receive_blocks:
                        stmts = post_receive_block.get_block().get_stmts()
                        for stmt in stmts:
                            if stmt.is_small_stmt() \
                               and stmt.small_stmt.is_assignment() \
                               and ASTUtils.depends_only_on_vars(stmt.small_stmt.get_assignment().rhs, recursive_vars_used + all_declared_params) \
                               and stmt.small_stmt.get_assignment().get_variable().get_complete_name() in syn_to_neuron_params + syn_to_neuron_state_vars:
                                Logger.log_message(None, -1, "\tMoving statement " + str(stmt).strip(), None, LoggingLevel.INFO)

                                collected_on_post_stmts.append(stmt)

                                stmt.scope = new_neuron.get_update_blocks()[0].scope
                                stmt.small_stmt.scope = new_neuron.get_update_blocks()[0].scope
                                stmt.small_stmt.get_assignment().scope = new_neuron.get_update_blocks()[0].scope
                                stmt.small_stmt.get_assignment().get_variable().scope = new_neuron.get_update_blocks()[0].scope

                        for stmt in collected_on_post_stmts:
                            stmts.pop(stmts.index(stmt))

        new_neuron.extra_on_emit_spike_stmts_from_synapse = collected_on_post_stmts

        # XXX: TODO: add parameters used in stmts to parameters to be copied

        vars_used = list(set([str(v) for v in vars_used]))
        syn_to_neuron_params.extend([v for v in vars_used if v in [p + var_name_suffix for p in all_declared_params]])
        syn_to_neuron_params = list(set(syn_to_neuron_params))

        #
        #   replace ``continuous`` type input ports that are connected to postsynaptic neuron with suffixed external variable references
        #

        Logger.log_message(
            None, -1, "In synapse: replacing ``continuous`` type input ports that are connected to postsynaptic neuron with suffixed external variable references", None, LoggingLevel.INFO)

        for state_var, alternate_name in zip(post_connected_continuous_input_ports, post_variable_names):
            Logger.log_message(None, -1, "\t• Replacing variable " + str(state_var), None, LoggingLevel.INFO)
            ASTUtils.replace_with_external_variable(state_var, new_synapse, "",
<<<<<<< HEAD
                                                    new_synapse.get_equations_blocks()[0], state_var)
=======
                                                    new_neuron.get_scope(), alternate_name="__" + state_var)
>>>>>>> f18479ec
        #
        #    replace .......
        #

        # print(new_synapse)

        # ASTUtils.replace_post_moved_variable_names(new_synapse, post_connected_continuous_input_ports, post_variable_names)

        # print(new_synapse)

        #
        #    copy parameters
        #

        Logger.log_message(None, -1, "Copying parameters from synapse to neuron...", None, LoggingLevel.INFO)
        for param_var in syn_to_neuron_params:
            decls = ASTUtils.move_decls(param_var,
                                        new_synapse.get_parameters_blocks()[0],
                                        new_neuron.get_parameters_blocks()[0],
                                        var_name_suffix=var_name_suffix,
                                        block_type=BlockType.PARAMETERS,
                                        mode="copy")

        #
        #   add suffix to variables in moved update statements
        #

        Logger.log_message(
            None, -1, "Adding suffix to variables in spike updates", None, LoggingLevel.INFO)

        for stmt in new_neuron.extra_on_emit_spike_stmts_from_synapse:
            if stmt.small_stmt.is_assignment():
                new_name: str = stmt.small_stmt.get_assignment().get_variable().get_name() + var_name_suffix
                stmt.small_stmt.get_assignment().get_variable().set_name(new_name)

        #
        #    replace occurrences of the variables in expressions in the original synapse with calls to the corresponding neuron getters
        #

        Logger.log_message(
            None, -1, "In synapse: replacing variables with suffixed external variable references", None, LoggingLevel.INFO)
        for state_var in syn_to_neuron_state_vars:
            Logger.log_message(None, -1, "\t• Replacing variable " + str(state_var), None, LoggingLevel.INFO)
            ASTUtils.replace_with_external_variable(
                state_var, new_synapse, var_name_suffix, new_neuron.get_scope())

        #
        #     rename neuron
        #

        name_separator_str = "__with_"

        new_neuron_name = neuron.get_name() + name_separator_str + synapse.get_name()
        new_neuron.unpaired_name = neuron.get_name()
        new_neuron.set_name(new_neuron_name)
        new_neuron.paired_synapse = new_synapse
<<<<<<< HEAD
        new_neuron.state_vars_that_need_continuous_buffering = continuous_post_vars_that_need_post_buffering
=======
        new_neuron.state_vars_that_need_continuous_buffering = state_vars_that_need_continuous_buffering

>>>>>>> f18479ec
        #
        #    rename synapse
        #

        new_synapse_name = synapse.get_name() + name_separator_str + neuron.get_name()
        new_synapse.set_name(new_synapse_name)
        new_synapse.paired_neuron = new_neuron

        base_neuron_name = removesuffix(neuron.get_name(), FrontendConfiguration.suffix)
        base_synapse_name = removesuffix(synapse.get_name(), FrontendConfiguration.suffix)

        new_synapse.post_port_names = self.get_post_port_names(synapse, base_neuron_name, base_synapse_name)
        new_synapse.spiking_post_port_names = self.get_spiking_post_port_names(synapse, base_neuron_name, base_synapse_name)
        new_synapse.vt_port_names = self.get_vt_port_names(synapse, base_neuron_name, base_synapse_name)

        #
        #    add modified versions of neuron and synapse to list
        #

        ast_symbol_table_visitor = ASTSymbolTableVisitor()
        ast_symbol_table_visitor.after_ast_rewrite_ = True
        new_neuron.accept(ast_symbol_table_visitor)
        new_synapse.accept(ast_symbol_table_visitor)

        ASTUtils.update_blocktype_for_common_parameters(new_synapse)

        Logger.log_message(None, -1, "Successfully constructed neuron-synapse pair "
                           + new_neuron.name + ", " + new_synapse.name, None, LoggingLevel.INFO)

        return new_neuron, new_synapse

    def transform(self, models: Union[ASTNode, Sequence[ASTNode]]) -> Union[ASTNode, Sequence[ASTNode]]:
        for neuron_synapse_pair in self.get_option("neuron_synapse_pairs"):
            neuron_name = neuron_synapse_pair["neuron"]
            synapse_name = neuron_synapse_pair["synapse"]
            neuron = ASTUtils.find_model_by_name(neuron_name + FrontendConfiguration.suffix, models)
            if neuron is None:
                raise Exception("Neuron used in pair (\"" + neuron_name + "\") not found")  # XXX: log error

            synapse = ASTUtils.find_model_by_name(synapse_name + FrontendConfiguration.suffix, models)
            if synapse is None:
                raise Exception("Synapse used in pair (\"" + synapse_name + "\") not found")  # XXX: log error

            new_neuron, new_synapse = self.transform_neuron_synapse_pair_(neuron, synapse)
            models.append(new_neuron)
            models.append(new_synapse)

        # remove the synapses used in neuron-synapse pairs, as they can potentially not be generated independently of a neuron and would otherwise result in an error
        for neuron_synapse_pair in self.get_option("neuron_synapse_pairs"):
            synapse_name = neuron_synapse_pair["synapse"]
            synapse = ASTUtils.find_model_by_name(synapse_name + FrontendConfiguration.suffix, models)
            if synapse:
                model_idx = models.index(synapse)
                models.pop(model_idx)

        return models<|MERGE_RESOLUTION|>--- conflicted
+++ resolved
@@ -374,32 +374,6 @@
                     post_variable_names.append(self.get_neuron_var_name_from_syn_port_name(port.get_name(), neuron.name, synapse.name))
 
         #
-<<<<<<< HEAD
-        #   collect all ``continuous`` type input ports, the value of which is used in the update or the onReceive(post_port) blocks (because they have to be buffered in the postsynaptic neuron)
-        #
-
-        continuous_post_vars_that_need_post_buffering = []
-
-        post_receive_blocks = []
-        for input_block in new_synapse.get_input_blocks():
-            for port in input_block.get_input_ports():
-                if self.is_post_port(port.name, new_neuron.name, new_synapse.name):
-                    post_receive_blocks.extend(ASTUtils.get_on_receive_blocks_by_input_port_name(synapse, port.name))
-
-        for post_connected_continuous_input_port in post_connected_continuous_input_ports:
-            var_names = []
-
-            for update_block in synapse.get_update_blocks():
-                var_names.extend([var.get_complete_name() for var in ASTUtils.collect_variable_names_in_expression(update_block)])
-
-            for post_receive_block in post_receive_blocks:
-                var_names.extend([var.get_complete_name() for var in ASTUtils.collect_variable_names_in_expression(post_receive_block)])
-
-            if post_connected_continuous_input_port in var_names and not post_connected_continuous_input_port in continuous_post_vars_that_need_post_buffering:
-                continuous_post_vars_that_need_post_buffering.append(post_connected_continuous_input_port)
-
-        Logger.log_message(None, -1, "Synaptic state variables moved to neuron that will need continuous-time buffering: " + str(continuous_post_vars_that_need_post_buffering), None, LoggingLevel.INFO)
-=======
         #   collect all ``continuous`` type input ports, the value of which is used in event handlers -- these have to be buffered in the hist_entry for each post spike in the postsynaptic history
         #
 
@@ -417,7 +391,6 @@
         assert all([var not in update_block_var_names for var in state_vars_that_need_continuous_buffering])
 
         Logger.log_message(None, -1, "Synaptic state variables moved to neuron that will need buffering: " + str(state_vars_that_need_continuous_buffering), None, LoggingLevel.INFO)
->>>>>>> f18479ec
 
         #
         #   move state variable declarations from synapse to neuron
@@ -550,11 +523,7 @@
         for state_var, alternate_name in zip(post_connected_continuous_input_ports, post_variable_names):
             Logger.log_message(None, -1, "\t• Replacing variable " + str(state_var), None, LoggingLevel.INFO)
             ASTUtils.replace_with_external_variable(state_var, new_synapse, "",
-<<<<<<< HEAD
-                                                    new_synapse.get_equations_blocks()[0], state_var)
-=======
                                                     new_neuron.get_scope(), alternate_name="__" + state_var)
->>>>>>> f18479ec
         #
         #    replace .......
         #
@@ -611,12 +580,8 @@
         new_neuron.unpaired_name = neuron.get_name()
         new_neuron.set_name(new_neuron_name)
         new_neuron.paired_synapse = new_synapse
-<<<<<<< HEAD
-        new_neuron.state_vars_that_need_continuous_buffering = continuous_post_vars_that_need_post_buffering
-=======
         new_neuron.state_vars_that_need_continuous_buffering = state_vars_that_need_continuous_buffering
 
->>>>>>> f18479ec
         #
         #    rename synapse
         #
