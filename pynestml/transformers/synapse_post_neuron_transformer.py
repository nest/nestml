--- conflicted
+++ resolved
@@ -530,8 +530,7 @@
         for state_var, alternate_name in zip(post_connected_continuous_input_ports, post_variable_names):
             Logger.log_message(None, -1, "\t• Replacing variable " + str(state_var), None, LoggingLevel.INFO)
             ASTUtils.replace_with_external_variable(state_var, new_synapse, "",
-<<<<<<< HEAD
-                                                    new_synapse.get_equations_blocks()[0], state_var)
+                                                    new_neuron.get_scope(), alternate_name)
         #
         #    replace .......
         #
@@ -541,9 +540,6 @@
         # ASTUtils.replace_post_moved_variable_names(new_synapse, post_connected_continuous_input_ports, post_variable_names)
 
         # print(new_synapse)
-=======
-                                                    new_neuron.get_scope(), alternate_name)
->>>>>>> c5e091f7
 
         #
         #    copy parameters
