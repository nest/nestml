--- conflicted
+++ resolved
@@ -583,11 +583,7 @@
         new_neuron_name = neuron.get_name() + name_separator_str + synapse.get_name()
         new_neuron.unpaired_name = neuron.get_name()
         new_neuron.set_name(new_neuron_name)
-<<<<<<< HEAD
-        new_neuron.paired_synapse = new_synapse
         new_neuron.state_vars_that_need_continuous_buffering = state_vars_that_need_continuous_buffering
-=======
->>>>>>> eaf1b3cf
 
         #
         #    rename synapse
@@ -596,11 +592,7 @@
         new_synapse_name = synapse.get_name() + name_separator_str + neuron.get_name()
         new_synapse.set_name(new_synapse_name)
         new_synapse.paired_neuron = new_neuron
-<<<<<<< HEAD
-=======
-        new_neuron.paired_synapse = new_synapse
         new_neuron.paired_synapse_original_model = synapse
->>>>>>> eaf1b3cf
 
         base_neuron_name = removesuffix(neuron.get_name(), FrontendConfiguration.suffix)
         base_synapse_name = removesuffix(synapse.get_name(), FrontendConfiguration.suffix)
