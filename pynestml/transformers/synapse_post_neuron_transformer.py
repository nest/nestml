--- conflicted
+++ resolved
@@ -366,7 +366,6 @@
         # XXX: TODO
 
         #
-<<<<<<< HEAD
         #   collect all ``continuous`` type input ports that are connected to postsynaptic neuron
         #
 
@@ -398,20 +397,6 @@
         Logger.log_message(None, -1, "Synaptic state variables moved to neuron that will need buffering: " + str(state_vars_that_need_continuous_buffering), None, LoggingLevel.INFO)
 
         #
-        #   move state variable declarations from synapse to neuron
-        #
-
-        for state_var in syn_to_neuron_state_vars:
-            decls = ASTUtils.move_decls(state_var,
-                                        neuron.get_state_blocks()[0],
-                                        synapse.get_state_blocks()[0],
-                                        var_name_suffix,
-                                        block_type=BlockType.STATE)
-            ASTUtils.add_suffix_to_variable_names(decls, var_name_suffix)
-
-        #
-=======
->>>>>>> 2c7c4a75
         #   move defining equations for variables from synapse to neuron
         #
 
