--- conflicted
+++ resolved
@@ -281,10 +281,7 @@
         convolve_with_not_post_vars = self.get_convolve_with_not_post_vars(synapse.get_equations_blocks(), neuron.name, synapse.name, synapse)
 
         strictly_synaptic_vars_dependent = ASTUtils.recursive_dependent_variables_search(strictly_synaptic_vars, synapse)
-<<<<<<< HEAD
-
-=======
->>>>>>> 93bf924f
+
         syn_to_neuron_state_vars = list(set(all_state_vars) - (set(strictly_synaptic_vars) | set(convolve_with_not_post_vars) | set(strictly_synaptic_vars_dependent)))
 
         #
@@ -385,11 +382,8 @@
                                                            mode="move")
 
             ASTUtils.add_suffix_to_variable_names(decls, var_name_suffix)
-<<<<<<< HEAD
             ASTUtils.replace_post_moved_variable_names(decls, [name + var_name_suffix for name in post_connected_continuous_input_ports], post_variable_names)
-=======
             ASTUtils.remove_state_var_from_integrate_odes_calls(new_synapse, state_var)
->>>>>>> 93bf924f
 
         #
         #    move initial values for equations
