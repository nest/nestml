--- conflicted
+++ resolved
@@ -20,12 +20,7 @@
 # along with NEST.  If not, see <http://www.gnu.org/licenses/>.
 
 from __future__ import annotations
-<<<<<<< HEAD
-from typing import Any, List, Mapping, Optional, Sequence, TextIO
-=======
-
-from typing import Any, Mapping, Optional, Sequence, Union
->>>>>>> 0e9584fa
+from typing import Any, List, Mapping, Optional, Sequence, TextIO, Union
 
 import os
 import platform
@@ -96,12 +91,7 @@
 
             nest_path = nest.ll_api.sli_func("statusdict/prefix ::")
             self.set_options({"nest_path": nest_path})
-<<<<<<< HEAD
-            Logger.log_message(None, -1, "The NEST installation was automatically detected as: " +
-                               nest_path, None, LoggingLevel.INFO)
-=======
             Logger.log_message(None, -1, "The NEST Simulator installation path was automatically detected as: " + nest_path, None, LoggingLevel.INFO)
->>>>>>> 0e9584fa
 
     def build(self, stdout: TextIO = None, stderr: TextIO = None) -> None:
         r"""
@@ -114,16 +104,7 @@
         InvalidPathException
             If a failure occurs while trying to access the target path or the NEST installation path.
         """
-<<<<<<< HEAD
-        error_location = ""
-        if stderr is None:
-            stderr = subprocess.STDOUT
-            error_location = "stdout"
-        else:
-            error_location = os.path.abspath(stderr.name)
-=======
         error_location = self._options["error_location"]
->>>>>>> 0e9584fa
 
         cmake_cmd = ["cmake"]
         target_path = FrontendConfiguration.get_target_path()
@@ -166,23 +147,6 @@
         else:
             shell = False
 
-<<<<<<< HEAD
-        # first call cmake with all the arguments
-        try:
-            result = subprocess.check_call(cmake_cmd, stderr=stderr, shell=shell, stdout=stdout,
-                                           cwd=str(os.path.join(target_path)))
-        except subprocess.CalledProcessError as e:
-            raise GeneratedCodeBuildException(
-                'Error occurred during \'cmake\'! More detailed error messages can be found in stdout.')
-
-        # now execute make all
-        try:
-            subprocess.check_call(make_all_cmd, stderr=stderr, shell=shell, stdout=stdout,
-                                  cwd=str(os.path.join(target_path)))
-        except subprocess.CalledProcessError as e:
-            raise GeneratedCodeBuildException(
-                'Error occurred during \'make all\'! More detailed error messages can be found in stdout.')
-=======
         stages_exception = {"cmake": f"Error occurred during cmake! More detailed error messages can be found in {error_location}.", "build": f"Error occurred during 'make all'! More detailed error messages can be found in {error_location}.",
                             "install":  f"Error occurred during 'make install'! More detailed error messages can be found in {error_location}."}
         current_stage = ""
@@ -201,16 +165,11 @@
             except IOError as e:
                 stdout.close()
                 raise GeneratedCodeBuildException(f"Failed to open file for stderr: {e}")
->>>>>>> 0e9584fa
 
         try:
-<<<<<<< HEAD
-            subprocess.check_call(make_install_cmd, stderr=stderr, shell=shell, stdout=stdout,
-=======
 
             current_stage = "cmake"
             subprocess.check_call(cmake_cmd, stderr=stderr, stdout=stdout, shell=shell,
->>>>>>> 0e9584fa
                                   cwd=str(os.path.join(target_path)))
             current_stage = "build"
             subprocess.check_call(make_all_cmd, stderr=stderr, stdout=stdout, shell=shell,
@@ -220,14 +179,9 @@
                                   cwd=str(os.path.join(target_path)))
 
         except subprocess.CalledProcessError as e:
-<<<<<<< HEAD
-            raise GeneratedCodeBuildException(
-                'Error occurred during \'make install\'! More detailed error messages can be found in stdout.')
-=======
             raise GeneratedCodeBuildException(stages_exception[current_stage])
 
         finally:
             if self._options["redirect"]:
                 stderr.close()
-                stdout.close()
->>>>>>> 0e9584fa
+                stdout.close()