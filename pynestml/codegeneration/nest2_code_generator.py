# -*- coding: utf-8 -*-
#
# nest2_code_generator.py
#
# This file is part of NEST.
#
# Copyright (C) 2004 The NEST Initiative
#
# NEST is free software: you can redistribute it and/or modify
# it under the terms of the GNU General Public License as published by
# the Free Software Foundation, either version 2 of the License, or
# (at your option) any later version.
#
# NEST is distributed in the hope that it will be useful,
# but WITHOUT ANY WARRANTY; without even the implied warranty of
# MERCHANTABILITY or FITNESS FOR A PARTICULAR PURPOSE.  See the
# GNU General Public License for more details.
#
# You should have received a copy of the GNU General Public License
# along with NEST.  If not, see <http://www.gnu.org/licenses/>.

from typing import Any, Mapping, Optional

from pynestml.codegeneration.nest_code_generator import NESTCodeGenerator
<<<<<<< HEAD
from pynestml.codegeneration.nest2_gsl_reference_converter import NEST2GSLReferenceConverter
from pynestml.codegeneration.nest2_reference_converter import NEST2ReferenceConverter
from pynestml.codegeneration.nest_printer import NestPrinter
from pynestml.codegeneration.unitless_expression_printer import UnitlessExpressionPrinter
=======
from pynestml.codegeneration.printers.nest2_gsl_reference_converter import NEST2GSLReferenceConverter
from pynestml.codegeneration.printers.nest2_reference_converter import NEST2ReferenceConverter
from pynestml.codegeneration.printers.nest_printer import NestPrinter
from pynestml.codegeneration.printers.unitless_expression_printer import UnitlessExpressionPrinter
>>>>>>> ee92d85c


class NEST2CodeGenerator(NESTCodeGenerator):
    r"""
    Code generator for a NEST Simulator (versions 2.x.x, in particular, 2.20.2 or higher) C++ extension module.
    """

    def __init__(self, options: Optional[Mapping[str, Any]] = None):
        super().__init__(options)

        self._target = "NEST2"

        self._gsl_reference_converter = NEST2GSLReferenceConverter()
<<<<<<< HEAD
        self._gsl_printer = UnitlessExpressionPrinter(reference_converter=self._gsl_reference_converter,
                                                      types_printer=self._types_printer)

        self._nest_reference_converter = NEST2ReferenceConverter()
        self._expressions_printer = UnitlessExpressionPrinter(reference_converter=self._nest_reference_converter,
                                                              types_printer=self._types_printer)

        self._unitless_nest_printer = NestPrinter(reference_converter=self._nest_reference_converter,
                                                  types_printer=self._types_printer,
                                                  expressions_printer=self._expressions_printer)

        self._unitless_nest_gsl_printer = NestPrinter(reference_converter=self._nest_reference_converter,
                                                      types_printer=self._types_printer,
                                                      expressions_printer=self._expressions_printer)
=======
        self._gsl_printer = UnitlessExpressionPrinter(reference_converter=self._gsl_reference_converter)

        self._nest_reference_converter = NEST2ReferenceConverter()
        self._expression_printer = UnitlessExpressionPrinter(reference_converter=self._nest_reference_converter)

        self._unitless_nest_printer = NestPrinter(reference_converter=self._nest_reference_converter,
                                                  types_printer=self._types_printer,
                                                  expression_printer=self._expression_printer)

        self._unitless_nest_gsl_printer = NestPrinter(reference_converter=self._nest_reference_converter,
                                                      types_printer=self._types_printer,
                                                      expression_printer=self._expression_printer)
>>>>>>> ee92d85c
<|MERGE_RESOLUTION|>--- conflicted
+++ resolved
@@ -22,17 +22,10 @@
 from typing import Any, Mapping, Optional
 
 from pynestml.codegeneration.nest_code_generator import NESTCodeGenerator
-<<<<<<< HEAD
-from pynestml.codegeneration.nest2_gsl_reference_converter import NEST2GSLReferenceConverter
-from pynestml.codegeneration.nest2_reference_converter import NEST2ReferenceConverter
-from pynestml.codegeneration.nest_printer import NestPrinter
-from pynestml.codegeneration.unitless_expression_printer import UnitlessExpressionPrinter
-=======
 from pynestml.codegeneration.printers.nest2_gsl_reference_converter import NEST2GSLReferenceConverter
 from pynestml.codegeneration.printers.nest2_reference_converter import NEST2ReferenceConverter
 from pynestml.codegeneration.printers.nest_printer import NestPrinter
 from pynestml.codegeneration.printers.unitless_expression_printer import UnitlessExpressionPrinter
->>>>>>> ee92d85c
 
 
 class NEST2CodeGenerator(NESTCodeGenerator):
@@ -46,23 +39,8 @@
         self._target = "NEST2"
 
         self._gsl_reference_converter = NEST2GSLReferenceConverter()
-<<<<<<< HEAD
-        self._gsl_printer = UnitlessExpressionPrinter(reference_converter=self._gsl_reference_converter,
+        self._gsl_printer = UnitlessExpressionPrinter(reference_converter=self._gsl_reference_converter)
                                                       types_printer=self._types_printer)
-
-        self._nest_reference_converter = NEST2ReferenceConverter()
-        self._expressions_printer = UnitlessExpressionPrinter(reference_converter=self._nest_reference_converter,
-                                                              types_printer=self._types_printer)
-
-        self._unitless_nest_printer = NestPrinter(reference_converter=self._nest_reference_converter,
-                                                  types_printer=self._types_printer,
-                                                  expressions_printer=self._expressions_printer)
-
-        self._unitless_nest_gsl_printer = NestPrinter(reference_converter=self._nest_reference_converter,
-                                                      types_printer=self._types_printer,
-                                                      expressions_printer=self._expressions_printer)
-=======
-        self._gsl_printer = UnitlessExpressionPrinter(reference_converter=self._gsl_reference_converter)
 
         self._nest_reference_converter = NEST2ReferenceConverter()
         self._expression_printer = UnitlessExpressionPrinter(reference_converter=self._nest_reference_converter)
@@ -74,4 +52,4 @@
         self._unitless_nest_gsl_printer = NestPrinter(reference_converter=self._nest_reference_converter,
                                                       types_printer=self._types_printer,
                                                       expression_printer=self._expression_printer)
->>>>>>> ee92d85c
+                                                      expressions_printer=self._expressions_printer)