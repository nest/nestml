--- conflicted
+++ resolved
@@ -469,31 +469,16 @@
             '(PyNestML.CodeGeneration.Printer) No or wrong type of ast_buffer symbol provided (%s)!' % type(ast_buffer)
         return '//!< Buffer incoming ' + ast_buffer.get_type_symbol().get_symbol_name() + 's through delay, as sum'
 
-<<<<<<< HEAD
-    def print_vector_declaration(self, variable: VariableSymbol) -> str:
-        """
-        Prints the vector declaration
+    def print_vector_size_parameter(self, variable: VariableSymbol) -> str:
+        """
+        Prints NEST compatible vector size parameter
         :param variable: Vector variable
-        :return: the corresponding vector declaration statement
-        """
-        assert isinstance(variable, VariableSymbol), \
-            '(PyNestML.CodeGeneration.Printer) No or wrong type of variable symbol provided (%s)!' % type(variable)
+        :return: vector size parameter
+        """
         vector_parameter = variable.get_vector_parameter()
         vector_parameter_var = ASTVariable(vector_parameter, scope=variable.get_corresponding_scope())
         symbol = vector_parameter_var.get_scope().resolve_to_symbol(vector_parameter_var.get_complete_name(),
                                                                     SymbolKind.VARIABLE)
-=======
-    def print_vector_size_parameter(self, variable: VariableSymbol) -> str:
-        """
-        Prints NEST compatible vector size parameter
-        :param variable: Vector variable
-        :return: vector size parameter
-        """
-        vector_parameter = variable.get_vector_parameter()
-        vector_variable = ASTVariable(vector_parameter, scope=variable.get_corresponding_scope())
-        vector_variable_name = NestNamesConverter.convert_to_cpp_name(vector_variable.get_complete_name())
-        symbol = vector_variable.get_scope().resolve_to_symbol(vector_variable_name, SymbolKind.VARIABLE)
->>>>>>> cf32007b
         vector_param = ""
         if symbol is not None:
             # size parameter is a variable
@@ -502,10 +487,6 @@
             # size parameter is an integer
             vector_param += vector_parameter
 
-<<<<<<< HEAD
-        decl_str = self.print_origin(variable) + variable.get_symbol_name() + \
-            ".resize(" + vector_param + ", " + self.print_expression(variable.get_declaring_expression()) + \
-=======
         return vector_param
 
     def print_vector_declaration(self, variable: VariableSymbol) -> str:
@@ -520,6 +501,5 @@
         decl_str = self.print_origin(variable) + variable.get_symbol_name() + \
             ".resize(" + self.print_vector_size_parameter(variable) + ", " + \
             self.print_expression(variable.get_declaring_expression()) + \
->>>>>>> cf32007b
             ");"
         return decl_str