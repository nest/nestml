# -*- coding: utf-8 -*-
#
# nest_printer.py
#
# This file is part of NEST.
#
# Copyright (C) 2004 The NEST Initiative
#
# NEST is free software: you can redistribute it and/or modify
# it under the terms of the GNU General Public License as published by
# the Free Software Foundation, either version 2 of the License, or
# (at your option) any later version.
#
# NEST is distributed in the hope that it will be useful,
# but WITHOUT ANY WARRANTY; without even the implied warranty of
# MERCHANTABILITY or FITNESS FOR A PARTICULAR PURPOSE.  See the
# GNU General Public License for more details.
#
# You should have received a copy of the GNU General Public License
# along with NEST.  If not, see <http://www.gnu.org/licenses/>.
from pynestml.codegeneration.expressions_pretty_printer import ExpressionsPrettyPrinter
from pynestml.codegeneration.nest_names_converter import NestNamesConverter
from pynestml.codegeneration.pynestml_2_nest_type_converter import PyNestml2NestTypeConverter
from pynestml.codegeneration.i_reference_converter import IReferenceConverter
from pynestml.meta_model.ast_arithmetic_operator import ASTArithmeticOperator
from pynestml.meta_model.ast_assignment import ASTAssignment
from pynestml.meta_model.ast_bit_operator import ASTBitOperator
from pynestml.meta_model.ast_block import ASTBlock
from pynestml.meta_model.ast_block_with_variables import ASTBlockWithVariables
from pynestml.meta_model.ast_comparison_operator import ASTComparisonOperator
from pynestml.meta_model.ast_compound_stmt import ASTCompoundStmt
from pynestml.meta_model.ast_data_type import ASTDataType
from pynestml.meta_model.ast_declaration import ASTDeclaration
from pynestml.meta_model.ast_elif_clause import ASTElifClause
from pynestml.meta_model.ast_else_clause import ASTElseClause
from pynestml.meta_model.ast_equations_block import ASTEquationsBlock
from pynestml.meta_model.ast_expression import ASTExpression
from pynestml.meta_model.ast_expression_node import ASTExpressionNode
from pynestml.meta_model.ast_for_stmt import ASTForStmt
from pynestml.meta_model.ast_function import ASTFunction
from pynestml.meta_model.ast_function_call import ASTFunctionCall
from pynestml.meta_model.ast_if_clause import ASTIfClause
from pynestml.meta_model.ast_if_stmt import ASTIfStmt
from pynestml.meta_model.ast_input_block import ASTInputBlock
from pynestml.meta_model.ast_input_port import ASTInputPort
from pynestml.meta_model.ast_input_qualifier import ASTInputQualifier
from pynestml.meta_model.ast_logical_operator import ASTLogicalOperator
from pynestml.meta_model.ast_nestml_compilation_unit import ASTNestMLCompilationUnit
from pynestml.meta_model.ast_neuron import ASTNeuron
from pynestml.meta_model.ast_neuron_body import ASTNeuronBody
from pynestml.meta_model.ast_ode_equation import ASTOdeEquation
from pynestml.meta_model.ast_inline_expression import ASTInlineExpression
from pynestml.meta_model.ast_ode_shape import ASTOdeShape
from pynestml.meta_model.ast_output_block import ASTOutputBlock
from pynestml.meta_model.ast_parameter import ASTParameter
from pynestml.meta_model.ast_return_stmt import ASTReturnStmt
from pynestml.meta_model.ast_simple_expression import ASTSimpleExpression
from pynestml.meta_model.ast_small_stmt import ASTSmallStmt
from pynestml.meta_model.ast_stmt import ASTStmt
from pynestml.meta_model.ast_synapse import ASTSynapse
from pynestml.meta_model.ast_synapse_body import ASTSynapseBody
from pynestml.meta_model.ast_unary_operator import ASTUnaryOperator
from pynestml.meta_model.ast_unit_type import ASTUnitType
from pynestml.meta_model.ast_update_block import ASTUpdateBlock
from pynestml.meta_model.ast_variable import ASTVariable
from pynestml.meta_model.ast_while_stmt import ASTWhileStmt
from pynestml.symbols.symbol import SymbolKind
from pynestml.symbols.variable_symbol import VariableSymbol, BlockType
from pynestml.meta_model.ast_arithmetic_operator import ASTArithmeticOperator
from pynestml.meta_model.ast_assignment import ASTAssignment
from pynestml.meta_model.ast_bit_operator import ASTBitOperator
from pynestml.meta_model.ast_block import ASTBlock
from pynestml.meta_model.ast_block_with_variables import ASTBlockWithVariables
from pynestml.meta_model.ast_body import ASTBody
from pynestml.meta_model.ast_comparison_operator import ASTComparisonOperator
from pynestml.meta_model.ast_compound_stmt import ASTCompoundStmt
from pynestml.meta_model.ast_data_type import ASTDataType
from pynestml.meta_model.ast_declaration import ASTDeclaration
from pynestml.meta_model.ast_elif_clause import ASTElifClause
from pynestml.meta_model.ast_else_clause import ASTElseClause
from pynestml.meta_model.ast_equations_block import ASTEquationsBlock
from pynestml.meta_model.ast_expression import ASTExpression
from pynestml.meta_model.ast_for_stmt import ASTForStmt
from pynestml.meta_model.ast_function import ASTFunction
from pynestml.meta_model.ast_function_call import ASTFunctionCall
from pynestml.meta_model.ast_if_clause import ASTIfClause
from pynestml.meta_model.ast_if_stmt import ASTIfStmt
from pynestml.meta_model.ast_input_block import ASTInputBlock
from pynestml.meta_model.ast_input_port import ASTInputPort
from pynestml.meta_model.ast_input_qualifier import ASTInputQualifier
from pynestml.meta_model.ast_logical_operator import ASTLogicalOperator
from pynestml.meta_model.ast_nestml_compilation_unit import ASTNestMLCompilationUnit
from pynestml.meta_model.ast_neuron import ASTNeuron
from pynestml.meta_model.ast_ode_equation import ASTOdeEquation
from pynestml.meta_model.ast_inline_expression import ASTInlineExpression
from pynestml.meta_model.ast_kernel import ASTKernel
from pynestml.meta_model.ast_output_block import ASTOutputBlock
from pynestml.meta_model.ast_parameter import ASTParameter
from pynestml.meta_model.ast_return_stmt import ASTReturnStmt
from pynestml.meta_model.ast_simple_expression import ASTSimpleExpression
from pynestml.meta_model.ast_small_stmt import ASTSmallStmt
from pynestml.meta_model.ast_stmt import ASTStmt
from pynestml.meta_model.ast_unary_operator import ASTUnaryOperator
from pynestml.meta_model.ast_unit_type import ASTUnitType
from pynestml.meta_model.ast_update_block import ASTUpdateBlock
from pynestml.meta_model.ast_variable import ASTVariable
from pynestml.meta_model.ast_while_stmt import ASTWhileStmt

class NestPrinter(object):
    """
    This class contains all methods as required to transform
    """

    def __init__(self, expression_pretty_printer, reference_convert=None):
        """
        The standard constructor.
        :param reference_convert: a single reference converter
        :type reference_convert: IReferenceConverter
        """
        if expression_pretty_printer is not None:
            self.expression_pretty_printer = expression_pretty_printer
        else:
            self.expression_pretty_printer = ExpressionsPrettyPrinter(reference_convert)
        return

    def print_node(self, node):
        ret = ''
        if isinstance(node, ASTArithmeticOperator):
            ret = self.print_arithmetic_operator(node)
        if isinstance(node, ASTAssignment):
            ret = self.print_assignment(node)
        if isinstance(node, ASTBitOperator):
            ret = self.print_bit_operator(node)
        if isinstance(node, ASTBlock):
            ret = self.print_block(node)
        if isinstance(node, ASTBlockWithVariables):
            ret = self.print_block_with_variables(node)
<<<<<<< HEAD
        if isinstance(node, ASTNeuronBody):
            ret = self.print_neuron_body(node)
=======
        if isinstance(node, ASTBody):
            ret = self.print_body(node)
>>>>>>> 9b2f1fde
        if isinstance(node, ASTComparisonOperator):
            ret = self.print_comparison_operator(node)
        if isinstance(node, ASTCompoundStmt):
            ret = self.print_compound_stmt(node)
        if isinstance(node, ASTDataType):
            ret = self.print_data_type(node)
        if isinstance(node, ASTDeclaration):
            ret = self.print_declaration(node)
        if isinstance(node, ASTElifClause):
            ret = self.print_elif_clause(node)
        if isinstance(node, ASTElseClause):
            ret = self.print_else_clause(node)
        if isinstance(node, ASTEquationsBlock):
            ret = self.print_equations_block(node)
        if isinstance(node, ASTExpression):
            ret = self.print_expression(node)
        if isinstance(node, ASTForStmt):
            ret = self.print_for_stmt(node)
        if isinstance(node, ASTFunction):
            ret = self.print_function(node)
        if isinstance(node, ASTFunctionCall):
            ret = self.print_function_call(node)
        if isinstance(node, ASTIfClause):
            ret = self.print_if_clause(node)
        if isinstance(node, ASTIfStmt):
            ret = self.print_if_stmt(node)
        if isinstance(node, ASTInputBlock):
            ret = self.print_input_block(node)
        if isinstance(node, ASTInputPort):
            ret = self.print_input_port(node)
        if isinstance(node, ASTInputQualifier):
            ret = self.print_input_qualifier(node)
        if isinstance(node, ASTLogicalOperator):
            ret = self.print_logical_operator(node)
        if isinstance(node, ASTNestMLCompilationUnit):
            ret = self.print_compilation_unit(node)
        if isinstance(node, ASTNeuron):
            ret = self.print_neuron(node)
        if isinstance(node, ASTOdeEquation):
            ret = self.print_ode_equation(node)
        if isinstance(node, ASTInlineExpression):
            ret = self.print_inline_expression(node)
<<<<<<< HEAD
        if isinstance(node, ASTOdeShape):
            ret = self.print_ode_shape(node)
=======
        if isinstance(node, ASTKernel):
            ret = self.print_kernel(node)
>>>>>>> 9b2f1fde
        if isinstance(node, ASTOutputBlock):
            ret = self.print_output_block(node)
        if isinstance(node, ASTParameter):
            ret = self.print_parameter(node)
        if isinstance(node, ASTReturnStmt):
            ret = self.print_return_stmt(node)
        if isinstance(node, ASTSimpleExpression):
            ret = self.print_simple_expression(node)
        if isinstance(node, ASTSmallStmt):
            ret = self.print_small_stmt(node)
        if isinstance(node, ASTUnaryOperator):
            ret = self.print_unary_operator(node)
        if isinstance(node, ASTUnitType):
            ret = self.print_unit_type(node)
        if isinstance(node, ASTUpdateBlock):
            ret = self.print_update_block(node)
        if isinstance(node, ASTVariable):
            ret = self.print_variable(node)
        if isinstance(node, ASTWhileStmt):
            ret = self.print_while_stmt(node)
        if isinstance(node, ASTStmt):
            ret = self.print_stmt(node)
        return ret
<<<<<<< HEAD
    
=======

>>>>>>> 9b2f1fde
    def print_assignment(self, node, prefix=""):
        # type: (ASTAssignment) -> str
        ret = self.print_node(node.lhs) + ' '
        if node.is_compound_quotient:
            ret += '/='
        elif node.is_compound_product:
            ret += '*='
        elif node.is_compound_minus:
            ret += '-='
        elif node.is_compound_sum:
            ret += '+='
        else:
            ret += '='
        ret += ' ' + self.print_node(node.rhs)
<<<<<<< HEAD
        return ret        
=======
        return ret
>>>>>>> 9b2f1fde

    def print_variable(self, node):
        # type: (ASTVariable) -> str
        ret = node.name
        for i in range(1, node.differential_order + 1):
            ret += "__d"
        return ret

    def print_expression(self, node, prefix=""):
        # type: (ASTExpressionNode) -> str
        """
        Pretty Prints the handed over rhs to a nest readable format.
        :param node: a single meta_model node.
        :type node: ASTExpressionNode
        :return: the corresponding string representation
        :rtype: str
        """
        return self.expression_pretty_printer.print_expression(node, prefix=prefix)

    def print_method_call(self, node):
        # type: (ASTFunctionCall) -> str
        """
        Prints a single handed over function call.
        :param node: a single function call.
        :type node: ASTFunctionCall
        :return: the corresponding string representation.
        :rtype: str
        """
        return self.expression_pretty_printer.print_function_call(node)

    @classmethod
    def print_comparison_operator(cls, for_stmt):
        """
        Prints a single handed over comparison operator for a for stmt to a Nest processable format.
        :param for_stmt: a single for stmt
        :type for_stmt: ASTForStmt
        :return: a string representation
        :rtype: str
        """
        step = for_stmt.get_step()
        if step < 0:
            return '>'
        elif step > 0:
            return '<'
        else:
            return '!='

    @classmethod
    def print_step(cls, for_stmt):
        """
        Prints the step length to a nest processable format.
        :param for_stmt: a single for stmt
        :type for_stmt: ASTForStmt
        :return: a string representation
        :rtype: str
        """
        assert isinstance(for_stmt, ASTForStmt), \
            '(PyNestML.CodeGenerator.Printer) No or wrong type of for-stmt provided (%s)!' % type(for_stmt)
        return for_stmt.get_step()

    @classmethod
    def print_origin(cls, variable_symbol, prefix=''):
        """
        Returns a prefix corresponding to the origin of the variable symbol.
        :param variable_symbol: a single variable symbol.
        :type variable_symbol: VariableSymbol
        :return: the corresponding prefix
        :rtype: str
        """
        assert isinstance(variable_symbol, VariableSymbol), \
            '(PyNestML.CodeGenerator.Printer) No or wrong type of variable symbol provided (%s)!' % type(
                variable_symbol)

        if variable_symbol.block_type == BlockType.STATE:
            return prefix + 'S_.'

        if variable_symbol.block_type == BlockType.INITIAL_VALUES:
            return prefix + 'S_.'

        if variable_symbol.block_type == BlockType.EQUATION:
            return prefix + 'S_.'

        if variable_symbol.block_type == BlockType.PARAMETERS:
            return prefix + 'P_.'

        if variable_symbol.block_type == BlockType.INTERNALS:
            return prefix + 'V_.'

        if variable_symbol.block_type == BlockType.INPUT_BUFFER_CURRENT:
            return prefix + 'B_.'

        if variable_symbol.block_type == BlockType.INPUT_BUFFER_SPIKE:
            return prefix + 'B_.'

        return ''

    @classmethod
    def print_output_event(cls, ast_body):
        """
        For the handed over neuron, this operations checks of output event shall be preformed.
        :param ast_body: a single neuron body
        :type ast_body: ASTNeuronBody
        :return: the corresponding representation of the event
        :rtype: str
        """
        assert (ast_body is not None and isinstance(ast_body, ASTNeuronBody)), \
            '(PyNestML.CodeGeneration.Printer) No or wrong type of body provided (%s)!' % type(ast_body)
        outputs = ast_body.get_output_blocks()
        if len(outputs) > 0:
            output = outputs[0]
            if output.is_spike():
                return 'nest::SpikeEvent'
            elif output.is_current():
                return 'nest::CurrentEvent'
            else:
                raise RuntimeError('Unexpected output type. Must be current or spike, is %s.' % str(output))
        else:
            # no output port defined in the model: pretend dummy spike output port to obtain usable model
            return 'nest::SpikeEvent'

    @classmethod
    def print_buffer_initialization(cls, variable_symbol):
        """
        Prints the buffer initialization.
        :param variable_symbol: a single variable symbol.
        :type variable_symbol: VariableSymbol
        :return: a buffer initialization
        :rtype: str
        """
        return 'get_' + variable_symbol.get_symbol_name() + '().clear(); //includes resize'

    @classmethod
    def print_function_declaration(cls, ast_function):
        """
        Returns a nest processable function declaration head, i.e. the part which appears in the .h file.
        :param ast_function: a single function.
        :type ast_function: ASTFunction
        :return: the corresponding string representation.
        :rtype: str
        """
        from pynestml.meta_model.ast_function import ASTFunction
        from pynestml.symbols.symbol import SymbolKind
        assert (ast_function is not None and isinstance(ast_function, ASTFunction)), \
            '(PyNestML.CodeGeneration.Printer) No or wrong type of ast_function provided (%s)!' % type(ast_function)
        function_symbol = ast_function.get_scope().resolve_to_symbol(ast_function.get_name(), SymbolKind.FUNCTION)
        if function_symbol is None:
            raise RuntimeError('Cannot resolve the method ' + ast_function.get_name())
        declaration = ast_function.print_comment('//') + '\n'
        declaration += PyNestml2NestTypeConverter.convert(function_symbol.get_return_type()).replace('.', '::')
        declaration += ' '
        declaration += ast_function.get_name() + '('
        for typeSym in function_symbol.get_parameter_types():
            declaration += PyNestml2NestTypeConverter.convert(typeSym)
            if function_symbol.get_parameter_types().index(typeSym) < len(
                    function_symbol.get_parameter_types()) - 1:
                declaration += ', '
        declaration += ') const\n'
        return declaration

    @classmethod
    def print_function_definition(cls, ast_function, namespace):
        """
        Returns a nest processable function definition, i.e. the part which appears in the .cpp file.
        :param ast_function: a single function.
        :type ast_function: ASTFunction
        :param namespace: the namespace in which this function is defined in
        :type namespace: str
        :return: the corresponding string representation.
        :rtype: str
        """
        assert isinstance(ast_function, ASTFunction), \
            '(PyNestML.CodeGeneration.Printer) No or wrong type of ast_function provided (%s)!' % type(ast_function)
        assert isinstance(namespace, str), \
            '(PyNestML.CodeGeneration.Printer) No or wrong type of namespace provided (%s)!' % type(namespace)
        function_symbol = ast_function.get_scope().resolve_to_symbol(ast_function.get_name(), SymbolKind.FUNCTION)
        if function_symbol is None:
            raise RuntimeError('Cannot resolve the method ' + ast_function.get_name())
        # first collect all parameters
        params = list()
        for param in ast_function.get_parameters():
            params.append(param.get_name())
        declaration = ast_function.print_comment('//') + '\n'
        declaration += PyNestml2NestTypeConverter.convert(function_symbol.get_return_type()).replace('.', '::')
        declaration += ' '
        if namespace is not None:
            declaration += namespace + '::'
        declaration += ast_function.get_name() + '('
        for typeSym in function_symbol.get_parameter_types():
            # create the type name combination, e.g. double Tau
            declaration += PyNestml2NestTypeConverter.convert(typeSym) + ' ' + \
                params[function_symbol.get_parameter_types().index(typeSym)]
            # if not the last component, separate by ','
            if function_symbol.get_parameter_types().index(typeSym) < \
                    len(function_symbol.get_parameter_types()) - 1:
                declaration += ', '
        declaration += ') const\n'
        return declaration

    def print_buffer_array_getter(self, ast_buffer):
        """
        Returns a string containing the nest declaration for a multi-receptor spike buffer.
        :param ast_buffer: a single buffer Variable Symbol
        :type ast_buffer: VariableSymbol
        :return: a string representation of the getter
        :rtype: str
        """
        assert (ast_buffer is not None and isinstance(ast_buffer, VariableSymbol)), \
            '(PyNestML.CodeGeneration.Printer) No or wrong type of ast_buffer symbol provided (%s)!' % type(ast_buffer)
        if ast_buffer.is_spike_buffer() and ast_buffer.is_inhibitory() and ast_buffer.is_excitatory():
            return 'inline ' + PyNestml2NestTypeConverter.convert(ast_buffer.get_type_symbol()) + '&' + ' get_' \
                   + ast_buffer.get_symbol_name() + '() {' + \
                   '  return spike_inputs_[' + ast_buffer.get_symbol_name().upper() + ' - 1]; }'
        else:
            return self.print_buffer_getter(ast_buffer, True)

    @classmethod
    def print_buffer_getter(cls, ast_buffer, is_in_struct=False):
        """
        Returns a string representation declaring a buffer getter as required in nest.
        :param ast_buffer: a single variable symbol representing a buffer.
        :type ast_buffer: VariableSymbol
        :param is_in_struct: indicates whether this getter is used in a struct or not
        :type is_in_struct: bool
        :return: a string representation of the getter.
        :rtype: str
        """
        assert (ast_buffer is not None and isinstance(ast_buffer, VariableSymbol)), \
            '(PyNestMl.CodeGeneration.Printer) No or wrong type of ast_buffer symbol provided (%s)!' % type(ast_buffer)
        assert (is_in_struct is not None and isinstance(is_in_struct, bool)), \
            '(PyNestMl.CodeGeneration.Printer) No or wrong type of is-in-struct provided (%s)!' % type(is_in_struct)
        declaration = 'inline '
        if ast_buffer.has_vector_parameter():
            declaration += 'std::vector<'
            declaration += PyNestml2NestTypeConverter.convert(ast_buffer.get_type_symbol())
            declaration += '> &'
        else:
            declaration += PyNestml2NestTypeConverter.convert(ast_buffer.get_type_symbol()) + '&'
        declaration += ' get_' + ast_buffer.get_symbol_name() + '() {'
        if is_in_struct:
            declaration += 'return ' + ast_buffer.get_symbol_name() + ';'
        else:
            declaration += 'return B_.get_' + ast_buffer.get_symbol_name() + '();'
        declaration += '}'
        return declaration

    @classmethod
    def print_buffer_declaration_value(cls, ast_buffer):
        """
        Returns a string representation for the declaration of a buffer's value.
        :param ast_buffer: a single buffer variable symbol
        :type ast_buffer: VariableSymbol
        :return: the corresponding string representation
        :rtype: str
        """
        assert isinstance(ast_buffer, VariableSymbol), \
            '(PyNestML.CodeGeneration.Printer) No or wrong type of ast_buffer symbol provided (%s)!' % type(ast_buffer)
        if ast_buffer.has_vector_parameter():
            return 'std::vector<double> ' + NestNamesConverter.buffer_value(ast_buffer)
        else:
            return 'double ' + NestNamesConverter.buffer_value(ast_buffer)

    @classmethod
    def print_buffer_declaration(cls, ast_buffer):
        """
        Returns a string representation for the declaration of a buffer.
        :param ast_buffer: a single buffer variable symbol
        :type ast_buffer: VariableSymbol
        :return: the corresponding string representation
        :rtype: str
        """
        assert isinstance(ast_buffer, VariableSymbol), \
            '(PyNestML.CodeGeneration.Printer) No or wrong type of ast_buffer symbol provided (%s)!' % type(ast_buffer)
        if ast_buffer.has_vector_parameter():
            buffer_type = 'std::vector< ' + PyNestml2NestTypeConverter.convert(ast_buffer.get_type_symbol()) + ' >'
        else:
            buffer_type = PyNestml2NestTypeConverter.convert(ast_buffer.get_type_symbol())
        buffer_type.replace(".", "::")
        return buffer_type + " " + ast_buffer.get_symbol_name()

    @classmethod
    def print_buffer_declaration_header(cls, ast_buffer):
        """
        Prints the comment as stated over the buffer declaration.
        :param ast_buffer: a single buffer variable symbol.
        :type ast_buffer: VariableSymbol
        :return: the corresponding string representation
        :rtype: str
        """
        assert isinstance(ast_buffer, VariableSymbol), \
            '(PyNestML.CodeGeneration.Printer) No or wrong type of ast_buffer symbol provided (%s)!' % type(ast_buffer)
        return '//!< Buffer incoming ' + ast_buffer.get_type_symbol().get_symbol_name() + 's through delay, as sum'<|MERGE_RESOLUTION|>--- conflicted
+++ resolved
@@ -50,7 +50,7 @@
 from pynestml.meta_model.ast_neuron_body import ASTNeuronBody
 from pynestml.meta_model.ast_ode_equation import ASTOdeEquation
 from pynestml.meta_model.ast_inline_expression import ASTInlineExpression
-from pynestml.meta_model.ast_ode_shape import ASTOdeShape
+from pynestml.meta_model.ast_kernel import ASTKernel
 from pynestml.meta_model.ast_output_block import ASTOutputBlock
 from pynestml.meta_model.ast_parameter import ASTParameter
 from pynestml.meta_model.ast_return_stmt import ASTReturnStmt
@@ -66,45 +66,7 @@
 from pynestml.meta_model.ast_while_stmt import ASTWhileStmt
 from pynestml.symbols.symbol import SymbolKind
 from pynestml.symbols.variable_symbol import VariableSymbol, BlockType
-from pynestml.meta_model.ast_arithmetic_operator import ASTArithmeticOperator
-from pynestml.meta_model.ast_assignment import ASTAssignment
-from pynestml.meta_model.ast_bit_operator import ASTBitOperator
-from pynestml.meta_model.ast_block import ASTBlock
-from pynestml.meta_model.ast_block_with_variables import ASTBlockWithVariables
-from pynestml.meta_model.ast_body import ASTBody
-from pynestml.meta_model.ast_comparison_operator import ASTComparisonOperator
-from pynestml.meta_model.ast_compound_stmt import ASTCompoundStmt
-from pynestml.meta_model.ast_data_type import ASTDataType
-from pynestml.meta_model.ast_declaration import ASTDeclaration
-from pynestml.meta_model.ast_elif_clause import ASTElifClause
-from pynestml.meta_model.ast_else_clause import ASTElseClause
-from pynestml.meta_model.ast_equations_block import ASTEquationsBlock
-from pynestml.meta_model.ast_expression import ASTExpression
-from pynestml.meta_model.ast_for_stmt import ASTForStmt
-from pynestml.meta_model.ast_function import ASTFunction
-from pynestml.meta_model.ast_function_call import ASTFunctionCall
-from pynestml.meta_model.ast_if_clause import ASTIfClause
-from pynestml.meta_model.ast_if_stmt import ASTIfStmt
-from pynestml.meta_model.ast_input_block import ASTInputBlock
-from pynestml.meta_model.ast_input_port import ASTInputPort
-from pynestml.meta_model.ast_input_qualifier import ASTInputQualifier
-from pynestml.meta_model.ast_logical_operator import ASTLogicalOperator
-from pynestml.meta_model.ast_nestml_compilation_unit import ASTNestMLCompilationUnit
-from pynestml.meta_model.ast_neuron import ASTNeuron
-from pynestml.meta_model.ast_ode_equation import ASTOdeEquation
-from pynestml.meta_model.ast_inline_expression import ASTInlineExpression
-from pynestml.meta_model.ast_kernel import ASTKernel
-from pynestml.meta_model.ast_output_block import ASTOutputBlock
-from pynestml.meta_model.ast_parameter import ASTParameter
-from pynestml.meta_model.ast_return_stmt import ASTReturnStmt
-from pynestml.meta_model.ast_simple_expression import ASTSimpleExpression
-from pynestml.meta_model.ast_small_stmt import ASTSmallStmt
-from pynestml.meta_model.ast_stmt import ASTStmt
-from pynestml.meta_model.ast_unary_operator import ASTUnaryOperator
-from pynestml.meta_model.ast_unit_type import ASTUnitType
-from pynestml.meta_model.ast_update_block import ASTUpdateBlock
-from pynestml.meta_model.ast_variable import ASTVariable
-from pynestml.meta_model.ast_while_stmt import ASTWhileStmt
+
 
 class NestPrinter(object):
     """
@@ -135,13 +97,8 @@
             ret = self.print_block(node)
         if isinstance(node, ASTBlockWithVariables):
             ret = self.print_block_with_variables(node)
-<<<<<<< HEAD
         if isinstance(node, ASTNeuronBody):
             ret = self.print_neuron_body(node)
-=======
-        if isinstance(node, ASTBody):
-            ret = self.print_body(node)
->>>>>>> 9b2f1fde
         if isinstance(node, ASTComparisonOperator):
             ret = self.print_comparison_operator(node)
         if isinstance(node, ASTCompoundStmt):
@@ -184,13 +141,8 @@
             ret = self.print_ode_equation(node)
         if isinstance(node, ASTInlineExpression):
             ret = self.print_inline_expression(node)
-<<<<<<< HEAD
-        if isinstance(node, ASTOdeShape):
-            ret = self.print_ode_shape(node)
-=======
         if isinstance(node, ASTKernel):
             ret = self.print_kernel(node)
->>>>>>> 9b2f1fde
         if isinstance(node, ASTOutputBlock):
             ret = self.print_output_block(node)
         if isinstance(node, ASTParameter):
@@ -214,11 +166,7 @@
         if isinstance(node, ASTStmt):
             ret = self.print_stmt(node)
         return ret
-<<<<<<< HEAD
-    
-=======
-
->>>>>>> 9b2f1fde
+
     def print_assignment(self, node, prefix=""):
         # type: (ASTAssignment) -> str
         ret = self.print_node(node.lhs) + ' '
@@ -233,11 +181,7 @@
         else:
             ret += '='
         ret += ' ' + self.print_node(node.rhs)
-<<<<<<< HEAD
-        return ret        
-=======
         return ret
->>>>>>> 9b2f1fde
 
     def print_variable(self, node):
         # type: (ASTVariable) -> str
