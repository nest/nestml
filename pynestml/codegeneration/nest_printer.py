--- conflicted
+++ resolved
@@ -23,6 +23,13 @@
 from pynestml.codegeneration.nest_names_converter import NestNamesConverter
 from pynestml.codegeneration.pynestml_2_nest_type_converter import PyNestml2NestTypeConverter
 from pynestml.codegeneration.i_reference_converter import IReferenceConverter
+from pynestml.meta_model.ast_body import ASTBody
+from pynestml.meta_model.ast_expression_node import ASTExpressionNode
+from pynestml.meta_model.ast_for_stmt import ASTForStmt
+from pynestml.meta_model.ast_function import ASTFunction
+from pynestml.meta_model.ast_function_call import ASTFunctionCall
+from pynestml.symbols.symbol import SymbolKind
+from pynestml.symbols.variable_symbol import VariableSymbol, BlockType
 from pynestml.meta_model.ast_arithmetic_operator import ASTArithmeticOperator
 from pynestml.meta_model.ast_assignment import ASTAssignment
 from pynestml.meta_model.ast_bit_operator import ASTBitOperator
@@ -464,8 +471,7 @@
         """
         assert isinstance(ast_buffer, VariableSymbol), \
             '(PyNestML.CodeGeneration.Printer) No or wrong type of ast_buffer symbol provided (%s)!' % type(ast_buffer)
-<<<<<<< HEAD
-        return '//!< Buffer incoming ' + ast_buffer.get_type_symbol().get_symbol_name() + 's through delay, as sum'
+        return '//!< Buffer for input (type: ' + ast_buffer.get_type_symbol().get_symbol_name() + ')'
 
     def print_vector_size_parameter(self, variable: VariableSymbol) -> str:
         """
@@ -500,7 +506,4 @@
             ".resize(" + self.print_vector_size_parameter(variable) + ", " + \
             self.print_expression(variable.get_declaring_expression()) + \
             ");"
-        return decl_str
-=======
-        return '//!< Buffer for input (type: ' + ast_buffer.get_type_symbol().get_symbol_name() + ')'
->>>>>>> 411c9f73
+        return decl_str