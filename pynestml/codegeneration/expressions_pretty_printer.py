# -*- coding: utf-8 -*-
#
# expressions_pretty_printer.py
#
# This file is part of NEST.
#
# Copyright (C) 2004 The NEST Initiative
#
# NEST is free software: you can redistribute it and/or modify
# it under the terms of the GNU General Public License as published by
# the Free Software Foundation, either version 2 of the License, or
# (at your option) any later version.
#
# NEST is distributed in the hope that it will be useful,
# but WITHOUT ANY WARRANTY; without even the implied warranty of
# MERCHANTABILITY or FITNESS FOR A PARTICULAR PURPOSE.  See the
# GNU General Public License for more details.
#
# You should have received a copy of the GNU General Public License
# along with NEST.  If not, see <http://www.gnu.org/licenses/>.

from typing import Tuple

<<<<<<< HEAD
from pynestml.codegeneration.i_reference_converter import IReferenceConverter
from pynestml.codegeneration.nest_reference_converter import NESTReferenceConverter
=======
from pynestml.codegeneration.cpp_types_printer import CppTypesPrinter
>>>>>>> 8d31d269
from pynestml.codegeneration.nestml_reference_converter import NestMLReferenceConverter
from pynestml.meta_model.ast_expression import ASTExpression
from pynestml.meta_model.ast_expression_node import ASTExpressionNode
from pynestml.meta_model.ast_function_call import ASTFunctionCall
from pynestml.meta_model.ast_simple_expression import ASTSimpleExpression
from pynestml.symbols.predefined_functions import PredefinedFunctions
from pynestml.utils.ast_utils import ASTUtils


class ExpressionsPrettyPrinter:
    """
    Converts expressions to the executable platform dependent code. By using different
    referenceConverters for the handling of variables, names, and functions can be adapted. For this,
    implement own IReferenceConverter specialisation.
    This class is used to transform only parts of the procedural language and not nestml in whole.
    """

    def __init__(self, reference_converter=None, types_printer=None):
        if reference_converter is not None:
            self.reference_converter = reference_converter
        else:
            self.reference_converter = NestMLReferenceConverter()

        if types_printer is not None:
            self.types_printer = types_printer
        else:
            self.types_printer = CppTypesPrinter()

    def print_expression(self, node, prefix='', with_origins = True):
        """Print an expression.

        Parameters
        ----------
        node : ASTExpressionNode
            The expression node to print.
        prefix : str
            *See documentation for the function print_function_call().*

        Returns
        -------
        s : str
            The expression string.
        """
        if (node.get_implicit_conversion_factor() is not None) \
                and (not node.get_implicit_conversion_factor() == 1):
            return str(node.get_implicit_conversion_factor()) + ' * (' + self.__do_print(node, prefix=prefix, with_origins=with_origins) + ')'
        else:
            return self.__do_print(node, prefix=prefix, with_origins = with_origins)

    def __do_print(self, node: ASTExpressionNode, prefix: str='', with_origins = True) -> str:
        if isinstance(node, ASTSimpleExpression):
            if node.has_unit():
                # todo by kp: this should not be done in the typesPrinter, obsolete
                if isinstance(self.reference_converter, NESTReferenceConverter):
                    # NESTReferenceConverter takes the extra with_origins parameter 
                    # which is used in compartmental models
                    return self.types_printer.pretty_print(node.get_numeric_literal()) + '*' + \
                        self.reference_converter.convert_name_reference(node.get_variable(), prefix=prefix, with_origins = with_origins)
                else:
                    return self.types_printer.pretty_print(node.get_numeric_literal()) + '*' + \
                        self.reference_converter.convert_name_reference(node.get_variable(), prefix=prefix)
            elif node.is_numeric_literal():
                return str(node.get_numeric_literal())
            elif node.is_inf_literal:
                return self.reference_converter.convert_constant('inf')
            elif node.is_string():
                return self.types_printer.pretty_print(node.get_string())
            elif node.is_boolean_true:
                return self.types_printer.pretty_print(True)
            elif node.is_boolean_false:
                return self.types_printer.pretty_print(False)
            elif node.is_variable():
                # NESTReferenceConverter takes the extra with_origins parameter 
                # which is used in cm models
                if isinstance(self.reference_converter, NESTReferenceConverter):
                    return self.reference_converter.convert_name_reference\
                    (node.get_variable(), prefix=prefix, with_origins = with_origins)
                else:
                    return self.reference_converter.convert_name_reference(node.get_variable(), prefix=prefix)
            elif node.is_function_call():
                return self.print_function_call(node.get_function_call(), prefix=prefix, with_origins = with_origins)
            raise Exception('Unknown node type')
        elif isinstance(node, ASTExpression):
            # a unary operator
            if node.is_unary_operator():
                op = self.reference_converter.convert_unary_op(node.get_unary_operator())
                rhs = self.print_expression(node.get_expression(), prefix=prefix, with_origins = with_origins)
                return op % rhs
            # encapsulated in brackets
            elif node.is_encapsulated:
                return self.reference_converter.convert_encapsulated() % self.print_expression(node.get_expression(),
                                                                                               prefix=prefix, 
                                                                                               with_origins = with_origins)
            # logical not
            elif node.is_logical_not:
                op = self.reference_converter.convert_logical_not()
                rhs = self.print_expression(node.get_expression(), prefix=prefix, with_origins = with_origins)
                return op % rhs
            # compound rhs with lhs + rhs
            elif node.is_compound_expression():
                lhs = self.print_expression(node.get_lhs(), prefix=prefix, with_origins = with_origins)
                op = self.reference_converter.convert_binary_op(node.get_binary_operator())
                rhs = self.print_expression(node.get_rhs(), prefix=prefix, with_origins = with_origins)
                return op % (lhs, rhs)
            elif node.is_ternary_operator():
                condition = self.print_expression(node.get_condition(), prefix=prefix, with_origins = with_origins)
                if_true = self.print_expression(node.get_if_true(), prefix=prefix, with_origins = with_origins)
                if_not = self.print_expression(node.if_not, prefix=prefix, with_origins = with_origins)
                return self.reference_converter.convert_ternary_operator() % (condition, if_true, if_not)
            raise Exception('Unknown node type')
        else:
            raise RuntimeError('Unsupported rhs in rhs pretty printer (%s)!' % str(node))

    def print_function_call(self, function_call, prefix='', with_origins = True):
        """Print a function call, including bracketed arguments list.

        Parameters
        ----------
        node : ASTFunctionCall
            The function call node to print.
        prefix : str
            Optional string that will be prefixed to the function call. For example, to refer to a function call in the class "node", use a prefix equal to "node." or "node->".

            Predefined functions will not be prefixed.

        Returns
        -------
        s : str
            The function call string.
        """
        function_name = self.reference_converter.convert_function_call(function_call, prefix=prefix)
        if ASTUtils.needs_arguments(function_call):
            if function_call.get_name() == PredefinedFunctions.PRINT or function_call.get_name() == PredefinedFunctions.PRINTLN:
                return function_name.format(self.reference_converter.convert_print_statement(function_call))
            else:
                return function_name.format(*self.print_function_call_argument_list(function_call, prefix=prefix, with_origins = with_origins))
        else:
            return function_name

    def print_function_call_argument_list(self, function_call: ASTFunctionCall, prefix: str='', with_origins = True) -> Tuple[str, ...]:
        ret = []

        for arg in function_call.get_args():
            ret.append(self.print_expression(arg, prefix=prefix, with_origins = with_origins))

        return tuple(ret)<|MERGE_RESOLUTION|>--- conflicted
+++ resolved
@@ -21,12 +21,7 @@
 
 from typing import Tuple
 
-<<<<<<< HEAD
-from pynestml.codegeneration.i_reference_converter import IReferenceConverter
-from pynestml.codegeneration.nest_reference_converter import NESTReferenceConverter
-=======
 from pynestml.codegeneration.cpp_types_printer import CppTypesPrinter
->>>>>>> 8d31d269
 from pynestml.codegeneration.nestml_reference_converter import NestMLReferenceConverter
 from pynestml.meta_model.ast_expression import ASTExpression
 from pynestml.meta_model.ast_expression_node import ASTExpressionNode
@@ -81,7 +76,7 @@
             if node.has_unit():
                 # todo by kp: this should not be done in the typesPrinter, obsolete
                 if isinstance(self.reference_converter, NESTReferenceConverter):
-                    # NESTReferenceConverter takes the extra with_origins parameter 
+                    # NESTReferenceConverter takes the extra with_origins parameter
                     # which is used in compartmental models
                     return self.types_printer.pretty_print(node.get_numeric_literal()) + '*' + \
                         self.reference_converter.convert_name_reference(node.get_variable(), prefix=prefix, with_origins = with_origins)
@@ -99,7 +94,7 @@
             elif node.is_boolean_false:
                 return self.types_printer.pretty_print(False)
             elif node.is_variable():
-                # NESTReferenceConverter takes the extra with_origins parameter 
+                # NESTReferenceConverter takes the extra with_origins parameter
                 # which is used in cm models
                 if isinstance(self.reference_converter, NESTReferenceConverter):
                     return self.reference_converter.convert_name_reference\
@@ -118,7 +113,7 @@
             # encapsulated in brackets
             elif node.is_encapsulated:
                 return self.reference_converter.convert_encapsulated() % self.print_expression(node.get_expression(),
-                                                                                               prefix=prefix, 
+                                                                                               prefix=prefix,
                                                                                                with_origins = with_origins)
             # logical not
             elif node.is_logical_not:
