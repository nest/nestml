--- conflicted
+++ resolved
@@ -135,11 +135,7 @@
         function_name = self.reference_converter.convert_function_call(function_call, prefix=prefix)
 
         if ASTUtils.needs_arguments(function_call):
-<<<<<<< HEAD
-            return function_name % self.print_function_call_argument_list(function_call, prefix=prefix)
-=======
             return function_name.format(*self.print_function_call_argument_list(function_call, prefix=prefix))
->>>>>>> e5723da7
         else:
             return function_name
 
