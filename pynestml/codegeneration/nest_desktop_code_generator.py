# -*- coding: utf-8 -*-
#
# nest_desktop_code_generator.py
#
# This file is part of NEST.
#
# Copyright (C) 2004 The NEST Initiative
#
# NEST is free software: you can redistribute it and/or modify
# it under the terms of the GNU General Public License as published by
# the Free Software Foundation, either version 2 of the License, or
# (at your option) any later version.
#
# NEST is distributed in the hope that it will be useful,
# but WITHOUT ANY WARRANTY; without even the implied warranty of
# MERCHANTABILITY or FITNESS FOR A PARTICULAR PURPOSE.  See the
# GNU General Public License for more details.
#
# You should have received a copy of the GNU General Public License
# along with NEST.  If not, see <http://www.gnu.org/licenses/>.

from typing import Sequence, Optional, Mapping, Any, Dict

from pynestml.codegeneration.code_generator import CodeGenerator
from pynestml.codegeneration.code_generator_utils import CodeGeneratorUtils
from pynestml.codegeneration.python_standalone_target_tools import PythonStandaloneTargetTools
from pynestml.frontend.frontend_configuration import FrontendConfiguration
from pynestml.meta_model.ast_model import ASTModel


class NESTDesktopCodeGenerator(CodeGenerator):
    """
    Code generator for NEST Desktop
    """
    _default_options = {
        "neuron_models": [],
        "synapse_models": [],
        "templates": {
            "path": "resources_nest_desktop",
            "model_templates": {
                "neuron": ["@NEURON_NAME@.json.jinja2"],
            }
        }
    }

    def __init__(self, options: Optional[Mapping[str, Any]] = None):
        super().__init__(options)
        self.setup_template_env()

    def generate_code(self, models: Sequence[ASTModel]) -> None:
        """
        Generate the .json files for the given neuron and synapse models
        :param models: list of neuron models
        """
        neurons, synapses = CodeGeneratorUtils.get_model_types_from_names(models, neuron_models=self.get_option("neuron_models"),
                                                                          synapse_models=self.get_option("synapse_models"))
        self.generate_neurons(neurons)
        self.generate_synapses(synapses)

    def _get_neuron_model_namespace(self, neuron: ASTModel) -> Dict:
        """
        Returns a standard namespace with often required functionality.
        :param neuron: a single neuron instance
        :return: a map from name to functionality.
        """
        from pynestml.codegeneration.nest_tools import NESTTools

        namespace = dict()
        namespace["neuronName"] = neuron.get_name()
        namespace["neuron"] = neuron
<<<<<<< HEAD
        namespace["parameters"], namespace["state"] = PythonStandaloneTargetTools.get_neuron_parameters_and_state(neuron.get_name())
=======
        namespace["parameters"] = NESTTools.get_neuron_parameters(neuron.get_name())

>>>>>>> 461c5c3e
        return namespace<|MERGE_RESOLUTION|>--- conflicted
+++ resolved
@@ -68,10 +68,6 @@
         namespace = dict()
         namespace["neuronName"] = neuron.get_name()
         namespace["neuron"] = neuron
-<<<<<<< HEAD
         namespace["parameters"], namespace["state"] = PythonStandaloneTargetTools.get_neuron_parameters_and_state(neuron.get_name())
-=======
-        namespace["parameters"] = NESTTools.get_neuron_parameters(neuron.get_name())
 
->>>>>>> 461c5c3e
         return namespace