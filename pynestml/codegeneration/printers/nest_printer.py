--- conflicted
+++ resolved
@@ -433,9 +433,6 @@
 
         return decl_str
 
-<<<<<<< HEAD
-    def print_expression(self, node: ASTExpressionNode, prefix: str = "", with_origins = True) -> str:
-=======
     def print_delay_parameter(self, variable: VariableSymbol) -> str:
         """
         Prints the delay parameter
@@ -453,8 +450,7 @@
             return self.reference_converter.print_origin(symbol) + delay_parameter
         return delay_parameter
 
-    def print_expression(self, node: ASTExpressionNode, prefix: str = "") -> str:
->>>>>>> fe026d9e
+    def print_expression(self, node: ASTExpressionNode, prefix: str = "", with_origins = True) -> str:
         """
         Prints the handed over rhs to a nest readable format.
         :param node: a single meta_model node.
