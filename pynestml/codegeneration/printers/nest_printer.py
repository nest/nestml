--- conflicted
+++ resolved
@@ -222,237 +222,6 @@
             '(PyNestML.CodeGenerator.Printer) No or wrong type of for-stmt provided (%s)!' % type(for_stmt)
         return for_stmt.get_step()
 
-<<<<<<< HEAD
-    def print_output_event(self, ast_body: ASTNeuronOrSynapseBody) -> str:
-        """
-        For the handed over neuron, print its defined output type.
-        :param ast_body: a single neuron body
-        :return: the corresponding representation of the event
-        """
-        assert (ast_body is not None and isinstance(ast_body, ASTNeuronOrSynapseBody)), \
-            '(PyNestML.CodeGeneration.Printer) No or wrong type of body provided (%s)!' % type(ast_body)
-        outputs = ast_body.get_output_blocks()
-        if len(outputs) == 0:
-            # no output port defined in the model: pretend dummy spike output port to obtain usable model
-            return 'nest::SpikeEvent'
-
-        output = outputs[0]
-        if output.is_spike():
-            return 'nest::SpikeEvent'
-
-        if output.is_continuous():
-            return 'nest::CurrentEvent'
-
-        raise RuntimeError('Unexpected output type. Must be continuous or spike, is %s.' % str(output))
-
-    def print_buffer_initialization(self, variable_symbol) -> str:
-        """
-        Prints the buffer initialization.
-        :param variable_symbol: a single variable symbol.
-        :type variable_symbol: VariableSymbol
-        :return: a buffer initialization
-        """
-        return 'get_' + variable_symbol.get_symbol_name() + '().clear(); //includes resize'
-
-    def print_function_declaration(self, ast_function) -> str:
-        """
-        Returns a nest processable function declaration head, i.e. the part which appears in the .h file.
-        :param ast_function: a single function.
-        :type ast_function: ASTFunction
-        :return: the corresponding string representation.
-        """
-        from pynestml.meta_model.ast_function import ASTFunction
-        from pynestml.symbols.symbol import SymbolKind
-        assert (ast_function is not None and isinstance(ast_function, ASTFunction)), \
-            '(PyNestML.CodeGeneration.Printer) No or wrong type of ast_function provided (%s)!' % type(ast_function)
-        function_symbol = ast_function.get_scope().resolve_to_symbol(ast_function.get_name(), SymbolKind.FUNCTION)
-        if function_symbol is None:
-            raise RuntimeError('Cannot resolve the method ' + ast_function.get_name())
-        declaration = ast_function.print_comment('//') + '\n'
-        declaration += self.types_printer.convert(function_symbol.get_return_type()).replace('.', '::')
-        declaration += ' '
-        declaration += ast_function.get_name() + '('
-        for typeSym in function_symbol.get_parameter_types():
-            declaration += self.types_printer.convert(typeSym)
-            if function_symbol.get_parameter_types().index(typeSym) < len(
-                    function_symbol.get_parameter_types()) - 1:
-                declaration += ', '
-        declaration += ') const\n'
-        return declaration
-
-    def print_function_definition(self, ast_function, namespace) -> str:
-        """
-        Returns a nest processable function definition, i.e. the part which appears in the .cpp file.
-        :param ast_function: a single function.
-        :type ast_function: ASTFunction
-        :param namespace: the namespace in which this function is defined in
-        :type namespace: str
-        :return: the corresponding string representation.
-        """
-        assert isinstance(ast_function, ASTFunction), \
-            '(PyNestML.CodeGeneration.Printer) No or wrong type of ast_function provided (%s)!' % type(ast_function)
-        assert isinstance(namespace, str), \
-            '(PyNestML.CodeGeneration.Printer) No or wrong type of namespace provided (%s)!' % type(namespace)
-        function_symbol = ast_function.get_scope().resolve_to_symbol(ast_function.get_name(), SymbolKind.FUNCTION)
-        if function_symbol is None:
-            raise RuntimeError('Cannot resolve the method ' + ast_function.get_name())
-        # first collect all parameters
-        params = list()
-        for param in ast_function.get_parameters():
-            params.append(param.get_name())
-        declaration = ast_function.print_comment('//') + '\n'
-        declaration += self.types_printer.convert(function_symbol.get_return_type()).replace('.', '::')
-        declaration += ' '
-        if namespace is not None:
-            declaration += namespace + '::'
-        declaration += ast_function.get_name() + '('
-        for typeSym in function_symbol.get_parameter_types():
-            # create the type name combination, e.g. double Tau
-            declaration += self.types_printer.convert(typeSym) + ' ' + \
-                params[function_symbol.get_parameter_types().index(typeSym)]
-            # if not the last component, separate by ','
-            if function_symbol.get_parameter_types().index(typeSym) < \
-                    len(function_symbol.get_parameter_types()) - 1:
-                declaration += ', '
-        declaration += ') const\n'
-        return declaration
-
-    def print_buffer_array_getter(self, ast_buffer) -> str:
-        """
-        Returns a string containing the nest declaration for a multi-receptor spike buffer.
-        :param ast_buffer: a single buffer Variable Symbol
-        :type ast_buffer: VariableSymbol
-        :return: a string representation of the getter
-        """
-        assert (ast_buffer is not None and isinstance(ast_buffer, VariableSymbol)), \
-            '(PyNestML.CodeGeneration.Printer) No or wrong type of ast_buffer symbol provided (%s)!' % type(ast_buffer)
-        if ast_buffer.is_spike_input_port() and ast_buffer.is_inhibitory() and ast_buffer.is_excitatory():
-            return 'inline ' + self.types_printer.convert(ast_buffer.get_type_symbol()) + '&' + ' get_' \
-                   + ast_buffer.get_symbol_name() + '() {' + \
-                   '  return spike_inputs_[' + ast_buffer.get_symbol_name().upper() + ' - 1]; }'
-        else:
-            return self.print_buffer_getter(ast_buffer, True)
-
-    def print_buffer_getter(self, ast_buffer, is_in_struct=False) -> str:
-        """
-        Returns a string representation declaring a buffer getter as required in nest.
-        :param ast_buffer: a single variable symbol representing a buffer.
-        :type ast_buffer: VariableSymbol
-        :param is_in_struct: indicates whether this getter is used in a struct or not
-        :type is_in_struct: bool
-        :return: a string representation of the getter.
-        """
-        assert (ast_buffer is not None and isinstance(ast_buffer, VariableSymbol)), \
-            '(PyNestMl.CodeGeneration.Printer) No or wrong type of ast_buffer symbol provided (%s)!' % type(ast_buffer)
-        assert (is_in_struct is not None and isinstance(is_in_struct, bool)), \
-            '(PyNestMl.CodeGeneration.Printer) No or wrong type of is-in-struct provided (%s)!' % type(is_in_struct)
-        declaration = 'inline '
-        if ast_buffer.has_vector_parameter():
-            declaration += 'std::vector<'
-            declaration += self.types_printer.convert(ast_buffer.get_type_symbol())
-            declaration += '> &'
-        else:
-            declaration += self.types_printer.convert(ast_buffer.get_type_symbol()) + '&'
-        declaration += ' get_' + ast_buffer.get_symbol_name() + '() {'
-        if is_in_struct:
-            declaration += 'return ' + ast_buffer.get_symbol_name() + ';'
-        else:
-            declaration += 'return B_.get_' + ast_buffer.get_symbol_name() + '();'
-        declaration += '}'
-        return declaration
-
-    def print_buffer_declaration_value(self, ast_buffer: VariableSymbol) -> str:
-        """
-        Returns a string representation for the declaration of a buffer's value.
-        :param ast_buffer: a single buffer variable symbol
-        :return: the corresponding string representation
-        """
-        if ast_buffer.has_vector_parameter():
-            return 'std::vector<double> ' + self.name_printer.buffer_value(ast_buffer)
-
-        return 'double ' + self.name_printer.buffer_value(ast_buffer)
-
-    def print_buffer_declaration(self, ast_buffer) -> str:
-        """
-        Returns a string representation for the declaration of a buffer.
-        :param ast_buffer: a single buffer variable symbol
-        :type ast_buffer: VariableSymbol
-        :return: the corresponding string representation
-        """
-        assert isinstance(ast_buffer, VariableSymbol), \
-            '(PyNestML.CodeGeneration.Printer) No or wrong type of ast_buffer symbol provided (%s)!' % type(ast_buffer)
-        if ast_buffer.has_vector_parameter():
-            buffer_type = 'std::vector< ' + self.types_printer.convert(ast_buffer.get_type_symbol()) + ' >'
-        else:
-            buffer_type = self.types_printer.convert(ast_buffer.get_type_symbol())
-        buffer_type.replace(".", "::")
-        return buffer_type + " " + ast_buffer.get_symbol_name()
-
-    def print_buffer_declaration_header(self, ast_buffer) -> str:
-        """
-        Prints the comment as stated over the buffer declaration.
-        :param ast_buffer: a single buffer variable symbol.
-        :return: the corresponding string representation
-        """
-        assert isinstance(ast_buffer, VariableSymbol), \
-            '(PyNestML.CodeGeneration.Printer) No or wrong type of ast_buffer symbol provided (%s)!' % type(ast_buffer)
-        return '//!< Buffer for input (type: ' + ast_buffer.get_type_symbol().get_symbol_name() + ')'
-
-    def print_vector_size_parameter(self, variable: VariableSymbol) -> str:
-        """
-        Prints NEST compatible vector size parameter
-        :param variable: Vector variable
-        :return: vector size parameter
-        """
-        vector_parameter = variable.get_vector_parameter()
-        vector_parameter_var = ASTVariable(vector_parameter, scope=variable.get_corresponding_scope())
-        symbol = vector_parameter_var.get_scope().resolve_to_symbol(vector_parameter_var.get_complete_name(),
-                                                                    SymbolKind.VARIABLE)
-        vector_param = ""
-        if symbol is not None:
-            # size parameter is a variable
-            vector_param += self.name_printer.print_origin(symbol) + vector_parameter
-        else:
-            # size parameter is an integer
-            vector_param += vector_parameter
-
-        return vector_param
-
-    def print_vector_declaration(self, variable: VariableSymbol) -> str:
-        """
-        Prints the vector declaration
-        :param variable: Vector variable
-        :return: the corresponding vector declaration statement
-        """
-        assert isinstance(variable, VariableSymbol), \
-            '(PyNestML.CodeGeneration.Printer) No or wrong type of variable symbol provided (%s)!' % type(variable)
-
-        decl_str = self.name_printer.print_origin(variable) + variable.get_symbol_name() + \
-            ".resize(" + self.print_vector_size_parameter(variable) + ", " + \
-            self.print_expression(variable.get_declaring_expression()) + \
-            ");"
-
-        return decl_str
-
-    def print_delay_parameter(self, variable: VariableSymbol) -> str:
-        """
-        Prints the delay parameter
-        :param variable: Variable with delay parameter
-        :return: the corresponding delay parameter
-        """
-        assert isinstance(variable, VariableSymbol), \
-            '(PyNestML.CodeGeneration.Printer) No or wrong type of variable symbol provided (%s)!' % type(variable)
-        delay_parameter = variable.get_delay_parameter()
-        delay_parameter_var = ASTVariable(delay_parameter, scope=variable.get_corresponding_scope())
-        symbol = delay_parameter_var.get_scope().resolve_to_symbol(delay_parameter_var.get_complete_name(),
-                                                                   SymbolKind.VARIABLE)
-        if symbol is not None:
-            # delay parameter is a variable
-            return self.name_printer.print_origin(symbol) + delay_parameter
-        return delay_parameter
-
-=======
->>>>>>> 0e0faa76
     def print_expression(self, node: ASTExpressionNode, prefix: str = "") -> str:
         """
         Prints the handed over rhs to a nest readable format.
