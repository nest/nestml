# -*- coding: utf-8 -*-
#
# nest_variable_printer.py
#
# This file is part of NEST.
#
# Copyright (C) 2004 The NEST Initiative
#
# NEST is free software: you can redistribute it and/or modify
# it under the terms of the GNU General Public License as published by
# the Free Software Foundation, either version 2 of the License, or
# (at your option) any later version.
#
# NEST is distributed in the hope that it will be useful,
# but WITHOUT ANY WARRANTY; without even the implied warranty of
# MERCHANTABILITY or FITNESS FOR A PARTICULAR PURPOSE.  See the
# GNU General Public License for more details.
#
# You should have received a copy of the GNU General Public License
# along with NEST.  If not, see <http://www.gnu.org/licenses/>.

from __future__ import annotations

from pynestml.utils.ast_utils import ASTUtils

from pynestml.codegeneration.nest_code_generator_utils import NESTCodeGeneratorUtils
from pynestml.codegeneration.printers.cpp_variable_printer import CppVariablePrinter
from pynestml.codegeneration.printers.expression_printer import ExpressionPrinter
from pynestml.codegeneration.nest_unit_converter import NESTUnitConverter
from pynestml.meta_model.ast_variable import ASTVariable
from pynestml.symbols.predefined_units import PredefinedUnits
from pynestml.symbols.predefined_variables import PredefinedVariables
from pynestml.symbols.symbol import SymbolKind
from pynestml.symbols.unit_type_symbol import UnitTypeSymbol
from pynestml.symbols.variable_symbol import BlockType
from pynestml.utils.logger import Logger, LoggingLevel
from pynestml.utils.messages import Messages


class NESTVariablePrinter(CppVariablePrinter):
    r"""
    Variable printer for C++ syntax and the NEST API.
    """

    def __init__(self, expression_printer: ExpressionPrinter, with_origin: bool = True, with_vector_parameter: bool = True, enforce_getter: bool = True) -> None:
        super().__init__(expression_printer)
        self.with_origin = with_origin
        self.with_vector_parameter = with_vector_parameter
        self.enforce_getter = enforce_getter

    def print_variable(self, variable: ASTVariable) -> str:
        """
        Converts a single variable to nest processable format.
        :param variable: a single variable.
        :return: a nest processable format.
        """
        assert isinstance(variable, ASTVariable)

<<<<<<< HEAD
        if isinstance(variable, ASTExternalVariable):
            _name = str(variable)
            if variable.get_alternate_name():
                # the disadvantage of this approach is that the time the value is to be obtained is not explicitly specified, so we will actually get the value at the end of the min_delay timestep
                return "__" + variable.get_alternate_name()
                # return "((post_neuron_t*)(__target))->get_" + variable.get_alternate_name() + "()"

            return "((post_neuron_t*)(__target))->get_" + _name + "(_tr_t)"
=======
        if variable.get_alternate_name():
            return variable.get_alternate_name()
>>>>>>> c5e091f7

        if variable.get_name() == PredefinedVariables.E_CONSTANT:
            return "numerics::e"

        symbol = variable.get_scope().resolve_to_symbol(variable.get_complete_name(), SymbolKind.VARIABLE)

        if variable.get_name() == PredefinedVariables.TIME_CONSTANT:
            return "get_t()"

        if symbol is None:
            # test if variable name can be resolved to a type
            if PredefinedUnits.is_unit(variable.get_complete_name()):
                return str(NESTUnitConverter.get_factor(PredefinedUnits.get_unit(variable.get_complete_name()).get_unit()))

            code, message = Messages.get_could_not_resolve(variable.get_name())
            Logger.log_message(log_level=LoggingLevel.ERROR, code=code, message=message,
                               error_position=variable.get_source_position())
            return ""

        vector_param = ""
        if self.with_vector_parameter and symbol.has_vector_parameter():
            vector_param = "[" + self._expression_printer.print(variable.get_vector_parameter()) + "]"

        if symbol.is_buffer():
            if isinstance(symbol.get_type_symbol(), UnitTypeSymbol):
                units_conversion_factor = NESTUnitConverter.get_factor(symbol.get_type_symbol().unit.unit)
            else:
                units_conversion_factor = 1
            s = ""
            if not units_conversion_factor == 1:
                s += "(" + str(units_conversion_factor) + " * "
            s += "B_." + self._print_buffer_value(variable)
            if not units_conversion_factor == 1:
                s += ")"
            return s

        if symbol.is_inline_expression:
            # there might not be a corresponding defined state variable; insist on calling the getter function
            if self.enforce_getter:
                return "get_" + self._print(variable, symbol, with_origin=False) + vector_param + "()"
            # modification to not enforce getter function:
            else:
                return self._print(variable, symbol, with_origin=False)

        assert not symbol.is_kernel(), "Cannot print kernel; kernel should have been converted during code generation"

        if symbol.is_state() or symbol.is_inline_expression:
            return self._print(variable, symbol, with_origin=self.with_origin) + vector_param

        return self._print(variable, symbol, with_origin=self.with_origin) + vector_param

    def _print_delay_variable(self, variable: ASTVariable) -> str:
        """
        Converts a delay variable to NEST processable format
        :param variable:
        :return:
        """
        symbol = variable.get_scope().resolve_to_symbol(variable.get_complete_name(), SymbolKind.VARIABLE)
        if symbol and symbol.is_state() and symbol.has_delay_parameter():
            return "get_delayed_" + variable.get_name() + "()"

        return ""

    def _print_buffer_value(self, variable: ASTVariable) -> str:
        """
        Converts for a handed over symbol the corresponding name of the buffer to a nest processable format.
        :param variable: a single variable symbol.
        :return: the corresponding representation as a string
        """
        variable_symbol = variable.get_scope().resolve_to_symbol(variable.get_complete_name(), SymbolKind.VARIABLE)
        if variable_symbol.is_spike_input_port():
            var_name = variable_symbol.get_symbol_name().upper()
            if variable.get_vector_parameter() is not None:
                vector_parameter = ASTUtils.get_numeric_vector_size(variable)
                var_name = var_name + "_" + str(vector_parameter)

            return "spike_inputs_grid_sum_[" + var_name + " - MIN_SPIKE_RECEPTOR]"

        return variable_symbol.get_symbol_name() + '_grid_sum_'

    def _print(self, variable: ASTVariable, symbol, with_origin: bool = True) -> str:
        variable_name = CppVariablePrinter._print_cpp_name(variable.get_complete_name())

        if symbol.is_local():
            return variable_name

        if variable.is_delay_variable():
            return self._print_delay_variable(variable)

        if with_origin:
            return NESTCodeGeneratorUtils.print_symbol_origin(symbol, variable) % variable_name

        return variable_name<|MERGE_RESOLUTION|>--- conflicted
+++ resolved
@@ -56,19 +56,9 @@
         """
         assert isinstance(variable, ASTVariable)
 
-<<<<<<< HEAD
-        if isinstance(variable, ASTExternalVariable):
-            _name = str(variable)
-            if variable.get_alternate_name():
-                # the disadvantage of this approach is that the time the value is to be obtained is not explicitly specified, so we will actually get the value at the end of the min_delay timestep
-                return "__" + variable.get_alternate_name()
+        if variable.get_alternate_name():
+             return "__" + variable.get_alternate_name()
                 # return "((post_neuron_t*)(__target))->get_" + variable.get_alternate_name() + "()"
-
-            return "((post_neuron_t*)(__target))->get_" + _name + "(_tr_t)"
-=======
-        if variable.get_alternate_name():
-            return variable.get_alternate_name()
->>>>>>> c5e091f7
 
         if variable.get_name() == PredefinedVariables.E_CONSTANT:
             return "numerics::e"
