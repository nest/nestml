--- conflicted
+++ resolved
@@ -50,15 +50,12 @@
         self.with_vector_parameter = with_vector_parameter
         self.enforce_getter = enforce_getter
         self.variables_special_cases = variables_special_cases
-<<<<<<< HEAD
+        self.cpp_variable_suffix = ""
         self.postsynaptic_getter_string_ = "start->get_%s()"
 
     def set_getter_string(self, s):
         self.postsynaptic_getter_string_ = s
         return ""
-=======
-        self.cpp_variable_suffix = ""
->>>>>>> 879e8e23
 
     def print_variable(self, variable: ASTVariable) -> str:
         """
