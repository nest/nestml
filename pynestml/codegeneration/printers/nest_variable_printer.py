--- conflicted
+++ resolved
@@ -106,16 +106,11 @@
 
         if symbol.is_inline_expression:
             # there might not be a corresponding defined state variable; insist on calling the getter function
-<<<<<<< HEAD
-            # return "get_" + self._print(variable, symbol, with_origin=False) + vector_param + "()"
-            return self._print(variable, symbol, with_origin=False) + array_index_access #temporary modification to not enforce getter function
-=======
             if self.enforce_getter:
-                return "get_" + self._print(variable, symbol, with_origin=False) + vector_param + "()"
+                return "get_" + self._print(variable, symbol, with_origin=False) + vector_param + "()" + array_index_access
             # modification to not enforce getter function:
             else:
-                return self._print(variable, symbol, with_origin=False)
->>>>>>> 8c0c5565
+                return self._print(variable, symbol, with_origin=False) + array_index_access
 
         assert not symbol.is_kernel(), "Cannot print kernel; kernel should have been converted during code generation"
 
