--- conflicted
+++ resolved
@@ -27,6 +27,7 @@
 from pynestml.codegeneration.printers.cpp_variable_printer import CppVariablePrinter
 from pynestml.codegeneration.printers.expression_printer import ExpressionPrinter
 from pynestml.codegeneration.nest_unit_converter import NESTUnitConverter
+from pynestml.meta_model.ast_external_variable import ASTExternalVariable
 from pynestml.meta_model.ast_variable import ASTVariable
 from pynestml.symbols.predefined_units import PredefinedUnits
 from pynestml.symbols.predefined_variables import PredefinedVariables
@@ -57,10 +58,6 @@
         """
         assert isinstance(variable, ASTVariable)
 
-<<<<<<< HEAD
-        if variable.get_alternate_name():
-            return variable.get_alternate_name()
-=======
         # print special cases such as synaptic delay variable
         if self.variables_special_cases and variable.get_name() in self.variables_special_cases.keys():
             return self.variables_special_cases[variable.get_name()]
@@ -73,7 +70,6 @@
                 return "((post_neuron_t*)(__target))->get_" + variable.get_alternate_name() + "()"
 
             return "((post_neuron_t*)(__target))->get_" + _name + "(_tr_t)"
->>>>>>> ecd93944
 
         if variable.get_name() == PredefinedVariables.E_CONSTANT:
             return "numerics::e"
