# -*- coding: utf-8 -*-
#
# nest_variable_printer.py
#
# This file is part of NEST.
#
# Copyright (C) 2004 The NEST Initiative
#
# NEST is free software: you can redistribute it and/or modify
# it under the terms of the GNU General Public License as published by
# the Free Software Foundation, either version 2 of the License, or
# (at your option) any later version.
#
# NEST is distributed in the hope that it will be useful,
# but WITHOUT ANY WARRANTY; without even the implied warranty of
# MERCHANTABILITY or FITNESS FOR A PARTICULAR PURPOSE.  See the
# GNU General Public License for more details.
#
# You should have received a copy of the GNU General Public License
# along with NEST.  If not, see <http://www.gnu.org/licenses/>.

from __future__ import annotations

from typing import Dict, Optional
<<<<<<< HEAD

from pynestml.utils.ast_utils import ASTUtils
=======
>>>>>>> 7ea96ec1

from pynestml.codegeneration.nest_code_generator_utils import NESTCodeGeneratorUtils
from pynestml.codegeneration.printers.cpp_variable_printer import CppVariablePrinter
from pynestml.codegeneration.printers.expression_printer import ExpressionPrinter
from pynestml.codegeneration.nest_unit_converter import NESTUnitConverter
from pynestml.meta_model.ast_external_variable import ASTExternalVariable
from pynestml.meta_model.ast_variable import ASTVariable
from pynestml.symbols.predefined_units import PredefinedUnits
from pynestml.symbols.predefined_variables import PredefinedVariables
from pynestml.symbols.symbol import SymbolKind
from pynestml.symbols.unit_type_symbol import UnitTypeSymbol
from pynestml.symbols.variable_symbol import BlockType
from pynestml.utils.logger import Logger, LoggingLevel
from pynestml.utils.messages import Messages


class NESTVariablePrinter(CppVariablePrinter):
    r"""
    Variable printer for C++ syntax and the NEST API.
    """

    def __init__(self, expression_printer: ExpressionPrinter, with_origin: bool = True, with_vector_parameter: bool = True, enforce_getter: bool = True, variables_special_cases: Optional[Dict[str, str]] = None) -> None:
        super().__init__(expression_printer)
        self.with_origin = with_origin
        self.with_vector_parameter = with_vector_parameter
        self.enforce_getter = enforce_getter
        self.variables_special_cases = variables_special_cases
        self.cpp_variable_suffix = ""
        self.postsynaptic_getter_string_ = "start->get_%s()"

    def set_getter_string(self, s):
        self.postsynaptic_getter_string_ = s
        return ""

    def print_variable(self, variable: ASTVariable) -> str:
        """
        Converts a single variable to nest processable format.
        :param variable: a single variable.
        :return: a nest processable format.
        """
        assert isinstance(variable, ASTVariable)

        # print special cases such as synaptic delay variable
        if self.variables_special_cases and variable.get_name() in self.variables_special_cases.keys():
            return self.variables_special_cases[variable.get_name()]

        # print external variables (such as a variable in the synapse that needs to call the getter method on the postsynaptic partner)
        if isinstance(variable, ASTExternalVariable):
            _name = str(variable)
            if variable.get_alternate_name():
                if not variable._altscope:
                    # get the value from the postsynaptic partner continuous-time buffer (for post_connected_continuous_input_ports); this has been buffered in a local temp variable starting with "__"
                    return variable.get_alternate_name()

                # get the value from the postsynaptic partner (without time specified)
                # the disadvantage of this approach is that the time the value is to be obtained is not explicitly specified, so we will actually get the value at the end of the min_delay timestep
                return "((post_neuron_t*)(__target))->get_" + variable.get_alternate_name() + "()"

<<<<<<< HEAD
            # get the value from the postsynaptic partner (with time specified)
            return "((post_neuron_t*)(__target))->get_" + _name + "(_tr_t)"
=======
            # grab the value from the postsynaptic spiking history buffer
            return self.postsynaptic_getter_string_ % _name
>>>>>>> 7ea96ec1

        if variable.get_name() == PredefinedVariables.E_CONSTANT:
            return "numerics::e"    # from nest::

        if variable.get_name() == PredefinedVariables.PI_CONSTANT:
            return "numerics::pi"    # from nest::

        if variable.get_name() == PredefinedVariables.TIME_CONSTANT:
            return "get_t()"

        symbol = variable.get_scope().resolve_to_symbol(variable.get_complete_name(), SymbolKind.VARIABLE)

        if symbol is None:
            # test if variable name can be resolved to a type
            if PredefinedUnits.is_unit(variable.get_complete_name()):
                return str(NESTUnitConverter.get_factor(PredefinedUnits.get_unit(variable.get_complete_name()).get_unit()))

            code, message = Messages.get_could_not_resolve(variable.get_name())
            Logger.log_message(log_level=LoggingLevel.ERROR, code=code, message=message,
                               error_position=variable.get_source_position())
            return ""

        vector_param = ""
        if self.with_vector_parameter and symbol.has_vector_parameter():
            vector_param = "[" + self._expression_printer.print(variable.get_vector_parameter()) + "]"

        if symbol.is_buffer():
            if isinstance(symbol.get_type_symbol(), UnitTypeSymbol):
                units_conversion_factor = NESTUnitConverter.get_factor(symbol.get_type_symbol().unit.unit)
            else:
                units_conversion_factor = 1
            s = ""
            if not units_conversion_factor == 1:
                s += "(" + str(units_conversion_factor) + " * "
            if self.cpp_variable_suffix == "":
                s += "B_."
            s += self._print_buffer_value(variable)
            if not units_conversion_factor == 1:
                s += ")"
            return s

        if symbol.is_inline_expression:
            # there might not be a corresponding defined state variable; insist on calling the getter function
            if self.enforce_getter:
                return "get_" + self._print(variable, symbol, with_origin=False) + vector_param + "()" + self.cpp_variable_suffix
            # modification to not enforce getter function:
            else:
                return self._print(variable, symbol, with_origin=False) + self.cpp_variable_suffix

        assert not symbol.is_kernel(), "Cannot print kernel; kernel should have been converted during code generation"

        if symbol.is_state() or symbol.is_inline_expression:
            return self._print(variable, symbol, with_origin=self.with_origin) + vector_param + self.cpp_variable_suffix

        return self._print(variable, symbol, with_origin=self.with_origin) + vector_param + self.cpp_variable_suffix

    def _print_delay_variable(self, variable: ASTVariable) -> str:
        """
        Converts a delay variable to NEST processable format
        :param variable:
        :return:
        """
        symbol = variable.get_scope().resolve_to_symbol(variable.get_complete_name(), SymbolKind.VARIABLE)
        if symbol and symbol.is_state() and symbol.has_delay_parameter():
            return "get_delayed_" + variable.get_name() + "()"

        return ""

    def _print_buffer_value(self, variable: ASTVariable) -> str:
        """
        Converts for a handed over symbol the corresponding name of the buffer to a nest processable format.
        :param variable: a single variable symbol.
        :return: the corresponding representation as a string
        """
        variable_symbol = variable.get_scope().resolve_to_symbol(variable.get_complete_name(), SymbolKind.VARIABLE)
        if variable_symbol.is_spike_input_port():
            var_name = variable_symbol.get_symbol_name().upper()
            if variable.has_vector_parameter():
                if variable.get_vector_parameter().is_variable():
                    # the enum corresponding to the first input port in a vector of input ports will have the _0 suffixed to the enum's name.
                    var_name += "_0 + " + variable.get_vector_parameter().get_variable().get_name()
                else:
                    var_name += "_" + str(variable.get_vector_parameter())
            return "spike_inputs_grid_sum_[" + var_name + " - MIN_SPIKE_RECEPTOR]"

        if self.cpp_variable_suffix:
            return variable_symbol.get_symbol_name() + self.cpp_variable_suffix

        return variable_symbol.get_symbol_name() + '_grid_sum_'

    def _print(self, variable: ASTVariable, symbol, with_origin: bool = True) -> str:
        variable_name = CppVariablePrinter._print_cpp_name(variable.get_complete_name())

        if symbol.is_local():
            return variable_name

        if variable.is_delay_variable():
            return self._print_delay_variable(variable)

        if with_origin:
            return NESTCodeGeneratorUtils.print_symbol_origin(symbol, variable) % variable_name

        return variable_name<|MERGE_RESOLUTION|>--- conflicted
+++ resolved
@@ -22,11 +22,7 @@
 from __future__ import annotations
 
 from typing import Dict, Optional
-<<<<<<< HEAD
 
-from pynestml.utils.ast_utils import ASTUtils
-=======
->>>>>>> 7ea96ec1
 
 from pynestml.codegeneration.nest_code_generator_utils import NESTCodeGeneratorUtils
 from pynestml.codegeneration.printers.cpp_variable_printer import CppVariablePrinter
@@ -85,13 +81,8 @@
                 # the disadvantage of this approach is that the time the value is to be obtained is not explicitly specified, so we will actually get the value at the end of the min_delay timestep
                 return "((post_neuron_t*)(__target))->get_" + variable.get_alternate_name() + "()"
 
-<<<<<<< HEAD
-            # get the value from the postsynaptic partner (with time specified)
-            return "((post_neuron_t*)(__target))->get_" + _name + "(_tr_t)"
-=======
             # grab the value from the postsynaptic spiking history buffer
             return self.postsynaptic_getter_string_ % _name
->>>>>>> 7ea96ec1
 
         if variable.get_name() == PredefinedVariables.E_CONSTANT:
             return "numerics::e"    # from nest::
