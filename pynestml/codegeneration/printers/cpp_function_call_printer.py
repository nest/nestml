--- conflicted
+++ resolved
@@ -98,13 +98,6 @@
             return 'std::abs({!s})'
 
         if function_name == PredefinedFunctions.EXP:
-<<<<<<< HEAD
-            if "fastexp" in FrontendConfiguration.get_codegen_opts():
-                if FrontendConfiguration.get_codegen_opts()["fastexp"]:
-                    return 'fastexp::IEEE<double, 2>::evaluate({!s})'
-
-=======
->>>>>>> e1ec668f
             return 'std::exp({!s})'
 
         if function_name == PredefinedFunctions.LN:
