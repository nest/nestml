# -*- coding: utf-8 -*-
#
# latex_expression_printer.py
#
# This file is part of NEST.
#
# Copyright (C) 2004 The NEST Initiative
#
# NEST is free software: you can redistribute it and/or modify
# it under the terms of the GNU General Public License as published by
# the Free Software Foundation, either version 2 of the License, or
# (at your option) any later version.
#
# NEST is distributed in the hope that it will be useful,
# but WITHOUT ANY WARRANTY; without even the implied warranty of
# MERCHANTABILITY or FITNESS FOR A PARTICULAR PURPOSE.  See the
# GNU General Public License for more details.
#
# You should have received a copy of the GNU General Public License
# along with NEST.  If not, see <http://www.gnu.org/licenses/>.

import re

from pynestml.codegeneration.printers.expression_printer import ExpressionPrinter
from pynestml.meta_model.ast_expression import ASTExpression
from pynestml.meta_model.ast_expression_node import ASTExpressionNode
from pynestml.meta_model.ast_simple_expression import ASTSimpleExpression
from pynestml.meta_model.ast_variable import ASTVariable
from pynestml.utils.ast_utils import ASTUtils


class LatexExpressionPrinter(ExpressionPrinter):
    r"""
    Expressions printer for LaTeX. Assumes to be printing in a LaTeX environment where math mode is already on.
    """

    def print(self, node: ASTExpressionNode) -> str:
        if node.get_implicit_conversion_factor() is not None \
           and str(node.get_implicit_conversion_factor()) not in ["1.", "1.0", "1"]:
            return str(node.get_implicit_conversion_factor()) + " * (" + self.print_expression(node) + ")"

        return self.print_expression(node)

    def print_expression(self, node: ASTExpressionNode) -> str:
        if isinstance(node, ASTVariable):
            return self._simple_expression_printer._variable_printer.print_variable(node)

        if isinstance(node, ASTSimpleExpression):
            return self._simple_expression_printer.print(node)

        if isinstance(node, ASTExpression):
            # a unary operator
            if node.is_unary_operator():
<<<<<<< HEAD
                op = self.print_unary_op(node.get_unary_operator())
=======
                op = self._print_unary_operator(node.get_unary_operator())
>>>>>>> 30dd763e
                rhs = self.print_expression(node.get_expression())
                return op % rhs

            # encapsulated in brackets
            if node.is_encapsulated:
<<<<<<< HEAD
                return self.print_encapsulated() % self.print_expression(node.get_expression())

            # logical not
            if node.is_logical_not:
                op = self.print_logical_not()
=======
                return self._print_encapsulated() % self.print_expression(node.get_expression())

            # logical not
            if node.is_logical_not:
                op = self._print_logical_not()
>>>>>>> 30dd763e
                rhs = self.print_expression(node.get_expression())
                return op % rhs

            # compound rhs with lhs + rhs
            if node.is_compound_expression():
                lhs = self.print_expression(node.get_lhs())
                rhs = self.print_expression(node.get_rhs())
                wide = False
                if node.get_binary_operator().is_div_op \
                        and len(lhs) > 3 * len(rhs):
                    # if lhs (numerator) is much wider than rhs (denominator), rewrite as a factor
                    wide = True
<<<<<<< HEAD
                op = self.print_binary_op(node.get_binary_operator(), wide=wide)
=======
                op = self._print_binary_op(node.get_binary_operator(), wide=wide)
>>>>>>> 30dd763e
                return op % ({"lhs": lhs, "rhs": rhs})

            if node.is_ternary_operator():
                condition = self.print_expression(node.get_condition())
                if_true = self.print_expression(node.get_if_true())
                if_not = self.print_expression(node.if_not)
<<<<<<< HEAD
                return '(' + condition + ') ? (' + if_true + ') : (' + if_not + ')'
=======
                return "(" + condition + ") ? (" + if_true + ") : (" + if_not + ")"
>>>>>>> 30dd763e

            raise Exception("Unknown node type")

        raise RuntimeError("Tried to print unknown expression: \"%s\"" % str(node))

<<<<<<< HEAD
    def print_unary_op(self, ast_unary_operator) -> str:
        """
        Convert unary operator.
=======
    def _print_unary_operator(self, ast_unary_operator) -> str:
        """
        Print unary operator.
>>>>>>> 30dd763e

        :param ast_unary_operator: a unary operator
        :type ast_unary_operator: ASTUnaryOperator
        :return: the corresponding string representation
        """
<<<<<<< HEAD
        return str(ast_unary_operator) + '%s'

    def print_function_call(self, function_call) -> str:
        r"""
        Convert function call.
=======
        return str(ast_unary_operator) + "%s"

    def print_function_call(self, function_call) -> str:
        r"""
        Print function call.
>>>>>>> 30dd763e

        :param function_call: a function call
        :type function_call: ASTFunctionCall
        :return: the corresponding string representation
        """
        result = function_call.get_name()

        symbols = {
            "convolve": r"\\text{convolve}"
        }

        for symbol_find, symbol_replace in symbols.items():
            result = re.sub(r"(?<![a-zA-Z])(" + symbol_find + ")(?![a-zA-Z])",
                            symbol_replace, result)  # "whole word" match

        if ASTUtils.needs_arguments(function_call):
            n_args = len(function_call.get_args())
<<<<<<< HEAD
            result += '(' + ', '.join(['%s' for _ in range(n_args)]) + ')'
        else:
            result += '()'

        return result

    def print_binary_op(self, ast_binary_operator, wide=False) -> str:
        """
        Convert binary operator.
=======
            result += "(" + ", ".join(["%s" for _ in range(n_args)]) + ")"
        else:
            result += "()"

        return result

    def _print_binary_op(self, ast_binary_operator, wide=False) -> str:
        """
        Print binary operator.
>>>>>>> 30dd763e

        :param ast_binary_operator: a single binary operator
        :type ast_binary_operator: ASTBinaryOperator
        :return: the corresponding string representation
        """
        if ast_binary_operator.is_div_op:
            if wide:
                return r"\frac 1 { %(rhs)s } \left( { %(lhs)s } \right) "

            return r"\frac{ %(lhs)s } { %(rhs)s }"

        if ast_binary_operator.is_times_op:
<<<<<<< HEAD
            return r'%(lhs)s \cdot %(rhs)s'

        if ast_binary_operator.is_pow_op:
            return r'{ %(lhs)s }^{ %(rhs)s }'

        return r'%(lhs)s' + str(ast_binary_operator) + r'%(rhs)s'

    def print_logical_operator(self, op) -> str:
        return str(op)

    def print_arithmetic_operator(self, op) -> str:
        return str(op)

    def print_encapsulated(self) -> str:
        return '(%s)'

    def print_comparison_operator(self, op) -> str:
        return str(op)

    def print_logical_not(self) -> str:
        return "\neg"

    def print_bit_operator(self, op) -> str:
        return str(op)
=======
            return r"%(lhs)s \cdot %(rhs)s"

        if ast_binary_operator.is_pow_op:
            return r"{ %(lhs)s }^{ %(rhs)s }"

        return r"%(lhs)s" + str(ast_binary_operator) + r"%(rhs)s"

    def _print_encapsulated(self) -> str:
        return r"(%s)"

    def _print_logical_not(self) -> str:
        return r"\neg%s"
>>>>>>> 30dd763e
<|MERGE_RESOLUTION|>--- conflicted
+++ resolved
@@ -51,29 +51,17 @@
         if isinstance(node, ASTExpression):
             # a unary operator
             if node.is_unary_operator():
-<<<<<<< HEAD
-                op = self.print_unary_op(node.get_unary_operator())
-=======
                 op = self._print_unary_operator(node.get_unary_operator())
->>>>>>> 30dd763e
                 rhs = self.print_expression(node.get_expression())
                 return op % rhs
 
             # encapsulated in brackets
             if node.is_encapsulated:
-<<<<<<< HEAD
-                return self.print_encapsulated() % self.print_expression(node.get_expression())
-
-            # logical not
-            if node.is_logical_not:
-                op = self.print_logical_not()
-=======
                 return self._print_encapsulated() % self.print_expression(node.get_expression())
 
             # logical not
             if node.is_logical_not:
                 op = self._print_logical_not()
->>>>>>> 30dd763e
                 rhs = self.print_expression(node.get_expression())
                 return op % rhs
 
@@ -86,54 +74,32 @@
                         and len(lhs) > 3 * len(rhs):
                     # if lhs (numerator) is much wider than rhs (denominator), rewrite as a factor
                     wide = True
-<<<<<<< HEAD
-                op = self.print_binary_op(node.get_binary_operator(), wide=wide)
-=======
                 op = self._print_binary_op(node.get_binary_operator(), wide=wide)
->>>>>>> 30dd763e
                 return op % ({"lhs": lhs, "rhs": rhs})
 
             if node.is_ternary_operator():
                 condition = self.print_expression(node.get_condition())
                 if_true = self.print_expression(node.get_if_true())
                 if_not = self.print_expression(node.if_not)
-<<<<<<< HEAD
-                return '(' + condition + ') ? (' + if_true + ') : (' + if_not + ')'
-=======
                 return "(" + condition + ") ? (" + if_true + ") : (" + if_not + ")"
->>>>>>> 30dd763e
 
             raise Exception("Unknown node type")
 
         raise RuntimeError("Tried to print unknown expression: \"%s\"" % str(node))
 
-<<<<<<< HEAD
-    def print_unary_op(self, ast_unary_operator) -> str:
-        """
-        Convert unary operator.
-=======
     def _print_unary_operator(self, ast_unary_operator) -> str:
         """
         Print unary operator.
->>>>>>> 30dd763e
 
         :param ast_unary_operator: a unary operator
         :type ast_unary_operator: ASTUnaryOperator
         :return: the corresponding string representation
         """
-<<<<<<< HEAD
-        return str(ast_unary_operator) + '%s'
-
-    def print_function_call(self, function_call) -> str:
-        r"""
-        Convert function call.
-=======
         return str(ast_unary_operator) + "%s"
 
     def print_function_call(self, function_call) -> str:
         r"""
         Print function call.
->>>>>>> 30dd763e
 
         :param function_call: a function call
         :type function_call: ASTFunctionCall
@@ -151,17 +117,6 @@
 
         if ASTUtils.needs_arguments(function_call):
             n_args = len(function_call.get_args())
-<<<<<<< HEAD
-            result += '(' + ', '.join(['%s' for _ in range(n_args)]) + ')'
-        else:
-            result += '()'
-
-        return result
-
-    def print_binary_op(self, ast_binary_operator, wide=False) -> str:
-        """
-        Convert binary operator.
-=======
             result += "(" + ", ".join(["%s" for _ in range(n_args)]) + ")"
         else:
             result += "()"
@@ -171,7 +126,6 @@
     def _print_binary_op(self, ast_binary_operator, wide=False) -> str:
         """
         Print binary operator.
->>>>>>> 30dd763e
 
         :param ast_binary_operator: a single binary operator
         :type ast_binary_operator: ASTBinaryOperator
@@ -184,32 +138,6 @@
             return r"\frac{ %(lhs)s } { %(rhs)s }"
 
         if ast_binary_operator.is_times_op:
-<<<<<<< HEAD
-            return r'%(lhs)s \cdot %(rhs)s'
-
-        if ast_binary_operator.is_pow_op:
-            return r'{ %(lhs)s }^{ %(rhs)s }'
-
-        return r'%(lhs)s' + str(ast_binary_operator) + r'%(rhs)s'
-
-    def print_logical_operator(self, op) -> str:
-        return str(op)
-
-    def print_arithmetic_operator(self, op) -> str:
-        return str(op)
-
-    def print_encapsulated(self) -> str:
-        return '(%s)'
-
-    def print_comparison_operator(self, op) -> str:
-        return str(op)
-
-    def print_logical_not(self) -> str:
-        return "\neg"
-
-    def print_bit_operator(self, op) -> str:
-        return str(op)
-=======
             return r"%(lhs)s \cdot %(rhs)s"
 
         if ast_binary_operator.is_pow_op:
@@ -221,5 +149,4 @@
         return r"(%s)"
 
     def _print_logical_not(self) -> str:
-        return r"\neg%s"
->>>>>>> 30dd763e
+        return r"\neg%s"