# -*- coding: utf-8 -*-
#
# cpp_expression_printer.py
#
# This file is part of NEST.
#
# Copyright (C) 2004 The NEST Initiative
#
# NEST is free software: you can redistribute it and/or modify
# it under the terms of the GNU General Public License as published by
# the Free Software Foundation, either version 2 of the License, or
# (at your option) any later version.
#
# NEST is distributed in the hope that it will be useful,
# but WITHOUT ANY WARRANTY; without even the implied warranty of
# MERCHANTABILITY or FITNESS FOR A PARTICULAR PURPOSE.  See the
# GNU General Public License for more details.
#
# You should have received a copy of the GNU General Public License
# along with NEST.  If not, see <http://www.gnu.org/licenses/>.

from pynestml.codegeneration.printers.expression_printer import ExpressionPrinter
from pynestml.meta_model.ast_arithmetic_operator import ASTArithmeticOperator
from pynestml.meta_model.ast_bit_operator import ASTBitOperator
from pynestml.meta_model.ast_expression import ASTExpression
from pynestml.meta_model.ast_expression_node import ASTExpressionNode
from pynestml.meta_model.ast_logical_operator import ASTLogicalOperator
from pynestml.meta_model.ast_comparison_operator import ASTComparisonOperator
from pynestml.meta_model.ast_node import ASTNode


class CppExpressionPrinter(ExpressionPrinter):
    r"""
    Printer for ``ASTExpression`` nodes in C++ syntax.
    """

    def print(self, node: ASTNode) -> str:
        if isinstance(node, ASTExpression):
            if node.get_implicit_conversion_factor() and not node.get_implicit_conversion_factor() == 1:
                return "(" + str(node.get_implicit_conversion_factor()) + " * (" + self.print_expression(node) + "))"

            return self.print_expression(node)

        return self._simple_expression_printer.print(node)

    def print_expression(self, node: ASTExpressionNode) -> str:
        assert isinstance(node, ASTExpression)
<<<<<<< HEAD
        if node.is_unary_operator():
            return self.print_unary_op(node)

        if node.is_encapsulated:
            return self.print_encapsulated(node)

        if node.is_logical_not:
            return self.print_logical_not(node)

        if node.is_compound_expression():
            return self.print_binary_op(node)

        if node.is_ternary_operator():
            return self.print_ternary_operator(node)

        raise RuntimeError("Tried to print unknown expression: \"%s\"" % str(node))

    def print_unary_op(self, node: ASTExpressionNode) -> str:
        """
        Prints a unary operator.
        :param unary_operator: an operator object
        :return: a string representation
        """
=======

        if node.is_unary_operator():
            return self._print_unary_op_expression(node)

        if node.is_encapsulated:
            return self._print_encapsulated_expression(node)

        if node.is_logical_not:
            return self._print_logical_not_expression(node)

        if node.is_compound_expression():
            return self._print_binary_op_expression(node)

        if node.is_ternary_operator():
            return self._print_ternary_operator_expression(node)

        raise RuntimeError("Tried to print unknown expression: \"%s\"" % str(node))

    def _print_unary_op_expression(self, node: ASTExpressionNode) -> str:
        """
        Prints a unary operator.
        :param node: an expression with unary operator
        :return: a string representation
        """
>>>>>>> 30dd763e
        rhs = self.print(node.get_expression())
        unary_operator = node.get_unary_operator()
        if unary_operator.is_unary_plus:
            return "(" + "+" + rhs + ")"

        if unary_operator.is_unary_minus:
            return "(" + "-" + rhs + ")"

        if unary_operator.is_unary_tilde:
            return "(" + "~" + rhs + ")"

        raise RuntimeError("Cannot determine unary operator!")

<<<<<<< HEAD
    def print_encapsulated(self, node: ASTExpression) -> str:
=======
    def _print_encapsulated_expression(self, node: ASTExpression) -> str:
>>>>>>> 30dd763e
        """
        Prints the encapsulating parenthesis of an expression.
        :return: a string representation
        """
        expr = self.print(node.get_expression())

        return "(" + expr + ")"

<<<<<<< HEAD
    def print_logical_not(self, node: ASTExpression) -> str:
=======
    def _print_logical_not_expression(self, node: ASTExpression) -> str:
>>>>>>> 30dd763e
        """
        Prints a logical NOT operator.
        :return: a string representation
        """
        rhs = self.print(node.get_expression())

        return "(" + "!" + rhs + ")"

<<<<<<< HEAD
    def print_logical_operator(self, node: ASTExpressionNode) -> str:
        """
        Prints a logical operator.
        :param op: a logical operator object
=======
    def _print_logical_operator_expression(self, node: ASTExpressionNode) -> str:
        """
        Prints a logical operator.
        :param node: an expression with logical operator
>>>>>>> 30dd763e
        :return: a string representation
        """
        op = node.get_binary_operator()
        lhs = self.print(node.get_lhs())
        rhs = self.print(node.get_rhs())

        if op.is_logical_and:
            return lhs + " && " + rhs

        if op.is_logical_or:
            return lhs + " || " + rhs

        raise RuntimeError("Cannot determine logical operator!")

<<<<<<< HEAD
    def print_comparison_operator(self, node: ASTExpressionNode) -> str:
        """
        Prints a comparison operator.
        :param op: a comparison operator object
=======
    def _print_comparison_operator_expression(self, node: ASTExpressionNode) -> str:
        """
        Prints a comparison operator.
        :param node: an expression with comparison operator
>>>>>>> 30dd763e
        :return: a string representation
        """
        op = node.get_binary_operator()
        lhs = self.print(node.get_lhs())
        rhs = self.print(node.get_rhs())

        if op.is_lt:
            return lhs + " < " + rhs

        if op.is_le:
            return lhs + " <= " + rhs
<<<<<<< HEAD

        if op.is_eq:
            return lhs + " == " + rhs

        if op.is_ne or op.is_ne2:
            return lhs + " != " + rhs

        if op.is_ge:
            return lhs + " >= " + rhs

        if op.is_gt:
            return lhs + " > " + rhs

        raise RuntimeError("Cannot determine comparison operator!")

    def print_bit_operator(self, node: ASTExpressionNode) -> str:
        """
        Prints a bit operator in NEST syntax.
        :param op: a bit operator object
        :return: a string representation
        """
=======

        if op.is_eq:
            return lhs + " == " + rhs

        if op.is_ne or op.is_ne2:
            return lhs + " != " + rhs

        if op.is_ge:
            return lhs + " >= " + rhs

        if op.is_gt:
            return lhs + " > " + rhs

        raise RuntimeError("Cannot determine comparison operator!")

    def _print_bit_operator_expression(self, node: ASTExpressionNode) -> str:
        """
        Prints a bit operator in NEST syntax.
        :param node: an expression with a bit operator
        :return: a string representation
        """
>>>>>>> 30dd763e
        op = node.get_binary_operator()
        lhs = self.print(node.get_lhs())
        rhs = self.print(node.get_rhs())

        if op.is_bit_shift_left:
            return lhs + " << " + rhs

        if op.is_bit_shift_right:
            return lhs + " >> " + rhs

        if op.is_bit_and:
            return lhs + " & " + rhs

        if op.is_bit_or:
            return lhs + " | " + rhs

        if op.is_bit_xor:
            return lhs + " ^ " + rhs

        raise RuntimeError("Cannot determine bit operator!")

<<<<<<< HEAD
    def print_arithmetic_operator(self, node: ASTExpressionNode) -> str:
        """
        Prints an arithmetic operator.
        :param op: an arithmetic operator object
=======
    def _print_arithmetic_operator_expression(self, node: ASTExpressionNode) -> str:
        """
        Prints an arithmetic operator.
        :param node: an expression with arithmetic operator
>>>>>>> 30dd763e
        :return: a string representation
        """
        op = node.get_binary_operator()
        lhs = self.print(node.get_lhs())
        rhs = self.print(node.get_rhs())

        if op.is_plus_op:
            return lhs + " + " + rhs

        if op.is_minus_op:
            return lhs + " - " + rhs

        if op.is_times_op:
            return lhs + " * " + rhs

        if op.is_div_op:
            return lhs + " / " + rhs

        if op.is_modulo_op:
            return lhs + " % " + rhs

        if op.is_pow_op:
            return "pow" + "(" + lhs + ", " + rhs + ")"

        raise RuntimeError("Cannot determine arithmetic operator!")

<<<<<<< HEAD
    def print_ternary_operator(self, node: ASTExpression) -> str:
=======
    def _print_ternary_operator_expression(self, node: ASTExpression) -> str:
>>>>>>> 30dd763e
        """
        Prints a ternary operator.
        :return: a string representation
        """
        condition = self.print(node.get_condition())
        if_true = self.print(node.get_if_true())
        if_not = self.print(node.if_not)

        return "(" + condition + ") ? (" + if_true + ") : (" + if_not + ")"

<<<<<<< HEAD
    def print_binary_op(self, node: ASTExpressionNode) -> str:
        """
        Prints a binary operator.
        :param binary_operator: a binary operator object
=======
    def _print_binary_op_expression(self, node: ASTExpressionNode) -> str:
        """
        Prints a binary operator.
        :param node: an expression with binary operator
>>>>>>> 30dd763e
        :return: a string representation
        """

        binary_operator = node.get_binary_operator()

        if isinstance(binary_operator, ASTArithmeticOperator):
<<<<<<< HEAD
            return self.print_arithmetic_operator(node)

        if isinstance(binary_operator, ASTBitOperator):
            return self.print_bit_operator(node)

        if isinstance(binary_operator, ASTComparisonOperator):
            return self.print_comparison_operator(node)

        if isinstance(binary_operator, ASTLogicalOperator):
            return self.print_logical_operator(node)
=======
            return self._print_arithmetic_operator_expression(node)

        if isinstance(binary_operator, ASTBitOperator):
            return self._print_bit_operator_expression(node)

        if isinstance(binary_operator, ASTComparisonOperator):
            return self._print_comparison_operator_expression(node)

        if isinstance(binary_operator, ASTLogicalOperator):
            return self._print_logical_operator_expression(node)
>>>>>>> 30dd763e

        raise RuntimeError("Cannot determine binary operator!")<|MERGE_RESOLUTION|>--- conflicted
+++ resolved
@@ -45,31 +45,6 @@
 
     def print_expression(self, node: ASTExpressionNode) -> str:
         assert isinstance(node, ASTExpression)
-<<<<<<< HEAD
-        if node.is_unary_operator():
-            return self.print_unary_op(node)
-
-        if node.is_encapsulated:
-            return self.print_encapsulated(node)
-
-        if node.is_logical_not:
-            return self.print_logical_not(node)
-
-        if node.is_compound_expression():
-            return self.print_binary_op(node)
-
-        if node.is_ternary_operator():
-            return self.print_ternary_operator(node)
-
-        raise RuntimeError("Tried to print unknown expression: \"%s\"" % str(node))
-
-    def print_unary_op(self, node: ASTExpressionNode) -> str:
-        """
-        Prints a unary operator.
-        :param unary_operator: an operator object
-        :return: a string representation
-        """
-=======
 
         if node.is_unary_operator():
             return self._print_unary_op_expression(node)
@@ -94,7 +69,6 @@
         :param node: an expression with unary operator
         :return: a string representation
         """
->>>>>>> 30dd763e
         rhs = self.print(node.get_expression())
         unary_operator = node.get_unary_operator()
         if unary_operator.is_unary_plus:
@@ -108,11 +82,7 @@
 
         raise RuntimeError("Cannot determine unary operator!")
 
-<<<<<<< HEAD
-    def print_encapsulated(self, node: ASTExpression) -> str:
-=======
     def _print_encapsulated_expression(self, node: ASTExpression) -> str:
->>>>>>> 30dd763e
         """
         Prints the encapsulating parenthesis of an expression.
         :return: a string representation
@@ -121,11 +91,7 @@
 
         return "(" + expr + ")"
 
-<<<<<<< HEAD
-    def print_logical_not(self, node: ASTExpression) -> str:
-=======
     def _print_logical_not_expression(self, node: ASTExpression) -> str:
->>>>>>> 30dd763e
         """
         Prints a logical NOT operator.
         :return: a string representation
@@ -134,17 +100,10 @@
 
         return "(" + "!" + rhs + ")"
 
-<<<<<<< HEAD
-    def print_logical_operator(self, node: ASTExpressionNode) -> str:
-        """
-        Prints a logical operator.
-        :param op: a logical operator object
-=======
     def _print_logical_operator_expression(self, node: ASTExpressionNode) -> str:
         """
         Prints a logical operator.
         :param node: an expression with logical operator
->>>>>>> 30dd763e
         :return: a string representation
         """
         op = node.get_binary_operator()
@@ -159,17 +118,10 @@
 
         raise RuntimeError("Cannot determine logical operator!")
 
-<<<<<<< HEAD
-    def print_comparison_operator(self, node: ASTExpressionNode) -> str:
-        """
-        Prints a comparison operator.
-        :param op: a comparison operator object
-=======
     def _print_comparison_operator_expression(self, node: ASTExpressionNode) -> str:
         """
         Prints a comparison operator.
         :param node: an expression with comparison operator
->>>>>>> 30dd763e
         :return: a string representation
         """
         op = node.get_binary_operator()
@@ -181,7 +133,6 @@
 
         if op.is_le:
             return lhs + " <= " + rhs
-<<<<<<< HEAD
 
         if op.is_eq:
             return lhs + " == " + rhs
@@ -197,35 +148,12 @@
 
         raise RuntimeError("Cannot determine comparison operator!")
 
-    def print_bit_operator(self, node: ASTExpressionNode) -> str:
-        """
-        Prints a bit operator in NEST syntax.
-        :param op: a bit operator object
-        :return: a string representation
-        """
-=======
-
-        if op.is_eq:
-            return lhs + " == " + rhs
-
-        if op.is_ne or op.is_ne2:
-            return lhs + " != " + rhs
-
-        if op.is_ge:
-            return lhs + " >= " + rhs
-
-        if op.is_gt:
-            return lhs + " > " + rhs
-
-        raise RuntimeError("Cannot determine comparison operator!")
-
     def _print_bit_operator_expression(self, node: ASTExpressionNode) -> str:
         """
         Prints a bit operator in NEST syntax.
         :param node: an expression with a bit operator
         :return: a string representation
         """
->>>>>>> 30dd763e
         op = node.get_binary_operator()
         lhs = self.print(node.get_lhs())
         rhs = self.print(node.get_rhs())
@@ -247,17 +175,10 @@
 
         raise RuntimeError("Cannot determine bit operator!")
 
-<<<<<<< HEAD
-    def print_arithmetic_operator(self, node: ASTExpressionNode) -> str:
-        """
-        Prints an arithmetic operator.
-        :param op: an arithmetic operator object
-=======
     def _print_arithmetic_operator_expression(self, node: ASTExpressionNode) -> str:
         """
         Prints an arithmetic operator.
         :param node: an expression with arithmetic operator
->>>>>>> 30dd763e
         :return: a string representation
         """
         op = node.get_binary_operator()
@@ -284,11 +205,7 @@
 
         raise RuntimeError("Cannot determine arithmetic operator!")
 
-<<<<<<< HEAD
-    def print_ternary_operator(self, node: ASTExpression) -> str:
-=======
     def _print_ternary_operator_expression(self, node: ASTExpression) -> str:
->>>>>>> 30dd763e
         """
         Prints a ternary operator.
         :return: a string representation
@@ -299,35 +216,16 @@
 
         return "(" + condition + ") ? (" + if_true + ") : (" + if_not + ")"
 
-<<<<<<< HEAD
-    def print_binary_op(self, node: ASTExpressionNode) -> str:
-        """
-        Prints a binary operator.
-        :param binary_operator: a binary operator object
-=======
     def _print_binary_op_expression(self, node: ASTExpressionNode) -> str:
         """
         Prints a binary operator.
         :param node: an expression with binary operator
->>>>>>> 30dd763e
         :return: a string representation
         """
 
         binary_operator = node.get_binary_operator()
 
         if isinstance(binary_operator, ASTArithmeticOperator):
-<<<<<<< HEAD
-            return self.print_arithmetic_operator(node)
-
-        if isinstance(binary_operator, ASTBitOperator):
-            return self.print_bit_operator(node)
-
-        if isinstance(binary_operator, ASTComparisonOperator):
-            return self.print_comparison_operator(node)
-
-        if isinstance(binary_operator, ASTLogicalOperator):
-            return self.print_logical_operator(node)
-=======
             return self._print_arithmetic_operator_expression(node)
 
         if isinstance(binary_operator, ASTBitOperator):
@@ -338,6 +236,5 @@
 
         if isinstance(binary_operator, ASTLogicalOperator):
             return self._print_logical_operator_expression(node)
->>>>>>> 30dd763e
 
         raise RuntimeError("Cannot determine binary operator!")