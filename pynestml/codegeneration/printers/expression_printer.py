--- conflicted
+++ resolved
@@ -51,8 +51,4 @@
         s
             The expression string.
         """
-<<<<<<< HEAD
-        assert False
-=======
-        raise Exception("Cannot call abstract method")
->>>>>>> a2ccb1b6
+        raise Exception("Cannot call abstract method")