# -*- coding: utf-8 -*-
#
# nestml_printer.py
#
# This file is part of NEST.
#
# Copyright (C) 2004 The NEST Initiative
#
# NEST is free software: you can redistribute it and/or modify
# it under the terms of the GNU General Public License as published by
# the Free Software Foundation, either version 2 of the License, or
# (at your option) any later version.
#
# NEST is distributed in the hope that it will be useful,
# but WITHOUT ANY WARRANTY; without even the implied warranty of
# MERCHANTABILITY or FITNESS FOR A PARTICULAR PURPOSE.  See the
# GNU General Public License for more details.
#
# You should have received a copy of the GNU General Public License
# along with NEST.  If not, see <http://www.gnu.org/licenses/>.

from pynestml.codegeneration.printers.ast_printer import ASTPrinter
from pynestml.meta_model.ast_arithmetic_operator import ASTArithmeticOperator
from pynestml.meta_model.ast_assignment import ASTAssignment
from pynestml.meta_model.ast_bit_operator import ASTBitOperator
from pynestml.meta_model.ast_block import ASTBlock
from pynestml.meta_model.ast_block_with_variables import ASTBlockWithVariables
from pynestml.meta_model.ast_comparison_operator import ASTComparisonOperator
from pynestml.meta_model.ast_compound_stmt import ASTCompoundStmt
from pynestml.meta_model.ast_data_type import ASTDataType
from pynestml.meta_model.ast_declaration import ASTDeclaration
from pynestml.meta_model.ast_elif_clause import ASTElifClause
from pynestml.meta_model.ast_else_clause import ASTElseClause
from pynestml.meta_model.ast_equations_block import ASTEquationsBlock
from pynestml.meta_model.ast_expression import ASTExpression
from pynestml.meta_model.ast_for_stmt import ASTForStmt
from pynestml.meta_model.ast_function import ASTFunction
from pynestml.meta_model.ast_function_call import ASTFunctionCall
from pynestml.meta_model.ast_if_clause import ASTIfClause
from pynestml.meta_model.ast_if_stmt import ASTIfStmt
from pynestml.meta_model.ast_input_block import ASTInputBlock
from pynestml.meta_model.ast_input_port import ASTInputPort
from pynestml.meta_model.ast_input_qualifier import ASTInputQualifier
from pynestml.meta_model.ast_logical_operator import ASTLogicalOperator
from pynestml.meta_model.ast_namespace_decorator import ASTNamespaceDecorator
from pynestml.meta_model.ast_nestml_compilation_unit import ASTNestMLCompilationUnit
from pynestml.meta_model.ast_neuron import ASTNeuron
from pynestml.meta_model.ast_node import ASTNode
from pynestml.meta_model.ast_neuron_or_synapse_body import ASTNeuronOrSynapseBody
from pynestml.meta_model.ast_ode_equation import ASTOdeEquation
from pynestml.meta_model.ast_inline_expression import ASTInlineExpression
from pynestml.meta_model.ast_kernel import ASTKernel
from pynestml.meta_model.ast_output_block import ASTOutputBlock
from pynestml.meta_model.ast_parameter import ASTParameter
from pynestml.meta_model.ast_on_receive_block import ASTOnReceiveBlock
from pynestml.meta_model.ast_return_stmt import ASTReturnStmt
from pynestml.meta_model.ast_simple_expression import ASTSimpleExpression
from pynestml.meta_model.ast_small_stmt import ASTSmallStmt
from pynestml.meta_model.ast_stmt import ASTStmt
from pynestml.meta_model.ast_synapse import ASTSynapse
from pynestml.meta_model.ast_unary_operator import ASTUnaryOperator
from pynestml.meta_model.ast_unit_type import ASTUnitType
from pynestml.meta_model.ast_update_block import ASTUpdateBlock
from pynestml.meta_model.ast_variable import ASTVariable
from pynestml.meta_model.ast_while_stmt import ASTWhileStmt


class NESTMLPrinter(ASTPrinter):
    r"""
    This class can be used to print any ASTNode to NESTML syntax.
    """

    tab_size = 2  # type: int # the indentation level, change if required

    def __init__(self):
        self.indent = 0

    def print(self, node: ASTNode) -> str:
        ret = ""
        if isinstance(node, ASTArithmeticOperator):
            ret = self.print_arithmetic_operator(node)

        if isinstance(node, ASTAssignment):
            ret = self.print_assignment(node)

        if isinstance(node, ASTBitOperator):
            ret = self.print_bit_operator(node)

        if isinstance(node, ASTBlock):
            ret = self.print_block(node)

        if isinstance(node, ASTBlockWithVariables):
            ret = self.print_block_with_variables(node)

        if isinstance(node, ASTNeuronOrSynapseBody):
            ret = self.print_neuron_or_synapse_body(node)

        if isinstance(node, ASTComparisonOperator):
            ret = self.print_comparison_operator(node)

        if isinstance(node, ASTCompoundStmt):
            ret = self.print_compound_stmt(node)

        if isinstance(node, ASTDataType):
            ret = self.print_data_type(node)

        if isinstance(node, ASTDeclaration):
            ret = self.print_declaration(node)

        if isinstance(node, ASTElifClause):
            ret = self.print_elif_clause(node)

        if isinstance(node, ASTElseClause):
            ret = self.print_else_clause(node)

        if isinstance(node, ASTEquationsBlock):
            ret = self.print_equations_block(node)

        if isinstance(node, ASTExpression):
            ret = self.print_expression(node)

        if isinstance(node, ASTForStmt):
            ret = self.print_for_stmt(node)

        if isinstance(node, ASTFunction):
            ret = self.print_function(node)

        if isinstance(node, ASTFunctionCall):
            ret = self.print_function_call(node)

        if isinstance(node, ASTIfClause):
            ret = self.print_if_clause(node)

        if isinstance(node, ASTIfStmt):
            ret = self.print_if_stmt(node)

        if isinstance(node, ASTInputBlock):
            ret = self.print_input_block(node)

        if isinstance(node, ASTInputPort):
            ret = self.print_input_port(node)

        if isinstance(node, ASTInputQualifier):
            ret = self.print_input_qualifier(node)

        if isinstance(node, ASTLogicalOperator):
            ret = self.print_logical_operator(node)

        if isinstance(node, ASTNestMLCompilationUnit):
            ret = self.print_compilation_unit(node)

        if isinstance(node, ASTNeuron):
            ret = self.print_neuron(node)

        if isinstance(node, ASTSynapse):
            ret = self.print_synapse(node)

        if isinstance(node, ASTOdeEquation):
            ret = self.print_ode_equation(node)

        if isinstance(node, ASTInlineExpression):
            ret = self.print_inline_expression(node)

        if isinstance(node, ASTKernel):
            ret = self.print_kernel(node)

        if isinstance(node, ASTOutputBlock):
            ret = self.print_output_block(node)

        if isinstance(node, ASTParameter):
            ret = self.print_parameter(node)

        if isinstance(node, ASTReturnStmt):
            ret = self.print_return_stmt(node)

        if isinstance(node, ASTSimpleExpression):
            ret = self.print_simple_expression(node)

        if isinstance(node, ASTSmallStmt):
            ret = self.print_small_stmt(node)

        if isinstance(node, ASTUnaryOperator):
            ret = self.print_unary_operator(node)

        if isinstance(node, ASTUnitType):
            ret = self.print_unit_type(node)

        if isinstance(node, ASTUpdateBlock):
            ret = self.print_update_block(node)

        if isinstance(node, ASTOnReceiveBlock):
            ret = self.print_on_receive_block(node)

        if isinstance(node, ASTVariable):
            ret = self.print_variable(node)

        if isinstance(node, ASTWhileStmt):
            ret = self.print_while_stmt(node)

        if isinstance(node, ASTStmt):
            ret = self.print_stmt(node)

        ret = filter_subsequent_whitespaces(ret)

        return ret

    def print_neuron(self, node: ASTNeuron) -> str:
        ret = print_ml_comments(node.pre_comments, self.indent, False)
        self.inc_indent()
        ret += "neuron " + node.get_name() + ":" + print_sl_comment(node.in_comment)
        ret += "\n" + self.print(node.get_body()) + "end" + "\n"
        self.dec_indent()
        ret += print_ml_comments(node.post_comments, self.indent, True)
        return ret

    def print_synapse(self, node: ASTNeuron) -> str:
        ret = print_ml_comments(node.pre_comments, self.indent, False)
        self.inc_indent()
        ret += "synapse " + node.get_name() + ":" + print_sl_comment(node.in_comment)
        ret += "\n" + self.print(node.get_body()) + "end" + "\n"
        self.dec_indent()
        ret += print_ml_comments(node.post_comments, self.indent, True)
        return ret

    def print_arithmetic_operator(celf, node: ASTArithmeticOperator) -> str:
        if node.is_times_op:
            return " * "

        if node.is_div_op:
            return " / "

        if node.is_modulo_op:
            return " % "

        if node.is_plus_op:
            return " + "

        if node.is_minus_op:
            return " - "

        if node.is_pow_op:
            return " ** "

        raise RuntimeError("(PyNestML.ArithmeticOperator.Print) Arithmetic operator not specified.")

    def print_assignment(self, node: ASTAssignment) -> str:
        ret = print_ml_comments(node.pre_comments, self.indent, False)
        ret += print_n_spaces(self.indent) + self.print(node.lhs) + " "
        if node.is_compound_quotient:
            ret += "/="
        elif node.is_compound_product:
            ret += "*="
        elif node.is_compound_minus:
            ret += "-="
        elif node.is_compound_sum:
            ret += "+="
        else:
            ret += "="
        ret += " " + self.print(node.rhs) + print_sl_comment(node.in_comment) + "\n"
        ret += print_ml_comments(node.post_comments, self.indent, True)

        return ret

    def print_bit_operator(self, node: ASTBitOperator) -> str:
        if node.is_bit_and:
            return " & "

        if node.is_bit_or:
            return " ^ "

        if node.is_bit_or:
            return " | "

        if node.is_bit_shift_left:
            return " << "

        if node.is_bit_shift_right:
            return " >> "

        raise RuntimeError("Unknown bit operator")

    def print_block(self, node: ASTBlock) -> str:
        ret = ""  # print_ml_comments(node.pre_comments, self.indent, False)
        self.inc_indent()
        for stmt in node.stmts:
            ret += self.print(stmt)

        self.dec_indent()
        # ret += print_ml_comments(node.post_comments, self.indent, True)

        return ret

    def print_block_with_variables(self, node: ASTBlockWithVariables) -> str:
        temp_indent = self.indent
        self.inc_indent()
        ret = print_ml_comments(node.pre_comments, temp_indent, False)
        ret += print_n_spaces(temp_indent)
        if node.is_state:
            ret += "state"
        elif node.is_parameters:
            ret += "parameters"
        else:
            assert node.is_internals
            ret += "internals"
        ret += ":" + print_sl_comment(node.in_comment) + "\n"
        if node.get_declarations() is not None:
            for decl in node.get_declarations():
                ret += self.print(decl)
        ret += print_n_spaces(temp_indent) + "end" + ("\n" if len(node.post_comments) else "")
        ret += print_ml_comments(node.post_comments, temp_indent, True)
        self.dec_indent()
        return ret

    def print_neuron_or_synapse_body(self, node: ASTNeuronOrSynapseBody) -> str:
        ret = ""
        for elem in node.body_elements:
            ret += self.print(elem)
            ret += "\n"
        return ret

    def print_comparison_operator(self, node: ASTComparisonOperator) -> str:
        if node.is_lt:
            return " < "

        if node.is_le:
            return " <= "

        if node.is_eq:
            return " == "

        if node.is_ne:
            return " != "

        if node.is_ne2:
            return " <> "

        if node.is_ge:
            return " >= "

        if node.is_gt:
            return " > "

        raise RuntimeError("(PyNestML.ComparisonOperator.Print) Type of comparison operator not specified!")

    def print_compound_stmt(self, node: ASTCompoundStmt) -> str:
        if node.is_if_stmt():
            return self.print(node.get_if_stmt())

        if node.is_for_stmt():
            return self.print(node.get_for_stmt())

        if node.is_while_stmt():
            return self.print(node.get_while_stmt())

        raise RuntimeError("(PyNestML.CompoundStmt.Print) Type of compound statement not specified!")

    def print_data_type(self, node: ASTDataType) -> str:
        if node.is_void:
            return "void"

        if node.is_string:
            return "string"

        if node.is_boolean:
            return "boolean"

        if node.is_integer:
            return "integer"

        if node.is_real:
            return "real"

        if node.is_unit_type():
            return self.print(node.get_unit_type())

        raise RuntimeError("Type of datatype not specified!")

    def print_declaration(self, node: ASTDeclaration) -> str:
        ret = print_ml_comments(node.pre_comments, self.indent, False)
        ret += print_n_spaces(self.indent)
        if node.is_recordable:
            ret += "recordable "
        if node.is_inline_expression:
            ret += "inline "
        for var in node.get_variables():
            ret += self.print(var)
            if node.get_variables().index(var) < len(node.get_variables()) - 1:
                ret += ","
        ret += " " + self.print(node.get_data_type()) + " "
        if node.has_size_parameter():
<<<<<<< HEAD
            ret += '[' + self.print_node(node.get_size_parameter()) + '] '
=======
            ret += "[" + node.get_size_parameter() + "] "
>>>>>>> 586ed801
        if node.has_expression():
            ret += "= " + self.print(node.get_expression())
        if node.has_invariant():
            ret += " [[" + self.print(node.get_invariant()) + "]]"
        for decorator in node.get_decorators():
            if isinstance(decorator, ASTNamespaceDecorator):
                ret += " @" + str(decorator.namespace) + "::" + str(decorator.name)
            else:
                ret += " @" + str(decorator)
        ret += print_sl_comment(node.in_comment) + "\n"
        ret += print_ml_comments(node.post_comments, self.indent, True)
        return ret

    def print_elif_clause(self, node: ASTElifClause) -> str:
        return (print_n_spaces(self.indent) + "elif " + self.print(node.get_condition())
                + ":\n" + self.print(node.get_block()))

    def print_else_clause(self, node: ASTElseClause) -> str:
        return print_n_spaces(self.indent) + "else:\n" + self.print(node.get_block())

    def print_equations_block(self, node: ASTEquationsBlock) -> str:
        temp_indent = self.indent
        self.inc_indent()
        ret = print_ml_comments(node.pre_comments, temp_indent, False)
        ret += print_n_spaces(temp_indent)
        ret += "equations:" + print_sl_comment(node.in_comment) + "\n"
        for decl in node.get_declarations():
            ret += self.print(decl)
        self.dec_indent()
        ret += print_n_spaces(temp_indent) + "end" + "\n"
        ret += print_ml_comments(node.post_comments, temp_indent, True)
        return ret

    def print_expression(self, node: ASTExpression) -> str:
        ret = ""
        if node.is_expression():
            if node.is_encapsulated:
                ret += "("
            if node.is_logical_not:
                ret += "not "
            if node.is_unary_operator():
                ret += self.print(node.get_unary_operator())
            ret += self.print(node.get_expression())
            if node.is_encapsulated:
                ret += ")"
        elif node.is_compound_expression():
            ret += self.print(node.get_lhs())
            ret += self.print(node.get_binary_operator())
            ret += self.print(node.get_rhs())
        elif node.is_ternary_operator():
            ret += self.print(node.get_condition()) + "?" + self.print(
                node.get_if_true()) + ":" + self.print(node.get_if_not())
        return ret

    def print_for_stmt(self, node: ASTForStmt) -> str:
        ret = print_ml_comments(node.pre_comments, self.indent, False)
        ret += print_n_spaces(self.indent)
        ret += ("for " + node.get_variable() + " in " + self.print(node.get_start_from()) + "..."
                + self.print(node.get_end_at()) + " step "
                + str(node.get_step()) + ":" + print_sl_comment(node.in_comment) + "\n")
        ret += self.print(node.get_block()) + print_n_spaces(self.indent) + "end\n"
        ret += print_ml_comments(node.post_comments, self.indent, True)
        return ret

    def print_function(self, node: ASTFunction) -> str:
        ret = print_ml_comments(node.pre_comments, self.indent)
        ret += "function " + node.get_name() + "("
        if node.has_parameters():
            for par in node.get_parameters():
                ret += self.print(par)
        ret += ")"
        if node.has_return_type():
            ret += " " + self.print(node.get_return_type())
        ret += ":" + print_sl_comment(node.in_comment) + "\n"
        ret += self.print(node.get_block()) + "\nend\n"
        ret += print_ml_comments(node.post_comments, self.indent, True)
        return ret

    def print_function_call(self, node: ASTFunctionCall) -> str:
        ret = str(node.get_name()) + "("
        for i in range(0, len(node.get_args())):
            ret += self.print(node.get_args()[i])
            if i < len(node.get_args()) - 1:  # in the case that it is not the last arg, print also a comma
                ret += ","
        ret += ")"
        return ret

    def print_if_clause(self, node: ASTIfClause) -> str:
        ret = print_ml_comments(node.pre_comments, self.indent)
        ret += print_n_spaces(self.indent) + "if " + self.print(node.get_condition()) + ":"
        ret += print_sl_comment(node.in_comment) + "\n"
        ret += self.print(node.get_block())
        ret += print_ml_comments(node.post_comments, self.indent)
        return ret

    def print_if_stmt(self, node: ASTIfStmt) -> str:
        ret = self.print(node.get_if_clause())
        if node.get_elif_clauses() is not None:
            for clause in node.get_elif_clauses():
                ret += self.print(clause)
        if node.get_else_clause() is not None:
            ret += self.print(node.get_else_clause())
        ret += print_n_spaces(self.indent) + "end\n"
        return ret

    def print_input_block(self, node: ASTInputBlock) -> str:
        temp_indent = self.indent
        self.inc_indent()
        ret = print_ml_comments(node.pre_comments, temp_indent, False)
        ret += print_n_spaces(temp_indent) + "input:\n"
        if node.get_input_ports() is not None:
            for inputDef in node.get_input_ports():
                ret += self.print(inputDef)
        ret += print_n_spaces(temp_indent) + "end\n"
        ret += print_ml_comments(node.post_comments, temp_indent, True)
        self.dec_indent()
        return ret

    def print_input_port(self, node: ASTInputPort) -> str:
        ret = print_ml_comments(node.pre_comments, self.indent, False)
        ret += print_n_spaces(self.indent) + node.get_name()
        if node.has_datatype():
            ret += " " + self.print(node.get_datatype()) + " "
        if node.has_size_parameter():
<<<<<<< HEAD
            ret += '[' + self.print_node(node.get_size_parameter()) + ']'
        ret += '<-'
=======
            ret += '[' + node.get_size_parameter() + ']'
        ret += "<-"
>>>>>>> 586ed801
        if node.has_input_qualifiers():
            for qual in node.get_input_qualifiers():
                ret += self.print(qual) + " "
        if node.is_spike():
            ret += "spike"
        else:
            ret += "current"
        ret += print_sl_comment(node.in_comment) + "\n"
        ret += print_ml_comments(node.post_comments, self.indent, True)
        return ret

    def print_input_qualifier(self, node: ASTInputQualifier) -> str:
        if node.is_inhibitory:
            return "inhibitory"
        if node.is_excitatory:
            return "excitatory"
        return ""

    def print_logical_operator(self, node: ASTLogicalOperator) -> str:
        if node.is_logical_and:
            return " and "

        if node.is_logical_or:
            return " or "

        raise Exception("Unknown logical operator")

    def print_compilation_unit(self, node: ASTNestMLCompilationUnit) -> str:
        ret = ""
        if node.get_neuron_list() is not None:
            for neuron in node.get_neuron_list():
                ret += self.print(neuron) + "\n"

        if node.get_synapse_list() is not None:
            for synapse in node.get_synapse_list():
                ret += self.print(synapse) + "\n"

        return ret

    def print_ode_equation(self, node: ASTOdeEquation) -> str:
        ret = print_ml_comments(node.pre_comments, self.indent, False)
        ret += (print_n_spaces(self.indent) + self.print(node.get_lhs())
                + " = " + self.print(node.get_rhs())
                + print_sl_comment(node.in_comment) + "\n")
        ret += print_ml_comments(node.post_comments, self.indent, True)
        return ret

    def print_inline_expression(self, node: ASTInlineExpression) -> str:
        ret = print_ml_comments(node.pre_comments, self.indent, False)
        ret += print_n_spaces(self.indent)
        if node.is_recordable:
            ret += "recordable "
        ret += ("inline "
                + str(node.get_variable_name()) + " " + self.print(node.get_data_type())
                + " = " + self.print(node.get_expression()) + print_sl_comment(node.in_comment) + "\n")
        ret += print_ml_comments(node.post_comments, self.indent, True)
        return ret

    def print_kernel(self, node: ASTKernel) -> str:
        ret = print_ml_comments(node.pre_comments, self.indent, False)
        ret += print_n_spaces(self.indent)
        ret += "kernel "
        for var, expr in zip(node.get_variables(), node.get_expressions()):
            ret += self.print(var)
            ret += " = "
            ret += self.print(expr)
            ret += ", "
        ret = ret[:-2]
        ret += print_sl_comment(node.in_comment) + "\n"
        ret += print_ml_comments(node.post_comments, self.indent, True)
        return ret

    def print_output_block(self, node: ASTOutputBlock) -> str:
        ret = print_ml_comments(node.pre_comments, self.indent, False)
        ret += print_n_spaces(self.indent) + "output: " + ("spike" if node.is_spike() else "current")
        ret += print_sl_comment(node.in_comment)
        ret += "\n"
        ret += print_ml_comments(node.post_comments, self.indent, True)
        return ret

    def print_parameter(self, node: ASTParameter) -> str:
        return node.get_name() + " " + self.print(node.get_data_type())

    def print_return_stmt(self, node: ASTReturnStmt):
        ret = print_n_spaces(self.indent)
        ret += "return " + (self.print(node.get_expression()) if node.has_expression() else "")
        return ret

    def print_simple_expression(self, node: ASTSimpleExpression) -> str:
        if node.is_function_call():
            return self.print(node.function_call)

        if node.is_boolean_true:
            return "true"

        if node.is_boolean_false:
            return "false"

        if node.is_inf_literal:
            return "inf"

        if node.is_numeric_literal():
            if node.variable is not None:
                return str(node.numeric_literal) + self.print(node.variable)

            return str(node.numeric_literal)

        if node.is_variable():
            return self.print_variable(node.get_variable())

        if node.is_string():
            return node.get_string()

        raise RuntimeError("Simple rhs at %s not specified!" % str(node.get_source_position()))

    def print_small_stmt(self, node: ASTSmallStmt) -> str:
        if node.is_assignment():
            ret = self.print(node.get_assignment())
        elif node.is_function_call():
            # the problem with the function is that it is used inside an expression or as a simple statement
            # we therefore have to include the right printing here
            ret = print_ml_comments(node.pre_comments, self.indent, False)
            ret += print_n_spaces(self.indent) + self.print(node.get_function_call())
            ret += print_sl_comment(node.in_comment) + "\n"
            ret += print_ml_comments(node.post_comments, self.indent, True)
        elif node.is_declaration():
            ret = self.print(node.get_declaration())
        else:
            ret = self.print(node.get_return_stmt())
        return ret

    def print_stmt(self, node: ASTStmt):
        if node.is_small_stmt():
            return self.print(node.small_stmt)

        return self.print(node.compound_stmt)

    def print_unary_operator(self, node: ASTUnaryOperator) -> str:
        if node.is_unary_plus:
            return "+"

        if node.is_unary_minus:
            return "-"

        if node.is_unary_tilde:
            return "~"

        raise RuntimeError("Type of unary operator not specified!")

    def print_unit_type(self, node: ASTUnitType) -> str:
        if node.is_encapsulated:
            return "(" + self.print(node.compound_unit) + ")"

        if node.is_pow:
            return self.print(node.base) + "**" + str(node.exponent)

        if node.is_arithmetic_expression():
            t_lhs = (
                self.print(node.get_lhs()) if isinstance(node.get_lhs(), ASTUnitType) else str(node.get_lhs()))
            if node.is_times:
                return t_lhs + "*" + self.print(node.get_rhs())
            else:
                return t_lhs + "/" + self.print(node.get_rhs())

        return node.unit

    def print_on_receive_block(self, node: ASTOnReceiveBlock) -> str:
        ret = print_ml_comments(node.pre_comments, self.indent, False)
        ret += print_n_spaces(self.indent) + "onReceive(" + node.port_name + "):" + print_sl_comment(node.in_comment) + "\n"
        ret += (self.print(node.get_block()) + print_n_spaces(self.indent) + "end\n")
        ret += print_ml_comments(node.post_comments, self.indent, True)
        return ret

    def print_update_block(self, node: ASTUpdateBlock):
        ret = print_ml_comments(node.pre_comments, self.indent, False)
        ret += print_n_spaces(self.indent) + "update:" + print_sl_comment(node.in_comment) + "\n"
        ret += (self.print(node.get_block()) + print_n_spaces(self.indent) + "end\n")
        ret += print_ml_comments(node.post_comments, self.indent, True)
        return ret

    def print_variable(self, node: ASTVariable):
        ret = node.name
        if node.get_vector_parameter():
            ret += "[" + self.print(node.get_vector_parameter()) + "]"

        for i in range(1, node.differential_order + 1):
            ret += "'"

        return ret

    def print_while_stmt(self, node: ASTWhileStmt) -> str:
        temp_indent = self.indent
        self.inc_indent()
        ret = print_ml_comments(node.pre_comments, temp_indent, False)
        ret += (print_n_spaces(temp_indent) + "while " + self.print(node.get_condition())
                + ":" + print_sl_comment(node.in_comment) + "\n")
        ret += self.print(node.get_block()) + print_n_spaces(temp_indent) + "end\n"
        self.dec_indent()
        ret += print_ml_comments(node.post_comments, temp_indent, True)
        return ret

    def inc_indent(self):
        self.indent += self.tab_size

    def dec_indent(self):
        self.indent -= self.tab_size


def print_n_spaces(n) -> str:
    return " " * n


def print_ml_comments(comments, indent=0, newline=False) -> str:
    if comments is None or len(list(comments)) == 0:
        return ""
    ret = ""
    for comment in comments:
        if "\"\"\"" in comment:
            return comment + "\n"
        for c_line in comment.splitlines(True):
            if c_line == "\n":
                ret += print_n_spaces(indent) + "#" + "\n"
                continue
            elif c_line.lstrip() == "":
                continue
            ret += print_n_spaces(indent)
            if c_line[len(c_line) - len(c_line.lstrip())] != "#":
                ret += "#"
            ret += c_line + "\n"
        if len(comment.splitlines(True)) > 1:
            ret += print_n_spaces(indent)
    if len(comments) > 0 and newline:
        ret += "\n"

    return ret


def print_sl_comment(comment) -> str:
    if comment is not None:
        return " # " + comment.lstrip()

    return ""


def filter_subsequent_whitespaces(string: str) -> str:
    """
    This filter reduces more than one newline to exactly one, e.g.:
        l1
        \n
        \n
        \n
        l2
    is filtered to
        l1
        \n
        l2
    """
    s_lines = string.splitlines(True)
    for index, item in enumerate(s_lines, start=0):
        if index < len(s_lines) - 1 and item == "\n" and s_lines[index + 1] == "\n":
            del s_lines[index + 1]
    ret = "".join(s_lines)
    return ret<|MERGE_RESOLUTION|>--- conflicted
+++ resolved
@@ -388,11 +388,7 @@
                 ret += ","
         ret += " " + self.print(node.get_data_type()) + " "
         if node.has_size_parameter():
-<<<<<<< HEAD
-            ret += '[' + self.print_node(node.get_size_parameter()) + '] '
-=======
             ret += "[" + node.get_size_parameter() + "] "
->>>>>>> 586ed801
         if node.has_expression():
             ret += "= " + self.print(node.get_expression())
         if node.has_invariant():
@@ -517,13 +513,8 @@
         if node.has_datatype():
             ret += " " + self.print(node.get_datatype()) + " "
         if node.has_size_parameter():
-<<<<<<< HEAD
             ret += '[' + self.print_node(node.get_size_parameter()) + ']'
-        ret += '<-'
-=======
-            ret += '[' + node.get_size_parameter() + ']'
         ret += "<-"
->>>>>>> 586ed801
         if node.has_input_qualifiers():
             for qual in node.get_input_qualifiers():
                 ret += self.print(qual) + " "
