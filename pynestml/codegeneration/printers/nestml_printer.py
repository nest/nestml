--- conflicted
+++ resolved
@@ -513,11 +513,7 @@
         if node.has_datatype():
             ret += " " + self.print(node.get_datatype()) + " "
         if node.has_size_parameter():
-<<<<<<< HEAD
-            ret += '[' + self.print_node(node.get_size_parameter()) + ']'
-=======
             ret += "[" + node.get_size_parameter() + "]"
->>>>>>> 4e2aabb8
         ret += "<-"
         if node.has_input_qualifiers():
             for qual in node.get_input_qualifiers():
