--- conflicted
+++ resolved
@@ -547,16 +547,11 @@
 
     def print_on_receive_block(self, node: ASTOnReceiveBlock) -> str:
         ret = print_ml_comments(node.pre_comments, self.indent, False)
-<<<<<<< HEAD
         ret += print_n_spaces(self.indent) + "onReceive(" + self.print(node.get_input_port_variable()) + "):" + print_sl_comment(node.in_comment) + "\n"
-        ret += self.print(node.get_block())
-=======
-        ret += print_n_spaces(self.indent) + "onReceive(" + node.port_name + "):" + print_sl_comment(node.in_comment) + "\n"
-        self.inc_indent()
-        ret += self.print(node.get_stmts_body())
-        self.dec_indent()
-
->>>>>>> 8e9b5640
+        self.inc_indent()
+        ret += self.print(node.get_stmts_body())
+        self.dec_indent()
+
         return ret
 
     def print_on_condition_block(self, node: ASTOnConditionBlock) -> str:
