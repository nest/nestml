--- conflicted
+++ resolved
@@ -511,17 +511,10 @@
         ret = print_ml_comments(node.pre_comments, self.indent, False)
         ret += print_n_spaces(self.indent) + node.get_name()
         if node.has_datatype():
-<<<<<<< HEAD
-            ret += ' ' + self.print_node(node.get_datatype()) + ' '
+            ret += " " + self.print(node.get_datatype()) + " "
         if node.has_size_parameter():
             ret += '[' + node.get_size_parameter() + ']'
-        ret += '<-'
-=======
-            ret += " " + self.print(node.get_datatype()) + " "
-        if node.has_index_parameter():
-            ret += "[" + node.get_index_parameter() + "]"
         ret += "<-"
->>>>>>> a2ccb1b6
         if node.has_input_qualifiers():
             for qual in node.get_input_qualifiers():
                 ret += self.print(qual) + " "
