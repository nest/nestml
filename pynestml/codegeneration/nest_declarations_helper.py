# -*- coding: utf-8 -*-
#
# nest_declarations_helper.py
#
# This file is part of NEST.
#
# Copyright (C) 2004 The NEST Initiative
#
# NEST is free software: you can redistribute it and/or modify
# it under the terms of the GNU General Public License as published by
# the Free Software Foundation, either version 2 of the License, or
# (at your option) any later version.
#
# NEST is distributed in the hope that it will be useful,
# but WITHOUT ANY WARRANTY; without even the implied warranty of
# MERCHANTABILITY or FITNESS FOR A PARTICULAR PURPOSE.  See the
# GNU General Public License for more details.
#
# You should have received a copy of the GNU General Public License
# along with NEST.  If not, see <http://www.gnu.org/licenses/>.

<<<<<<< HEAD
from pynestml.codegeneration.types_printer import TypesPrinter
=======
from pynestml.codegeneration.printers.types_printer import TypesPrinter
>>>>>>> ee92d85c
from pynestml.meta_model.ast_declaration import ASTDeclaration
from pynestml.symbols.symbol import SymbolKind
from pynestml.utils.logger import LoggingLevel, Logger
from pynestml.utils.messages import Messages


class NestDeclarationsHelper:
    r"""
    This class contains several methods as used during generation of code.
    """

    def __init__(self, types_printer: TypesPrinter):
        """
        Initialized the declaration helper.
        """
        self.types_printer = types_printer

    def get_domain_from_type(self, type_symbol):
        """
        Returns the domain for the handed over type symbol
        :param type_symbol: a single type symbol
        :type type_symbol: type_symbol
        :return: the corresponding domain
        :rtype: str
        """
        return self.types_printer.convert(type_symbol)

    def print_variable_type(self, variable_symbol):
        """
        Prints the type of the variable symbol to a corresponding nest representation.
        :param variable_symbol: a single variable symbol
        :type variable_symbol: variable_symbol
        :return: a string presentation of the variable symbol's type
        :rtype: str
        """
        if variable_symbol.has_vector_parameter():
            return 'std::vector< ' + self.types_printer.convert(variable_symbol.get_type_symbol()) + \
                   ' > '

        return self.types_printer.convert(variable_symbol.get_type_symbol())

    @classmethod
    def get_variables(cls, ast_declaration):
        """
        For a given meta_model declaration it returns a list of all corresponding variable symbols.
        :param ast_declaration: a single meta_model declaration.
        :type ast_declaration: ASTDeclaration
        :return: a list of all corresponding variable symbols.
        :rtype: list(VariableSymbol)
        """

        assert isinstance(ast_declaration, ASTDeclaration), \
            '(PyNestML.CodeGeneration.DeclarationsHelper) No or wrong type of declaration provided (%s)!' % type(
                ast_declaration)
        ret = list()
        for var in ast_declaration.get_variables():
            symbol = ast_declaration.get_scope().resolve_to_symbol(var.get_complete_name(), SymbolKind.VARIABLE)
            if symbol is not None:
                ret.append(symbol)
            else:
                code, message = Messages.get_could_not_resolve(var.get_complete_name())
                Logger.log_message(code=code, message=message,
                                   error_position=ast_declaration.get_source_position(), log_level=LoggingLevel.ERROR)
            return ret

    @classmethod
    def print_size_parameter(cls, ast_declaration):
        """
        Prints the size parameter of a single meta_model declaration.
        :param ast_declaration: a single meta_model declaration.
        :type ast_declaration: ASTDeclaration
        :return: a string representation of the size parameter.
        :rtype: str
        """
        return ast_declaration.get_size_parameter()<|MERGE_RESOLUTION|>--- conflicted
+++ resolved
@@ -19,11 +19,7 @@
 # You should have received a copy of the GNU General Public License
 # along with NEST.  If not, see <http://www.gnu.org/licenses/>.
 
-<<<<<<< HEAD
-from pynestml.codegeneration.types_printer import TypesPrinter
-=======
 from pynestml.codegeneration.printers.types_printer import TypesPrinter
->>>>>>> ee92d85c
 from pynestml.meta_model.ast_declaration import ASTDeclaration
 from pynestml.symbols.symbol import SymbolKind
 from pynestml.utils.logger import LoggingLevel, Logger
