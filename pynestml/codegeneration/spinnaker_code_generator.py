--- conflicted
+++ resolved
@@ -224,15 +224,8 @@
         options_copy = copy.deepcopy(options)
         options_copy2 = copy.deepcopy(options)
         ret = super().set_options(options)
-<<<<<<< HEAD
-        self.codegen_cpp.set_options(options)
-#!!
-        self.codegen_py.set_options(options)
-
-=======
         self.codegen_cpp.set_options(options_copy)
         self.codegen_py.set_options(options_copy2)
->>>>>>> ee0a626f
 
         return ret
 
