--- conflicted
+++ resolved
@@ -19,76 +19,58 @@
 # You should have received a copy of the GNU General Public License
 # along with NEST.  If not, see <http://www.gnu.org/licenses/>.
 
+from typing import Any, Dict, List, Mapping, Optional, Sequence
+
 import datetime
 import os
 import re
-<<<<<<< HEAD
-from typing import Any, Dict, List, Mapping, Optional, Sequence
-
-from jinja2 import Environment, FileSystemLoader, TemplateRuntimeError
-=======
 
 import sympy
 import glob
 from jinja2 import Environment, FileSystemLoader, TemplateRuntimeError, Template
->>>>>>> 8d31d269
 from odetoolbox import analysis
+
 import pynestml
-<<<<<<< HEAD
-from pynestml.codegeneration.ast_transformers import add_declarations_to_internals, add_declaration_to_state_block, declaration_in_state_block, is_delta_kernel, replace_rhs_variables, construct_kernel_X_spike_buf_name, get_expr_from_kernel_var, to_ode_toolbox_name, to_ode_toolbox_processed_name, get_kernel_var_order_from_ode_toolbox_result, get_initial_value_from_ode_toolbox_result, variable_in_kernels, is_ode_variable, variable_in_solver
-=======
 
 from pynestml.codegeneration.ast_transformers import add_declarations_to_internals, add_declaration_to_state_block, \
     declaration_in_state_block, is_delta_kernel, replace_rhs_variables, construct_kernel_X_spike_buf_name, \
     get_expr_from_kernel_var, to_ode_toolbox_name, to_ode_toolbox_processed_name, \
     get_kernel_var_order_from_ode_toolbox_result, get_initial_value_from_ode_toolbox_result, variable_in_kernels, \
     is_ode_variable, variable_in_solver
->>>>>>> 8d31d269
 from pynestml.codegeneration.codegenerator import CodeGenerator
 from pynestml.codegeneration.expressions_pretty_printer import ExpressionsPrettyPrinter
 from pynestml.codegeneration.gsl_names_converter import GSLNamesConverter
 from pynestml.codegeneration.gsl_reference_converter import GSLReferenceConverter
+from pynestml.codegeneration.ode_toolbox_reference_converter import ODEToolboxReferenceConverter
+from pynestml.codegeneration.unitless_expression_printer import UnitlessExpressionPrinter
 from pynestml.codegeneration.nest_assignments_helper import NestAssignmentsHelper
 from pynestml.codegeneration.nest_declarations_helper import NestDeclarationsHelper
 from pynestml.codegeneration.nest_names_converter import NestNamesConverter
 from pynestml.codegeneration.nest_printer import NestPrinter
 from pynestml.codegeneration.nest_reference_converter import NESTReferenceConverter
-<<<<<<< HEAD
-from pynestml.codegeneration.ode_toolbox_reference_converter import ODEToolboxReferenceConverter
-from pynestml.codegeneration.pynestml_2_nest_type_converter import PyNestml2NestTypeConverter
-from pynestml.codegeneration.unitless_expression_printer import UnitlessExpressionPrinter
-=======
 from pynestml.exceptions.invalid_path_exception import InvalidPathException
->>>>>>> 8d31d269
 from pynestml.frontend.frontend_configuration import FrontendConfiguration
 from pynestml.meta_model.ast_assignment import ASTAssignment
-from pynestml.meta_model.ast_block_with_variables import ASTBlockWithVariables
 from pynestml.meta_model.ast_equations_block import ASTEquationsBlock
+from pynestml.meta_model.ast_input_port import ASTInputPort
 from pynestml.meta_model.ast_inline_expression import ASTInlineExpression
-from pynestml.meta_model.ast_input_port import ASTInputPort
+from pynestml.meta_model.ast_neuron import ASTNeuron
 from pynestml.meta_model.ast_kernel import ASTKernel
-from pynestml.meta_model.ast_neuron import ASTNeuron
 from pynestml.meta_model.ast_ode_equation import ASTOdeEquation
 from pynestml.meta_model.ast_simple_expression import ASTSimpleExpression
 from pynestml.meta_model.ast_variable import ASTVariable
 from pynestml.symbol_table.symbol_table import SymbolTable
 from pynestml.symbols.symbol import SymbolKind
 from pynestml.symbols.variable_symbol import BlockType
-from pynestml.utils.syns_info_enricher import SynsInfoEnricher
 from pynestml.utils.ast_utils import ASTUtils
-from pynestml.utils.ast_channel_information_collector import ASTChannelInformationCollector
 from pynestml.utils.logger import Logger
 from pynestml.utils.logger import LoggingLevel
 from pynestml.utils.messages import Messages
 from pynestml.utils.model_parser import ModelParser
 from pynestml.utils.ode_transformer import OdeTransformer
-from pynestml.utils.syns_processing import SynsProcessing
+from pynestml.visitors.ast_symbol_table_visitor import ASTSymbolTableVisitor
 from pynestml.visitors.ast_higher_order_visitor import ASTHigherOrderVisitor
 from pynestml.visitors.ast_random_number_generator_visitor import ASTRandomNumberGeneratorVisitor
-from pynestml.visitors.ast_symbol_table_visitor import ASTSymbolTableVisitor
-import sympy
-
-from pynestml.utils.chan_info_enricher import ChanInfoEnricher
 
 
 class NESTCodeGenerator(CodeGenerator):
@@ -127,17 +109,8 @@
         self._printer = ExpressionsPrettyPrinter()
         self.analytic_solver = {}
         self.numeric_solver = {}
-<<<<<<< HEAD
-        # maps kernel names to their analytic solutions separately 
-        # this is needed needed for the cm_syns case
-        self.kernel_name_to_analytic_solver = {}
-        
-        self.non_equations_state_variables = {}   # those state variables not defined as an ODE in the equations block
-        self._setup_template_env()
-=======
         self.non_equations_state_variables = {}  # those state variables not defined as an ODE in the equations block
         self.setup_template_env()
->>>>>>> 8d31d269
 
     def raise_helper(self, msg):
         raise TemplateRuntimeError(msg)
@@ -147,50 +120,6 @@
         Setup the Jinja2 template environment
         """
 
-<<<<<<< HEAD
-        #jinja2 environment aware of resources_nest and resources_nest/cm_templates
-        env = Environment(loader=FileSystemLoader(
-                [
-                    os.path.join(os.path.dirname(__file__), 'resources_nest'),
-                    os.path.join(os.path.dirname(__file__), 'resources_nest', 'cm_templates')
-                ]
-            ))
-        env.globals['raise'] = raise_helper
-        env.globals["is_delta_kernel"] = is_delta_kernel
-        
-        #separate jinja2 environment aware of the setup directory
-        setup_env = Environment(loader=FileSystemLoader(
-            os.path.join(os.path.dirname(__file__), 'resources_nest', 'setup'),))
-        setup_env.globals['raise'] = raise_helper
-        
-        # setup the cmake template
-        self._template_cmakelists = setup_env.get_template('CMakeLists.jinja2')
-        # setup the module class template
-        self._template_module_class = env.get_template('ModuleClass.jinja2')
-        # setup the NEST module template
-        self._template_module_header = env.get_template('ModuleHeader.jinja2')
-        # setup the SLI_Init file
-        self._template_sli_init = setup_env.get_template('SLI_Init.jinja2')
-        # setup the neuron header template
-        self._template_neuron_h_file = env.get_template('NeuronHeader.jinja2')
-        # setup the neuron implementation template
-        self._template_neuron_cpp_file = env.get_template('NeuronClass.jinja2')
-        
-        self.setupCmSynsFiles(env)
-        
-        self._printer = ExpressionsPrettyPrinter()
-
-    # setup compartmental model files
-    def setupCmSynsFiles(self, env):
-        self._cm_syns_template_compartmentcurrents_cpp_file = env.get_template('CompartmentCurrentsClass.jinja2')
-        self._cm_syns_template_compartmentcurrents_h_file = env.get_template('CompartmentCurrentsHeader.jinja2')
-        self._cm_syns_template_main_cpp_file = env.get_template('MainClass.jinja2')
-        self._cm_syns_template_main_h_file = env.get_template('MainHeader.jinja2')
-        self._cm_syns_template_tree_cpp_file = env.get_template('TreeClass.jinja2')
-        self._cm_syns_template_tree_h_file = env.get_template('TreeHeader.jinja2')
-
-    def generate_code(self, neurons):
-=======
         # Get templates path
         templates_root_dir = self.get_option("templates")['path']
         if not os.path.isabs(templates_root_dir):
@@ -255,7 +184,6 @@
         return _abs_template_paths
 
     def generate_code(self, neurons: List[ASTNeuron]) -> None:
->>>>>>> 8d31d269
         self.analyse_transform_neurons(neurons)
         self.generate_neurons(neurons)
         self.generate_module_code(neurons)
@@ -266,31 +194,7 @@
         :param neurons: a list of neurons
         :type neurons: list(ASTNeuron)
         """
-<<<<<<< HEAD
-        namespace = {'neurons': neurons,
-                     'moduleName': FrontendConfiguration.get_module_name(),
-                     'now': datetime.datetime.utcnow()
-                     }
-        
-        
-        # neuron specific file names in compartmental case
-        neuron_name_to_filename = dict()
-        for neuron in neurons:
-            if neuron.is_compartmental_model:
-                neuron_name_to_filename[neuron.get_name()] = {
-                        "compartmentcurrents": self.get_cm_syns_compartmentcurrents_file_prefix(neuron),
-                        "main": self.get_cm_syns_main_file_prefix(neuron),
-                        "tree": self.get_cm_syns_tree_file_prefix(neuron)
-                    }
-        namespace['perNeuronFileNamesCm'] = neuron_name_to_filename
-        
-        # compartmental case files that are not neuron specific - currently empty
-        namespace['sharedFileNamesCmSyns'] = {
-        }
-        
-=======
         namespace = self._get_module_namespace(neurons)
->>>>>>> 8d31d269
         if not os.path.exists(FrontendConfiguration.get_target_path()):
             os.makedirs(FrontendConfiguration.get_target_path())
 
@@ -393,11 +297,7 @@
 
     def replace_convolution_aliasing_inlines(self, neuron):
         """
-        Replace all occurrences of kernel names
-        (e.g. ``I_dend`` and ``I_dend'`` 
-        for a definition involving a second-order kernel 
-        `inline kernel I_dend = convolve(kern_name, spike_buf)``) 
-        with the ODE-toolbox generated variable ``kern_name__X__spike_buf``.
+        Replace all occurrences of kernel names (e.g. ``I_dend`` and ``I_dend'`` for a definition involving a second-order kernel ``inline kernel I_dend = convolve(kern_name, spike_buf)``) with the ODE-toolbox generated variable ``kern_name__X__spike_buf``.
         """
 
         def replace_var(_expr, replace_var_name: str, replace_with_var_name: str):
@@ -494,142 +394,71 @@
         )], "\"__h\" is a reserved name, please do not use variables by this name in your NESTML file"
         neuron.add_to_internal_block(ModelParser.parse_declaration('__h ms = resolution()'), index=0)
 
-    def find_non_equations_state_variables(self, neuron: ASTNeuron):
-        non_equations_state_variables = []
+    def analyse_neuron(self, neuron: ASTNeuron) -> List[ASTAssignment]:
+        """
+        Analyse and transform a single neuron.
+        :param neuron: a single neuron.
+        :return: spike_updates: list of spike updates, see documentation for get_spike_update_expressions() for more information.
+        """
+        code, message = Messages.get_start_processing_neuron(neuron.get_name())
+        Logger.log_message(neuron, code, message, neuron.get_source_position(), LoggingLevel.INFO)
+
+        equations_block = neuron.get_equations_block()
+
+        if equations_block is None:
+            # add all declared state variables as none of them are used in equations block
+            self.non_equations_state_variables[neuron.get_name()] = []
+            self.non_equations_state_variables[neuron.get_name()].extend(
+                ASTUtils.all_variables_defined_in_block(neuron.get_state_blocks()))
+
+            return []
+
+        delta_factors = self.get_delta_factors_(neuron, equations_block)
+        kernel_buffers = self.generate_kernel_buffers_(neuron, equations_block)
+        self.replace_convolve_calls_with_buffers_(neuron, equations_block, kernel_buffers)
+        self.make_inline_expressions_self_contained(equations_block.get_inline_expressions())
+        self.replace_inline_expressions_through_defining_expressions(
+            equations_block.get_ode_equations(), equations_block.get_inline_expressions())
+
+        analytic_solver, numeric_solver = self.ode_toolbox_analysis(neuron, kernel_buffers)
+        self.analytic_solver[neuron.get_name()] = analytic_solver
+        self.numeric_solver[neuron.get_name()] = numeric_solver
+
+        self.non_equations_state_variables[neuron.get_name()] = []
         for decl in neuron.get_state_blocks().get_declarations():
             for var in decl.get_variables():
-                # check if this variable is not in equations 
-                
-                # if there is no equations, all variables are not in equations
-                if not neuron.get_equations_blocks():  
-                    non_equations_state_variables.append(var)
-                    continue 
-
-                # check if equation name is also a state variable
+                # check if this variable is not in equations
+                if not neuron.get_equations_blocks():
+                    self.non_equations_state_variables[neuron.get_name()].append(var)
+                    continue
+
                 used_in_eq = False
                 for ode_eq in neuron.get_equations_blocks().get_ode_equations():
                     if ode_eq.get_lhs().get_name() == var.get_name():
                         used_in_eq = True
                         break
-                    
-                # check for any state variables being used by a kernel
                 for kern in neuron.get_equations_blocks().get_kernels():
                     for kern_var in kern.get_variables():
                         if kern_var.get_name() == var.get_name():
                             used_in_eq = True
                             break
-                
-                # if no usage found at this point, we have a non-equation state variable
+
                 if not used_in_eq:
-                    non_equations_state_variables.append(var)
-        return non_equations_state_variables
-
-    def analyse_neuron(self, neuron: ASTNeuron) -> List[ASTAssignment]:
-        """
-        Analyse and transform a single neuron.
-        :param neuron: a single neuron.
-        :return: spike_updates: list of spike updates, see documentation for get_spike_update_expressions() for more information.
-        """
-        code, message = Messages.get_start_processing_neuron(neuron.get_name())
-        Logger.log_message(neuron, code, message, neuron.get_source_position(), LoggingLevel.INFO)
-
-        equations_block = neuron.get_equations_block()
-
-        if equations_block is None:
-            # add all declared state variables as none of them are used in equations block
-            self.non_equations_state_variables[neuron.get_name()] = []
-            self.non_equations_state_variables[neuron.get_name()].extend(
-                ASTUtils.all_variables_defined_in_block(neuron.get_state_blocks()))
-
-            return []
-
-        # goes through all convolve() inside ode's from equations block
-        # if they have delta kernels, use sympy to expand the expression, then 
-        # find the convolve calls and replace them with constant value 1
-        # then return every subexpression that had that convolve() replaced
-        delta_factors = self.get_delta_factors_(neuron, equations_block)
-        
-        # goes through all convolve() inside equations block
-        # extracts what kernel is paired with what spike buffer
-        # returns pairs (kernel, spike_buffer)
-        kernel_buffers = self.generate_kernel_buffers_(neuron, equations_block)
-        
-        # replace convolve(g_E, spikes_exc) with g_E__X__spikes_exc[__d]
-        # done by searching for every ASTSimpleExpression inside equations_block
-        # which is a convolve call and substituting that call with 
-        # newly created ASTVariable kernel__X__spike_buffer
-        self.replace_convolve_calls_with_buffers_(neuron, equations_block, kernel_buffers)
-        
-        # substitute inline expressions with each other
-        # such that no inline expression references another inline expression
-        self.make_inline_expressions_self_contained(equations_block.get_inline_expressions())
-        
-        # dereference inline_expressions inside ode equations
-        self.replace_inline_expressions_through_defining_expressions(
-            equations_block.get_ode_equations(), equations_block.get_inline_expressions())
-
-        # generate update expressions using ode toolbox
-        # for each equation in the equation block attempt to solve analytically 
-        # then attempt to solve numerically
-        # "update_expressions" key in those solvers contains a mapping 
-        # {expression1: update_expression1, expression2: update_expression2}
-        analytic_solver, numeric_solver = self.ode_toolbox_analysis(neuron, kernel_buffers)
-        
-        if (neuron.is_compartmental_model):
-            # separate analytic solutions by kernel
-            # this is is needed for the synaptic case
-            self.kernel_name_to_analytic_solver[neuron.get_name()] = self.ode_toolbox_anaysis_cm_syns(neuron, kernel_buffers)
-
-        self.analytic_solver[neuron.get_name()] = analytic_solver
-        self.numeric_solver[neuron.get_name()] = numeric_solver
-        
-        # get all variables from state block that are not found in equations
-        self.non_equations_state_variables[neuron.get_name()] = \
-            self.find_non_equations_state_variables(neuron)
-        
-        # gather all variables used by kernels and delete their declarations
-        # they will be inserted later again, but this time with values redefined
-        # by odetoolbox, higher order variables don't get deleted here
+                    self.non_equations_state_variables[neuron.get_name()].append(var)
+
         self.remove_initial_values_for_kernels(neuron)
-        
-        # delete all kernels as they are all converted into buffers 
-        # and corresponding update formulas calculated by odetoolbox
-        # Remember them in a variable though
         kernels = self.remove_kernel_definitions_from_equations_block(neuron)
-        
-        # Every ODE variable (a variable of order > 0) is renamed according to ODE-toolbox conventions
-        # their initial values are replaced by expressions suggested by ODE-toolbox. 
-        # Differential order can now be set to 0, becase they can directly represent the value of the derivative now. 
-        # initial value can be the same value as the originally stated one but it doesn't have to be
         self.update_initial_values_for_odes(neuron, [analytic_solver, numeric_solver], kernels)
-        
-        # remove differential equations from equations block
-        # those are now resolved into zero order variables and their corresponding updates
         self.remove_ode_definitions_from_equations_block(neuron)
-        
-        # restore state variables that were referenced by kernels
-        # and set their initial values by those suggested by ODE-toolbox
         self.create_initial_values_for_kernels(neuron, [analytic_solver, numeric_solver], kernels)
-        
-        # Inside all remaining expressions, translate all remaining variable names 
-        # according to the naming conventions of ODE-toolbox.
         self.replace_variable_names_in_expressions(neuron, [analytic_solver, numeric_solver])
-        
-        # find all inline kernels defined as ASTSimpleExpression 
-        # that have a single kernel convolution aliasing variable ('__X__')
-        # translate all remaining variable names according to the naming conventions of ODE-toolbox
         self.replace_convolution_aliasing_inlines(neuron)
-        
-        # add variable __h to internals block
         self.add_timestep_symbol(neuron)
 
-        # add propagator variables calculated by odetoolbox into internal blocks
         if self.analytic_solver[neuron.get_name()] is not None:
             neuron = add_declarations_to_internals(neuron, self.analytic_solver[neuron.get_name()]["propagators"])
 
-        # generate how to calculate the next spike update
         self.update_symbol_table(neuron, kernel_buffers)
-        # find any spike update expressions defined by the user
         spike_updates = self.get_spike_update_expressions(
             neuron, kernel_buffers, [analytic_solver, numeric_solver], delta_factors)
 
@@ -642,15 +471,6 @@
         """
         if not os.path.isdir(FrontendConfiguration.get_target_path()):
             os.makedirs(FrontendConfiguration.get_target_path())
-<<<<<<< HEAD
-        ###    
-        if neuron.is_compartmental_model:
-            self.generate_cm_files(neuron)
-        else:
-            self.generate_model_h_file(neuron)
-            self.generate_neuron_cpp_file(neuron)
-=======
->>>>>>> 8d31d269
 
         for _model_temp in self._model_templates:
             file_extension = _model_temp.filename.split('.')[-2]
@@ -661,83 +481,7 @@
 
     def _get_model_namespace(self, neuron: ASTNeuron) -> Dict:
         """
-<<<<<<< HEAD
-        For a handed over neuron, this method generates the corresponding implementation file.
-        :param neuron: a single neuron object.
-        """
-        neuron_cpp_file = self._template_neuron_cpp_file.render(self.setup_generation_helpers(neuron))
-        with open(str(os.path.join(FrontendConfiguration.get_target_path(), neuron.get_name())) + '.cpp', 'w+') as f:
-            f.write(str(neuron_cpp_file))
-    
-    def generate_cm_files(self, neuron: ASTNeuron) -> None:
-        self.generate_cm_h_files(neuron)
-        self.generate_cm_cpp_files(neuron)
-        
-    def generate_cm_h_files(self, neuron: ASTNeuron) -> None:
-        """
-        For a handed over cm neuron, this method generates the corresponding header files
-        :param neuron: a single neuron object.
-        """
-        
-        neuron_cm_syns_compartmentcurrents_h_file_name = self.get_cm_syns_compartmentcurrents_file_prefix(neuron)+".h"   
-        cm_syns_template_compartmentcurrents_h_file = self._cm_syns_template_compartmentcurrents_h_file.render(self.setup_generation_helpers(neuron)) #SYNS_EXPERIMENTAL
-        with open(str(os.path.join(FrontendConfiguration.get_target_path(), neuron_cm_syns_compartmentcurrents_h_file_name)), 'w+') as f: #SYNS_EXPERIMENTAL
-            f.write(str(cm_syns_template_compartmentcurrents_h_file)) 
-            
-        neuron_cm_syns_main_h_file_name = self.get_cm_syns_main_file_prefix(neuron)+".h"   
-        cm_syns_template_main_h_file = self._cm_syns_template_main_h_file.render(self.setup_generation_helpers(neuron)) 
-        with open(str(os.path.join(FrontendConfiguration.get_target_path(), neuron_cm_syns_main_h_file_name)), 'w+') as f: 
-            f.write(str(cm_syns_template_main_h_file)) 
-            
-        neuron_cm_syns_tree_h_file_name = self.get_cm_syns_tree_file_prefix(neuron)+".h"   
-        cm_syns_template_tree_h_file = self._cm_syns_template_tree_h_file.render(self.setup_generation_helpers(neuron)) 
-        with open(str(os.path.join(FrontendConfiguration.get_target_path(), neuron_cm_syns_tree_h_file_name)), 'w+') as f: 
-            f.write(str(cm_syns_template_tree_h_file)) 
-            
-    def get_cm_syns_compartmentcurrents_file_prefix(self, neuron):
-        return "cm_compartmentcurrents_" + neuron.get_name()
-    
-    def get_cm_syns_main_file_prefix(self, neuron):
-        return "cm_main_" + neuron.get_name()
-    
-    def get_cm_syns_tree_file_prefix(self, neuron):
-        return "cm_tree_" + neuron.get_name()
-
-    def generate_cm_cpp_files(self, neuron: ASTNeuron) -> None:
-        """
-        For a handed over neuron, this method generates the corresponding implementation file.
-        :param neuron: a single neuron object.
-        """
-        
-        neuron_cm_syns_compartmentcurrents_cpp_file_name = self.get_cm_syns_compartmentcurrents_file_prefix(neuron)+".cpp"     
-        cm_syns_template_compartmentcurrents_cpp_file = self._cm_syns_template_compartmentcurrents_cpp_file.render(self.setup_generation_helpers(neuron)) 
-        with open(str(os.path.join(FrontendConfiguration.get_target_path(), neuron_cm_syns_compartmentcurrents_cpp_file_name)), 'w+') as f: 
-            f.write(str(cm_syns_template_compartmentcurrents_cpp_file)) 
-            
-        neuron_cm_syns_main_cpp_file_name = self.get_cm_syns_main_file_prefix(neuron)+".cpp"   
-        cm_syns_template_main_cpp_file = self._cm_syns_template_main_cpp_file.render(self.setup_generation_helpers(neuron)) 
-        with open(str(os.path.join(FrontendConfiguration.get_target_path(), neuron_cm_syns_main_cpp_file_name)), 'w+') as f: 
-            f.write(str(cm_syns_template_main_cpp_file)) 
-            
-        neuron_cm_syns_tree_cpp_file_name = self.get_cm_syns_tree_file_prefix(neuron)+".cpp"   
-        cm_syns_template_tree_cpp_file = self._cm_syns_template_tree_cpp_file.render(self.setup_generation_helpers(neuron)) 
-        with open(str(os.path.join(FrontendConfiguration.get_target_path(), neuron_cm_syns_tree_cpp_file_name)), 'w+') as f: 
-            f.write(str(cm_syns_template_tree_cpp_file)) 
-
-    def getUniqueSuffix(self, neuron: ASTNeuron):
-        ret = neuron.get_name().capitalize()
-        underscore_pos = ret.find("_")
-        while underscore_pos != -1:
-            ret = ret[:underscore_pos] + ret[underscore_pos+1:].capitalize()
-            underscore_pos = ret.find("_")
-        return ret
-
-    def setup_generation_helpers(self, neuron: ASTNeuron) -> Dict:
-        """
-        Returns a standard namespace with often required functionality.
-=======
         Returns a standard namespace for generating neuron code for NEST
->>>>>>> 8d31d269
         :param neuron: a single neuron instance
         :return: a context dictionary for rendering templates
         """
@@ -750,7 +494,6 @@
         namespace = dict()
 
         namespace['neuronName'] = neuron.get_name()
-        namespace['type_converter'] = PyNestml2NestTypeConverter()
         namespace['neuron'] = neuron
         namespace['moduleName'] = FrontendConfiguration.get_module_name()
         namespace['printer'] = NestPrinter(unitless_pretty_printer)
@@ -833,124 +576,50 @@
                                                       namespace['declarations'].get_domain_from_type(
                                                           sym.get_type_symbol()) == "double" and sym.is_recordable]
 
-<<<<<<< HEAD
-        #parameter symbols with initial values
-        namespace["parameter_syms_with_iv"] = [sym for sym in neuron.get_parameter_symbols() if sym.has_declaring_expression() and (not neuron.get_kernel_by_name(sym.name))]
-=======
         namespace["parameter_syms_with_iv"] = [sym for sym in neuron.get_parameter_symbols() if
                                                sym.has_declaring_expression() and (
                                                    not neuron.get_kernel_by_name(sym.name))]
->>>>>>> 8d31d269
 
         rng_visitor = ASTRandomNumberGeneratorVisitor()
         neuron.accept(rng_visitor)
         namespace['norm_rng'] = rng_visitor._norm_rng_is_used
-        
-        if neuron.is_compartmental_model:
-            namespace['cm_unique_suffix'] = self.getUniqueSuffix(neuron)
-            namespace['chan_info'] = ASTChannelInformationCollector.get_chan_info(neuron)
-            namespace['chan_info'] = ChanInfoEnricher.enrich_with_additional_info(neuron, namespace['chan_info'])
-            
-            
-            namespace['syns_info'] = SynsProcessing.get_syns_info(neuron)
-            syns_info_enricher = SynsInfoEnricher(neuron)
-            namespace['syns_info'] = syns_info_enricher.enrich_with_additional_info(neuron, namespace['syns_info'], self.kernel_name_to_analytic_solver)
-
-            # maybe log this on DEBUG?
-            # print("syns_info: ")
-            # syns_info_enricher.prettyPrint(namespace['syns_info'])
-            # print("chan_info: ")
-            # syns_info_enricher.prettyPrint(namespace['chan_info'])       
-                 
-            neuron_specific_filenames = {
-                "compartmentcurrents": self.get_cm_syns_compartmentcurrents_file_prefix(neuron),
-                "main": self.get_cm_syns_main_file_prefix(neuron),
-                "tree": self.get_cm_syns_tree_file_prefix(neuron)
-            }
-            
-            namespace['neuronSpecificFileNamesCmSyns'] = neuron_specific_filenames
-            
-            # there is no shared files any more
-            namespace['sharedFileNamesCmSyns'] = {
-            }
-            
-            
-
-        
-        
+
         return namespace
-    
-    def create_ode_indict(self, neuron: ASTNeuron, parameters_block: ASTBlockWithVariables, kernel_buffers: Mapping[ASTKernel, ASTInputPort]):
+
+    def ode_toolbox_analysis(self, neuron: ASTNeuron, kernel_buffers: Mapping[ASTKernel, ASTInputPort]):
+        """
+        Prepare data for ODE-toolbox input format, invoke ODE-toolbox analysis via its API, and return the output.
+        """
+        assert isinstance(neuron.get_equations_blocks(), ASTEquationsBlock), "only one equation block should be present"
+
+        equations_block = neuron.get_equations_block()
+
+        if len(equations_block.get_kernels()) == 0 and len(equations_block.get_ode_equations()) == 0:
+            # no equations defined -> no changes to the neuron
+            return None, None
+
+        code, message = Messages.get_neuron_analyzed(neuron.get_name())
+        Logger.log_message(neuron, code, message, neuron.get_source_position(), LoggingLevel.INFO)
+
+        parameters_block = neuron.get_parameter_blocks()
         odetoolbox_indict = self.transform_ode_and_kernels_to_json(neuron, parameters_block, kernel_buffers)
         odetoolbox_indict["options"] = {}
         odetoolbox_indict["options"]["output_timestep_symbol"] = "__h"
-        return odetoolbox_indict
-    
-    def ode_solve_analytically(self, neuron: ASTNeuron, parameters_block: ASTBlockWithVariables, kernel_buffers: Mapping[ASTKernel, ASTInputPort]):
-        odetoolbox_indict = self.create_ode_indict(neuron, parameters_block, kernel_buffers)
-        full_solver_result = analysis(odetoolbox_indict,
+        solver_result = analysis(odetoolbox_indict,
                                  disable_stiffness_check=True,
                                  preserve_expressions=self.get_option('preserve_expressions'),
                                  simplify_expression=self.get_option('simplify_expression'),
                                  log_level=FrontendConfiguration.logging_level)
         analytic_solver = None
-        analytic_solvers = [x for x in full_solver_result if x["solver"] == "analytical"]
+        analytic_solvers = [x for x in solver_result if x["solver"] == "analytical"]
         assert len(analytic_solvers) <= 1, "More than one analytic solver not presently supported"
         if len(analytic_solvers) > 0:
             analytic_solver = analytic_solvers[0]
-        
-        return full_solver_result, analytic_solver
-    
-    def ode_toolbox_anaysis_cm_syns(self, neuron: ASTNeuron, kernel_buffers: Mapping[ASTKernel, ASTInputPort]):
-        """
-        Prepare data for ODE-toolbox input format, invoke ODE-toolbox analysis via its API, and return the output.
-        """
-        assert isinstance(neuron.get_equations_blocks(), ASTEquationsBlock), "only one equation block should be present"
-
-        equations_block = neuron.get_equations_block()
-
-        if len(equations_block.get_kernels()) == 0 and len(equations_block.get_ode_equations()) == 0:
-            # no equations defined -> no changes to the neuron
-            return None, None
-
-        code, message = Messages.get_neuron_analyzed(neuron.get_name())
-        Logger.log_message(neuron, code, message, neuron.get_source_position(), LoggingLevel.INFO)
-
-        parameters_block = neuron.get_parameter_blocks()
-        
-        kernel_name_to_analytic_solver = dict()
-        for kernel_buffer in kernel_buffers:
-            _, analytic_result = self.ode_solve_analytically(neuron, parameters_block, set([tuple(kernel_buffer)]))
-            kernel_name = kernel_buffer[0].get_variables()[0].get_name()
-            kernel_name_to_analytic_solver[kernel_name] = analytic_result
-            
-        return kernel_name_to_analytic_solver
-
-    def ode_toolbox_analysis(self, neuron: ASTNeuron, kernel_buffers: Mapping[ASTKernel, ASTInputPort]):
-        """
-        Prepare data for ODE-toolbox input format, invoke ODE-toolbox analysis via its API, and return the output.
-        """
-        assert isinstance(neuron.get_equations_blocks(), ASTEquationsBlock), "only one equation block should be present"
-
-        equations_block = neuron.get_equations_block()
-
-        if len(equations_block.get_kernels()) == 0 and len(equations_block.get_ode_equations()) == 0:
-            # no equations defined -> no changes to the neuron
-            return None, None
-
-        code, message = Messages.get_neuron_analyzed(neuron.get_name())
-        Logger.log_message(neuron, code, message, neuron.get_source_position(), LoggingLevel.INFO)
-
-        parameters_block = neuron.get_parameter_blocks()
-        
-        solver_result, analytic_solver = self.ode_solve_analytically(neuron, parameters_block, kernel_buffers)
 
         # if numeric solver is required, generate a stepping function that includes each state variable
         numeric_solver = None
         numeric_solvers = [x for x in solver_result if x["solver"].startswith("numeric")]
-
         if numeric_solvers:
-            odetoolbox_indict = self.create_ode_indict(neuron, parameters_block, kernel_buffers)
             solver_result = analysis(odetoolbox_indict,
                                      disable_stiffness_check=True,
                                      disable_analytic_solver=True,
@@ -1268,31 +937,20 @@
         :param inline_expressions: A sorted list with entries ASTInlineExpression.
         :return: A list with ASTInlineExpressions. Defining expressions don't depend on each other.
         """
-        # compare all inline expresisons with each other
-        # to figure out if one contains the other
         for source in inline_expressions:
             source_position = source.get_source_position()
             for target in inline_expressions:
-                # find first(source) inside second(target)
-                # replace source name with the actual expression behind it
                 matcher = re.compile(self._variable_matching_template.format(source.get_variable_name()))
                 target_definition = str(target.get_expression())
                 target_definition = re.sub(matcher, "(" + str(source.get_expression()) + ")", target_definition)
-                
-                #parse as new combined expression
                 target.expression = ModelParser.parse_expression(target_definition)
-                
-                # adjust scope for root node in the target
                 target.expression.update_scope(source.get_scope())
-                
-                #recreate symbol table to detect all new symbols
                 target.expression.accept(ASTSymbolTableVisitor())
 
                 def log_set_source_position(node):
                     if node.get_source_position().is_added_source_position():
                         node.set_source_position(source_position)
 
-                # now recursively recalculate scopes for subnodes
                 target.expression.accept(ASTHigherOrderVisitor(visit_funcs=log_set_source_position))
 
         return inline_expressions
