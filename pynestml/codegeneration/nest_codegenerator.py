# -*- coding: utf-8 -*-
#
# nest_codegenerator.py
#
# This file is part of NEST.
#
# Copyright (C) 2004 The NEST Initiative
#
# NEST is free software: you can redistribute it and/or modify
# it under the terms of the GNU General Public License as published by
# the Free Software Foundation, either version 2 of the License, or
# (at your option) any later version.
#
# NEST is distributed in the hope that it will be useful,
# but WITHOUT ANY WARRANTY; without even the implied warranty of
# MERCHANTABILITY or FITNESS FOR A PARTICULAR PURPOSE.  See the
# GNU General Public License for more details.
#
# You should have received a copy of the GNU General Public License
# along with NEST.  If not, see <http://www.gnu.org/licenses/>.

from typing import List, Sequence, Optional, Union, List, Dict, Mapping

import copy
import json
import datetime
import os
import re
import sympy
<<<<<<< HEAD
=======
from typing import Any, Dict, List, Mapping, Optional, Union
>>>>>>> 5b154026
from jinja2 import Environment, FileSystemLoader, TemplateRuntimeError
from odetoolbox import analysis

import pynestml

from pynestml.codegeneration.ast_transformers import add_assignment_to_update_block, add_declarations_to_internals, add_declaration_to_initial_values, declaration_in_initial_values, get_delta_kernel_prefactor_expr, is_delta_kernel, replace_rhs_variables, replace_rhs_variable, construct_kernel_X_spike_buf_name, get_expr_from_kernel_var, to_ode_toolbox_name, to_ode_toolbox_processed_name, get_kernel_var_order_from_ode_toolbox_result, get_initial_value_from_ode_toolbox_result, variable_in_kernels, is_ode_variable, variable_in_solver, variable_in_neuron_initial_values
from pynestml.codegeneration.codegenerator import CodeGenerator
from pynestml.codegeneration.expressions_pretty_printer import ExpressionsPrettyPrinter
from pynestml.codegeneration.gsl_names_converter import GSLNamesConverter
from pynestml.codegeneration.gsl_reference_converter import GSLReferenceConverter
from pynestml.codegeneration.nestml_reference_converter import NestMLReferenceConverter
from pynestml.codegeneration.ode_toolbox_reference_converter import ODEToolboxReferenceConverter
from pynestml.codegeneration.unitless_expression_printer import UnitlessExpressionPrinter
from pynestml.codegeneration.nest_assignments_helper import NestAssignmentsHelper
from pynestml.codegeneration.nest_declarations_helper import NestDeclarationsHelper
from pynestml.codegeneration.nest_names_converter import NestNamesConverter
from pynestml.codegeneration.nest_printer import NestPrinter
from pynestml.codegeneration.nest_reference_converter import NESTReferenceConverter
from pynestml.frontend.frontend_configuration import FrontendConfiguration
from pynestml.meta_model.ast_external_variable import ASTExternalVariable
from pynestml.meta_model.ast_return_stmt import ASTReturnStmt
from pynestml.meta_model.ast_assignment import ASTAssignment
from pynestml.meta_model.ast_declaration import ASTDeclaration
from pynestml.meta_model.ast_equations_block import ASTEquationsBlock
from pynestml.meta_model.ast_expression import ASTExpression
from pynestml.meta_model.ast_input_port import ASTInputPort
from pynestml.meta_model.ast_inline_expression import ASTInlineExpression
from pynestml.meta_model.ast_kernel import ASTKernel
from pynestml.meta_model.ast_neuron import ASTNeuron
from pynestml.meta_model.ast_synapse import ASTSynapse
from pynestml.meta_model.ast_node_factory import ASTNodeFactory
from pynestml.meta_model.ast_ode_equation import ASTOdeEquation
from pynestml.meta_model.ast_simple_expression import ASTSimpleExpression
from pynestml.meta_model.ast_stmt import ASTStmt
from pynestml.meta_model.ast_variable import ASTVariable
from pynestml.symbol_table.symbol_table import SymbolTable
from pynestml.symbols.predefined_functions import PredefinedFunctions
from pynestml.symbols.symbol import SymbolKind
from pynestml.symbols.variable_symbol import VariableType, VariableSymbol
from pynestml.symbols.variable_symbol import BlockType
from pynestml.utils.ast_utils import ASTUtils
from pynestml.utils.logger import Logger
from pynestml.utils.logger import LoggingLevel
from pynestml.utils.messages import Messages
from pynestml.utils.model_parser import ModelParser
from pynestml.utils.ode_transformer import OdeTransformer
from pynestml.visitors.ast_symbol_table_visitor import ASTSymbolTableVisitor
from pynestml.symbol_table.symbol_table import SymbolTable
from pynestml.symbols.variable_symbol import BlockType
from pynestml.meta_model.ast_simple_expression import ASTSimpleExpression
from pynestml.meta_model.ast_expression import ASTExpression
from pynestml.visitors.ast_higher_order_visitor import ASTHigherOrderVisitor
from pynestml.visitors.ast_visitor import ASTVisitor
#from pynestml.visitors.ast_symbol_table_visitor import assign_ode_to_variables
from pynestml.visitors.ast_random_number_generator_visitor import ASTRandomNumberGeneratorVisitor

def get_post_port_by_name(input_block, port_name):
    for port in input_block.get_input_ports():
        if port.get_name() == port_name \
         and port.is_post():
            return port
    return None

def get_input_port_by_name(input_block, port_name):
    for input_port in input_block.get_input_ports():
        if input_port.name == port_name:
            return input_port
    return None

def get_parameter_by_name(parameters_block, var_name):
    for decl in parameters_block.get_declarations():
        for var in decl.get_variables():
            if var.get_name() == var_name:
                return decl
    return None

class NESTCodeGenerator(CodeGenerator):
    """
    Code generator for a C++ NEST extension module.

    Options:
    - **neuron_parent_class**: The C++ class from which the generated NESTML neuron class inherits. Examples: ``"ArchivingNode"``, ``"StructuralPlasticityNode"``. Default: ``"ArchivingNode"``.
    """

    _default_options = {
        "neuron_parent_class": "ArchivingNode"
    }

    _variable_matching_template = r'(\b)({})(\b)'

<<<<<<< HEAD
    def __init__(self, options=None):
=======
    def __init__(self, options: Optional[Mapping[str, Any]]=None):
>>>>>>> 5b154026
        super().__init__("NEST", options)
        self.analytic_solver = {}
        self.numeric_solver = {}
        self.non_equations_state_variables = {}   # those state variables not defined as an ODE in the equations block
        self._setup_template_env()

    def _setup_template_env(self):
        """setup the Jinja2 template environment"""

        def raise_helper(msg):
            raise TemplateRuntimeError(msg)

        env = Environment(loader=FileSystemLoader(os.path.join(os.path.dirname(__file__), 'resources_nest')))
        env.globals['raise'] = raise_helper
        env.globals["is_delta_kernel"] = is_delta_kernel
        setup_env = Environment(loader=FileSystemLoader(os.path.join(
            os.path.dirname(__file__), 'resources_nest', 'setup')))
        setup_env.globals['raise'] = raise_helper
        # setup the cmake template
        self._template_cmakelists = setup_env.get_template('CMakeLists.jinja2')
        # setup the module class template
        self._template_module_class = env.get_template('ModuleClass.jinja2')
        # setup the NEST module template
        self._template_module_header = env.get_template('ModuleHeader.jinja2')
        # setup the SLI_Init file
        self._template_sli_init = setup_env.get_template('SLI_Init.jinja2')
        # setup the neuron header template
        self._template_neuron_h_file = env.get_template('NeuronHeader.jinja2')
        # setup the neuron implementation template
        self._template_neuron_cpp_file = env.get_template('NeuronClass.jinja2')
        # setup the synapse header template
        self._template_synapse_h_file = env.get_template('SynapseHeader.jinja2')

        self._printer = ExpressionsPrettyPrinter()


    def analyse_transform_neuron_synapse_dyads(self, neurons, synapses):
        """
        Does not modify existing neurons or synapses, but returns lists with additional elements representing new dyad neuron and synapse
        """
        if not "neuron_synapse_dyads" in self._options:
            return neurons, synapses

        for neuron_synapse_dyad in self._options["neuron_synapse_dyads"]:
            neuron_names = [neuron.get_name() for neuron in neurons]
            neuron_name = neuron_synapse_dyad[0]
            if not neuron_name + FrontendConfiguration.suffix in neuron_names:
                raise Exception("Neuron name used in dyad ('" + neuron_name + "') not found") # XXX: log error
                return neurons, synapses
            neuron = neurons[neuron_names.index(neuron_name + FrontendConfiguration.suffix)]
            new_neuron = neuron.clone()
            #neurons.append(new_neuron)

            synapse_names = [synapse.get_name() for synapse in synapses]
            synapse_name = neuron_synapse_dyad[1]
            if not synapse_name + FrontendConfiguration.suffix in synapse_names:
                raise Exception("Synapse name used in dyad ('" + synapse_name + "') not found") # XXX: log error
                return neurons, synapses
            synapse = synapses[synapse_names.index(synapse_name + FrontendConfiguration.suffix)]
            synapses.clear()
            new_synapse = synapse.clone()
            #synapses.append(new_synapse)


            #
            # 	determine which variables and dynamics in synapse can be transferred to neuron
            #

            #
            #   make a list of all variables in the model
            #

            class ASTVariablesFinderVisitor(ASTVisitor):
                _variables = []

                def __init__(self, synapse):
                    super(ASTVariablesFinderVisitor, self).__init__()
                    self.synapse = synapse


                def visit_declaration(self, node):
                    symbol = node.get_scope().resolve_to_symbol(node.get_variables()[0].get_complete_name(),
                                                                SymbolKind.VARIABLE)
                    if symbol is None:
                        code, message = Messages.get_variable_not_defined(node.get_variable().get_complete_name())
                        Logger.log_message(code=code, message=message, error_position=node.get_source_position(),
                                        log_level=LoggingLevel.ERROR, node=new_neuron)
                        return

                    self._variables.append(symbol)

            all_variables = []
            if synapse.get_initial_values_blocks():
                visitor = ASTVariablesFinderVisitor(synapse)
                synapse.get_initial_values_blocks().accept(visitor)
                all_variables.extend(visitor._variables)
                visitor._variables = []
            if synapse.get_state_blocks():
                visitor = ASTVariablesFinderVisitor(synapse)
                synapse.get_state_blocks().accept(visitor)
                all_variables.extend(visitor._variables)
                visitor._variables = []

            print("All variables defined in state block: " + str([v.name for v in all_variables]))
            all_variables = [v.name for v in all_variables]

            #kernel_buffers = self.generate_kernel_buffers_(synapse, synapse.get_equations_blocks())
            #print("All kernel buffers: " + str([el[0] for el in kernel_buffers]))




            class ASTAllVariablesUsedInConvolutionVisitor(ASTVisitor):
                _variables = []

                def __init__(self, synapse):
                    super(ASTAllVariablesUsedInConvolutionVisitor, self).__init__()
                    self.synapse = synapse

                def visit_function_call(self, node):
                    func_name = node.get_name()
                    if func_name == 'convolve':
                        symbol_var = node.get_scope().resolve_to_symbol(str(node.get_args()[0]),
                                                                        SymbolKind.VARIABLE)
                        symbol_buffer = node.get_scope().resolve_to_symbol(str(node.get_args()[1]),
                                                                            SymbolKind.VARIABLE)
                        input_port = get_input_port_by_name(self.synapse.get_input_blocks(), symbol_buffer.name)
                        if input_port:
                            has_post_qualifier = input_port.get_input_qualifiers() and input_port.get_input_qualifiers()[0].is_post
                            if True:
                                found_parent_assignment = False
                                node_ = node
                                while not found_parent_assignment:
                                    node_ = self.synapse.get_parent(node_)
                                    if isinstance(node_, ASTInlineExpression):	# XXX TODO also needs to accept normal ASTExpression, ASTAssignment?
                                        found_parent_assignment = True
                                var_name = node_.get_variable_name()
                                self._variables.append(var_name)

            all_conv_vars = []
            visitor = ASTAllVariablesUsedInConvolutionVisitor(synapse)
            synapse.get_equations_blocks().accept(visitor)
            all_conv_vars.extend(visitor._variables)
            visitor._variables = []

            print("All variables due to convolutions: " + str(all_conv_vars))


            #
            # for each variable:
            #		if variable is assigned to in the `preReceive` block, is put in the "strictly synaptic" list
            #

            class ASTAssignedToVariablesFinderVisitor(ASTVisitor):
                _variables = []

                def __init__(self, synapse):
                    super(ASTAssignedToVariablesFinderVisitor, self).__init__()
                    self.synapse = synapse


                def visit_assignment(self, node):
                    symbol = node.get_scope().resolve_to_symbol(node.get_variable().get_complete_name(), SymbolKind.VARIABLE)
                    if symbol is None:
                        code, message = Messages.get_variable_not_defined(node.get_variable().get_complete_name())
                        Logger.log_message(code=code, message=message, error_position=node.get_source_position(),
                                        log_level=LoggingLevel.ERROR, node=new_neuron)
                        return

                    self._variables.append(symbol)

            strictly_synaptic_variables = []
            if synapse.get_pre_receive():
                visitor = ASTAssignedToVariablesFinderVisitor(synapse)
                synapse.get_pre_receive().accept(visitor)
                strictly_synaptic_variables.extend(visitor._variables)
                visitor._variables = []

            print("Assigned-to variables in preReceive: " + str([v.name for v in strictly_synaptic_variables]))
            strictly_synaptic_variables = [v.name for v in strictly_synaptic_variables]

            #
            # for each variable:
            #		If this variable occurs in a convolution, and it is not with a "spike post" port, remove it from list
            # 		if this variable occurs in an expression in preReceive block, remove it from list
            #		for all assignments to this variable in the postReceive and equations blocks:
            #			if any of the "strictly synaptic" variables occur in the rhs, remove variable from list; break inner loop
            #

            class ASTVariablesUsedInConvolutionVisitor(ASTVisitor):
                _variables = []

                def __init__(self, synapse):
                    super(ASTVariablesUsedInConvolutionVisitor, self).__init__()
                    self.synapse = synapse

                def visit_function_call(self, node):
                    func_name = node.get_name()
                    if func_name == 'convolve':
                        symbol_var = node.get_scope().resolve_to_symbol(str(node.get_args()[0]),
                                                                        SymbolKind.VARIABLE)
                        symbol_buffer = node.get_scope().resolve_to_symbol(str(node.get_args()[1]),
                                                                            SymbolKind.VARIABLE)
                        input_port = get_input_port_by_name(self.synapse.get_input_blocks(), symbol_buffer.name)
                        if input_port:
                            has_post_qualifier = input_port.get_input_qualifiers() and input_port.get_input_qualifiers()[0].is_post
                            if not has_post_qualifier:
                                found_parent_assignment = False
                                node_ = node
                                while not found_parent_assignment:
                                    node_ = self.synapse.get_parent(node_)
                                    if isinstance(node_, ASTInlineExpression):	# XXX TODO also needs to accept normal ASTExpression, ASTAssignment?
                                        found_parent_assignment = True
                                var_name = node_.get_variable_name()
                                self._variables.append(var_name)

            convolve_with_not_post = []
            visitor = ASTVariablesUsedInConvolutionVisitor(synapse)
            synapse.get_equations_blocks().accept(visitor)
            convolve_with_not_post.extend(visitor._variables)
            visitor._variables = []

            print("Variables used in convolve with other than 'spike post' port: " + str(convolve_with_not_post))

            neuron_state_vars = (set(all_variables) | set(all_conv_vars)) - (set(strictly_synaptic_variables) | set(convolve_with_not_post))
            print("--> State that will be generated in the neuron class: " + str(neuron_state_vars))


            #
            #   recursive dependent variables search
            #

            #
            #   collect all the variable/parameter/kernel/function/etc. names used in defining expressions of `neuron_state_vars`
            #

            def collect_variable_names_in_expression(expr):
                """collect all occurrences of variables (`ASTVariable`), kernels (`ASTKernel`) XXX ...
                """
                vars_used_ = []

                def collect_vars(_expr=None):
                    var = None
                    if isinstance(_expr, ASTSimpleExpression) and _expr.is_variable():
                        var = _expr.get_variable()
                    elif isinstance(_expr, ASTVariable):
                        var = _expr

                    if var:
                        print("\tcollected dependent variable: " +str(var))
                        vars_used_.append(var)

                func = lambda x: collect_vars(x)

                expr.accept(ASTHigherOrderVisitor(func))

                return vars_used_


            """def get_variable_declarations_from_block(var_name, block):
                decls = []
                for decl in block.get_declarations():
                    if isinstance(decl, ASTInlineExpression)
                    for var in decl.get_variables():
                        if var.get_name() == var_name:
                            decls.append(decl)
                            break
                return decls"""

            def get_eq_declarations_from_block(var_name, block):
                decls = []
                if not type(var_name) is str:
                    var_name = str(var_name)

                for decl in block.get_declarations():
                    if isinstance(decl, ASTInlineExpression):
                        var_names = [decl.get_variable_name()]
                    elif isinstance(decl, ASTOdeEquation):
                        var_names = [decl.get_lhs().get_name()]
                    else:
                        var_names = [var.get_name() for var in decl.get_variables()]
                    for _var_name in var_names:
                        if _var_name == var_name:
                            decls.append(decl)
                            break

                return decls

            def recursive_dependent_variables_search(vars:List[str], astnode):
                for var in vars:
                    assert type(var) is str
                vars_used = []
                vars_to_check = set([var for var in vars])
                vars_checked = set()
                while vars_to_check:
                    var = None
                    for _var in vars_to_check:
                        if not _var in vars_checked:
                            var = _var
                            break
                    if not var:
                        # all variables checked
                        break
                    #decl = get_variable_declarations_from_block(var, astnode.get_equations_blocks())
                    decls = get_eq_declarations_from_block(var, astnode.get_equations_blocks())

                    if decls:
                        decl = decls[0]
                        if (type(decl) in [ASTDeclaration, ASTReturnStmt] and decl.has_expression()) \
                         or type(decl) is ASTInlineExpression:
                            vars_used.extend(collect_variable_names_in_expression(decl.get_expression()))
                        elif type(decl) is ASTOdeEquation:
                            vars_used.extend(collect_variable_names_in_expression(decl.get_rhs()))
                        elif type(decl) is ASTKernel:
                            for expr in decl.get_expressions():
                                vars_used.extend(collect_variable_names_in_expression(expr))
                        else:
                            raise Exception("Tried to move unknown type " + str(type(decl)))
                        vars_used = [str(var) for var in vars_used]
                        vars_to_check = vars_to_check.union(set(vars_used))

                    else:
                        if get_input_port_by_name(new_synapse.get_input_blocks(), var):
                            # case that variable is the postsynaptic synapse port?!
                            pass
                        elif get_parameter_by_name(new_synapse.get_parameter_blocks(), var):
                            # case that variable is a parameter?!
                            pass
                        elif var == "t":
                            # time variable: not changed
                            pass
                        else:
                            raise Exception("Couldn't find declaration for variable: " + str(var))
                    #vars_to_check.union(set(new_recursive_vars_used))
                    vars_checked.add(var)

                return vars_checked

            recursive_vars_used = recursive_dependent_variables_search(neuron_state_vars, synapse)
            print("recursive dependent variables search yielded the following new variables:")
            print(recursive_vars_used)


            #
            #   move state variable definitions from synapse to neuron
            #

            var_name_suffix = "__for_" + synapse.get_name()

            def get_variable_declarations_from_block(var_name, block):
                decls = []
                for decl in block.get_declarations():
                    for var in decl.get_variables():
                        if var.get_name() == var_name:
                            decls.append(decl)
                            break
                return decls

            def add_suffix_to_variable_names(decl, suffix: str):
                """add suffix to the left-hand side of a declaration"""
                if isinstance(decl, ASTInlineExpression):
                    decl.set_variable_name(decl.get_variable_name() + suffix)
                elif isinstance(decl, ASTOdeEquation):
                    decl.get_lhs().set_name(decl.get_lhs().get_name() + suffix)
                elif isinstance(decl, ASTStmt):
                    # XXX: assume stmt is small_stmt and assignment
                    decl.small_stmt.get_assignment().lhs.set_name(decl.small_stmt.get_assignment().lhs.get_name() + suffix)
                else:
                    for var in decl.get_variables():
                        var.set_name(var.get_name() + suffix)
                # XXX: todo: change variable names inside rhs expressions
                # XXX: todo: change parameter names inside rhs expressions

            vars_used=[]
            def move_decl_syn_neuron(state_var, neuron_block, synapse_block, var_name_suffix):
                if not neuron_block \
                 or not synapse_block:
                    return

                decls = get_variable_declarations_from_block(state_var, synapse_block)
                if decls:
                    print("Moving state var definition of " + state_var + " from synapse to neuron")
                    for decl in decls:
                        if decl.has_expression():
                            vars_used.extend(collect_variable_names_in_expression(decl.get_expression()))
                        synapse_block.declarations.remove(decl)
                        add_suffix_to_variable_names(decl, suffix=var_name_suffix)
                        neuron_block.get_declarations().append(decl)
                        decl.update_scope(neuron_block.get_scope())
                        decl.accept(ASTSymbolTableVisitor())

            for state_var in neuron_state_vars:
                for neuron_block, synapse_block in zip([neuron.get_initial_values_blocks(), synapse.get_state_blocks()],
                                                       [synapse.get_initial_values_blocks(), synapse.get_state_blocks()]):
                    move_decl_syn_neuron(state_var, neuron_block, synapse_block, var_name_suffix)


            #
            #   move defining equations for variables from synapse to neuron
            #

            def equations_from_syn_to_neuron(state_var, synapse_block, neuron_block, var_name_suffix, mode):
                if not neuron_block \
                 or not synapse_block:
                    return

                assert mode in ["move", "copy"]

                decls = get_eq_declarations_from_block(state_var, synapse_block)

                if decls:
                    #print("\tvar = " + str(state_var) + " from synapse block to neuron")
                    for decl in decls:
                        if (type(decl) in [ASTDeclaration, ASTReturnStmt] and decl.has_expression()) \
                         or type(decl) is ASTInlineExpression:
                            vars_used.extend(collect_variable_names_in_expression(decl.get_expression()))
                        elif type(decl) is ASTOdeEquation:
                            vars_used.extend(collect_variable_names_in_expression(decl.get_rhs()))
                        elif type(decl) is ASTKernel:
                            for expr in decl.get_expressions():
                                vars_used.extend(collect_variable_names_in_expression(expr))
                        else:
                            raise Exception("Tried to move unknown type " + str(type(decl)))

                        if mode == "move":
                            synapse_block.declarations.remove(decl)
                        add_suffix_to_variable_names(decl, suffix=var_name_suffix)
                        neuron_block.get_declarations().append(decl)
                        decl.update_scope(neuron_block.get_scope())
                        decl.accept(ASTSymbolTableVisitor())
                        decl._is_moved_from_syn_to_neuron = True


            for state_var in neuron_state_vars:
                print("Moving state var defining equation(s) " + str(state_var))
                equations_from_syn_to_neuron(state_var, new_synapse.get_equations_block(), new_neuron.get_equations_block(), var_name_suffix, mode="move")

            new_neuron._transferred_variables = [neuron_state_var + var_name_suffix for neuron_state_var in neuron_state_vars]


            #
            # 	mark "post" ports as special: convolutions with them ultimately yield variable updates when post neuron calls emit_spike()
            #

            def mark_post_ports(neuron, synapse):

                post_ports = []

                def mark_post_port(_expr=None):
                    var = None
                    if isinstance(_expr, ASTSimpleExpression) and _expr.is_variable():
                        var = _expr.get_variable()
                    elif isinstance(_expr, ASTVariable):
                        var = _expr

                    if var \
                     and get_post_port_by_name(synapse.get_input_blocks(), var.name):
                        print("\tneuron uses post spike port " +str(var.name) + " for synapse " + synapse.name)
                        post_ports.append(var)

                        var._is_post_port =True
                func = lambda x: mark_post_port(x)
                neuron.accept(ASTHigherOrderVisitor(func))
                return post_ports

            mark_post_ports(new_neuron, new_synapse)


            #
            #    move initial values for equations
            #

            def iv_from_syn_to_neuron(state_var, synapse_block, neuron_block, var_name_suffix, mode):
                if not neuron_block \
                 or not synapse_block:
                    return

                assert mode in ["move", "copy"]

                decls = get_eq_declarations_from_block(state_var, synapse_block)

                for decl in decls:
                    if mode == "move":
                        synapse_block.declarations.remove(decl)
                    add_suffix_to_variable_names(decl, suffix=var_name_suffix)
                    neuron_block.get_declarations().append(decl)
                    decl.update_scope(neuron_block.get_scope())
                    decl.accept(ASTSymbolTableVisitor())


            for state_var in neuron_state_vars:
                print("Moving initial values for equation(s) " + str(state_var))
                iv_from_syn_to_neuron(state_var, new_synapse.get_initial_values_blocks(), new_neuron.get_initial_values_blocks(), var_name_suffix, mode="move")

            #
            #    move updates in update block from synapse to neuron
            #

            def get_statements_from_block(var_name, block):
                """XXX: only simple statements such as assignments are supported for now. if..then..else compound statements and so are not yet supported."""
                block = block.get_block()
                all_stmts = block.get_stmts()
                stmts = []
                for node in all_stmts:
                    if node.is_small_stmt() \
                     and node.small_stmt.is_assignment() \
                     and node.small_stmt.get_assignment().lhs.get_name() == var_name:
                        stmts.append(node)
                return stmts

            def move_updates_syn_neuron(state_var, synapse_block, neuron_block, var_name_suffix):
                if not neuron_block \
                 or not synapse_block:
                    return

                stmts = get_statements_from_block(state_var, synapse_block)
                if stmts:
                    print("Moving state var updates for " + state_var + " from synapse to neuron")
                    for stmt in stmts:
                        vars_used.extend(collect_variable_names_in_expression(stmt))
                        synapse_block.get_block().stmts.remove(stmt)
                        add_suffix_to_variable_names(stmt, suffix=var_name_suffix)
                        neuron_block.get_block().stmts.append(stmt)
                        stmt.update_scope(neuron_block.get_scope())
                        stmt.accept(ASTSymbolTableVisitor())

            for state_var in neuron_state_vars:
                print("Moving onPost updates for " + str(state_var))
                move_updates_syn_neuron(state_var, new_synapse.get_post_receive(), new_neuron.get_update_blocks(), var_name_suffix)

            #
            #    move variable definitions from synapse to neuron
            #

            vars_used = list(set(vars_used))	# pick unique elements
            #print("Dependent variables: " + ", ".join([str(v) for v in vars_used]))
            vars_used = [s for s in vars_used if not var_name_suffix in s.get_name()]
            print("Dependent variables: " + ", ".join([str(v) for v in vars_used]))

            print("Copying declarations from neuron equations block to synapse equations block...")
            for state_var in vars_used:
                print("\t• Copying variable " + str(state_var))
                equations_from_syn_to_neuron(state_var, new_synapse.get_equations_block(), new_neuron.get_equations_block(), var_name_suffix, mode="move")


            #
            #    replace occurrences of the variables in expressions in the original synapse with calls to the corresponding neuron getters
            #

            def replace_variable_name_in_expressions(var_name, synapse, suffix):
                """
                Replace all occurrences of variables (`ASTVariable`s) (e.g. `post_trace'`) with `ASTExternalVariable`s, indicating that they are moved to the postsynaptic partner.
                """
                def replace_var(_expr=None):
                    if isinstance(_expr, ASTSimpleExpression) and _expr.is_variable():
                        var = _expr.get_variable()
                    elif isinstance(_expr, ASTVariable):
                        var = _expr
                    else:
                        return

                    if var.get_name() != var_name:
                        return

                    ast_ext_var = ASTExternalVariable(
                     var.get_name() + suffix,
                     differential_order=var.get_differential_order(),
                     source_position=var.get_source_position())
                    ast_ext_var.update_scope2(new_neuron.get_equations_blocks().get_scope())  # variable reference is in synapse model, referent is variable in neuron model
                    ast_ext_var.accept(ASTSymbolTableVisitor())

                    if isinstance(_expr, ASTSimpleExpression) and _expr.is_variable():
                        print("!! replacement made (var = " + str(ast_ext_var.get_name()) + ") in expression: " + str(synapse.get_parent(_expr)))
                        _expr.set_variable(ast_ext_var)
                    elif isinstance(_expr, ASTVariable):
                        if isinstance(synapse.get_parent(_expr), ASTAssignment):
                            synapse.get_parent(_expr).lhs = ast_ext_var
                            print("!!! replacement made in expression: " + str(synapse.get_parent(_expr)))
                        else:
                            print("Error: unhandled use of variable " + var_name + " in expression " + str(_expr))
                    else:
                        p = synapse.get_parent(var)
                        print("Error: unhandled use of variable " + var_name + " in expression " + str(p))

                func = lambda x: replace_var(x)

                synapse.accept(ASTHigherOrderVisitor(func))

            print("In synapse: replacing variables with suffixed external variable references")
            for state_var in neuron_state_vars:
                print("\t• Replacing variable " + str(state_var))
                replace_variable_name_in_expressions(state_var, new_synapse, var_name_suffix)


            def replace_variable_name_in_expressions1(var_name, astnode, suffix):
                """add suffix to variable names
                """
                def replace_var(_expr=None):
                    if isinstance(_expr, ASTSimpleExpression) and _expr.is_variable():
                        var = _expr.get_variable()
                    elif isinstance(_expr, ASTVariable):
                        var = _expr
                    else:
                        return

                    if not suffix in var.get_name() \
                     and not var.get_name() == "t" \
                     and var.get_name() == var_name:
                        var.set_name(var.get_name() + suffix)

                func = lambda x: replace_var(x)

                astnode.accept(ASTHigherOrderVisitor(func))

            print("Add suffix to moved variable names in neuron...")
            for state_var in vars_used:
                print("\t• Replacing variable " + str(state_var))
                replace_variable_name_in_expressions1(str(state_var), new_neuron, var_name_suffix)


            #
            #    move parameters
            #

            def param_from_syn_to_neuron(state_var, synapse_block, neuron_block, var_name_suffix, mode):
                if not neuron_block \
                 or not synapse_block:
                    return

                assert mode in ["move", "copy"]

                decls = get_eq_declarations_from_block(state_var, synapse_block)

                for decl in decls:
                    if mode == "move":
                        synapse_block.declarations.remove(decl)
                    add_suffix_to_variable_names(decl, suffix=var_name_suffix)
                    neuron_block.get_declarations().append(decl)
                    decl.update_scope(neuron_block.get_scope())
                    decl.accept(ASTSymbolTableVisitor())

            print("Moving parameters...")
            for state_var in recursive_vars_used:
                print("Moving parameter with name " + str(state_var) + " from synapse to neuron")
                param_from_syn_to_neuron(state_var, new_synapse.get_parameter_blocks(), new_neuron.get_parameter_blocks(), var_name_suffix, mode="move")

            new_neuron.recursive_vars_used = recursive_vars_used


            #
            # 	rename neuron
            #

            name_separator_str = "__with_"

            new_neuron_name = neuron.get_name() + name_separator_str + synapse.get_name()
            #self.analytic_solver[new_neuron_name] = self.analytic_solver[neuron.get_name()]
            #self.numeric_solver[new_neuron_name] = self.numeric_solver[neuron.get_name()]
            new_neuron.set_name(new_neuron_name)
            new_neuron.dyadic_synapse_partner = new_synapse

            #
            #    rename synapse
            #

            new_synapse_name = synapse.get_name() + name_separator_str + neuron.get_name()
            #self.analytic_solver[new_synapse_name] = self.analytic_solver[synapse.get_name()]
            #self.numeric_solver[new_synapse_name] = self.numeric_solver[synapse.get_name()]
            new_synapse.set_name(new_synapse_name)
            new_synapse.dyadic_neuron_partner = new_neuron
            new_neuron.dyadic_synapse_partner = new_synapse

            #
            #    add modified versions of neuron and synapse to list
            #

            new_neuron.accept(ASTSymbolTableVisitor())
            new_synapse.accept(ASTSymbolTableVisitor())

            neurons.append(new_neuron)
            synapses.append(new_synapse)

            print("Successfully constructed neuron-synapse dyad models")

        return neurons, synapses


    def generate_code(self, neurons, synapses):
        if self._options and "neuron_synapse_dyads" in self._options:
            neurons, synapses = self.analyse_transform_neuron_synapse_dyads(neurons, synapses)
        print("After dyad magics, before invoking ODE-toolbox...")
        print("Dyad neuron:")
        print(neurons[1])
        self.analyse_transform_neurons(neurons)
        self.analyse_transform_synapses(synapses)
        self.generate_neurons(neurons)
        self.generate_synapses(synapses)
        self.generate_module_code(neurons, synapses)


    def generate_module_code(self, neurons: Sequence[ASTNeuron], synapses: Sequence[ASTSynapse]) -> None:
        """
        Generates code that is necessary to integrate neuron models into the NEST infrastructure.
        :param neurons: a list of neurons
        :type neurons: list(ASTNeuron)
        """
        namespace = {'neurons': neurons,
                     'synapses': synapses,
                     'moduleName': FrontendConfiguration.get_module_name(),
                     'now': datetime.datetime.utcnow()}
        if not os.path.exists(FrontendConfiguration.get_target_path()):
            os.makedirs(FrontendConfiguration.get_target_path())

        with open(str(os.path.join(FrontendConfiguration.get_target_path(),
                                   FrontendConfiguration.get_module_name())) + '.h', 'w+') as f:
            f.write(str(self._template_module_header.render(namespace)))

        with open(str(os.path.join(FrontendConfiguration.get_target_path(),
                                   FrontendConfiguration.get_module_name())) + '.cpp', 'w+') as f:
            f.write(str(self._template_module_class.render(namespace)))

        with open(str(os.path.join(FrontendConfiguration.get_target_path(),
                                   'CMakeLists')) + '.txt', 'w+') as f:
            f.write(str(self._template_cmakelists.render(namespace)))

        if not os.path.isdir(os.path.realpath(os.path.join(FrontendConfiguration.get_target_path(), 'sli'))):
            os.makedirs(os.path.realpath(os.path.join(FrontendConfiguration.get_target_path(), 'sli')))

        with open(str(os.path.join(FrontendConfiguration.get_target_path(), 'sli',
                                   FrontendConfiguration.get_module_name() + "-init")) + '.sli', 'w+') as f:
            f.write(str(self._template_sli_init.render(namespace)))

        code, message = Messages.get_module_generated(FrontendConfiguration.get_target_path())
        Logger.log_message(None, code, message, None, LoggingLevel.INFO)

    def analyse_transform_neurons(self, neurons: List[ASTNeuron]) -> None:
        """
        Analyse and transform a list of neurons.
        :param neurons: a list of neurons.
        """
        for neuron in neurons:
            code, message = Messages.get_analysing_transforming_neuron(neuron.get_name())
            Logger.log_message(None, code, message, None, LoggingLevel.INFO)
            spike_updates, post_spike_updates = self.analyse_neuron(neuron)
            neuron.spike_updates = spike_updates
            neuron.post_spike_updates = post_spike_updates
            # now store the transformed model
            self.store_transformed_model(neuron)

    def analyse_transform_synapses(self, synapses):
        # type: (list(ASTsynapse)) -> None
        """
        Analyse and transform a list of synapses.
        :param synapses: a list of synapses.
        """
        for synapse in synapses:
            if Logger.logging_level == LoggingLevel.INFO:
                print("Analysing/transforming synapse {}.".format(synapse.get_name()))
            spike_updates, post_spike_updates = self.analyse_synapse(synapse)
            synapse.spike_updates = spike_updates
            # now store the transformed model
            self.store_transformed_model(synapse)

    def get_delta_factors_(self, neuron, equations_block):
        r"""
        For every occurrence of a convolution of the form `x^(n) = a * convolve(kernel, inport) + ...` where `kernel` is a delta function, add the element `(x^(n), inport) --> a` to the set.
        """
        delta_factors = {}
        for ode_eq in equations_block.get_ode_equations():
            var = ode_eq.get_lhs()
            expr = ode_eq.get_rhs()
            conv_calls = OdeTransformer.get_convolve_function_calls(expr)
            for conv_call in conv_calls:
                assert len(
                    conv_call.args) == 2, "convolve() function call should have precisely two arguments: kernel and spike buffer"
                kernel = conv_call.args[0]
                if is_delta_kernel(neuron.get_kernel_by_name(kernel.get_variable().get_name())):
                    inport = conv_call.args[1].get_variable()
                    expr_str = str(expr)
                    sympy_expr = sympy.parsing.sympy_parser.parse_expr(expr_str)
                    sympy_expr = sympy.expand(sympy_expr)
                    sympy_conv_expr = sympy.parsing.sympy_parser.parse_expr(str(conv_call))
                    factor_str = []
                    for term in sympy.Add.make_args(sympy_expr):
                        if term.find(sympy_conv_expr):
                            factor_str.append(str(term.replace(sympy_conv_expr, 1)))
                    factor_str = " + ".join(factor_str)
                    delta_factors[(var, inport)] = factor_str

        return delta_factors

    def generate_kernel_buffers_(self, neuron, equations_block):
        """
        For every occurrence of a convolution of the form `convolve(var, spike_buf)`: add the element `(kernel, spike_buf)` to the set, with `kernel` being the kernel that contains variable `var`.
        """

        kernel_buffers = set()
        convolve_calls = OdeTransformer.get_convolve_function_calls(equations_block)
        for convolve in convolve_calls:
            el = (convolve.get_args()[0], convolve.get_args()[1])
            sym = convolve.get_args()[0].get_scope().resolve_to_symbol(
                convolve.get_args()[0].get_variable().name, SymbolKind.VARIABLE)
            if sym is None:
                raise Exception("No initial value(s) defined for kernel with variable \""
                                + convolve.get_args()[0].get_variable().get_complete_name() + "\"")
            if sym.block_type == BlockType.INPUT_BUFFER_SPIKE:
                el = (el[1], el[0])

            # find the corresponding kernel object
            var = el[0].get_variable()
            assert var is not None
            kernel = neuron.get_kernel_by_name(var.get_name())
            assert kernel is not None, "In convolution \"convolve(" + str(var.name) + ", " + str(
                el[1]) + ")\": no kernel by name \"" + var.get_name() + "\" found in neuron."

            el = (kernel, el[1])
            kernel_buffers.add(el)

        return kernel_buffers

    def replace_variable_names_in_expressions(self, neuron, solver_dicts):
        """
        Replace all occurrences of variables names in NESTML format (e.g. `g_ex$''`)` with the ode-toolbox formatted
        variable name (e.g. `g_ex__DOLLAR__d__d`).
        """
        def replace_var(_expr=None):
            if isinstance(_expr, ASTSimpleExpression) and _expr.is_variable():
                var = _expr.get_variable()
                if variable_in_solver(to_ode_toolbox_processed_name(var.get_complete_name()), solver_dicts):
                    ast_variable = ASTVariable(to_ode_toolbox_processed_name(
                        var.get_complete_name()), differential_order=0)
                    ast_variable.set_source_position(var.get_source_position())
                    _expr.set_variable(ast_variable)

            elif isinstance(_expr, ASTVariable):
                var = _expr
                if variable_in_solver(to_ode_toolbox_processed_name(var.get_complete_name()), solver_dicts):
                    var.set_name(to_ode_toolbox_processed_name(var.get_complete_name()))
                    var.set_differential_order(0)

        def func(x):
            return replace_var(x)

        neuron.accept(ASTHigherOrderVisitor(func))

    def replace_convolve_calls_with_buffers_(self, neuron, equations_block, kernel_buffers):
        r"""
        Replace all occurrences of `convolve(kernel[']^n, spike_input_port)` with the corresponding buffer variable, e.g. `g_E__X__spikes_exc[__d]^n` for a kernel named `g_E` and a spike input port named `spikes_exc`.
        """

        def replace_function_call_through_var(_expr=None):
            if _expr.is_function_call() and _expr.get_function_call().get_name() == "convolve":
                convolve = _expr.get_function_call()
                el = (convolve.get_args()[0], convolve.get_args()[1])
                sym = convolve.get_args()[0].get_scope().resolve_to_symbol(
                    convolve.get_args()[0].get_variable().name, SymbolKind.VARIABLE)
                if sym.block_type == BlockType.INPUT_BUFFER_SPIKE:
                    el = (el[1], el[0])
                var = el[0].get_variable()
                spike_input_port = el[1].get_variable()
                kernel = neuron.get_kernel_by_name(var.get_name())

                _expr.set_function_call(None)
                buffer_var = construct_kernel_X_spike_buf_name(
                    var.get_name(), spike_input_port, var.get_differential_order() - 1)
                if is_delta_kernel(kernel):
                    # delta kernel are treated separately, and should be kept out of the dynamics (computing derivates etc.) --> set to zero
                    _expr.set_variable(None)
                    _expr.set_numeric_literal(0)
                else:
                    ast_variable = ASTVariable(buffer_var)
                    ast_variable.set_source_position(_expr.get_source_position())
                    _expr.set_variable(ast_variable)

        def func(x):
            return replace_function_call_through_var(x) if isinstance(x, ASTSimpleExpression) else True

        equations_block.accept(ASTHigherOrderVisitor(func))

    def add_timestep_symbol(self, neuron):
        assert neuron.get_initial_value(
            "__h") is None, "\"__h\" is a reserved name, please do not use variables by this name in your NESTML file"
        assert not "__h" in [sym.name for sym in neuron.get_internal_symbols(
        )], "\"__h\" is a reserved name, please do not use variables by this name in your NESTML file"
        neuron.add_to_internal_block(ModelParser.parse_declaration('__h ms = resolution()'), index=0)

    def analyse_neuron(self, neuron: ASTNeuron) -> List[ASTAssignment]:
        """
        Analyse and transform a single neuron.
        :param neuron: a single neuron.
        :return: spike_updates: list of spike updates, see documentation for get_spike_update_expressions() for more information.
        """
        code, message = Messages.get_start_processing_neuron(neuron.get_name())
        Logger.log_message(neuron, code, message, neuron.get_source_position(), LoggingLevel.INFO)

        equations_block = neuron.get_equations_block()

        if equations_block is None:
            # add all declared state variables as none of them are used in equations block
            self.non_equations_state_variables[neuron.get_name()] = []
            self.non_equations_state_variables[neuron.get_name()].extend(ASTUtils.all_variables_defined_in_block(neuron.get_initial_values_blocks()))
            self.non_equations_state_variables[neuron.get_name()].extend(ASTUtils.all_variables_defined_in_block(neuron.get_state_blocks()))

            return []

        delta_factors = self.get_delta_factors_(neuron, equations_block)
        kernel_buffers = self.generate_kernel_buffers_(neuron, equations_block)
        self.replace_convolve_calls_with_buffers_(neuron, equations_block, kernel_buffers)
        self.make_inline_expressions_self_contained(equations_block.get_inline_expressions())
        self.replace_inline_expressions_through_defining_expressions(
            equations_block.get_ode_equations(), equations_block.get_inline_expressions())

        analytic_solver, numeric_solver = self.ode_toolbox_analysis(neuron, kernel_buffers)
        self.analytic_solver[neuron.get_name()] = analytic_solver
        self.numeric_solver[neuron.get_name()] = numeric_solver

        self.non_equations_state_variables[neuron.get_name()] = []
        for decl in neuron.get_initial_values_blocks().get_declarations():
            for var in decl.get_variables():
                # check if this variable is not in equations
                if not neuron.get_equations_blocks():
                    self.non_equations_state_variables[neuron.get_name()].append(var)
                    continue

                used_in_eq = False
                for ode_eq in neuron.get_equations_blocks().get_ode_equations():
                    if ode_eq.get_lhs().get_name() == var.get_name():
                        used_in_eq = True
                        break
                for kern in neuron.get_equations_blocks().get_kernels():
                    for kern_var in kern.get_variables():
                        if kern_var.get_name() == var.get_name():
                            used_in_eq = True
                            break

                if not used_in_eq:
                    self.non_equations_state_variables[neuron.get_name()].append(var)

        self.remove_initial_values_for_kernels(neuron)
        kernels = self.remove_kernel_definitions_from_equations_block(neuron)
        self.update_initial_values_for_odes(neuron, [analytic_solver, numeric_solver], kernels)
        self.remove_ode_definitions_from_equations_block(neuron)
        self.create_initial_values_for_kernels(neuron, [analytic_solver, numeric_solver], kernels)
        self.replace_variable_names_in_expressions(neuron, [analytic_solver, numeric_solver])
        self.add_timestep_symbol(neuron)

        if self.analytic_solver[neuron.get_name()] is not None:
            neuron = add_declarations_to_internals(neuron, self.analytic_solver[neuron.get_name()]["propagators"])

        self.update_symbol_table(neuron, kernel_buffers)
        spike_updates, post_spike_updates = self.get_spike_update_expressions(
            neuron, kernel_buffers, [analytic_solver, numeric_solver], delta_factors)

        return spike_updates, post_spike_updates

    '''def analyse_synapse(self, synapse):
        # type: (ASTsynapse) -> None
        """
        Analyse and transform a single synapse.
        :param synapse: a single synapse.
        """
        code, message = Messages.get_start_processing_synapse(synapse.get_name())
        Logger.log_message(synapse, code, message, synapse.get_source_position(), LoggingLevel.INFO)

        self.add_timestep_symbol(synapse)

        return []'''

    def analyse_synapse(self, synapse):
        # type: (ASTsynapse) -> None
        """
        Analyse and transform a single synapse.
        :param synapse: a single synapse.
        """
        code, message = Messages.get_start_processing_synapse(synapse.get_name())
        Logger.log_message(synapse, code, message, synapse.get_source_position(), LoggingLevel.INFO)

        equations_block = synapse.get_equations_block()

        if equations_block is not None:
            delta_factors = self.get_delta_factors_(synapse, equations_block)
            kernel_buffers = self.generate_kernel_buffers_(synapse, equations_block)
            #print("kernel_buffers = " + str([(str(a), str(b)) for a, b in kernel_buffers]))
            self.replace_convolve_calls_with_buffers_(synapse, equations_block, kernel_buffers)
            
            #print("NEST codegenerator step 0...")
            #self.mark_kernel_variable_symbols(synapse, kernel_buffers)
            
            #print("NEST codegenerator step 3...")
            #self.update_symbol_table(synapse, kernel_buffers)

            #print("NEST codegenerator: replacing functions through defining expressions...")
            self.make_inline_expressions_self_contained(equations_block.get_inline_expressions())
            self.replace_inline_expressions_through_defining_expressions(equations_block.get_ode_equations(), equations_block.get_inline_expressions())
            #self.replace_inline_expressions_through_defining_expressions2([analytic_solver, numeric_solver], equations_block.get_inline_expressions())

            analytic_solver, numeric_solver = self.ode_toolbox_analysis(synapse, kernel_buffers)
            self.analytic_solver[synapse.get_name()] = analytic_solver
            self.numeric_solver[synapse.get_name()] = numeric_solver

            self.remove_initial_values_for_kernels(synapse)
            kernels = self.remove_kernel_definitions_from_equations_block(synapse)
            self.update_initial_values_for_odes(synapse, [analytic_solver, numeric_solver])
            self.remove_ode_definitions_from_equations_block(synapse)
            self.create_initial_values_for_kernels(synapse, [analytic_solver, numeric_solver], kernels)
            self.replace_variable_names_in_expressions(synapse, [analytic_solver, numeric_solver])
            self.add_timestep_symbol(synapse)
            self.update_symbol_table(synapse, kernel_buffers)

            #print("NEST codegenerator: Adding ode-toolbox processed kernels to AST...")
            #self.add_kernel_odes(synapse, [analytic_solver, numeric_solver], kernel_buffers)
            #self.replace_convolve_calls_with_buffers_(synapse, equations_block, kernel_buffers)

            if not self.analytic_solver[synapse.get_name()] is None:
                #print("NEST codegenerator: Adding propagators...")
                synapse = add_declarations_to_internals(synapse, self.analytic_solver[synapse.get_name()]["propagators"])

            self.update_symbol_table(synapse, kernel_buffers)
            #self.remove_kernel_definitions_from_equations_block(synapse, self.analytic_solver["state_variables"])

            #if not self.numeric_solver is None:
            #    functional_kernels_to_odes(synapse, self.numeric_solver)

            # update kernel buffers in case direct functions of time have been replaced by higher-order differential

            #print("NEST codegenerator step 5...")
            self.update_symbol_table(synapse, kernel_buffers)

            #print("NEST codegenerator step 6...")
            spike_updates, post_spike_updates = self.get_spike_update_expressions(synapse, kernel_buffers, [analytic_solver, numeric_solver], delta_factors)




        return spike_updates, post_spike_updates


    def generate_neuron_code(self, neuron):
        # type: (ASTNeuron) -> None
        """
        For a handed over neuron, this method generates the corresponding header and implementation file.
        :param neuron: a single neuron object.
        """
        if not os.path.isdir(FrontendConfiguration.get_target_path()):
            os.makedirs(FrontendConfiguration.get_target_path())
        self.generate_neuron_h_file(neuron)
        self.generate_neuron_cpp_file(neuron)

    def generate_neuron_cpp_file(self, neuron):
        # type: (ASTNeuron) -> None
        """
        For a handed over neuron, this method generates the corresponding implementation file.
        :param neuron: a single neuron object.
        """
        neuron_cpp_file = self._template_neuron_cpp_file.render(self.setup_neuron_generation_helpers(neuron))
        with open(str(os.path.join(FrontendConfiguration.get_target_path(), neuron.get_name())) + '.cpp', 'w+') as f:
            f.write(str(neuron_cpp_file))

    def generate_synapse_code(self, synapse):
        # type: (ASTsynapse) -> None
        """
        For a handed over synapse, this method generates the corresponding header and implementation file.
        :param synapse: a single synapse object.
        """
        if not os.path.isdir(FrontendConfiguration.get_target_path()):
            os.makedirs(FrontendConfiguration.get_target_path())
        self.generate_synapse_h_file(synapse)
        # self.generate_synapse_cpp_file(synapse)


    def generate_neuron_h_file(self, neuron):
        # type: (ASTNeuron) -> None
        """
        For a handed over neuron, this method generates the corresponding header file.
        :param neuron: a single neuron object.
        """
        neuron_h_file = self._template_neuron_h_file.render(self.setup_neuron_generation_helpers(neuron))
        with open(str(os.path.join(FrontendConfiguration.get_target_path(), neuron.get_name())) + '.h', 'w+') as f:
            f.write(str(neuron_h_file))


    def generate_synapse_h_file(self, synapse):
        # type: (ASTsynapse) -> None
        """
        For a handed over synapse, this method generates the corresponding header file.
        :param synapse: a single synapse object.
        """
        synapse_h_file = self._template_synapse_h_file.render(self.setup_synapse_generation_helpers(synapse))
        with open(str(os.path.join(FrontendConfiguration.get_target_path(), synapse.get_name())) + '.h', 'w+') as f:
            f.write(str(synapse_h_file))

    def setup_synapse_generation_helpers(self, synapse: ASTSynapse) -> Dict:
        """
        Returns a standard namespace with often required functionality.
        :param synapse: a single synapse instance
        :return: a map from name to functionality.
        :rtype: dict
        """
        gsl_converter = GSLReferenceConverter()
        gsl_printer = UnitlessExpressionPrinter(gsl_converter)
        # helper classes and objects
        converter = NESTReferenceConverter(False)
        unitless_pretty_printer = UnitlessExpressionPrinter(converter)

        namespace = dict()

        if 'dyadic_neuron_partner' in dir(synapse):
            namespace['dyadic_neuron_partner'] = synapse.dyadic_neuron_partner.get_name()

        namespace['synapseName'] = synapse.get_name()
        namespace['synapse'] = synapse
        namespace['astnode'] = synapse
        namespace['moduleName'] = FrontendConfiguration.get_module_name()
        namespace['printer'] = NestPrinter(unitless_pretty_printer)
        namespace['assignments'] = NestAssignmentsHelper()
        namespace['names'] = NestNamesConverter()
        namespace['declarations'] = NestDeclarationsHelper()
        namespace['utils'] = ASTUtils()
        namespace['idemPrinter'] = UnitlessExpressionPrinter()
        namespace['odeTransformer'] = OdeTransformer()
        namespace['printerGSL'] = gsl_printer
        namespace['now'] = datetime.datetime.utcnow()
        namespace['tracing'] = FrontendConfiguration.is_dev

        namespace['PredefinedUnits'] = pynestml.symbols.predefined_units.PredefinedUnits
        namespace['UnitTypeSymbol'] = pynestml.symbols.unit_type_symbol.UnitTypeSymbol
        namespace['SymbolKind'] = pynestml.symbols.symbol.SymbolKind

        namespace['initial_values'] = {}
        namespace['uses_analytic_solver'] = synapse.get_name() in self.analytic_solver.keys() \
            and self.analytic_solver[synapse.get_name()] is not None
        if namespace['uses_analytic_solver']:
            namespace['analytic_state_variables'] = self.analytic_solver[synapse.get_name()]["state_variables"]
            namespace['analytic_variable_symbols'] = {sym: synapse.get_equations_block().get_scope().resolve_to_symbol(
                sym, SymbolKind.VARIABLE) for sym in namespace['analytic_state_variables']}
            namespace['update_expressions'] = {}
            for sym, expr in self.analytic_solver[synapse.get_name()]["initial_values"].items():
                namespace['initial_values'][sym] = expr
            for sym in namespace['analytic_state_variables']:
                expr_str = self.analytic_solver[synapse.get_name()]["update_expressions"][sym]
                expr_ast = ModelParser.parse_expression(expr_str)
                # pretend that update expressions are in "equations" block, which should always be present, as differential equations must have been defined to get here
                expr_ast.update_scope(synapse.get_equations_blocks().get_scope())
                expr_ast.accept(ASTSymbolTableVisitor())
                namespace['update_expressions'][sym] = expr_ast

            namespace['propagators'] = self.analytic_solver[synapse.get_name()]["propagators"]

        namespace['uses_numeric_solver'] = synapse.get_name() in self.analytic_solver.keys() \
            and self.numeric_solver[synapse.get_name()] is not None
        if namespace['uses_numeric_solver']:
            namespace['numeric_state_variables'] = self.numeric_solver[synapse.get_name()]["state_variables"]
            namespace['numeric_variable_symbols'] = {sym: synapse.get_equations_block().get_scope().resolve_to_symbol(
                sym, SymbolKind.VARIABLE) for sym in namespace['numeric_state_variables']}
            assert not any([sym is None for sym in namespace['numeric_variable_symbols'].values()])
            namespace['numeric_update_expressions'] = {}
            for sym, expr in self.numeric_solver[synapse.get_name()]["initial_values"].items():
                namespace['initial_values'][sym] = expr
            for sym in namespace['numeric_state_variables']:
                expr_str = self.numeric_solver[synapse.get_name()]["update_expressions"][sym]
                expr_ast = ModelParser.parse_expression(expr_str)
                # pretend that update expressions are in "equations" block, which should always be present, as differential equations must have been defined to get here
                expr_ast.update_scope(synapse.get_equations_blocks().get_scope())
                expr_ast.accept(ASTSymbolTableVisitor())
                namespace['numeric_update_expressions'][sym] = expr_ast

            namespace['useGSL'] = namespace['uses_numeric_solver']
            namespace['names'] = GSLNamesConverter()
            converter = NESTReferenceConverter(True)
            unitless_pretty_printer = UnitlessExpressionPrinter(converter)
            namespace['printer'] = NestPrinter(unitless_pretty_printer)

        namespace["spike_updates"] = synapse.spike_updates

        rng_visitor = ASTRandomNumberGeneratorVisitor()
        synapse.accept(rng_visitor)
        namespace['norm_rng'] = rng_visitor._norm_rng_is_used

        namespace["PyNestMLLexer"] = {}
        from pynestml.generated.PyNestMLLexer import PyNestMLLexer
        for kw in dir(PyNestMLLexer):
            if kw.isupper():
                namespace["PyNestMLLexer"][kw] = eval("PyNestMLLexer." + kw)

        return namespace



    def setup_neuron_generation_helpers(self, neuron: ASTNeuron) -> Dict:
        """
        Returns a standard namespace with often required functionality.
        :param neuron: a single neuron instance
        :type neuron: ASTNeuron
        :return: a map from name to functionality.
        :rtype: dict
        """
        gsl_converter = GSLReferenceConverter()
        gsl_printer = UnitlessExpressionPrinter(gsl_converter)
        # helper classes and objects
        converter = NESTReferenceConverter(False)
        unitless_pretty_printer = UnitlessExpressionPrinter(converter)

        namespace = dict()

        if 'dyadic_synapse_partner' in dir(neuron):
            namespace['dyadic_synapse_partner'] = neuron.dyadic_synapse_partner.get_name()
            namespace["dyad_spike_updates"] = neuron.post_spike_updates
            namespace['transferred_variables'] = neuron._transferred_variables
            namespace['transferred_variables_syms'] =  {var_name: neuron.scope.resolve_to_symbol(var_name, SymbolKind.VARIABLE) for var_name in namespace['transferred_variables']}
            # {var_name: ASTUtils.get_declaration_by_name(neuron.get_initial_values_blocks(), var_name) for var_name in namespace['transferred_variables']}
        namespace['neuronName'] = neuron.get_name()
        namespace['neuron'] = neuron
        namespace['astnode'] = neuron
        namespace['moduleName'] = FrontendConfiguration.get_module_name()
        namespace['printer'] = NestPrinter(unitless_pretty_printer)
        namespace['assignments'] = NestAssignmentsHelper()
        namespace['names'] = NestNamesConverter()
        namespace['declarations'] = NestDeclarationsHelper()
        namespace['utils'] = ASTUtils()
        namespace['idemPrinter'] = UnitlessExpressionPrinter()
        namespace['outputEvent'] = namespace['printer'].print_output_event(neuron.get_body())
        namespace['is_spike_input'] = ASTUtils.is_spike_input(neuron.get_body())
        namespace['is_current_input'] = ASTUtils.is_current_input(neuron.get_body())
        namespace['odeTransformer'] = OdeTransformer()
        namespace['printerGSL'] = gsl_printer
        namespace['now'] = datetime.datetime.utcnow()
        namespace['tracing'] = FrontendConfiguration.is_dev
        namespace['neuron_parent_class'] = self.get_option('neuron_parent_class')

        namespace['PredefinedUnits'] = pynestml.symbols.predefined_units.PredefinedUnits
        namespace['UnitTypeSymbol'] = pynestml.symbols.unit_type_symbol.UnitTypeSymbol
        namespace['SymbolKind'] = pynestml.symbols.symbol.SymbolKind

        namespace['initial_values'] = {}
        namespace['uses_analytic_solver'] = neuron.get_name() in self.analytic_solver.keys() \
            and self.analytic_solver[neuron.get_name()] is not None
        if namespace['uses_analytic_solver']:
            namespace['analytic_state_variables_moved'] = []
            if 'dyadic_synapse_partner' in dir(neuron):
                namespace['analytic_state_variables'] = []
                for sv in self.analytic_solver[neuron.get_name()]["state_variables"]:
                    moved = False
                    for mv in neuron.recursive_vars_used:
                        name_snip = mv + "__"
                        if name_snip == sv[:len(name_snip)]:
                            # this variable was moved from synapse to neuron
                            if not sv in namespace['analytic_state_variables_moved']:
                                namespace['analytic_state_variables_moved'].append(sv)
                                moved = True
                    if not moved:
                        namespace['analytic_state_variables'].append(sv)
                        print("analytic_state_variables: " + str(namespace['analytic_state_variables']))
                namespace['analytic_variable_symbols_moved'] = {sym: neuron.get_equations_block().get_scope().resolve_to_symbol(
                    sym, SymbolKind.VARIABLE) for sym in namespace['analytic_state_variables_moved']}
            else:
                namespace['analytic_state_variables'] = self.analytic_solver[neuron.get_name()]["state_variables"]
            namespace['analytic_variable_symbols'] = {sym: neuron.get_equations_block().get_scope().resolve_to_symbol(
                sym, SymbolKind.VARIABLE) for sym in namespace['analytic_state_variables']}

            namespace['update_expressions'] = {}
            for sym, expr in self.analytic_solver[neuron.get_name()]["initial_values"].items():
                namespace['initial_values'][sym] = expr
            for sym in namespace['analytic_state_variables'] + namespace['analytic_state_variables_moved']:
                expr_str = self.analytic_solver[neuron.get_name()]["update_expressions"][sym]
                expr_ast = ModelParser.parse_expression(expr_str)
                # pretend that update expressions are in "equations" block, which should always be present, as differential equations must have been defined to get here
                expr_ast.update_scope(neuron.get_equations_blocks().get_scope())
                expr_ast.accept(ASTSymbolTableVisitor())
                namespace['update_expressions'][sym] = expr_ast

            namespace['propagators'] = self.analytic_solver[neuron.get_name()]["propagators"]

        # convert variables from ASTVariable instances to strings
        _names = self.non_equations_state_variables[neuron.get_name()]
        _names = [to_ode_toolbox_processed_name(var.get_complete_name()) for var in _names]
        namespace['non_equations_state_variables'] = _names

        namespace['uses_numeric_solver'] = neuron.get_name() in self.numeric_solver.keys() \
            and self.numeric_solver[neuron.get_name()] is not None
        if namespace['uses_numeric_solver']:

            namespace['numeric_state_variables_moved'] = []
            if 'dyadic_synapse_partner' in dir(neuron):
                namespace['numeric_state_variables'] = []
                for sv in self.numeric_solver[neuron.get_name()]["state_variables"]:
                    moved = False
                    for mv in neuron.recursive_vars_used:
                        name_snip = mv + "__"
                        if name_snip == sv[:len(name_snip)]:
                            # this variable was moved from synapse to neuron
                            if not sv in namespace['numeric_state_variables_moved']:
                                namespace['numeric_state_variables_moved'].append(sv)
                                moved = True
                    if not moved:
                        namespace['numeric_state_variables'].append(sv)
                        print("numeric_state_variables: " + str(namespace['numeric_state_variables']))
                namespace['numeric_variable_symbols_moved'] = {sym: neuron.get_equations_block().get_scope().resolve_to_symbol(
                    sym, SymbolKind.VARIABLE) for sym in namespace['numeric_state_variables_moved']}
            else:
                namespace['numeric_state_variables'] = self.numeric_solver[neuron.get_name()]["state_variables"]

            namespace['numeric_variable_symbols'] = {sym: neuron.get_equations_block().get_scope().resolve_to_symbol(
                sym, SymbolKind.VARIABLE) for sym in namespace['numeric_state_variables']}
            assert not any([sym is None for sym in namespace['numeric_variable_symbols'].values()])
            namespace['numeric_update_expressions'] = {}
            for sym, expr in self.numeric_solver[neuron.get_name()]["initial_values"].items():
                namespace['initial_values'][sym] = expr
            for sym in namespace['numeric_state_variables'] + namespace['numeric_state_variables_moved']:
                expr_str = self.numeric_solver[neuron.get_name()]["update_expressions"][sym]
                expr_ast = ModelParser.parse_expression(expr_str)
                # pretend that update expressions are in "equations" block, which should always be present, as differential equations must have been defined to get here
                expr_ast.update_scope(neuron.get_equations_blocks().get_scope())
                expr_ast.accept(ASTSymbolTableVisitor())
                namespace['numeric_update_expressions'][sym] = expr_ast

            namespace['purely_numeric_state_variables_moved'] = list(set(namespace['numeric_state_variables_moved']) - set(namespace['analytic_state_variables_moved']))



            namespace['useGSL'] = namespace['uses_numeric_solver']
            namespace['names'] = GSLNamesConverter()
            converter = NESTReferenceConverter(True)
            unitless_pretty_printer = UnitlessExpressionPrinter(converter)
            namespace['printer'] = NestPrinter(unitless_pretty_printer)

        namespace["spike_updates"] = neuron.spike_updates

        rng_visitor = ASTRandomNumberGeneratorVisitor()
        neuron.accept(rng_visitor)
        namespace['norm_rng'] = rng_visitor._norm_rng_is_used

        return namespace

    def ode_toolbox_analysis(self, neuron: ASTNeuron, kernel_buffers: Mapping[ASTKernel, ASTInputPort]):
        """
        Prepare data for ODE-toolbox input format, invoke ODE-toolbox analysis via its API, and return the output.
        """
        assert isinstance(neuron.get_equations_blocks(), ASTEquationsBlock), "only one equation block should be present"

        equations_block = neuron.get_equations_block()

        if len(equations_block.get_kernels()) == 0 and len(equations_block.get_ode_equations()) == 0:
            # no equations defined -> no changes to the neuron
            return None, None

        code, message = Messages.get_neuron_analyzed(neuron.get_name())
        Logger.log_message(neuron, code, message, neuron.get_source_position(), LoggingLevel.INFO)

        parameters_block = neuron.get_parameter_blocks()
        odetoolbox_indict = self.transform_ode_and_kernels_to_json(neuron, parameters_block, kernel_buffers)
        odetoolbox_indict["options"] = {}
        odetoolbox_indict["options"]["output_timestep_symbol"] = "__h"
        solver_result = analysis(odetoolbox_indict, disable_stiffness_check=True, debug=FrontendConfiguration.logging_level == "DEBUG")
        analytic_solver = None
        analytic_solvers = [x for x in solver_result if x["solver"] == "analytical"]
        assert len(analytic_solvers) <= 1, "More than one analytic solver not presently supported"
        if len(analytic_solvers) > 0:
            analytic_solver = analytic_solvers[0]

        # if numeric solver is required, generate a stepping function that includes each state variable
        numeric_solver = None
        numeric_solvers = [x for x in solver_result if x["solver"].startswith("numeric")]
        if numeric_solvers:
            solver_result = analysis(odetoolbox_indict, disable_stiffness_check=True,
                                     disable_analytic_solver=True, debug=FrontendConfiguration.logging_level == "DEBUG")
            numeric_solvers = [x for x in solver_result if x["solver"].startswith("numeric")]
            assert len(numeric_solvers) <= 1, "More than one numeric solver not presently supported"
            if len(numeric_solvers) > 0:
                numeric_solver = numeric_solvers[0]

        return analytic_solver, numeric_solver

    def update_symbol_table(self, neuron, kernel_buffers):
        """
        Update symbol table and scope.
        """
        SymbolTable.delete_neuron_scope(neuron.get_name())
        symbol_table_visitor = ASTSymbolTableVisitor()
        symbol_table_visitor.after_ast_rewrite_ = True
        neuron.accept(symbol_table_visitor)
        SymbolTable.add_neuron_scope(neuron.get_name(), neuron.get_scope())

    def remove_initial_values_for_kernels(self, neuron):
        """
        Remove initial values for original declarations (e.g. g_in, g_in', V_m); these might conflict with the initial value expressions returned from ODE-toolbox.
        """
        assert isinstance(neuron.get_equations_blocks(), ASTEquationsBlock), "only one equation block should be present"

        equations_block = neuron.get_equations_block()
        symbols_to_remove = set()
        for kernel in equations_block.get_kernels():
            for kernel_var in kernel.get_variables():
                kernel_var_order = kernel_var.get_differential_order()
                for order in range(kernel_var_order):
                    symbol_name = kernel_var.get_name() + "'" * order
                    symbol = equations_block.get_scope().resolve_to_symbol(symbol_name, SymbolKind.VARIABLE)
                    symbols_to_remove.add(symbol_name)

        decl_to_remove = set()
        for symbol_name in symbols_to_remove:
            for decl in neuron.get_initial_blocks().get_declarations():
                if len(decl.get_variables()) == 1:
                    if decl.get_variables()[0].get_name() == symbol_name:
                        decl_to_remove.add(decl)
                else:
                    for var in decl.get_variables():
                        if var.get_name() == symbol_name:
                            decl.variables.remove(var)

        for decl in decl_to_remove:
            neuron.get_initial_blocks().get_declarations().remove(decl)

    def update_initial_values_for_odes(self, neuron, solver_dicts, kernels):
        """
        Update initial values for original ODE declarations (e.g. g_in, V_m', g_ahp'') that are present in the model
        before ODE-toolbox processing, with the formatted variable names and initial values returned by ODE-toolbox.
        """
        assert isinstance(neuron.get_equations_blocks(), ASTEquationsBlock), "only one equation block should be present"
        equations_block = neuron.get_equations_block()

        for iv_decl in neuron.get_initial_blocks().get_declarations():
            for var in iv_decl.get_variables():
                var_name = var.get_complete_name()
                if is_ode_variable(var.get_name(), neuron):
                    assert variable_in_solver(to_ode_toolbox_processed_name(var_name), solver_dicts)

                    # replace the left-hand side variable name by the ode-toolbox format
                    var.set_name(to_ode_toolbox_processed_name(var.get_complete_name()))
                    var.set_differential_order(0)

                    # replace the defining expression by the ode-toolbox result
                    iv_expr = get_initial_value_from_ode_toolbox_result(
                        to_ode_toolbox_processed_name(var_name), solver_dicts)
                    assert iv_expr is not None
                    iv_expr = ModelParser.parse_expression(iv_expr)
                    iv_expr.update_scope(neuron.get_initial_blocks().get_scope())
                    iv_decl.set_expression(iv_expr)

    def _get_ast_variable(self, neuron, var_name) -> Optional[ASTVariable]:
        """
        Grab the ASTVariable corresponding to the initial value by this name
        """
        for decl in neuron.get_initial_values_blocks().get_declarations():
            for var in decl.variables:
                if var.get_name() == var_name:
                    return var
        return None

    def create_initial_values_for_kernels(self, neuron, solver_dicts, kernels):
        """
        Add the variables used in kernels from the ode-toolbox result dictionary as ODEs in NESTML AST
        """
        for solver_dict in solver_dicts:
            if solver_dict is None:
                continue
            for var_name in solver_dict["initial_values"].keys():
                if variable_in_kernels(var_name, kernels):
                    # original initial value expressions should have been removed to make place for ode-toolbox results
                    assert not declaration_in_initial_values(neuron, var_name)

        for solver_dict in solver_dicts:
            if solver_dict is None:
                continue

            for var_name, expr in solver_dict["initial_values"].items():
                # here, overwrite is allowed because initial values might be repeated between numeric and analytic solver
                if variable_in_kernels(var_name, kernels):
                    expr = "0"    # for kernels, "initial value" returned by ode-toolbox is actually the increment value; the actual initial value is assumed to be 0
                    if not declaration_in_initial_values(neuron, var_name):
                        add_declaration_to_initial_values(neuron, var_name, expr)

    def create_initial_values_for_ode_toolbox_odes(self, neuron, solver_dicts, kernel_buffers, kernels):
        """
        Add the variables used in ODEs from the ode-toolbox result dictionary as ODEs in NESTML AST.
        """
        for solver_dict in solver_dicts:
            if solver_dict is None:
                continue
            for var_name in solver_dict["initial_values"].keys():
                # original initial value expressions should have been removed to make place for ode-toolbox results
                assert not declaration_in_initial_values(neuron, var_name)

        for solver_dict in solver_dicts:
            if solver_dict is None:
                continue

            for var_name, expr in solver_dict["initial_values"].items():
                # here, overwrite is allowed because initial values might be repeated between numeric and analytic solver

                if variable_in_kernels(var_name, kernels):
                    expr = "0"    # for kernels, "initial value" returned by ode-toolbox is actually the increment value; the actual initial value is assumed to be 0

                if not declaration_in_initial_values(neuron, var_name):
                    add_declaration_to_initial_values(neuron, var_name, expr)


    def get_spike_update_expressions(self, neuron: ASTNeuron, kernel_buffers, solver_dicts, delta_factors) -> List[ASTAssignment]:
        """
        Generate the equations that update the dynamical variables when incoming spikes arrive. To be invoked after ode-toolbox.

        For example, a resulting `assignment_str` could be "I_kernel_in += (in_spikes/nS) * 1". The values are taken from the initial values for each corresponding dynamical variable, either from ode-toolbox or directly from user specification in the model.

        Note that for kernels, `initial_values` actually contains the increment upon spike arrival, rather than the initial value of the corresponding ODE dimension.
        """
        spike_updates = []
        post_spike_updates = {}
        initial_values = neuron.get_initial_values_blocks()

        for kernel, spike_input_port in kernel_buffers:
            if neuron.get_scope().resolve_to_symbol(str(spike_input_port), SymbolKind.VARIABLE) is None:
                continue

            if is_delta_kernel(kernel):
                continue

            '''if neuron.get_scope().resolve_to_symbol(str(spike_input_port), SymbolKind.VARIABLE) is None:
                print("failure resolving symbol: "+ str(spike_input_port))
                # this case covers variables that were moved from synapse to the neuron
                continue'''

            '''if not ("_is_post_port" in dir(spike_input_port.get_variable()) \
             and spike_input_port.get_variable()._is_post_port):
                # not a post port
                raise Exception("Input port " + str(spike_input_port) + " not found")'''

            if "_is_post_port" in dir(spike_input_port.get_variable()) \
             and spike_input_port.get_variable()._is_post_port:
                orig_port_name = str(spike_input_port)[:str(spike_input_port).index("__for_")]
                buffer_type = neuron.dyadic_synapse_partner.get_scope().resolve_to_symbol(orig_port_name, SymbolKind.VARIABLE).get_type_symbol()
            else:
                buffer_type = neuron.get_scope().resolve_to_symbol(str(spike_input_port), SymbolKind.VARIABLE).get_type_symbol()

            assert not buffer_type is None

            for kernel_var in kernel.get_variables():
                for var_order in range(get_kernel_var_order_from_ode_toolbox_result(kernel_var.get_name(), solver_dicts)):
                    kernel_spike_buf_name = construct_kernel_X_spike_buf_name(
                        kernel_var.get_name(), spike_input_port, var_order)
                    expr = get_initial_value_from_ode_toolbox_result(kernel_spike_buf_name, solver_dicts)
                    assert expr is not None, "Initial value not found for kernel " + kernel_var
                    expr = str(expr)
                    if expr in ["0", "0.", "0.0"]:
                        continue    # skip adding the statement if we're only adding zero

                    assignment_str = kernel_spike_buf_name + " += "
                    if "_is_post_port" in dir(spike_input_port.get_variable()) \
                     and spike_input_port.get_variable()._is_post_port:
                        assignment_str += "1."
                    else:
                        assignment_str += "(" + str(spike_input_port) + ")"
                    if not expr in ["1.", "1.0", "1"]:
                        assignment_str += " * (" + \
                            self._printer.print_expression(ModelParser.parse_expression(expr)) + ")"

                    if not buffer_type.print_nestml_type() in ["1.", "1.0", "1"]:
                        assignment_str += " / (" + buffer_type.print_nestml_type() + ")"

                    ast_assignment = ModelParser.parse_assignment(assignment_str)
                    ast_assignment.update_scope(neuron.get_scope())
                    ast_assignment.accept(ASTSymbolTableVisitor())

                    if neuron.get_scope().resolve_to_symbol(str(spike_input_port), SymbolKind.VARIABLE) is None:
                        print("failure resolving symbol: "+ str(spike_input_port))
                        # this case covers variables that were moved from synapse to the neuron
                        post_spike_updates[kernel_var.get_name()] = ast_assignment
                    elif "_is_post_port" in dir(spike_input_port.get_variable()) \
                     and spike_input_port.get_variable()._is_post_port:
                        print("adding post assignment string: " + str(ast_assignment))
                        spike_updates.append(ast_assignment)
                    else:
                        spike_updates.append(ast_assignment)

        for k, factor in delta_factors.items():
            var = k[0]
            inport = k[1]
            assignment_str = var.get_name() + "'" * (var.get_differential_order() - 1) + " += "
            if not factor in ["1.", "1.0", "1"]:
                assignment_str += "(" + self._printer.print_expression(ModelParser.parse_expression(factor)) + ") * "
            assignment_str += str(inport)
            ast_assignment = ModelParser.parse_assignment(assignment_str)
            ast_assignment.update_scope(neuron.get_scope())
            ast_assignment.accept(ASTSymbolTableVisitor())

            spike_updates.append(ast_assignment)

        return spike_updates, post_spike_updates

    def remove_kernel_definitions_from_equations_block(self, neuron):
        """
        Removes all kernels in this block.
        """
        equations_block = neuron.get_equations_block()

        decl_to_remove = set()
        for decl in equations_block.get_declarations():
            if type(decl) is ASTKernel:
                decl_to_remove.add(decl)

        for decl in decl_to_remove:
            equations_block.get_declarations().remove(decl)

        return decl_to_remove

    def remove_ode_definitions_from_equations_block(self, neuron):
        """
        Removes all ODEs in this block.
        """
        equations_block = neuron.get_equations_block()

        decl_to_remove = set()
        for decl in equations_block.get_ode_equations():
            decl_to_remove.add(decl)

        for decl in decl_to_remove:
            equations_block.get_declarations().remove(decl)

    def transform_ode_and_kernels_to_json(self, neuron: ASTNeuron, parameters_block, kernel_buffers):
        """
        Converts AST node to a JSON representation suitable for passing to ode-toolbox.

        Each kernel has to be generated for each spike buffer convolve in which it occurs, e.g. if the NESTML model code contains the statements

            convolve(G, ex_spikes)
            convolve(G, in_spikes)

        then `kernel_buffers` will contain the pairs `(G, ex_spikes)` and `(G, in_spikes)`, from which two ODEs will be generated, with dynamical state (variable) names `G__X__ex_spikes` and `G__X__in_spikes`.

        :param equations_block: ASTEquationsBlock
        :return: Dict
        """
        odetoolbox_indict = {}

        gsl_converter = ODEToolboxReferenceConverter()
        gsl_printer = UnitlessExpressionPrinter(gsl_converter)

        odetoolbox_indict["dynamics"] = []
        equations_block = neuron.get_equations_block()
        for equation in equations_block.get_ode_equations():
            # n.b. includes single quotation marks to indicate differential order
            lhs = to_ode_toolbox_name(equation.get_lhs().get_complete_name())
            rhs = gsl_printer.print_expression(equation.get_rhs())
            entry = {"expression": lhs + " = " + rhs}
            symbol_name = equation.get_lhs().get_name()
            symbol = equations_block.get_scope().resolve_to_symbol(symbol_name, SymbolKind.VARIABLE)

            entry["initial_values"] = {}
            symbol_order = equation.get_lhs().get_differential_order()
            for order in range(symbol_order):
                iv_symbol_name = symbol_name + "'" * order
                initial_value_expr = neuron.get_initial_value(iv_symbol_name)
                if initial_value_expr:
                    expr = gsl_printer.print_expression(initial_value_expr)
                    entry["initial_values"][to_ode_toolbox_name(iv_symbol_name)] = expr
            odetoolbox_indict["dynamics"].append(entry)

        # write a copy for each (kernel, spike buffer) combination
        for kernel, spike_input_port in kernel_buffers:

            if is_delta_kernel(kernel):
                # delta function -- skip passing this to ode-toolbox
                continue

            for kernel_var in kernel.get_variables():
                expr = get_expr_from_kernel_var(kernel, kernel_var.get_complete_name())
                kernel_order = kernel_var.get_differential_order()
                kernel_X_spike_buf_name_ticks = construct_kernel_X_spike_buf_name(
                    kernel_var.get_name(), spike_input_port, kernel_order, diff_order_symbol="'")

                replace_rhs_variables(expr, kernel_buffers)

                entry = {}
                entry["expression"] = kernel_X_spike_buf_name_ticks + " = " + str(expr)

                # initial values need to be declared for order 1 up to kernel order (e.g. none for kernel function f(t) = ...; 1 for kernel ODE f'(t) = ...; 2 for f''(t) = ... and so on)
                entry["initial_values"] = {}
                for order in range(kernel_order):
                    iv_sym_name_ode_toolbox = construct_kernel_X_spike_buf_name(
                        kernel_var.get_name(), spike_input_port, order, diff_order_symbol="'")
                    symbol_name_ = kernel_var.get_name() + "'" * order
                    symbol = equations_block.get_scope().resolve_to_symbol(symbol_name_, SymbolKind.VARIABLE)
                    assert symbol is not None, "Could not find initial value for variable " + symbol_name_
                    initial_value_expr = symbol.get_declaring_expression()
                    assert initial_value_expr is not None, "No initial value found for variable name " + symbol_name_
                    entry["initial_values"][iv_sym_name_ode_toolbox] = gsl_printer.print_expression(initial_value_expr)

                odetoolbox_indict["dynamics"].append(entry)

        odetoolbox_indict["parameters"] = {}
        if parameters_block is not None:
            for decl in parameters_block.get_declarations():
                for var in decl.variables:
                    odetoolbox_indict["parameters"][var.get_complete_name(
                    )] = gsl_printer.print_expression(decl.get_expression())

        return odetoolbox_indict

    def make_inline_expressions_self_contained(self, inline_expressions: List[ASTInlineExpression]) -> List[ASTInlineExpression]:
        """
        Make inline_expressions self contained, i.e. without any references to other inline_expressions.

        TODO: it should be a method inside of the ASTInlineExpression
        TODO: this should be done by means of a visitor

        :param inline_expressions: A sorted list with entries ASTInlineExpression.
        :return: A list with ASTInlineExpressions. Defining expressions don't depend on each other.
        """
        for source in inline_expressions:
            source_position = source.get_source_position()
            for target in inline_expressions:
                matcher = re.compile(self._variable_matching_template.format(source.get_variable_name()))
                target_definition = str(target.get_expression())
                target_definition = re.sub(matcher, "(" + str(source.get_expression()) + ")", target_definition)
                target.expression = ModelParser.parse_expression(target_definition)
                target.expression.update_scope(source.get_scope())
                target.expression.accept(ASTSymbolTableVisitor())

                def log_set_source_position(node):
                    if node.get_source_position().is_added_source_position():
                        node.set_source_position(source_position)

                target.expression.accept(ASTHigherOrderVisitor(visit_funcs=log_set_source_position))

        return inline_expressions

    def replace_inline_expressions_through_defining_expressions(self, definitions, inline_expressions):
        # type: (list(ASTOdeEquation), list(ASTInlineExpression)) -> list(ASTInlineExpression)
        """
        Replaces symbols from `inline_expressions` in `definitions` with corresponding defining expressions from `inline_expressions`.

        :param definitions: A sorted list with entries {"symbol": "name", "definition": "expression"} that should be made free from.
        :param inline_expressions: A sorted list with entries {"symbol": "name", "definition": "expression"} with inline_expressions which must be replaced in `definitions`.
        :return: A list with definitions. Expressions in `definitions` don't depend on inline_expressions from `inline_expressions`.
        """
        for m in inline_expressions:
            source_position = m.get_source_position()
            for target in definitions:
                matcher = re.compile(self._variable_matching_template.format(m.get_variable_name()))
                target_definition = str(target.get_rhs())
                target_definition = re.sub(matcher, "(" + str(m.get_expression()) + ")", target_definition)
                target.rhs = ModelParser.parse_expression(target_definition)
                target.update_scope(m.get_scope())
                target.accept(ASTSymbolTableVisitor())

                def log_set_source_position(node):
                    if node.get_source_position().is_added_source_position():
                        node.set_source_position(source_position)

                target.accept(ASTHigherOrderVisitor(visit_funcs=log_set_source_position))

        return definitions

    def store_transformed_model(self, ast):
        if FrontendConfiguration.store_log:
            with open(str(os.path.join(FrontendConfiguration.get_target_path(), '..', 'report',
                                       ast.get_name())) + '.txt', 'w+') as f:
                f.write(str(ast))<|MERGE_RESOLUTION|>--- conflicted
+++ resolved
@@ -19,7 +19,7 @@
 # You should have received a copy of the GNU General Public License
 # along with NEST.  If not, see <http://www.gnu.org/licenses/>.
 
-from typing import List, Sequence, Optional, Union, List, Dict, Mapping
+from typing import Any, Dict, List, Mapping, Sequence, Optional, Union
 
 import copy
 import json
@@ -27,10 +27,6 @@
 import os
 import re
 import sympy
-<<<<<<< HEAD
-=======
-from typing import Any, Dict, List, Mapping, Optional, Union
->>>>>>> 5b154026
 from jinja2 import Environment, FileSystemLoader, TemplateRuntimeError
 from odetoolbox import analysis
 
@@ -50,21 +46,16 @@
 from pynestml.codegeneration.nest_printer import NestPrinter
 from pynestml.codegeneration.nest_reference_converter import NESTReferenceConverter
 from pynestml.frontend.frontend_configuration import FrontendConfiguration
-from pynestml.meta_model.ast_external_variable import ASTExternalVariable
-from pynestml.meta_model.ast_return_stmt import ASTReturnStmt
 from pynestml.meta_model.ast_assignment import ASTAssignment
 from pynestml.meta_model.ast_declaration import ASTDeclaration
 from pynestml.meta_model.ast_equations_block import ASTEquationsBlock
 from pynestml.meta_model.ast_expression import ASTExpression
 from pynestml.meta_model.ast_input_port import ASTInputPort
 from pynestml.meta_model.ast_inline_expression import ASTInlineExpression
+from pynestml.meta_model.ast_neuron import ASTNeuron
+from pynestml.meta_model.ast_node_factory import ASTNodeFactory
 from pynestml.meta_model.ast_kernel import ASTKernel
-from pynestml.meta_model.ast_neuron import ASTNeuron
-from pynestml.meta_model.ast_synapse import ASTSynapse
-from pynestml.meta_model.ast_node_factory import ASTNodeFactory
-from pynestml.meta_model.ast_ode_equation import ASTOdeEquation
 from pynestml.meta_model.ast_simple_expression import ASTSimpleExpression
-from pynestml.meta_model.ast_stmt import ASTStmt
 from pynestml.meta_model.ast_variable import ASTVariable
 from pynestml.symbol_table.symbol_table import SymbolTable
 from pynestml.symbols.predefined_functions import PredefinedFunctions
@@ -78,34 +69,9 @@
 from pynestml.utils.model_parser import ModelParser
 from pynestml.utils.ode_transformer import OdeTransformer
 from pynestml.visitors.ast_symbol_table_visitor import ASTSymbolTableVisitor
-from pynestml.symbol_table.symbol_table import SymbolTable
-from pynestml.symbols.variable_symbol import BlockType
-from pynestml.meta_model.ast_simple_expression import ASTSimpleExpression
-from pynestml.meta_model.ast_expression import ASTExpression
 from pynestml.visitors.ast_higher_order_visitor import ASTHigherOrderVisitor
-from pynestml.visitors.ast_visitor import ASTVisitor
-#from pynestml.visitors.ast_symbol_table_visitor import assign_ode_to_variables
 from pynestml.visitors.ast_random_number_generator_visitor import ASTRandomNumberGeneratorVisitor
 
-def get_post_port_by_name(input_block, port_name):
-    for port in input_block.get_input_ports():
-        if port.get_name() == port_name \
-         and port.is_post():
-            return port
-    return None
-
-def get_input_port_by_name(input_block, port_name):
-    for input_port in input_block.get_input_ports():
-        if input_port.name == port_name:
-            return input_port
-    return None
-
-def get_parameter_by_name(parameters_block, var_name):
-    for decl in parameters_block.get_declarations():
-        for var in decl.get_variables():
-            if var.get_name() == var_name:
-                return decl
-    return None
 
 class NESTCodeGenerator(CodeGenerator):
     """
@@ -121,11 +87,7 @@
 
     _variable_matching_template = r'(\b)({})(\b)'
 
-<<<<<<< HEAD
-    def __init__(self, options=None):
-=======
     def __init__(self, options: Optional[Mapping[str, Any]]=None):
->>>>>>> 5b154026
         super().__init__("NEST", options)
         self.analytic_solver = {}
         self.numeric_solver = {}
@@ -156,684 +118,20 @@
         self._template_neuron_h_file = env.get_template('NeuronHeader.jinja2')
         # setup the neuron implementation template
         self._template_neuron_cpp_file = env.get_template('NeuronClass.jinja2')
-        # setup the synapse header template
-        self._template_synapse_h_file = env.get_template('SynapseHeader.jinja2')
-
         self._printer = ExpressionsPrettyPrinter()
 
-
-    def analyse_transform_neuron_synapse_dyads(self, neurons, synapses):
-        """
-        Does not modify existing neurons or synapses, but returns lists with additional elements representing new dyad neuron and synapse
-        """
-        if not "neuron_synapse_dyads" in self._options:
-            return neurons, synapses
-
-        for neuron_synapse_dyad in self._options["neuron_synapse_dyads"]:
-            neuron_names = [neuron.get_name() for neuron in neurons]
-            neuron_name = neuron_synapse_dyad[0]
-            if not neuron_name + FrontendConfiguration.suffix in neuron_names:
-                raise Exception("Neuron name used in dyad ('" + neuron_name + "') not found") # XXX: log error
-                return neurons, synapses
-            neuron = neurons[neuron_names.index(neuron_name + FrontendConfiguration.suffix)]
-            new_neuron = neuron.clone()
-            #neurons.append(new_neuron)
-
-            synapse_names = [synapse.get_name() for synapse in synapses]
-            synapse_name = neuron_synapse_dyad[1]
-            if not synapse_name + FrontendConfiguration.suffix in synapse_names:
-                raise Exception("Synapse name used in dyad ('" + synapse_name + "') not found") # XXX: log error
-                return neurons, synapses
-            synapse = synapses[synapse_names.index(synapse_name + FrontendConfiguration.suffix)]
-            synapses.clear()
-            new_synapse = synapse.clone()
-            #synapses.append(new_synapse)
-
-
-            #
-            # 	determine which variables and dynamics in synapse can be transferred to neuron
-            #
-
-            #
-            #   make a list of all variables in the model
-            #
-
-            class ASTVariablesFinderVisitor(ASTVisitor):
-                _variables = []
-
-                def __init__(self, synapse):
-                    super(ASTVariablesFinderVisitor, self).__init__()
-                    self.synapse = synapse
-
-
-                def visit_declaration(self, node):
-                    symbol = node.get_scope().resolve_to_symbol(node.get_variables()[0].get_complete_name(),
-                                                                SymbolKind.VARIABLE)
-                    if symbol is None:
-                        code, message = Messages.get_variable_not_defined(node.get_variable().get_complete_name())
-                        Logger.log_message(code=code, message=message, error_position=node.get_source_position(),
-                                        log_level=LoggingLevel.ERROR, node=new_neuron)
-                        return
-
-                    self._variables.append(symbol)
-
-            all_variables = []
-            if synapse.get_initial_values_blocks():
-                visitor = ASTVariablesFinderVisitor(synapse)
-                synapse.get_initial_values_blocks().accept(visitor)
-                all_variables.extend(visitor._variables)
-                visitor._variables = []
-            if synapse.get_state_blocks():
-                visitor = ASTVariablesFinderVisitor(synapse)
-                synapse.get_state_blocks().accept(visitor)
-                all_variables.extend(visitor._variables)
-                visitor._variables = []
-
-            print("All variables defined in state block: " + str([v.name for v in all_variables]))
-            all_variables = [v.name for v in all_variables]
-
-            #kernel_buffers = self.generate_kernel_buffers_(synapse, synapse.get_equations_blocks())
-            #print("All kernel buffers: " + str([el[0] for el in kernel_buffers]))
-
-
-
-
-            class ASTAllVariablesUsedInConvolutionVisitor(ASTVisitor):
-                _variables = []
-
-                def __init__(self, synapse):
-                    super(ASTAllVariablesUsedInConvolutionVisitor, self).__init__()
-                    self.synapse = synapse
-
-                def visit_function_call(self, node):
-                    func_name = node.get_name()
-                    if func_name == 'convolve':
-                        symbol_var = node.get_scope().resolve_to_symbol(str(node.get_args()[0]),
-                                                                        SymbolKind.VARIABLE)
-                        symbol_buffer = node.get_scope().resolve_to_symbol(str(node.get_args()[1]),
-                                                                            SymbolKind.VARIABLE)
-                        input_port = get_input_port_by_name(self.synapse.get_input_blocks(), symbol_buffer.name)
-                        if input_port:
-                            has_post_qualifier = input_port.get_input_qualifiers() and input_port.get_input_qualifiers()[0].is_post
-                            if True:
-                                found_parent_assignment = False
-                                node_ = node
-                                while not found_parent_assignment:
-                                    node_ = self.synapse.get_parent(node_)
-                                    if isinstance(node_, ASTInlineExpression):	# XXX TODO also needs to accept normal ASTExpression, ASTAssignment?
-                                        found_parent_assignment = True
-                                var_name = node_.get_variable_name()
-                                self._variables.append(var_name)
-
-            all_conv_vars = []
-            visitor = ASTAllVariablesUsedInConvolutionVisitor(synapse)
-            synapse.get_equations_blocks().accept(visitor)
-            all_conv_vars.extend(visitor._variables)
-            visitor._variables = []
-
-            print("All variables due to convolutions: " + str(all_conv_vars))
-
-
-            #
-            # for each variable:
-            #		if variable is assigned to in the `preReceive` block, is put in the "strictly synaptic" list
-            #
-
-            class ASTAssignedToVariablesFinderVisitor(ASTVisitor):
-                _variables = []
-
-                def __init__(self, synapse):
-                    super(ASTAssignedToVariablesFinderVisitor, self).__init__()
-                    self.synapse = synapse
-
-
-                def visit_assignment(self, node):
-                    symbol = node.get_scope().resolve_to_symbol(node.get_variable().get_complete_name(), SymbolKind.VARIABLE)
-                    if symbol is None:
-                        code, message = Messages.get_variable_not_defined(node.get_variable().get_complete_name())
-                        Logger.log_message(code=code, message=message, error_position=node.get_source_position(),
-                                        log_level=LoggingLevel.ERROR, node=new_neuron)
-                        return
-
-                    self._variables.append(symbol)
-
-            strictly_synaptic_variables = []
-            if synapse.get_pre_receive():
-                visitor = ASTAssignedToVariablesFinderVisitor(synapse)
-                synapse.get_pre_receive().accept(visitor)
-                strictly_synaptic_variables.extend(visitor._variables)
-                visitor._variables = []
-
-            print("Assigned-to variables in preReceive: " + str([v.name for v in strictly_synaptic_variables]))
-            strictly_synaptic_variables = [v.name for v in strictly_synaptic_variables]
-
-            #
-            # for each variable:
-            #		If this variable occurs in a convolution, and it is not with a "spike post" port, remove it from list
-            # 		if this variable occurs in an expression in preReceive block, remove it from list
-            #		for all assignments to this variable in the postReceive and equations blocks:
-            #			if any of the "strictly synaptic" variables occur in the rhs, remove variable from list; break inner loop
-            #
-
-            class ASTVariablesUsedInConvolutionVisitor(ASTVisitor):
-                _variables = []
-
-                def __init__(self, synapse):
-                    super(ASTVariablesUsedInConvolutionVisitor, self).__init__()
-                    self.synapse = synapse
-
-                def visit_function_call(self, node):
-                    func_name = node.get_name()
-                    if func_name == 'convolve':
-                        symbol_var = node.get_scope().resolve_to_symbol(str(node.get_args()[0]),
-                                                                        SymbolKind.VARIABLE)
-                        symbol_buffer = node.get_scope().resolve_to_symbol(str(node.get_args()[1]),
-                                                                            SymbolKind.VARIABLE)
-                        input_port = get_input_port_by_name(self.synapse.get_input_blocks(), symbol_buffer.name)
-                        if input_port:
-                            has_post_qualifier = input_port.get_input_qualifiers() and input_port.get_input_qualifiers()[0].is_post
-                            if not has_post_qualifier:
-                                found_parent_assignment = False
-                                node_ = node
-                                while not found_parent_assignment:
-                                    node_ = self.synapse.get_parent(node_)
-                                    if isinstance(node_, ASTInlineExpression):	# XXX TODO also needs to accept normal ASTExpression, ASTAssignment?
-                                        found_parent_assignment = True
-                                var_name = node_.get_variable_name()
-                                self._variables.append(var_name)
-
-            convolve_with_not_post = []
-            visitor = ASTVariablesUsedInConvolutionVisitor(synapse)
-            synapse.get_equations_blocks().accept(visitor)
-            convolve_with_not_post.extend(visitor._variables)
-            visitor._variables = []
-
-            print("Variables used in convolve with other than 'spike post' port: " + str(convolve_with_not_post))
-
-            neuron_state_vars = (set(all_variables) | set(all_conv_vars)) - (set(strictly_synaptic_variables) | set(convolve_with_not_post))
-            print("--> State that will be generated in the neuron class: " + str(neuron_state_vars))
-
-
-            #
-            #   recursive dependent variables search
-            #
-
-            #
-            #   collect all the variable/parameter/kernel/function/etc. names used in defining expressions of `neuron_state_vars`
-            #
-
-            def collect_variable_names_in_expression(expr):
-                """collect all occurrences of variables (`ASTVariable`), kernels (`ASTKernel`) XXX ...
-                """
-                vars_used_ = []
-
-                def collect_vars(_expr=None):
-                    var = None
-                    if isinstance(_expr, ASTSimpleExpression) and _expr.is_variable():
-                        var = _expr.get_variable()
-                    elif isinstance(_expr, ASTVariable):
-                        var = _expr
-
-                    if var:
-                        print("\tcollected dependent variable: " +str(var))
-                        vars_used_.append(var)
-
-                func = lambda x: collect_vars(x)
-
-                expr.accept(ASTHigherOrderVisitor(func))
-
-                return vars_used_
-
-
-            """def get_variable_declarations_from_block(var_name, block):
-                decls = []
-                for decl in block.get_declarations():
-                    if isinstance(decl, ASTInlineExpression)
-                    for var in decl.get_variables():
-                        if var.get_name() == var_name:
-                            decls.append(decl)
-                            break
-                return decls"""
-
-            def get_eq_declarations_from_block(var_name, block):
-                decls = []
-                if not type(var_name) is str:
-                    var_name = str(var_name)
-
-                for decl in block.get_declarations():
-                    if isinstance(decl, ASTInlineExpression):
-                        var_names = [decl.get_variable_name()]
-                    elif isinstance(decl, ASTOdeEquation):
-                        var_names = [decl.get_lhs().get_name()]
-                    else:
-                        var_names = [var.get_name() for var in decl.get_variables()]
-                    for _var_name in var_names:
-                        if _var_name == var_name:
-                            decls.append(decl)
-                            break
-
-                return decls
-
-            def recursive_dependent_variables_search(vars:List[str], astnode):
-                for var in vars:
-                    assert type(var) is str
-                vars_used = []
-                vars_to_check = set([var for var in vars])
-                vars_checked = set()
-                while vars_to_check:
-                    var = None
-                    for _var in vars_to_check:
-                        if not _var in vars_checked:
-                            var = _var
-                            break
-                    if not var:
-                        # all variables checked
-                        break
-                    #decl = get_variable_declarations_from_block(var, astnode.get_equations_blocks())
-                    decls = get_eq_declarations_from_block(var, astnode.get_equations_blocks())
-
-                    if decls:
-                        decl = decls[0]
-                        if (type(decl) in [ASTDeclaration, ASTReturnStmt] and decl.has_expression()) \
-                         or type(decl) is ASTInlineExpression:
-                            vars_used.extend(collect_variable_names_in_expression(decl.get_expression()))
-                        elif type(decl) is ASTOdeEquation:
-                            vars_used.extend(collect_variable_names_in_expression(decl.get_rhs()))
-                        elif type(decl) is ASTKernel:
-                            for expr in decl.get_expressions():
-                                vars_used.extend(collect_variable_names_in_expression(expr))
-                        else:
-                            raise Exception("Tried to move unknown type " + str(type(decl)))
-                        vars_used = [str(var) for var in vars_used]
-                        vars_to_check = vars_to_check.union(set(vars_used))
-
-                    else:
-                        if get_input_port_by_name(new_synapse.get_input_blocks(), var):
-                            # case that variable is the postsynaptic synapse port?!
-                            pass
-                        elif get_parameter_by_name(new_synapse.get_parameter_blocks(), var):
-                            # case that variable is a parameter?!
-                            pass
-                        elif var == "t":
-                            # time variable: not changed
-                            pass
-                        else:
-                            raise Exception("Couldn't find declaration for variable: " + str(var))
-                    #vars_to_check.union(set(new_recursive_vars_used))
-                    vars_checked.add(var)
-
-                return vars_checked
-
-            recursive_vars_used = recursive_dependent_variables_search(neuron_state_vars, synapse)
-            print("recursive dependent variables search yielded the following new variables:")
-            print(recursive_vars_used)
-
-
-            #
-            #   move state variable definitions from synapse to neuron
-            #
-
-            var_name_suffix = "__for_" + synapse.get_name()
-
-            def get_variable_declarations_from_block(var_name, block):
-                decls = []
-                for decl in block.get_declarations():
-                    for var in decl.get_variables():
-                        if var.get_name() == var_name:
-                            decls.append(decl)
-                            break
-                return decls
-
-            def add_suffix_to_variable_names(decl, suffix: str):
-                """add suffix to the left-hand side of a declaration"""
-                if isinstance(decl, ASTInlineExpression):
-                    decl.set_variable_name(decl.get_variable_name() + suffix)
-                elif isinstance(decl, ASTOdeEquation):
-                    decl.get_lhs().set_name(decl.get_lhs().get_name() + suffix)
-                elif isinstance(decl, ASTStmt):
-                    # XXX: assume stmt is small_stmt and assignment
-                    decl.small_stmt.get_assignment().lhs.set_name(decl.small_stmt.get_assignment().lhs.get_name() + suffix)
-                else:
-                    for var in decl.get_variables():
-                        var.set_name(var.get_name() + suffix)
-                # XXX: todo: change variable names inside rhs expressions
-                # XXX: todo: change parameter names inside rhs expressions
-
-            vars_used=[]
-            def move_decl_syn_neuron(state_var, neuron_block, synapse_block, var_name_suffix):
-                if not neuron_block \
-                 or not synapse_block:
-                    return
-
-                decls = get_variable_declarations_from_block(state_var, synapse_block)
-                if decls:
-                    print("Moving state var definition of " + state_var + " from synapse to neuron")
-                    for decl in decls:
-                        if decl.has_expression():
-                            vars_used.extend(collect_variable_names_in_expression(decl.get_expression()))
-                        synapse_block.declarations.remove(decl)
-                        add_suffix_to_variable_names(decl, suffix=var_name_suffix)
-                        neuron_block.get_declarations().append(decl)
-                        decl.update_scope(neuron_block.get_scope())
-                        decl.accept(ASTSymbolTableVisitor())
-
-            for state_var in neuron_state_vars:
-                for neuron_block, synapse_block in zip([neuron.get_initial_values_blocks(), synapse.get_state_blocks()],
-                                                       [synapse.get_initial_values_blocks(), synapse.get_state_blocks()]):
-                    move_decl_syn_neuron(state_var, neuron_block, synapse_block, var_name_suffix)
-
-
-            #
-            #   move defining equations for variables from synapse to neuron
-            #
-
-            def equations_from_syn_to_neuron(state_var, synapse_block, neuron_block, var_name_suffix, mode):
-                if not neuron_block \
-                 or not synapse_block:
-                    return
-
-                assert mode in ["move", "copy"]
-
-                decls = get_eq_declarations_from_block(state_var, synapse_block)
-
-                if decls:
-                    #print("\tvar = " + str(state_var) + " from synapse block to neuron")
-                    for decl in decls:
-                        if (type(decl) in [ASTDeclaration, ASTReturnStmt] and decl.has_expression()) \
-                         or type(decl) is ASTInlineExpression:
-                            vars_used.extend(collect_variable_names_in_expression(decl.get_expression()))
-                        elif type(decl) is ASTOdeEquation:
-                            vars_used.extend(collect_variable_names_in_expression(decl.get_rhs()))
-                        elif type(decl) is ASTKernel:
-                            for expr in decl.get_expressions():
-                                vars_used.extend(collect_variable_names_in_expression(expr))
-                        else:
-                            raise Exception("Tried to move unknown type " + str(type(decl)))
-
-                        if mode == "move":
-                            synapse_block.declarations.remove(decl)
-                        add_suffix_to_variable_names(decl, suffix=var_name_suffix)
-                        neuron_block.get_declarations().append(decl)
-                        decl.update_scope(neuron_block.get_scope())
-                        decl.accept(ASTSymbolTableVisitor())
-                        decl._is_moved_from_syn_to_neuron = True
-
-
-            for state_var in neuron_state_vars:
-                print("Moving state var defining equation(s) " + str(state_var))
-                equations_from_syn_to_neuron(state_var, new_synapse.get_equations_block(), new_neuron.get_equations_block(), var_name_suffix, mode="move")
-
-            new_neuron._transferred_variables = [neuron_state_var + var_name_suffix for neuron_state_var in neuron_state_vars]
-
-
-            #
-            # 	mark "post" ports as special: convolutions with them ultimately yield variable updates when post neuron calls emit_spike()
-            #
-
-            def mark_post_ports(neuron, synapse):
-
-                post_ports = []
-
-                def mark_post_port(_expr=None):
-                    var = None
-                    if isinstance(_expr, ASTSimpleExpression) and _expr.is_variable():
-                        var = _expr.get_variable()
-                    elif isinstance(_expr, ASTVariable):
-                        var = _expr
-
-                    if var \
-                     and get_post_port_by_name(synapse.get_input_blocks(), var.name):
-                        print("\tneuron uses post spike port " +str(var.name) + " for synapse " + synapse.name)
-                        post_ports.append(var)
-
-                        var._is_post_port =True
-                func = lambda x: mark_post_port(x)
-                neuron.accept(ASTHigherOrderVisitor(func))
-                return post_ports
-
-            mark_post_ports(new_neuron, new_synapse)
-
-
-            #
-            #    move initial values for equations
-            #
-
-            def iv_from_syn_to_neuron(state_var, synapse_block, neuron_block, var_name_suffix, mode):
-                if not neuron_block \
-                 or not synapse_block:
-                    return
-
-                assert mode in ["move", "copy"]
-
-                decls = get_eq_declarations_from_block(state_var, synapse_block)
-
-                for decl in decls:
-                    if mode == "move":
-                        synapse_block.declarations.remove(decl)
-                    add_suffix_to_variable_names(decl, suffix=var_name_suffix)
-                    neuron_block.get_declarations().append(decl)
-                    decl.update_scope(neuron_block.get_scope())
-                    decl.accept(ASTSymbolTableVisitor())
-
-
-            for state_var in neuron_state_vars:
-                print("Moving initial values for equation(s) " + str(state_var))
-                iv_from_syn_to_neuron(state_var, new_synapse.get_initial_values_blocks(), new_neuron.get_initial_values_blocks(), var_name_suffix, mode="move")
-
-            #
-            #    move updates in update block from synapse to neuron
-            #
-
-            def get_statements_from_block(var_name, block):
-                """XXX: only simple statements such as assignments are supported for now. if..then..else compound statements and so are not yet supported."""
-                block = block.get_block()
-                all_stmts = block.get_stmts()
-                stmts = []
-                for node in all_stmts:
-                    if node.is_small_stmt() \
-                     and node.small_stmt.is_assignment() \
-                     and node.small_stmt.get_assignment().lhs.get_name() == var_name:
-                        stmts.append(node)
-                return stmts
-
-            def move_updates_syn_neuron(state_var, synapse_block, neuron_block, var_name_suffix):
-                if not neuron_block \
-                 or not synapse_block:
-                    return
-
-                stmts = get_statements_from_block(state_var, synapse_block)
-                if stmts:
-                    print("Moving state var updates for " + state_var + " from synapse to neuron")
-                    for stmt in stmts:
-                        vars_used.extend(collect_variable_names_in_expression(stmt))
-                        synapse_block.get_block().stmts.remove(stmt)
-                        add_suffix_to_variable_names(stmt, suffix=var_name_suffix)
-                        neuron_block.get_block().stmts.append(stmt)
-                        stmt.update_scope(neuron_block.get_scope())
-                        stmt.accept(ASTSymbolTableVisitor())
-
-            for state_var in neuron_state_vars:
-                print("Moving onPost updates for " + str(state_var))
-                move_updates_syn_neuron(state_var, new_synapse.get_post_receive(), new_neuron.get_update_blocks(), var_name_suffix)
-
-            #
-            #    move variable definitions from synapse to neuron
-            #
-
-            vars_used = list(set(vars_used))	# pick unique elements
-            #print("Dependent variables: " + ", ".join([str(v) for v in vars_used]))
-            vars_used = [s for s in vars_used if not var_name_suffix in s.get_name()]
-            print("Dependent variables: " + ", ".join([str(v) for v in vars_used]))
-
-            print("Copying declarations from neuron equations block to synapse equations block...")
-            for state_var in vars_used:
-                print("\t• Copying variable " + str(state_var))
-                equations_from_syn_to_neuron(state_var, new_synapse.get_equations_block(), new_neuron.get_equations_block(), var_name_suffix, mode="move")
-
-
-            #
-            #    replace occurrences of the variables in expressions in the original synapse with calls to the corresponding neuron getters
-            #
-
-            def replace_variable_name_in_expressions(var_name, synapse, suffix):
-                """
-                Replace all occurrences of variables (`ASTVariable`s) (e.g. `post_trace'`) with `ASTExternalVariable`s, indicating that they are moved to the postsynaptic partner.
-                """
-                def replace_var(_expr=None):
-                    if isinstance(_expr, ASTSimpleExpression) and _expr.is_variable():
-                        var = _expr.get_variable()
-                    elif isinstance(_expr, ASTVariable):
-                        var = _expr
-                    else:
-                        return
-
-                    if var.get_name() != var_name:
-                        return
-
-                    ast_ext_var = ASTExternalVariable(
-                     var.get_name() + suffix,
-                     differential_order=var.get_differential_order(),
-                     source_position=var.get_source_position())
-                    ast_ext_var.update_scope2(new_neuron.get_equations_blocks().get_scope())  # variable reference is in synapse model, referent is variable in neuron model
-                    ast_ext_var.accept(ASTSymbolTableVisitor())
-
-                    if isinstance(_expr, ASTSimpleExpression) and _expr.is_variable():
-                        print("!! replacement made (var = " + str(ast_ext_var.get_name()) + ") in expression: " + str(synapse.get_parent(_expr)))
-                        _expr.set_variable(ast_ext_var)
-                    elif isinstance(_expr, ASTVariable):
-                        if isinstance(synapse.get_parent(_expr), ASTAssignment):
-                            synapse.get_parent(_expr).lhs = ast_ext_var
-                            print("!!! replacement made in expression: " + str(synapse.get_parent(_expr)))
-                        else:
-                            print("Error: unhandled use of variable " + var_name + " in expression " + str(_expr))
-                    else:
-                        p = synapse.get_parent(var)
-                        print("Error: unhandled use of variable " + var_name + " in expression " + str(p))
-
-                func = lambda x: replace_var(x)
-
-                synapse.accept(ASTHigherOrderVisitor(func))
-
-            print("In synapse: replacing variables with suffixed external variable references")
-            for state_var in neuron_state_vars:
-                print("\t• Replacing variable " + str(state_var))
-                replace_variable_name_in_expressions(state_var, new_synapse, var_name_suffix)
-
-
-            def replace_variable_name_in_expressions1(var_name, astnode, suffix):
-                """add suffix to variable names
-                """
-                def replace_var(_expr=None):
-                    if isinstance(_expr, ASTSimpleExpression) and _expr.is_variable():
-                        var = _expr.get_variable()
-                    elif isinstance(_expr, ASTVariable):
-                        var = _expr
-                    else:
-                        return
-
-                    if not suffix in var.get_name() \
-                     and not var.get_name() == "t" \
-                     and var.get_name() == var_name:
-                        var.set_name(var.get_name() + suffix)
-
-                func = lambda x: replace_var(x)
-
-                astnode.accept(ASTHigherOrderVisitor(func))
-
-            print("Add suffix to moved variable names in neuron...")
-            for state_var in vars_used:
-                print("\t• Replacing variable " + str(state_var))
-                replace_variable_name_in_expressions1(str(state_var), new_neuron, var_name_suffix)
-
-
-            #
-            #    move parameters
-            #
-
-            def param_from_syn_to_neuron(state_var, synapse_block, neuron_block, var_name_suffix, mode):
-                if not neuron_block \
-                 or not synapse_block:
-                    return
-
-                assert mode in ["move", "copy"]
-
-                decls = get_eq_declarations_from_block(state_var, synapse_block)
-
-                for decl in decls:
-                    if mode == "move":
-                        synapse_block.declarations.remove(decl)
-                    add_suffix_to_variable_names(decl, suffix=var_name_suffix)
-                    neuron_block.get_declarations().append(decl)
-                    decl.update_scope(neuron_block.get_scope())
-                    decl.accept(ASTSymbolTableVisitor())
-
-            print("Moving parameters...")
-            for state_var in recursive_vars_used:
-                print("Moving parameter with name " + str(state_var) + " from synapse to neuron")
-                param_from_syn_to_neuron(state_var, new_synapse.get_parameter_blocks(), new_neuron.get_parameter_blocks(), var_name_suffix, mode="move")
-
-            new_neuron.recursive_vars_used = recursive_vars_used
-
-
-            #
-            # 	rename neuron
-            #
-
-            name_separator_str = "__with_"
-
-            new_neuron_name = neuron.get_name() + name_separator_str + synapse.get_name()
-            #self.analytic_solver[new_neuron_name] = self.analytic_solver[neuron.get_name()]
-            #self.numeric_solver[new_neuron_name] = self.numeric_solver[neuron.get_name()]
-            new_neuron.set_name(new_neuron_name)
-            new_neuron.dyadic_synapse_partner = new_synapse
-
-            #
-            #    rename synapse
-            #
-
-            new_synapse_name = synapse.get_name() + name_separator_str + neuron.get_name()
-            #self.analytic_solver[new_synapse_name] = self.analytic_solver[synapse.get_name()]
-            #self.numeric_solver[new_synapse_name] = self.numeric_solver[synapse.get_name()]
-            new_synapse.set_name(new_synapse_name)
-            new_synapse.dyadic_neuron_partner = new_neuron
-            new_neuron.dyadic_synapse_partner = new_synapse
-
-            #
-            #    add modified versions of neuron and synapse to list
-            #
-
-            new_neuron.accept(ASTSymbolTableVisitor())
-            new_synapse.accept(ASTSymbolTableVisitor())
-
-            neurons.append(new_neuron)
-            synapses.append(new_synapse)
-
-            print("Successfully constructed neuron-synapse dyad models")
-
-        return neurons, synapses
-
-
-    def generate_code(self, neurons, synapses):
-        if self._options and "neuron_synapse_dyads" in self._options:
-            neurons, synapses = self.analyse_transform_neuron_synapse_dyads(neurons, synapses)
-        print("After dyad magics, before invoking ODE-toolbox...")
-        print("Dyad neuron:")
-        print(neurons[1])
+    def generate_code(self, neurons):
         self.analyse_transform_neurons(neurons)
-        self.analyse_transform_synapses(synapses)
         self.generate_neurons(neurons)
-        self.generate_synapses(synapses)
-        self.generate_module_code(neurons, synapses)
-
-
-    def generate_module_code(self, neurons: Sequence[ASTNeuron], synapses: Sequence[ASTSynapse]) -> None:
+        self.generate_module_code(neurons)
+
+    def generate_module_code(self, neurons: List[ASTNeuron]) -> None:
         """
         Generates code that is necessary to integrate neuron models into the NEST infrastructure.
         :param neurons: a list of neurons
         :type neurons: list(ASTNeuron)
         """
         namespace = {'neurons': neurons,
-                     'synapses': synapses,
                      'moduleName': FrontendConfiguration.get_module_name(),
                      'now': datetime.datetime.utcnow()}
         if not os.path.exists(FrontendConfiguration.get_target_path()):
@@ -869,25 +167,10 @@
         for neuron in neurons:
             code, message = Messages.get_analysing_transforming_neuron(neuron.get_name())
             Logger.log_message(None, code, message, None, LoggingLevel.INFO)
-            spike_updates, post_spike_updates = self.analyse_neuron(neuron)
+            spike_updates = self.analyse_neuron(neuron)
             neuron.spike_updates = spike_updates
-            neuron.post_spike_updates = post_spike_updates
             # now store the transformed model
             self.store_transformed_model(neuron)
-
-    def analyse_transform_synapses(self, synapses):
-        # type: (list(ASTsynapse)) -> None
-        """
-        Analyse and transform a list of synapses.
-        :param synapses: a list of synapses.
-        """
-        for synapse in synapses:
-            if Logger.logging_level == LoggingLevel.INFO:
-                print("Analysing/transforming synapse {}.".format(synapse.get_name()))
-            spike_updates, post_spike_updates = self.analyse_synapse(synapse)
-            synapse.spike_updates = spike_updates
-            # now store the transformed model
-            self.store_transformed_model(synapse)
 
     def get_delta_factors_(self, neuron, equations_block):
         r"""
@@ -1076,151 +359,44 @@
             neuron = add_declarations_to_internals(neuron, self.analytic_solver[neuron.get_name()]["propagators"])
 
         self.update_symbol_table(neuron, kernel_buffers)
-        spike_updates, post_spike_updates = self.get_spike_update_expressions(
+        spike_updates = self.get_spike_update_expressions(
             neuron, kernel_buffers, [analytic_solver, numeric_solver], delta_factors)
 
-        return spike_updates, post_spike_updates
-
-    '''def analyse_synapse(self, synapse):
-        # type: (ASTsynapse) -> None
-        """
-        Analyse and transform a single synapse.
-        :param synapse: a single synapse.
-        """
-        code, message = Messages.get_start_processing_synapse(synapse.get_name())
-        Logger.log_message(synapse, code, message, synapse.get_source_position(), LoggingLevel.INFO)
-
-        self.add_timestep_symbol(synapse)
-
-        return []'''
-
-    def analyse_synapse(self, synapse):
-        # type: (ASTsynapse) -> None
-        """
-        Analyse and transform a single synapse.
-        :param synapse: a single synapse.
-        """
-        code, message = Messages.get_start_processing_synapse(synapse.get_name())
-        Logger.log_message(synapse, code, message, synapse.get_source_position(), LoggingLevel.INFO)
-
-        equations_block = synapse.get_equations_block()
-
-        if equations_block is not None:
-            delta_factors = self.get_delta_factors_(synapse, equations_block)
-            kernel_buffers = self.generate_kernel_buffers_(synapse, equations_block)
-            #print("kernel_buffers = " + str([(str(a), str(b)) for a, b in kernel_buffers]))
-            self.replace_convolve_calls_with_buffers_(synapse, equations_block, kernel_buffers)
-            
-            #print("NEST codegenerator step 0...")
-            #self.mark_kernel_variable_symbols(synapse, kernel_buffers)
-            
-            #print("NEST codegenerator step 3...")
-            #self.update_symbol_table(synapse, kernel_buffers)
-
-            #print("NEST codegenerator: replacing functions through defining expressions...")
-            self.make_inline_expressions_self_contained(equations_block.get_inline_expressions())
-            self.replace_inline_expressions_through_defining_expressions(equations_block.get_ode_equations(), equations_block.get_inline_expressions())
-            #self.replace_inline_expressions_through_defining_expressions2([analytic_solver, numeric_solver], equations_block.get_inline_expressions())
-
-            analytic_solver, numeric_solver = self.ode_toolbox_analysis(synapse, kernel_buffers)
-            self.analytic_solver[synapse.get_name()] = analytic_solver
-            self.numeric_solver[synapse.get_name()] = numeric_solver
-
-            self.remove_initial_values_for_kernels(synapse)
-            kernels = self.remove_kernel_definitions_from_equations_block(synapse)
-            self.update_initial_values_for_odes(synapse, [analytic_solver, numeric_solver])
-            self.remove_ode_definitions_from_equations_block(synapse)
-            self.create_initial_values_for_kernels(synapse, [analytic_solver, numeric_solver], kernels)
-            self.replace_variable_names_in_expressions(synapse, [analytic_solver, numeric_solver])
-            self.add_timestep_symbol(synapse)
-            self.update_symbol_table(synapse, kernel_buffers)
-
-            #print("NEST codegenerator: Adding ode-toolbox processed kernels to AST...")
-            #self.add_kernel_odes(synapse, [analytic_solver, numeric_solver], kernel_buffers)
-            #self.replace_convolve_calls_with_buffers_(synapse, equations_block, kernel_buffers)
-
-            if not self.analytic_solver[synapse.get_name()] is None:
-                #print("NEST codegenerator: Adding propagators...")
-                synapse = add_declarations_to_internals(synapse, self.analytic_solver[synapse.get_name()]["propagators"])
-
-            self.update_symbol_table(synapse, kernel_buffers)
-            #self.remove_kernel_definitions_from_equations_block(synapse, self.analytic_solver["state_variables"])
-
-            #if not self.numeric_solver is None:
-            #    functional_kernels_to_odes(synapse, self.numeric_solver)
-
-            # update kernel buffers in case direct functions of time have been replaced by higher-order differential
-
-            #print("NEST codegenerator step 5...")
-            self.update_symbol_table(synapse, kernel_buffers)
-
-            #print("NEST codegenerator step 6...")
-            spike_updates, post_spike_updates = self.get_spike_update_expressions(synapse, kernel_buffers, [analytic_solver, numeric_solver], delta_factors)
-
-
-
-
-        return spike_updates, post_spike_updates
-
-
-    def generate_neuron_code(self, neuron):
-        # type: (ASTNeuron) -> None
+        return spike_updates
+
+    def generate_neuron_code(self, neuron: ASTNeuron) -> None:
         """
         For a handed over neuron, this method generates the corresponding header and implementation file.
         :param neuron: a single neuron object.
         """
         if not os.path.isdir(FrontendConfiguration.get_target_path()):
             os.makedirs(FrontendConfiguration.get_target_path())
-        self.generate_neuron_h_file(neuron)
+        self.generate_model_h_file(neuron)
         self.generate_neuron_cpp_file(neuron)
 
-    def generate_neuron_cpp_file(self, neuron):
-        # type: (ASTNeuron) -> None
+    def generate_model_h_file(self, neuron: ASTNeuron) -> None:
+        """
+        For a handed over neuron, this method generates the corresponding header file.
+        :param neuron: a single neuron object.
+        """
+        neuron_h_file = self._template_neuron_h_file.render(self.setup_generation_helpers(neuron))
+        with open(str(os.path.join(FrontendConfiguration.get_target_path(), neuron.get_name())) + '.h', 'w+') as f:
+            f.write(str(neuron_h_file))
+
+    def generate_neuron_cpp_file(self, neuron: ASTNeuron) -> None:
         """
         For a handed over neuron, this method generates the corresponding implementation file.
         :param neuron: a single neuron object.
         """
-        neuron_cpp_file = self._template_neuron_cpp_file.render(self.setup_neuron_generation_helpers(neuron))
+        neuron_cpp_file = self._template_neuron_cpp_file.render(self.setup_generation_helpers(neuron))
         with open(str(os.path.join(FrontendConfiguration.get_target_path(), neuron.get_name())) + '.cpp', 'w+') as f:
             f.write(str(neuron_cpp_file))
 
-    def generate_synapse_code(self, synapse):
-        # type: (ASTsynapse) -> None
-        """
-        For a handed over synapse, this method generates the corresponding header and implementation file.
-        :param synapse: a single synapse object.
-        """
-        if not os.path.isdir(FrontendConfiguration.get_target_path()):
-            os.makedirs(FrontendConfiguration.get_target_path())
-        self.generate_synapse_h_file(synapse)
-        # self.generate_synapse_cpp_file(synapse)
-
-
-    def generate_neuron_h_file(self, neuron):
-        # type: (ASTNeuron) -> None
-        """
-        For a handed over neuron, this method generates the corresponding header file.
-        :param neuron: a single neuron object.
-        """
-        neuron_h_file = self._template_neuron_h_file.render(self.setup_neuron_generation_helpers(neuron))
-        with open(str(os.path.join(FrontendConfiguration.get_target_path(), neuron.get_name())) + '.h', 'w+') as f:
-            f.write(str(neuron_h_file))
-
-
-    def generate_synapse_h_file(self, synapse):
-        # type: (ASTsynapse) -> None
-        """
-        For a handed over synapse, this method generates the corresponding header file.
-        :param synapse: a single synapse object.
-        """
-        synapse_h_file = self._template_synapse_h_file.render(self.setup_synapse_generation_helpers(synapse))
-        with open(str(os.path.join(FrontendConfiguration.get_target_path(), synapse.get_name())) + '.h', 'w+') as f:
-            f.write(str(synapse_h_file))
-
-    def setup_synapse_generation_helpers(self, synapse: ASTSynapse) -> Dict:
+    def setup_generation_helpers(self, neuron: ASTNeuron) -> Dict:
         """
         Returns a standard namespace with often required functionality.
-        :param synapse: a single synapse instance
+        :param neuron: a single neuron instance
+        :type neuron: ASTNeuron
         :return: a map from name to functionality.
         :rtype: dict
         """
@@ -1232,113 +408,8 @@
 
         namespace = dict()
 
-        if 'dyadic_neuron_partner' in dir(synapse):
-            namespace['dyadic_neuron_partner'] = synapse.dyadic_neuron_partner.get_name()
-
-        namespace['synapseName'] = synapse.get_name()
-        namespace['synapse'] = synapse
-        namespace['astnode'] = synapse
-        namespace['moduleName'] = FrontendConfiguration.get_module_name()
-        namespace['printer'] = NestPrinter(unitless_pretty_printer)
-        namespace['assignments'] = NestAssignmentsHelper()
-        namespace['names'] = NestNamesConverter()
-        namespace['declarations'] = NestDeclarationsHelper()
-        namespace['utils'] = ASTUtils()
-        namespace['idemPrinter'] = UnitlessExpressionPrinter()
-        namespace['odeTransformer'] = OdeTransformer()
-        namespace['printerGSL'] = gsl_printer
-        namespace['now'] = datetime.datetime.utcnow()
-        namespace['tracing'] = FrontendConfiguration.is_dev
-
-        namespace['PredefinedUnits'] = pynestml.symbols.predefined_units.PredefinedUnits
-        namespace['UnitTypeSymbol'] = pynestml.symbols.unit_type_symbol.UnitTypeSymbol
-        namespace['SymbolKind'] = pynestml.symbols.symbol.SymbolKind
-
-        namespace['initial_values'] = {}
-        namespace['uses_analytic_solver'] = synapse.get_name() in self.analytic_solver.keys() \
-            and self.analytic_solver[synapse.get_name()] is not None
-        if namespace['uses_analytic_solver']:
-            namespace['analytic_state_variables'] = self.analytic_solver[synapse.get_name()]["state_variables"]
-            namespace['analytic_variable_symbols'] = {sym: synapse.get_equations_block().get_scope().resolve_to_symbol(
-                sym, SymbolKind.VARIABLE) for sym in namespace['analytic_state_variables']}
-            namespace['update_expressions'] = {}
-            for sym, expr in self.analytic_solver[synapse.get_name()]["initial_values"].items():
-                namespace['initial_values'][sym] = expr
-            for sym in namespace['analytic_state_variables']:
-                expr_str = self.analytic_solver[synapse.get_name()]["update_expressions"][sym]
-                expr_ast = ModelParser.parse_expression(expr_str)
-                # pretend that update expressions are in "equations" block, which should always be present, as differential equations must have been defined to get here
-                expr_ast.update_scope(synapse.get_equations_blocks().get_scope())
-                expr_ast.accept(ASTSymbolTableVisitor())
-                namespace['update_expressions'][sym] = expr_ast
-
-            namespace['propagators'] = self.analytic_solver[synapse.get_name()]["propagators"]
-
-        namespace['uses_numeric_solver'] = synapse.get_name() in self.analytic_solver.keys() \
-            and self.numeric_solver[synapse.get_name()] is not None
-        if namespace['uses_numeric_solver']:
-            namespace['numeric_state_variables'] = self.numeric_solver[synapse.get_name()]["state_variables"]
-            namespace['numeric_variable_symbols'] = {sym: synapse.get_equations_block().get_scope().resolve_to_symbol(
-                sym, SymbolKind.VARIABLE) for sym in namespace['numeric_state_variables']}
-            assert not any([sym is None for sym in namespace['numeric_variable_symbols'].values()])
-            namespace['numeric_update_expressions'] = {}
-            for sym, expr in self.numeric_solver[synapse.get_name()]["initial_values"].items():
-                namespace['initial_values'][sym] = expr
-            for sym in namespace['numeric_state_variables']:
-                expr_str = self.numeric_solver[synapse.get_name()]["update_expressions"][sym]
-                expr_ast = ModelParser.parse_expression(expr_str)
-                # pretend that update expressions are in "equations" block, which should always be present, as differential equations must have been defined to get here
-                expr_ast.update_scope(synapse.get_equations_blocks().get_scope())
-                expr_ast.accept(ASTSymbolTableVisitor())
-                namespace['numeric_update_expressions'][sym] = expr_ast
-
-            namespace['useGSL'] = namespace['uses_numeric_solver']
-            namespace['names'] = GSLNamesConverter()
-            converter = NESTReferenceConverter(True)
-            unitless_pretty_printer = UnitlessExpressionPrinter(converter)
-            namespace['printer'] = NestPrinter(unitless_pretty_printer)
-
-        namespace["spike_updates"] = synapse.spike_updates
-
-        rng_visitor = ASTRandomNumberGeneratorVisitor()
-        synapse.accept(rng_visitor)
-        namespace['norm_rng'] = rng_visitor._norm_rng_is_used
-
-        namespace["PyNestMLLexer"] = {}
-        from pynestml.generated.PyNestMLLexer import PyNestMLLexer
-        for kw in dir(PyNestMLLexer):
-            if kw.isupper():
-                namespace["PyNestMLLexer"][kw] = eval("PyNestMLLexer." + kw)
-
-        return namespace
-
-
-
-    def setup_neuron_generation_helpers(self, neuron: ASTNeuron) -> Dict:
-        """
-        Returns a standard namespace with often required functionality.
-        :param neuron: a single neuron instance
-        :type neuron: ASTNeuron
-        :return: a map from name to functionality.
-        :rtype: dict
-        """
-        gsl_converter = GSLReferenceConverter()
-        gsl_printer = UnitlessExpressionPrinter(gsl_converter)
-        # helper classes and objects
-        converter = NESTReferenceConverter(False)
-        unitless_pretty_printer = UnitlessExpressionPrinter(converter)
-
-        namespace = dict()
-
-        if 'dyadic_synapse_partner' in dir(neuron):
-            namespace['dyadic_synapse_partner'] = neuron.dyadic_synapse_partner.get_name()
-            namespace["dyad_spike_updates"] = neuron.post_spike_updates
-            namespace['transferred_variables'] = neuron._transferred_variables
-            namespace['transferred_variables_syms'] =  {var_name: neuron.scope.resolve_to_symbol(var_name, SymbolKind.VARIABLE) for var_name in namespace['transferred_variables']}
-            # {var_name: ASTUtils.get_declaration_by_name(neuron.get_initial_values_blocks(), var_name) for var_name in namespace['transferred_variables']}
         namespace['neuronName'] = neuron.get_name()
         namespace['neuron'] = neuron
-        namespace['astnode'] = neuron
         namespace['moduleName'] = FrontendConfiguration.get_module_name()
         namespace['printer'] = NestPrinter(unitless_pretty_printer)
         namespace['assignments'] = NestAssignmentsHelper()
@@ -1353,7 +424,6 @@
         namespace['printerGSL'] = gsl_printer
         namespace['now'] = datetime.datetime.utcnow()
         namespace['tracing'] = FrontendConfiguration.is_dev
-        namespace['neuron_parent_class'] = self.get_option('neuron_parent_class')
 
         namespace['PredefinedUnits'] = pynestml.symbols.predefined_units.PredefinedUnits
         namespace['UnitTypeSymbol'] = pynestml.symbols.unit_type_symbol.UnitTypeSymbol
@@ -1363,32 +433,13 @@
         namespace['uses_analytic_solver'] = neuron.get_name() in self.analytic_solver.keys() \
             and self.analytic_solver[neuron.get_name()] is not None
         if namespace['uses_analytic_solver']:
-            namespace['analytic_state_variables_moved'] = []
-            if 'dyadic_synapse_partner' in dir(neuron):
-                namespace['analytic_state_variables'] = []
-                for sv in self.analytic_solver[neuron.get_name()]["state_variables"]:
-                    moved = False
-                    for mv in neuron.recursive_vars_used:
-                        name_snip = mv + "__"
-                        if name_snip == sv[:len(name_snip)]:
-                            # this variable was moved from synapse to neuron
-                            if not sv in namespace['analytic_state_variables_moved']:
-                                namespace['analytic_state_variables_moved'].append(sv)
-                                moved = True
-                    if not moved:
-                        namespace['analytic_state_variables'].append(sv)
-                        print("analytic_state_variables: " + str(namespace['analytic_state_variables']))
-                namespace['analytic_variable_symbols_moved'] = {sym: neuron.get_equations_block().get_scope().resolve_to_symbol(
-                    sym, SymbolKind.VARIABLE) for sym in namespace['analytic_state_variables_moved']}
-            else:
-                namespace['analytic_state_variables'] = self.analytic_solver[neuron.get_name()]["state_variables"]
+            namespace['analytic_state_variables'] = self.analytic_solver[neuron.get_name()]["state_variables"]
             namespace['analytic_variable_symbols'] = {sym: neuron.get_equations_block().get_scope().resolve_to_symbol(
                 sym, SymbolKind.VARIABLE) for sym in namespace['analytic_state_variables']}
-
             namespace['update_expressions'] = {}
             for sym, expr in self.analytic_solver[neuron.get_name()]["initial_values"].items():
                 namespace['initial_values'][sym] = expr
-            for sym in namespace['analytic_state_variables'] + namespace['analytic_state_variables_moved']:
+            for sym in namespace['analytic_state_variables']:
                 expr_str = self.analytic_solver[neuron.get_name()]["update_expressions"][sym]
                 expr_ast = ModelParser.parse_expression(expr_str)
                 # pretend that update expressions are in "equations" block, which should always be present, as differential equations must have been defined to get here
@@ -1403,47 +454,23 @@
         _names = [to_ode_toolbox_processed_name(var.get_complete_name()) for var in _names]
         namespace['non_equations_state_variables'] = _names
 
-        namespace['uses_numeric_solver'] = neuron.get_name() in self.numeric_solver.keys() \
+        namespace['uses_numeric_solver'] = neuron.get_name() in self.analytic_solver.keys() \
             and self.numeric_solver[neuron.get_name()] is not None
         if namespace['uses_numeric_solver']:
-
-            namespace['numeric_state_variables_moved'] = []
-            if 'dyadic_synapse_partner' in dir(neuron):
-                namespace['numeric_state_variables'] = []
-                for sv in self.numeric_solver[neuron.get_name()]["state_variables"]:
-                    moved = False
-                    for mv in neuron.recursive_vars_used:
-                        name_snip = mv + "__"
-                        if name_snip == sv[:len(name_snip)]:
-                            # this variable was moved from synapse to neuron
-                            if not sv in namespace['numeric_state_variables_moved']:
-                                namespace['numeric_state_variables_moved'].append(sv)
-                                moved = True
-                    if not moved:
-                        namespace['numeric_state_variables'].append(sv)
-                        print("numeric_state_variables: " + str(namespace['numeric_state_variables']))
-                namespace['numeric_variable_symbols_moved'] = {sym: neuron.get_equations_block().get_scope().resolve_to_symbol(
-                    sym, SymbolKind.VARIABLE) for sym in namespace['numeric_state_variables_moved']}
-            else:
-                namespace['numeric_state_variables'] = self.numeric_solver[neuron.get_name()]["state_variables"]
-
+            namespace['numeric_state_variables'] = self.numeric_solver[neuron.get_name()]["state_variables"]
             namespace['numeric_variable_symbols'] = {sym: neuron.get_equations_block().get_scope().resolve_to_symbol(
                 sym, SymbolKind.VARIABLE) for sym in namespace['numeric_state_variables']}
             assert not any([sym is None for sym in namespace['numeric_variable_symbols'].values()])
             namespace['numeric_update_expressions'] = {}
             for sym, expr in self.numeric_solver[neuron.get_name()]["initial_values"].items():
                 namespace['initial_values'][sym] = expr
-            for sym in namespace['numeric_state_variables'] + namespace['numeric_state_variables_moved']:
+            for sym in namespace['numeric_state_variables']:
                 expr_str = self.numeric_solver[neuron.get_name()]["update_expressions"][sym]
                 expr_ast = ModelParser.parse_expression(expr_str)
                 # pretend that update expressions are in "equations" block, which should always be present, as differential equations must have been defined to get here
                 expr_ast.update_scope(neuron.get_equations_blocks().get_scope())
                 expr_ast.accept(ASTSymbolTableVisitor())
                 namespace['numeric_update_expressions'][sym] = expr_ast
-
-            namespace['purely_numeric_state_variables_moved'] = list(set(namespace['numeric_state_variables_moved']) - set(namespace['analytic_state_variables_moved']))
-
-
 
             namespace['useGSL'] = namespace['uses_numeric_solver']
             namespace['names'] = GSLNamesConverter()
@@ -1631,34 +658,16 @@
         Note that for kernels, `initial_values` actually contains the increment upon spike arrival, rather than the initial value of the corresponding ODE dimension.
         """
         spike_updates = []
-        post_spike_updates = {}
         initial_values = neuron.get_initial_values_blocks()
 
         for kernel, spike_input_port in kernel_buffers:
             if neuron.get_scope().resolve_to_symbol(str(spike_input_port), SymbolKind.VARIABLE) is None:
                 continue
 
+            buffer_type = neuron.get_scope().resolve_to_symbol(str(spike_input_port), SymbolKind.VARIABLE).get_type_symbol()
+
             if is_delta_kernel(kernel):
                 continue
-
-            '''if neuron.get_scope().resolve_to_symbol(str(spike_input_port), SymbolKind.VARIABLE) is None:
-                print("failure resolving symbol: "+ str(spike_input_port))
-                # this case covers variables that were moved from synapse to the neuron
-                continue'''
-
-            '''if not ("_is_post_port" in dir(spike_input_port.get_variable()) \
-             and spike_input_port.get_variable()._is_post_port):
-                # not a post port
-                raise Exception("Input port " + str(spike_input_port) + " not found")'''
-
-            if "_is_post_port" in dir(spike_input_port.get_variable()) \
-             and spike_input_port.get_variable()._is_post_port:
-                orig_port_name = str(spike_input_port)[:str(spike_input_port).index("__for_")]
-                buffer_type = neuron.dyadic_synapse_partner.get_scope().resolve_to_symbol(orig_port_name, SymbolKind.VARIABLE).get_type_symbol()
-            else:
-                buffer_type = neuron.get_scope().resolve_to_symbol(str(spike_input_port), SymbolKind.VARIABLE).get_type_symbol()
-
-            assert not buffer_type is None
 
             for kernel_var in kernel.get_variables():
                 for var_order in range(get_kernel_var_order_from_ode_toolbox_result(kernel_var.get_name(), solver_dicts)):
@@ -1671,11 +680,7 @@
                         continue    # skip adding the statement if we're only adding zero
 
                     assignment_str = kernel_spike_buf_name + " += "
-                    if "_is_post_port" in dir(spike_input_port.get_variable()) \
-                     and spike_input_port.get_variable()._is_post_port:
-                        assignment_str += "1."
-                    else:
-                        assignment_str += "(" + str(spike_input_port) + ")"
+                    assignment_str += "(" + str(spike_input_port) + ")"
                     if not expr in ["1.", "1.0", "1"]:
                         assignment_str += " * (" + \
                             self._printer.print_expression(ModelParser.parse_expression(expr)) + ")"
@@ -1687,16 +692,7 @@
                     ast_assignment.update_scope(neuron.get_scope())
                     ast_assignment.accept(ASTSymbolTableVisitor())
 
-                    if neuron.get_scope().resolve_to_symbol(str(spike_input_port), SymbolKind.VARIABLE) is None:
-                        print("failure resolving symbol: "+ str(spike_input_port))
-                        # this case covers variables that were moved from synapse to the neuron
-                        post_spike_updates[kernel_var.get_name()] = ast_assignment
-                    elif "_is_post_port" in dir(spike_input_port.get_variable()) \
-                     and spike_input_port.get_variable()._is_post_port:
-                        print("adding post assignment string: " + str(ast_assignment))
-                        spike_updates.append(ast_assignment)
-                    else:
-                        spike_updates.append(ast_assignment)
+                    spike_updates.append(ast_assignment)
 
         for k, factor in delta_factors.items():
             var = k[0]
@@ -1711,7 +707,7 @@
 
             spike_updates.append(ast_assignment)
 
-        return spike_updates, post_spike_updates
+        return spike_updates
 
     def remove_kernel_definitions_from_equations_block(self, neuron):
         """
