#
# nest_codegeneration.py
#
# This file is part of NEST.
#
# Copyright (C) 2004 The NEST Initiative
#
# NEST is free software: you can redistribute it and/or modify
# it under the terms of the GNU General Public License as published by
# the Free Software Foundation, either version 2 of the License, or
# (at your option) any later version.
#
# NEST is distributed in the hope that it will be useful,
# but WITHOUT ANY WARRANTY; without even the implied warranty of
# MERCHANTABILITY or FITNESS FOR A PARTICULAR PURPOSE.  See the
# GNU General Public License for more details.
#
# You should have received a copy of the GNU General Public License
# along with NEST.  If not, see <http://www.gnu.org/licenses/>.
import datetime
import os
import re

from jinja2 import Environment, FileSystemLoader, TemplateRuntimeError
from odetoolbox import analysis

import pynestml
from pynestml.codegeneration.codegenerator import CodeGenerator
from pynestml.codegeneration.expressions_pretty_printer import ExpressionsPrettyPrinter
from pynestml.codegeneration.gsl_names_converter import GSLNamesConverter
from pynestml.codegeneration.gsl_reference_converter import GSLReferenceConverter
from pynestml.codegeneration.legacy_expression_printer import LegacyExpressionPrinter
from pynestml.codegeneration.nest_assignments_helper import NestAssignmentsHelper
from pynestml.codegeneration.nest_declarations_helper import NestDeclarationsHelper
from pynestml.codegeneration.nest_names_converter import NestNamesConverter
from pynestml.codegeneration.nest_printer import NestPrinter
from pynestml.codegeneration.nest_reference_converter import NESTReferenceConverter
from pynestml.frontend.frontend_configuration import FrontendConfiguration
from pynestml.meta_model.ast_equations_block import ASTEquationsBlock
from pynestml.solver.solution_transformers import integrate_exact_solution, functional_shapes_to_odes, \
    integrate_delta_solution
from pynestml.solver.transformer_base import add_assignment_to_update_block
from pynestml.symbols.symbol import SymbolKind
from pynestml.utils.ast_utils import ASTUtils
from pynestml.utils.logger import Logger
from pynestml.utils.logger import LoggingLevel
from pynestml.utils.messages import Messages
from pynestml.utils.model_parser import ModelParser
from pynestml.utils.ode_transformer import OdeTransformer
from pynestml.visitors.ast_symbol_table_visitor import ASTSymbolTableVisitor
from pynestml.visitors.ast_higher_order_visitor import ASTHigherOrderVisitor
from pynestml.visitors.ast_random_number_generator_visitor import ASTRandomNumberGeneratorVisitor

class NESTCodeGenerator(CodeGenerator):

    _variable_matching_template = r'(\b)({})(\b)'

    def __init__(self):
        # setup the template environment
        def raise_helper(msg):
            raise TemplateRuntimeError(msg)
        env = Environment(loader=FileSystemLoader(os.path.join(os.path.dirname(__file__), 'resources_nest')))
        env.globals['raise'] = raise_helper
        setup_env = Environment(loader=FileSystemLoader(os.path.join(os.path.dirname(__file__), 'resources_nest', 'setup')))
        setup_env.globals['raise'] = raise_helper
        # setup the cmake template
        self._template_cmakelists = setup_env.get_template('CMakeLists.jinja2')
        # setup the module class template
        self._template_module_class = env.get_template('ModuleClass.jinja2')
        # setup the NEST module template
        self._template_module_header = env.get_template('ModuleHeader.jinja2')
        # setup the SLI_Init file
        self._template_sli_init = setup_env.get_template('SLI_Init.jinja2')
        # setup the neuron header template
        self._template_neuron_h_file = env.get_template('NeuronHeader.jinja2')
        # setup the neuron implementation template
        self._template_neuron_cpp_file = env.get_template('NeuronClass.jinja2')

        self._printer = ExpressionsPrettyPrinter()

    def generate_code(self, neurons):
        self.analyse_transform_neurons(neurons)
        self.generate_neurons(neurons)
        self.generate_module_code(neurons)

    def generate_module_code(self, neurons):
        # type: (list(ASTNeuron)) -> None
        """
        Generates code that is necessary to integrate neuron models into the NEST infrastructure.
        :param neurons: a list of neurons
        :type neurons: list(ASTNeuron)
        """
        namespace = {'neurons': neurons,
                     'moduleName': FrontendConfiguration.get_module_name(),
                     'now': datetime.datetime.utcnow()}
        if not os.path.exists(FrontendConfiguration.get_target_path()):
            os.makedirs(FrontendConfiguration.get_target_path())

        with open(str(os.path.join(FrontendConfiguration.get_target_path(),
                                   FrontendConfiguration.get_module_name())) + '.h', 'w+') as f:
            f.write(str(self._template_module_header.render(namespace)))

        with open(str(os.path.join(FrontendConfiguration.get_target_path(),
                                   FrontendConfiguration.get_module_name())) + '.cpp', 'w+') as f:
            f.write(str(self._template_module_class.render(namespace)))

        with open(str(os.path.join(FrontendConfiguration.get_target_path(),
                                   'CMakeLists')) + '.txt', 'w+') as f:
            f.write(str(self._template_cmakelists.render(namespace)))

        if not os.path.isdir(os.path.realpath(os.path.join(FrontendConfiguration.get_target_path(), 'sli'))):
            os.makedirs(os.path.realpath(os.path.join(FrontendConfiguration.get_target_path(), 'sli')))

        with open(str(os.path.join(FrontendConfiguration.get_target_path(), 'sli',
                                   FrontendConfiguration.get_module_name() + "-init")) + '.sli', 'w+') as f:
            f.write(str(self._template_sli_init.render(namespace)))

        code, message = Messages.get_module_generated(FrontendConfiguration.get_target_path())
        Logger.log_message(None, code, message, None, LoggingLevel.INFO)


    def analyse_transform_neurons(self, neurons):
        # type: (list(ASTNeuron)) -> None
        """
        Analyse and transform a list of neurons.
        :param neurons: a list of neurons.
        """
        for neuron in neurons:
            code, message = Messages.get_analysing_transforming_neuron(neuron.get_name())
            Logger.log_message(None, code, message, None, LoggingLevel.INFO)
            self.analyse_neuron(neuron)
            # now store the transformed model
            self.store_transformed_model(neuron)


    def analyse_neuron(self, neuron):
        # type: (ASTNeuron) -> None
        """
        Analyse and transform a single neuron.
        :param neuron: a single neuron.
        """
        code, message = Messages.get_start_processing_neuron(neuron.get_name())
        Logger.log_message(neuron, code, message, neuron.get_source_position(), LoggingLevel.INFO)
        # make normalization
        # apply spikes to buffers
        # get rid of convolve, store them and apply then at the end
        equations_block = neuron.get_equations_block()
        shape_to_buffers = {}
        if equations_block is not None:
            # extract function names and corresponding incoming buffers
            convolve_calls = OdeTransformer.get_sum_function_calls(equations_block)
            for convolve in convolve_calls:
                shape_to_buffers[str(convolve.get_args()[0])] = str(convolve.get_args()[1])
            OdeTransformer.refactor_convolve_call(equations_block)
            self.make_functions_self_contained(equations_block.get_ode_functions())
            self.replace_functions_through_defining_expressions(equations_block.get_ode_equations(),
                                                           equations_block.get_ode_functions())
            # transform everything into gsl processable (e.g. no functional shapes) or exact form.
            self.transform_shapes_and_odes(neuron, shape_to_buffers)
            self.apply_spikes_from_buffers(neuron, shape_to_buffers)
            # update the symbol table
            symbol_table_visitor = ASTSymbolTableVisitor()
            symbol_table_visitor.after_ast_rewrite_ = True		# suppress warnings due to AST rewrites
            neuron.accept(symbol_table_visitor)


    def generate_neuron_code(self, neuron):
        # type: (ASTNeuron) -> None
        """
        For a handed over neuron, this method generates the corresponding header and implementation file.
        :param neuron: a single neuron object.
        """
        if not os.path.isdir(FrontendConfiguration.get_target_path()):
            os.makedirs(FrontendConfiguration.get_target_path())
        self.generate_model_h_file(neuron)
        self.generate_neuron_cpp_file(neuron)


    def generate_model_h_file(self, neuron):
        # type: (ASTNeuron) -> None
        """
        For a handed over neuron, this method generates the corresponding header file.
        :param neuron: a single neuron object.
        """
        # print("!!!", neuron)
        neuron_h_file = self._template_neuron_h_file.render(self.setup_generation_helpers(neuron))
        with open(str(os.path.join(FrontendConfiguration.get_target_path(), neuron.get_name())) + '.h', 'w+') as f:
            f.write(str(neuron_h_file))


    def generate_neuron_cpp_file(self, neuron):
        # type: (ASTNeuron) -> None
        """
        For a handed over neuron, this method generates the corresponding implementation file.
        :param neuron: a single neuron object.
        """
        neuron_cpp_file = self._template_neuron_cpp_file.render(self.setup_generation_helpers(neuron))
        with open(str(os.path.join(FrontendConfiguration.get_target_path(), neuron.get_name())) + '.cpp', 'w+') as f:
            f.write(str(neuron_cpp_file))


    def setup_generation_helpers(self, neuron):
        """
        Returns a standard namespace with often required functionality.
        :param neuron: a single neuron instance
        :type neuron: ASTNeuron
        :return: a map from name to functionality.
        :rtype: dict
        """
        gsl_converter = GSLReferenceConverter()
        gsl_printer = LegacyExpressionPrinter(gsl_converter)
        # helper classes and objects
        converter = NESTReferenceConverter(False)
        legacy_pretty_printer = LegacyExpressionPrinter(converter)


        namespace = dict()

        namespace['neuronName'] = neuron.get_name()
        namespace['neuron'] = neuron
        namespace['moduleName'] = FrontendConfiguration.get_module_name()
        namespace['printer'] = NestPrinter(legacy_pretty_printer)
        namespace['assignments'] = NestAssignmentsHelper()
        namespace['names'] = NestNamesConverter()
        namespace['declarations'] = NestDeclarationsHelper()
        namespace['utils'] = ASTUtils()
        namespace['idemPrinter'] = LegacyExpressionPrinter()
        namespace['outputEvent'] = namespace['printer'].print_output_event(neuron.get_body())
        namespace['is_spike_input'] = ASTUtils.is_spike_input(neuron.get_body())
        namespace['is_current_input'] = ASTUtils.is_current_input(neuron.get_body())
        namespace['odeTransformer'] = OdeTransformer()
        namespace['printerGSL'] = gsl_printer
        namespace['now'] = datetime.datetime.utcnow()
        namespace['tracing'] = FrontendConfiguration.is_dev

<<<<<<< HEAD
        namespace['PredefinedUnits'] = pynestml.symbols.predefined_units.PredefinedUnits
        namespace['UnitTypeSymbol'] = pynestml.symbols.unit_type_symbol.UnitTypeSymbol
=======
        rng_visitor = ASTRandomNumberGeneratorVisitor()
        neuron.accept(rng_visitor)
        namespace['norm_rng'] = rng_visitor._norm_rng_is_used
>>>>>>> 2335f573

        rng_visitor = ASTRandomNumberGeneratorVisitor()
        neuron.accept(rng_visitor)
        namespace['norm_rng'] = rng_visitor._norm_rng_is_used

        self.define_solver_type(neuron, namespace)
        return namespace


    def define_solver_type(self, neuron, namespace):
        # type: (ASTNeuron, dict) -> None
        """
        For a handed over neuron this method enriches the namespace by methods which are used to solve
        odes.
        :param namespace: a single namespace dict.
        :param neuron: a single neuron
        """
        namespace['useGSL'] = False
        if neuron.get_equations_block() is not None and len(neuron.get_equations_block().get_declarations()) > 0:
            if (not self.is_functional_shape_present(neuron.get_equations_block().get_ode_shapes())) or \
                    len(neuron.get_equations_block().get_ode_equations()) > 1:
                namespace['names'] = GSLNamesConverter()
                namespace['useGSL'] = True
                converter = NESTReferenceConverter(True)
                legacy_pretty_printer = LegacyExpressionPrinter(converter)
                namespace['printer'] = NestPrinter(legacy_pretty_printer)
        return


    def is_functional_shape_present(self, shapes):
        # type: (list(ASTOdeShape)) -> bool
        """
        For a handed over list of shapes this method checks if a single shape exits with differential order of 0.
        :param shapes: a list of shapes
        :type shapes: list(ASTOdeShape)
        :return: True if at leas one shape with diff. order of 0 exits, otherwise False.
        :rtype: bool
        """
        for shape in shapes:
            if shape.get_variable().get_differential_order() == 0:
                return True
        return False


    def transform_shapes_and_odes(self, neuron, shape_to_buffers):
        # type: (ASTNeuron, map(str, str)) -> ASTNeuron
        """
        Solves all odes and equations in the handed over neuron.

        Precondition: it should be ensured that most one equations block is present.

        :param neuron: a single neuron instance.
        :param shape_to_buffers: Map of shape names to buffers to which they were connected.
        :return: A transformed version of the neuron that can be passed to the GSL.
        """

        assert isinstance(neuron.get_equations_blocks(), ASTEquationsBlock), "Precondition violated: only one equation block should be present"

        equations_block = neuron.get_equations_block()

        if len(equations_block.get_ode_shapes()) == 0:
            code, message = Messages.get_neuron_solved_by_solver(neuron.get_name())
            Logger.log_message(neuron, code, message, neuron.get_source_position(), LoggingLevel.INFO)
            return neuron
        elif len(equations_block.get_ode_shapes()) == 1 and \
                str(equations_block.get_ode_shapes()[0].get_expression()).strip().startswith(
                    "delta"):  # assume the model is well formed
            shape = equations_block.get_ode_shapes()[0]
            integrate_delta_solution(equations_block, neuron, shape, shape_to_buffers)
            return neuron
        elif len(equations_block.get_ode_equations()) == 1:
            code, message = Messages.get_neuron_analyzed(neuron.get_name())
            Logger.log_message(neuron, code, message, neuron.get_source_position(), LoggingLevel.INFO)
            solver_result = self.solve_ode_with_shapes(equations_block)

            if solver_result["solver"] is "analytical":
                neuron = integrate_exact_solution(neuron, solver_result)
                neuron.remove_equations_block()
            elif (solver_result["solver"] is "numeric"
                  and self.is_functional_shape_present(equations_block.get_ode_shapes())):
                functional_shapes_to_odes(neuron, solver_result)

            return neuron
        else:
            code, message = Messages.get_neuron_solved_by_solver(neuron.get_name())
            Logger.log_message(neuron, code, message, neuron.get_source_position(), LoggingLevel.INFO)

            if self.is_functional_shape_present(equations_block.get_ode_shapes()):
                ode_shapes = self.solve_functional_shapes(equations_block)
                functional_shapes_to_odes(neuron, ode_shapes)

            return neuron


    def apply_spikes_from_buffers(self, neuron, shape_to_buffers):
        """generate the equations that update the dynamical variables when incoming spikes arrive.

        For example, a resulting `assignment_string` could be "I_shape_in += (in_spikes/nS) * 1".

        The definition of the spike kernel shape is then set to 0.
        """
        spike_updates = []
        initial_values = neuron.get_initial_values_blocks()
        for declaration in initial_values.get_declarations():
            variable = declaration.get_variables()[0]
            for shape in shape_to_buffers:
                matcher_computed_shape_odes = re.compile(shape + r"(__d)*")
                if re.fullmatch(matcher_computed_shape_odes, str(variable)):
                    buffer_type = neuron.get_scope(). \
                        resolve_to_symbol(shape_to_buffers[shape], SymbolKind.VARIABLE).get_type_symbol()
                    assignment_string = variable.get_complete_name() + " += (" + shape_to_buffers[
                        shape] + '/' + buffer_type.print_nestml_type() + ") * " + \
                                        self._printer.print_expression(declaration.get_expression())
                    spike_updates.append(ModelParser.parse_assignment(assignment_string))
                    # the IV is applied. can be reset
                    declaration.set_expression(ModelParser.parse_expression("0"))
                    break
        for assignment in spike_updates:
            add_assignment_to_update_block(assignment, neuron)


    def solve_ode_with_shapes(self, equations_block):
        # type: (ASTEquationsBlock) -> dict[str, list]
        odes_shapes_json = self.transform_ode_and_shapes_to_json(equations_block)

        return analysis(odes_shapes_json, enable_stiffness_check=False)


    def transform_ode_and_shapes_to_json(self, equations_block):
        # type: (ASTEquationsBlock) -> dict[str, list]
        """
        Converts AST node to a JSON representation
        :param equations_block:equations_block
        :return: json mapping: {odes: [...], shape: [...]}
        """
        result = {"odes": [], "shapes": []}

        for equation in equations_block.get_ode_equations():
            result["odes"].append({"symbol": equation.get_lhs().get_name(),
                                   "definition": self._printer.print_expression(equation.get_rhs())})

        ode_shape_names = set()
        for shape in equations_block.get_ode_shapes():
            if shape.get_variable().get_differential_order() == 0:
                result["shapes"].append({"type": "function",
                                         "symbol": shape.get_variable().get_complete_name(),
                                         "definition": self._printer.print_expression(shape.get_expression())})

            else:
                extracted_shape_name = shape.get_variable().get_name()
                if '__' in shape.get_variable().get_name():
                    extracted_shape_name = shape.get_variable().get_name()[0:shape.get_variable().get_name().find("__")]
                if extracted_shape_name not in ode_shape_names:  # add shape name only once
                    ode_shape_names.add(extracted_shape_name)

        # try to resolve all available initial values
        shape_name_to_initial_values = {}
        shape_name_to_shape_definition = {}

        for shape_name in ode_shape_names:
            shape_name_symbol = equations_block.get_scope().resolve_to_symbol(shape_name, SymbolKind.VARIABLE)
            shape_name_to_initial_values[shape_name] = [
                self._printer.print_expression(shape_name_symbol.get_declaring_expression())]
            shape_name_to_shape_definition[shape_name] = self._printer.print_expression(shape_name_symbol.get_ode_definition())
            order = 1
            while True:
                shape_name_symbol = equations_block.get_scope().resolve_to_symbol(shape_name + "__" + 'd' * order,
                                                                                  SymbolKind.VARIABLE)
                if shape_name_symbol is not None:
                    shape_name_to_initial_values[shape_name].append(
                        self._printer.print_expression(shape_name_symbol.get_declaring_expression()))
                    shape_name_to_shape_definition[shape_name] = self._printer.print_expression(
                        shape_name_symbol.get_ode_definition())
                else:
                    break
                order = order + 1

        for shape_name in ode_shape_names:
            result["shapes"].append({"type": "ode",
                                     "symbol": shape_name,
                                     "definition": shape_name_to_shape_definition[shape_name],
                                     "initial_values": shape_name_to_initial_values[shape_name]})

        result["parameters"] = {}  # ode-framework requires this.
        return result


    def solve_functional_shapes(self, equations_block):
        # type: (ASTEquationsBlock) -> dict[str, list]
        shapes_json = self.transform_functional_shapes_to_json(equations_block)

        return analysis(shapes_json, enable_stiffness_check=False)


    def transform_functional_shapes_to_json(self, equations_block):
        # type: (ASTEquationsBlock) -> dict[str, list]
        """
        Converts AST node to a JSON representation
        :param equations_block:equations_block
        :return: json mapping: {odes: [...], shape: [...]}
        """
        result = {"odes": [], "shapes": []}

        for shape in equations_block.get_ode_shapes():
            if shape.get_variable().get_differential_order() == 0:
                result["shapes"].append({"type": "function",
                                         "symbol": shape.get_variable().get_complete_name(),
                                         "definition": self._printer.print_expression(shape.get_expression())})

        result["parameters"] = {}  # ode-framework requires this.
        return result

    def make_functions_self_contained(self, functions):
        # type: (list(ASTOdeFunction)) -> list(ASTOdeFunction)
        """
        TODO: it should be a method inside of the ASTOdeFunction
        TODO by KP: this should be done by means of a visitor
        Make function definition self contained, e.g. without any references to functions from `functions`.
        :param functions: A sorted list with entries ASTOdeFunction.
        :return: A list with ASTOdeFunctions. Defining expressions don't depend on each other.
        """
        for source in functions:
            source_position = source.get_source_position()
            for target in functions:
                matcher = re.compile(self._variable_matching_template.format(source.get_variable_name()))
                target_definition = str(target.get_expression())
                target_definition = re.sub(matcher, "(" + str(source.get_expression()) + ")", target_definition)
                target.expression = ModelParser.parse_expression(target_definition)

                def log_set_source_position(node):
                    if node.get_source_position().is_added_source_position():
                        node.set_source_position(source_position)

                target.expression.accept(ASTHigherOrderVisitor(visit_funcs=log_set_source_position))

        return functions


    def replace_functions_through_defining_expressions(self, definitions, functions):
        # type: (list(ASTOdeEquation), list(ASTOdeFunction)) -> list(ASTOdeFunction)
        """
        Refractors symbols form `functions` in `definitions` with corresponding defining expressions from `functions`.
        :param definitions: A sorted list with entries {"symbol": "name", "definition": "expression"} that should be made
        free from.
        :param functions: A sorted list with entries {"symbol": "name", "definition": "expression"} with functions which
        must be replaced in `definitions`.
        :return: A list with definitions. Expressions in `definitions` don't depend on functions from `functions`.
        """
        for fun in functions:
            source_position = fun.get_source_position()
            for target in definitions:
                matcher = re.compile(self._variable_matching_template.format(fun.get_variable_name()))
                target_definition = str(target.get_rhs())
                target_definition = re.sub(matcher, "(" + str(fun.get_expression()) + ")", target_definition)
                target.rhs = ModelParser.parse_expression(target_definition)
                target.update_scope(fun.get_scope())
                target.accept(ASTSymbolTableVisitor())

                def log_set_source_position(node):
                    if node.get_source_position().is_added_source_position():
                        node.set_source_position(source_position)

                target.accept(ASTHigherOrderVisitor(visit_funcs=log_set_source_position))
        return definitions


    def transform_functions_json(self, equations_block):
        # type: (ASTEquationsBlock) -> list[dict[str, str]]
        """
        Converts AST node to a JSON representation
        :param equations_block:equations_block
        :return: json mapping: {odes: [...], shape: [...]}
        """
        equations_block = OdeTransformer.refactor_convolve_call(equations_block)
        result = []

        for fun in equations_block.get_functions():
            result.append({"symbol": fun.get_variable_name(),
                           "definition": self._printer.print_expression(fun.get_expression())})

        return result


    def store_transformed_model(self, ast):
        if FrontendConfiguration.store_log:
            with open(str(os.path.join(FrontendConfiguration.get_target_path(), '..', 'report',
                                       ast.get_name())) + '.txt', 'w+') as f:
                f.write(str(ast))<|MERGE_RESOLUTION|>--- conflicted
+++ resolved
@@ -213,7 +213,6 @@
         converter = NESTReferenceConverter(False)
         legacy_pretty_printer = LegacyExpressionPrinter(converter)
 
-
         namespace = dict()
 
         namespace['neuronName'] = neuron.get_name()
@@ -232,19 +231,6 @@
         namespace['printerGSL'] = gsl_printer
         namespace['now'] = datetime.datetime.utcnow()
         namespace['tracing'] = FrontendConfiguration.is_dev
-
-<<<<<<< HEAD
-        namespace['PredefinedUnits'] = pynestml.symbols.predefined_units.PredefinedUnits
-        namespace['UnitTypeSymbol'] = pynestml.symbols.unit_type_symbol.UnitTypeSymbol
-=======
-        rng_visitor = ASTRandomNumberGeneratorVisitor()
-        neuron.accept(rng_visitor)
-        namespace['norm_rng'] = rng_visitor._norm_rng_is_used
->>>>>>> 2335f573
-
-        rng_visitor = ASTRandomNumberGeneratorVisitor()
-        neuron.accept(rng_visitor)
-        namespace['norm_rng'] = rng_visitor._norm_rng_is_used
 
         self.define_solver_type(neuron, namespace)
         return namespace
