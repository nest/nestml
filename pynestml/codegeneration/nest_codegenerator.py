--- conflicted
+++ resolved
@@ -301,12 +301,9 @@
         self._template_neuron_h_file = env.get_template('NeuronHeader.jinja2')
         # setup the neuron implementation template
         self._template_neuron_cpp_file = env.get_template('NeuronClass.jinja2')
-<<<<<<< HEAD
         # setup the synapse header template
         self._template_synapse_h_file = env.get_template('SynapseHeader.jinja2')
 
-=======
->>>>>>> d8333543
         self._printer = ExpressionsPrettyPrinter()
 
 
@@ -369,7 +366,6 @@
             self.store_transformed_model(neuron)
 
 
-<<<<<<< HEAD
     def analyse_transform_synapses(self, synapses):
         # type: (list(ASTsynapse)) -> None
         """
@@ -382,7 +378,8 @@
             self.analyse_synapse(synapse)
             # now store the transformed model
             self.store_transformed_model(synapse)
-=======
+
+
     def get_delta_factors_(self, neuron, equations_block):
         """For every occurrence of a convolution of the form `x^(n) = a * convolve(shape, inport) + ...` where `shape` is a delta function, add the element `(x^(n), inport) --> a` to the set. 
         """
@@ -584,7 +581,6 @@
         assert not "__h" in [sym.name for sym in neuron.get_internal_symbols()], "\"__h\" is a reserved name, please do not use variables by this name in your NESTML file"
         neuron.add_to_internal_block(ModelParser.parse_declaration('__h ms = resolution()'), index=0)
 
->>>>>>> d8333543
 
     def analyse_neuron(self, neuron):
         # type: (ASTNeuron) -> None
@@ -610,17 +606,6 @@
 
             #print("NEST codegenerator: replacing functions through defining expressions...")
             self.make_functions_self_contained(equations_block.get_ode_functions())
-<<<<<<< HEAD
-            self.replace_functions_through_defining_expressions(equations_block.get_ode_equations(),
-                                                           equations_block.get_ode_functions())
-            # transform everything into gsl processable (e.g. no functional shapes) or exact form.
-            self.transform_shapes_and_odes(neuron, shape_to_buffers)
-            self.apply_spikes_from_buffers(neuron, shape_to_buffers)
-            # update the symbol table
-            symbol_table_visitor = ASTSymbolTableVisitor()
-            symbol_table_visitor.after_ast_rewrite_ = True		# ODE block might have been removed entirely: suppress warnings
-            neuron.accept(symbol_table_visitor)
-=======
             self.replace_functions_through_defining_expressions(equations_block.get_ode_equations(), equations_block.get_ode_functions())
             #self.replace_functions_through_defining_expressions2([analytic_solver, numeric_solver], equations_block.get_ode_functions())
 
@@ -661,35 +646,6 @@
             
 
         return spike_updates
->>>>>>> d8333543
-
-    def analyse_synapse(self, synapse):
-        # type: (ASTsynapse) -> None
-        """
-        Analyse and transform a single synapse.
-        :param synapse: a single synapse.
-        """
-        code, message = Messages.get_start_processing_synapse(synapse.get_name())
-        Logger.log_message(synapse, code, message, synapse.get_source_position(), LoggingLevel.INFO)
-        # make normalization
-        # apply spikes to buffers
-        # get rid of convolve, store them and apply then at the end
-        equations_block = synapse.get_equations_block()
-        import pdb;pdb.set_trace()
-        shape_to_buffers = {}
-        if synapse.get_equations_block() is not None:
-            # extract function names and corresponding incoming buffers
-            convolve_calls = OdeTransformer.get_sum_function_calls(equations_block)
-            for convolve in convolve_calls:
-                shape_to_buffers[str(convolve.get_args()[0])] = str(convolve.get_args()[1])
-            OdeTransformer.refactor_convolve_call(synapse.get_equations_block())
-            self.make_functions_self_contained(equations_block.get_ode_functions())
-            self.replace_functions_through_defining_expressions(equations_block.get_ode_equations(),
-                                                           equations_block.get_ode_functions())
-            # transform everything into gsl processable (e.g. no functional shapes) or exact form.
-            self.transform_shapes_and_odes(synapse, shape_to_buffers)
-            # update the symbol table
-            synapse.accept(ASTSymbolTableVisitor())
 
 
     def generate_neuron_code(self, neuron):
@@ -722,13 +678,8 @@
         For a handed over neuron, this method generates the corresponding header file.
         :param neuron: a single neuron object.
         """
-<<<<<<< HEAD
         # print("!!!", neuron)
         neuron_h_file = self._template_neuron_h_file.render(self.setup_neuron_generation_helpers(neuron))
-=======
-        #print("generate_model_h_file: neuron " + str(neuron.get_name()))
-        neuron_h_file = self._template_neuron_h_file.render(self.setup_generation_helpers(neuron))
->>>>>>> d8333543
         with open(str(os.path.join(FrontendConfiguration.get_target_path(), neuron.get_name())) + '.h', 'w+') as f:
             f.write(str(neuron_h_file))
 
@@ -743,18 +694,14 @@
         with open(str(os.path.join(FrontendConfiguration.get_target_path(), synapse.get_name())) + '.h', 'w+') as f:
             f.write(str(synapse_h_file))
 
+
     def generate_neuron_cpp_file(self, neuron):
         # type: (ASTNeuron) -> None
         """
         For a handed over neuron, this method generates the corresponding implementation file.
         :param neuron: a single neuron object.
         """
-<<<<<<< HEAD
-        neuron_cpp_file = self._template_neuron_cpp_file.render(self.setup_neuron_generation_helpers(neuron))
-=======
-        #print("generate_model_cpp_file: neuron " + str(neuron.get_name()))
         neuron_cpp_file = self._template_neuron_cpp_file.render(self.setup_generation_helpers(neuron))
->>>>>>> d8333543
         with open(str(os.path.join(FrontendConfiguration.get_target_path(), neuron.get_name())) + '.cpp', 'w+') as f:
             f.write(str(neuron_cpp_file))
 
@@ -903,79 +850,6 @@
         :param neuron: a single neuron instance.
         :return: A transformed version of the neuron that can be passed to the GSL.
         """
-<<<<<<< HEAD
-
-        assert isinstance(neuron.get_equations_blocks(), ASTEquationsBlock), "Precondition violated: only one equation block should be present"
-
-        equations_block = neuron.get_equations_block()
-
-        if len(equations_block.get_ode_shapes()) == 0:
-            code, message = Messages.get_neuron_solved_by_solver(neuron.get_name())
-            Logger.log_message(neuron, code, message, neuron.get_source_position(), LoggingLevel.INFO)
-            return neuron
-        elif len(equations_block.get_ode_shapes()) == 1 and \
-                str(equations_block.get_ode_shapes()[0].get_expression()).strip().startswith(
-                    "delta"):  # assume the model is well formed
-            shape = equations_block.get_ode_shapes()[0]
-            integrate_delta_solution(equations_block, neuron, shape, shape_to_buffers)
-            return neuron
-        elif len(equations_block.get_ode_equations()) == 1:
-            code, message = Messages.get_neuron_analyzed(neuron.get_name())
-            Logger.log_message(neuron, code, message, neuron.get_source_position(), LoggingLevel.INFO)
-            solver_result = self.solve_ode_with_shapes(equations_block)
-
-            if solver_result["solver"] is "analytical":
-                neuron = integrate_exact_solution(neuron, solver_result)
-                neuron.remove_equations_block()
-            elif (solver_result["solver"] is "numeric"
-                  and self.is_functional_shape_present(equations_block.get_ode_shapes())):
-                functional_shapes_to_odes(neuron, solver_result)
-
-            return neuron
-        else:
-            code, message = Messages.get_neuron_solved_by_solver(neuron.get_name())
-            Logger.log_message(neuron, code, message, neuron.get_source_position(), LoggingLevel.INFO)
-
-            if self.is_functional_shape_present(equations_block.get_ode_shapes()):
-                ode_shapes = self.solve_functional_shapes(equations_block)
-                functional_shapes_to_odes(neuron, ode_shapes)
-
-            return neuron
-
-
-    def apply_spikes_from_buffers(self, neuron, shape_to_buffers):
-        """generate the equations that update the dynamical variables when incoming spikes arrive.
-
-        For example, a resulting `assignment_string` could be "I_shape_in += (in_spikes/nS) * 1".
-
-        The definition of the spike kernel shape is then set to 0.
-        """
-        spike_updates = []
-        initial_values = neuron.get_initial_values_blocks()
-        for declaration in initial_values.get_declarations():
-            variable = declaration.get_variables()[0]
-            for shape in shape_to_buffers:
-                matcher_computed_shape_odes = re.compile(shape + r"(__\d+)?")
-                if re.match(matcher_computed_shape_odes, str(variable)):
-                    buffer_type = neuron.get_scope(). \
-                        resolve_to_symbol(shape_to_buffers[shape], SymbolKind.VARIABLE).get_type_symbol()
-                    assignment_string = variable.get_complete_name() + " += (" + shape_to_buffers[
-                        shape] + '/' + buffer_type.print_nestml_type() + ") * " + \
-                                        self._printer.print_expression(declaration.get_expression())
-                    spike_updates.append(ModelParser.parse_assignment(assignment_string))
-                    # the IV is applied. can be reset
-                    declaration.set_expression(ModelParser.parse_expression("0"))
-        for assignment in spike_updates:
-            add_assignment_to_update_block(assignment, neuron)
-
-
-    def solve_ode_with_shapes(self, equations_block):
-        # type: (ASTEquationsBlock) -> dict[str, list]
-        odes_shapes_json = self.transform_ode_and_shapes_to_json(equations_block)
-        print("In solve_ode_with_shapes")
-        import pdb;pdb.set_trace()
-        return analysis(odes_shapes_json)
-=======
         assert isinstance(neuron.get_equations_blocks(), ASTEquationsBlock), "only one equation block should be present"
 
         equations_block = neuron.get_equations_block()
@@ -1190,6 +1064,7 @@
             #print("\tRemoving decl: " + str(decl))
             neuron.get_initial_blocks().get_declarations().remove(decl)
 
+            return neuron
 
     def remove_initial_values_for_odes(self, neuron, solver_dicts, shape_buffers, shapes):
         """remove initial values for original declarations (e.g. g_in, V_m', g_ahp''), i.e. before ode-toolbox processing
@@ -1410,10 +1285,24 @@
 
         spike_updates = []
         initial_values = neuron.get_initial_values_blocks()
+        for declaration in initial_values.get_declarations():
+            variable = declaration.get_variables()[0]
+            for shape in shape_to_buffers:
+                matcher_computed_shape_odes = re.compile(shape + r"(__\d+)?")
+                if re.match(matcher_computed_shape_odes, str(variable)):
+                    buffer_type = neuron.get_scope(). \
+                        resolve_to_symbol(shape_to_buffers[shape], SymbolKind.VARIABLE).get_type_symbol()
+                    assignment_string = variable.get_complete_name() + " += (" + shape_to_buffers[
+                        shape] + '/' + buffer_type.print_nestml_type() + ") * " + \
+                                        self._printer.print_expression(declaration.get_expression())
+                    spike_updates.append(ModelParser.parse_assignment(assignment_string))
+                    # the IV is applied. can be reset
+                    declaration.set_expression(ModelParser.parse_expression("0"))
+        for assignment in spike_updates:
+            add_assignment_to_update_block(assignment, neuron)
 
         for shape, spike_input_port in shape_buffers:
             buffer_type = neuron.get_scope().resolve_to_symbol(str(spike_input_port), SymbolKind.VARIABLE).get_type_symbol()
->>>>>>> d8333543
 
             if is_delta_shape(shape):
                 continue
@@ -1500,15 +1389,7 @@
         for decl in equations_block.get_ode_equations():
             decl_to_remove.add(decl)
 
-<<<<<<< HEAD
-    def solve_functional_shapes(self, equations_block):
-        # type: (ASTEquationsBlock) -> dict[str, list]
-        shapes_json = self.transform_functional_shapes_to_json(equations_block)
-        print("In solve_functional_shapes")
-        import pdb;pdb.set_trace()
-=======
         #print("Removing ODEs " + ", ".join([str(d) for d in decl_to_remove]))
->>>>>>> d8333543
 
         for decl in decl_to_remove:
             equations_block.get_declarations().remove(decl)
@@ -1684,11 +1565,6 @@
         :return: A list with definitions. Expressions in `definitions` don't depend on functions from `functions`.
         """
 
-<<<<<<< HEAD
-        for fun in equations_block.get_functions():
-            result.append({"symbol": fun.get_variable_name(),
-                           "definition": self._printer.print_expression(fun.get_expression())})
-=======
         def replace_func_by_def_in_expr(expr, functions):
             for fun in functions:
                 #print("In replace_functions_through_defining_expressions(): fun = " + str(fun))
@@ -1721,7 +1597,6 @@
             if "propagators" in solver_dict.keys():
                 for var, expr in solver_dict["propagators"].items():
                     solver_dict["propagators"][var] = replace_func_by_def_in_expr(expr, functions)
->>>>>>> d8333543
 
 
 
