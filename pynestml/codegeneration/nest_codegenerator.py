--- conflicted
+++ resolved
@@ -27,10 +27,7 @@
 import os
 import re
 import sympy
-<<<<<<< HEAD
-=======
 from typing import Any, Dict, List, Mapping, Optional, Union
->>>>>>> 764741f0
 from jinja2 import Environment, FileSystemLoader, TemplateRuntimeError
 from odetoolbox import analysis
 
