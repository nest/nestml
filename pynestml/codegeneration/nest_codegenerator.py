--- conflicted
+++ resolved
@@ -197,7 +197,7 @@
                     if symbol is None:
                         code, message = Messages.get_variable_not_defined(node.get_variable().get_complete_name())
                         Logger.log_message(code=code, message=message, error_position=node.get_source_position(),
-                                        log_level=LoggingLevel.ERROR, astnode=new_neuron)
+                                        log_level=LoggingLevel.ERROR, node=new_neuron)
                         return
 
                     self._variables.append(symbol)
@@ -277,7 +277,7 @@
                     if symbol is None:
                         code, message = Messages.get_variable_not_defined(node.get_variable().get_complete_name())
                         Logger.log_message(code=code, message=message, error_position=node.get_source_position(),
-                                        log_level=LoggingLevel.ERROR, astnode=new_neuron)
+                                        log_level=LoggingLevel.ERROR, node=new_neuron)
                         return
 
                     self._variables.append(symbol)
@@ -811,7 +811,7 @@
         self.generate_module_code(neurons, synapses)
 
 
-    def generate_module_code(self, neurons: Sequence[ASTNeuron], synapses: Sequence[ASTSynapse]):
+    def generate_module_code(self, neurons: Sequence[ASTNeuron], synapses: Sequence[ASTSynapse]) -> None:
         """
         Generates code that is necessary to integrate neuron models into the NEST infrastructure.
         :param neurons: a list of neurons
@@ -1051,7 +1051,7 @@
 
         self.remove_initial_values_for_kernels(neuron)
         kernels = self.remove_kernel_definitions_from_equations_block(neuron)
-        self.update_initial_values_for_odes(neuron, [analytic_solver, numeric_solver])
+        self.update_initial_values_for_odes(neuron, [analytic_solver, numeric_solver], kernels)
         self.remove_ode_definitions_from_equations_block(neuron)
         self.create_initial_values_for_kernels(neuron, [analytic_solver, numeric_solver], kernels)
         self.replace_variable_names_in_expressions(neuron, [analytic_solver, numeric_solver])
@@ -1382,16 +1382,12 @@
 
             namespace['propagators'] = self.analytic_solver[neuron.get_name()]["propagators"]
 
-<<<<<<< HEAD
-        namespace['uses_numeric_solver'] = neuron.get_name() in self.numeric_solver.keys() \
-=======
         # convert variables from ASTVariable instances to strings
         _names = self.non_equations_state_variables[neuron.get_name()]
         _names = [to_ode_toolbox_processed_name(var.get_complete_name()) for var in _names]
         namespace['non_equations_state_variables'] = _names
 
-        namespace['uses_numeric_solver'] = neuron.get_name() in self.analytic_solver.keys() \
->>>>>>> c91d1b23
+        namespace['uses_numeric_solver'] = neuron.get_name() in self.numeric_solver.keys() \
             and self.numeric_solver[neuron.get_name()] is not None
         if namespace['uses_numeric_solver']:
 
@@ -1526,13 +1522,14 @@
         for decl in decl_to_remove:
             neuron.get_initial_blocks().get_declarations().remove(decl)
 
-    def update_initial_values_for_odes(self, neuron, solver_dicts):
-        """
-        Update initial values for original ODE declarations (e.g. V_m', g_ahp'') that are present in the model
+    def update_initial_values_for_odes(self, neuron, solver_dicts, kernels):
+        """
+        Update initial values for original ODE declarations (e.g. g_in, V_m', g_ahp'') that are present in the model
         before ODE-toolbox processing, with the formatted variable names and initial values returned by ODE-toolbox.
         """
         assert isinstance(neuron.get_equations_blocks(), ASTEquationsBlock), "only one equation block should be present"
         equations_block = neuron.get_equations_block()
+
         for iv_decl in neuron.get_initial_blocks().get_declarations():
             for var in iv_decl.get_variables():
                 var_name = var.get_complete_name()
@@ -1622,6 +1619,9 @@
         initial_values = neuron.get_initial_values_blocks()
 
         for kernel, spike_input_port in kernel_buffers:
+            if neuron.get_scope().resolve_to_symbol(str(spike_input_port), SymbolKind.VARIABLE) is None:
+                continue
+
             if is_delta_kernel(kernel):
                 continue
 
