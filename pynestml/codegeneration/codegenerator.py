--- conflicted
+++ resolved
@@ -20,11 +20,7 @@
 # along with NEST.  If not, see <http://www.gnu.org/licenses/>.
 
 from __future__ import annotations
-<<<<<<< HEAD
 from typing import Any, List, Mapping, Optional, Sequence
-=======
-from typing import Any, Mapping, Optional, Sequence
->>>>>>> 90f34316
 
 from pynestml.exceptions.invalid_target_exception import InvalidTargetException
 from pynestml.meta_model.ast_neuron import ASTNeuron
@@ -70,19 +66,11 @@
     def get_option(self, k):
         return self._options[k]
 
-<<<<<<< HEAD
     def generate_neurons(self, neurons: Sequence[ASTNeuron]) -> None:
-=======
-    def generate_neurons(self, neurons: Sequence[ASTNeuron]):
->>>>>>> 90f34316
         """
         Generate code for the given neurons.
 
         :param neurons: a list of neurons.
-<<<<<<< HEAD
-=======
-        :type neurons: Sequence[ASTNeuron]
->>>>>>> 90f34316
         """
         from pynestml.frontend.frontend_configuration import FrontendConfiguration
 
