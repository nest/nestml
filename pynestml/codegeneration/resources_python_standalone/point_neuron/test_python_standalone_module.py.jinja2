{#-
test_python_standalone_module.py.jinja2

This file is part of NEST.

Copyright (C) 2004 The NEST Initiative

NEST is free software: you can redistribute it and/or modify
it under the terms of the GNU General Public License as published by
the Free Software Foundation, either version 2 of the License, or
(at your option) any later version.

NEST is distributed in the hope that it will be useful,
but WITHOUT ANY WARRANTY; without even the implied warranty of
MERCHANTABILITY or FITNESS FOR A PARTICULAR PURPOSE.  See the
GNU General Public License for more details.

You should have received a copy of the GNU General Public License
along with NEST.  If not, see <http://www.gnu.org/licenses/>.
#}

import numpy as np

from .simulator import Simulator
from .spike_generator import SpikeGenerator

{% for neuron in neurons %}
from .{{neuron.get_name()}} import Neuron_{{neuron.get_name()}}
{% endfor %}

{% for synapse in synapses %}
from .{{synapse.get_name()}} import Synapse_{{synapse.get_name()}}
{% endfor %}


class TestSimulator:
    def test_simulator(self):
        t_stop = 100.

        simulator = Simulator()

        sg_exc = simulator.add_neuron(SpikeGenerator(interval=10.))
        sg_inh = simulator.add_neuron(SpikeGenerator(interval=50.))
{% for neuron in neurons %}
        neuron = simulator.add_neuron(Neuron_{{neuron.get_name()}}(timestep=simulator.timestep))
<<<<<<< HEAD
        simulator.connect(sg_exc, neuron, "spike_in_port", w=1000.)
        simulator.connect(sg_inh, neuron, "spike_in_port", w=-4000.)
=======
        if "exc_spikes" in simulator.neurons[neuron].get_spiking_input_ports():
            simulator.connect(sg_exc, neuron, "exc_spikes", w=1000.)
            simulator.connect(sg_inh, neuron, "inh_spikes", w=4000.)
        else:
            simulator.connect(sg_exc, neuron, "spikes", w=1000.)
>>>>>>> 9d95459b
{% endfor %}

        simulator.run(t_stop)

        import matplotlib.pyplot as plt
        for neuron_id, neuron_log in simulator.log.items():
            if neuron_id == "t":
                continue

            if len(neuron_log) == 0:
                continue

            fig, ax = plt.subplots(nrows=len(neuron_log))
            for i, (var_name, values) in sorted(enumerate(neuron_log.items())):
                ax[i].plot(simulator.log["t"], values, label="Neuron " + str(neuron_id) + ": " + str(var_name))
                ax[i].legend()
                ax[i].set_xlim(0, t_stop)
                ax[i].grid(True)
                if i < len(neuron_log.items()) - 1:
                    ax[i].set_xticklabels([])

            ax[-1].set_xlabel("Time [ms]")
            fig.savefig("/tmp/test_python_standalone_simulation_[neuron=" + simulator.neurons[neuron_id].get_model() + "].png")

        return neuron_log<|MERGE_RESOLUTION|>--- conflicted
+++ resolved
@@ -43,16 +43,11 @@
         sg_inh = simulator.add_neuron(SpikeGenerator(interval=50.))
 {% for neuron in neurons %}
         neuron = simulator.add_neuron(Neuron_{{neuron.get_name()}}(timestep=simulator.timestep))
-<<<<<<< HEAD
-        simulator.connect(sg_exc, neuron, "spike_in_port", w=1000.)
-        simulator.connect(sg_inh, neuron, "spike_in_port", w=-4000.)
-=======
         if "exc_spikes" in simulator.neurons[neuron].get_spiking_input_ports():
             simulator.connect(sg_exc, neuron, "exc_spikes", w=1000.)
             simulator.connect(sg_inh, neuron, "inh_spikes", w=4000.)
         else:
             simulator.connect(sg_exc, neuron, "spikes", w=1000.)
->>>>>>> 9d95459b
 {% endfor %}
 
         simulator.run(t_stop)
