#ifndef _{{neuronName.upper()}}_IMPL_
#define _{{neuronName.upper()}}_IMPL_

#include <math.h>
#include <stdbool.h>
#include <neuron/implementations/neuron_impl.h>
#include <spin1_api.h>
#include <debug.h>

{%- if norm_rng %}

// Includes for random number generator
{%- if nest_version.startswith("v2") %}
#include "normal_randomdev.h"
#include "uniform_randomdev.h"
{%- else %}
#include <random>
{%- endif %}
{%- endif %}

{%- if uses_numeric_solver %}

#ifndef HAVE_GSL
#error "The GSL library is required for neurons that require a numerical solver."
#endif

// External includes:
#include <gsl/gsl_errno.h>
#include <gsl/gsl_matrix.h>
#include <gsl/gsl_odeiv.h>
{%- endif %}


{% set ns = namespace(count=0) %}
{%-  for variable in neuron.get_state_symbols() | sort(attribute="get_smbol_name()") %}
{%-   if variable.is_recordable %}
#define {{ variable.get_symbol_name().upper() }}_RECORDING_INDEX {{ ns.count }}
{%-     set ns.count = ns.count + 1 %}
{%-    endif %}
{%-  endfor %}
//! Number of recorded state variables
#define N_RECORDED_VARS {{ns.count}}

#define SPIKE_RECORDING_BITFIELD 0
#define N_BITFIELD_VARS 1
//TODO: Spinnaker specific includes
// Recording defines must be done before this
#include <neuron/neuron_recording.h>
//#include <neuron/current_sources/current_source_impl.h>
//#include <neuron/current_sources/current_source.h>


{% if uses_numeric_solver %}
//TODO: Check if we can generate this because we are using C
/**
 * Function computing right-hand side of ODE for GSL solver.
 * @note Must be declared here so we can befriend it in class.
 * @note Must have C-linkage for passing to GSL. Internally, it is
 *       a first-class C++ function, but cannot be a member function
 *       because of the C-linkage.
 * @note No point in declaring it inline, since it is called
 *       through a function pointer.
 * @param void* Pointer to model neuron instance.
**/
extern "C" inline int {{neuronName}}_dynamics( double, const double y[], double f[], void* pnode );
{% endif %}

// Missing paired_synapse stuff here

{% if has_multiple_synapses -%}
  /**
   * Synapse types to connect to
   * @note Excluded lower and upper bounds are defined as MIN_, MAX_.
   *       Excluding port 0 avoids accidental connections.
  **/
const long MIN_SPIKE_RECEPTOR = 1;
{%-   set ns = namespace(count=1) %}
{%- else %}
const long MIN_SPIKE_RECEPTOR = 0;
{%-   set ns = namespace(count=0) %}
{%- endif %}

enum input_indices
{
{%- set ns = namespace(count=0) %}
{%- for variable in neuron.get_spike_input_ports() | sort(attribute="name") %}
    {{ variable.get_symbol_name().upper() }} = {{ ns.count }},
{%-   set ns.count = ns.count + 1 -%}
{%- endfor %}
{%- for variable in neuron.get_continuous_input_ports() | sort(attribute="name") %}
    {{ variable.get_symbol_name().upper() }} = {{ ns.count }},
{%-   set ns.count = ns.count + 1 -%}
{%- endfor %}
{%- for variable in neuron.get_continuous_input_ports() %}
    {{ variable.get_symbol_name().upper() }} = {{ ns.count }},
{%- set ns.count = ns.count + 1 -%}
{%- endfor %}
{# Not resetting count here to use for input generation #}
};

//! neuron_impl_t struct
typedef struct neuron_impl_t {
{# Make shure count is |spike_input_ports| + |continous_input_ports| #}

// 0: exc, 1: inh, 2: Istim
{%- if ns.count > 0 %}
    accum inputs[{{ ns.count }}];
{%- endif %}
    
    // input ports of the neuron
{%- for sym in neuron.get_spike_input_ports() %}
    accum {{sym.get_symbol_name()}};
{%- endfor %}

    // State variables of the neuron
{%- for sym in neuron.get_state_symbols() | sort(attribute="name") %}
    {{type_symbol_printer.print(sym.type_symbol)}} {{ sym.get_symbol_name() }};
{%- endfor %}

    // Parameters of the neuron
<<<<<<< HEAD
{%- for sym in neuron.get_parameter_symbols() %}
    accum {{ sym.get_symbol_name() }};
{%- endfor %}

=======
{%- for sym in neuron.get_parameter_symbols() | sort(attribute="name") %}
    {{type_symbol_printer.print(sym.type_symbol)}} {{ sym.get_symbol_name() }};
{%- endfor %}
{%- if uses_numeric_solver %}

{%- endif %}
    REAL __gsl_error_tol;
>>>>>>> 79bc8e1d
    // Internal variables of the neuron
{%- for sym in neuron.get_internal_symbols() | sort(attribute="name") %}
    {{type_symbol_printer.print(sym.type_symbol)}} {{sym.get_symbol_name()}};
{%- endfor %}

<<<<<<< HEAD
    // Uncomment while neuron->inputs[2] not used
    accum I_stim_grid_sum_;
=======
>>>>>>> 79bc8e1d

{%- if uses_numeric_solver %}

    // -----------------------------------------------------------------------
    //   GSL ODE solver data structures
    // -----------------------------------------------------------------------

    gsl_odeiv_step* __s;    //!< stepping function
    gsl_odeiv_control* __c; //!< adaptive stepsize control function
    gsl_odeiv_evolve* __e;  //!< evolution function
    gsl_odeiv_system __sys; //!< struct describing system

    // __integration_step should be reset with the neuron on ResetNetwork,
    // but remain unchanged during calibration. Since it is initialized with
    // step_, and the resolution cannot change after nodes have been created,
    // it is safe to place both here.
    double __step;             //!< step size in ms
    double __integration_step; //!< current integration time step, updated by GSL
{%- endif %}

} neuron_impl_t;

//! Array of neuron states
static neuron_impl_t *neuron_array;

__attribute__((unused)) // Marked unused as only used sometimes
static bool neuron_impl_initialise(uint32_t n_neurons) {
    // Allocate DTCM for neuron array
    if (sizeof(neuron_impl_t) != 0) {
        neuron_array = spin1_malloc(n_neurons * sizeof(neuron_impl_t));
        if (neuron_array == NULL) {
            log_error("Unable to allocate neuron array - Out of DTCM");
            return false;
        }
    }

    return true;
}

__attribute__((unused)) // Marked unused as only used sometimes
static void neuron_impl_load_neuron_parameters(
        address_t address, uint32_t next, uint32_t n_neurons, address_t save_initial_state) {
    // Copy parameters to DTCM from SDRAM
    spin1_memcpy(neuron_array, &address[next],
            n_neurons * sizeof(neuron_impl_t));
    // If we are to save the initial state, copy the whole of the parameters
    // to the initial state
    if (save_initial_state) {
        spin1_memcpy(save_initial_state, neuron_array,
                n_neurons * sizeof(neuron_impl_t));
    }
}

__attribute__((unused)) // Marked unused as only used sometimes
static void neuron_impl_store_neuron_parameters(
        address_t address, uint32_t next, uint32_t n_neurons) {
    // Copy parameters to SDRAM from DTCM
    spin1_memcpy(&address[next], neuron_array,
            n_neurons * sizeof(neuron_impl_t));
}

// This should handle incoming input events (spike and additional inputs e.g. current)
// For implementation follow the nestml "handle"- function
// Weights are already applied ? 
// Apply synapse type before adding to buffer (delta, exp, ...)
__attribute__((unused)) // Marked unused as only used sometimes
static void neuron_impl_add_inputs(
        index_t synapse_type_index, index_t neuron_index,
        input_t weights_this_timestep) {
    // Get the neuron itself
    neuron_impl_t *neuron = &neuron_array[neuron_index];

    // Do something to store the inputs for the next state update
    neuron->inputs[synapse_type_index] += weights_this_timestep;
}

__attribute__((unused)) // Marked unused as only used sometimes
static void neuron_impl_do_timestep_update(
        uint32_t timer_count, uint32_t time, uint32_t n_neurons) {
    for (uint32_t neuron_index = 0; neuron_index < n_neurons; neuron_index++) {
        // Get the neuron itself
        neuron_impl_t *neuron = &neuron_array[neuron_index];

        // Store the recorded membrane voltage
{%- for variable in neuron.get_state_symbols() %}
{%-   if variable.is_recordable -%}
        neuron_recording_record_accum({{ variable.get_symbol_name().upper() }}_RECORDING_INDEX, neuron_index, neuron->{{ variable.get_symbol_name() }});
{%-   endif -%}
{%- endfor %}

// TODO: change I_stim_input_sum to neuron->inputs[2]
{%- if neuron.get_update_blocks() %}
{%-   filter indent(8) %}
{%-     for block in neuron.get_update_blocks() %}
{%-       set ast = block.get_block() %}
{%-       if ast.print_comment('*')|length > 1 %}
/*
 {{ast.print_comment('*')}}
 */
{%-       endif %}
{%-       include "directives_cpp/Block.jinja2" %}
{%-     endfor %}
{%-   endfilter %}
{%- endif %}

        // neuron_recording_record_bit(SPIKE_RECORDING_BITFIELD, neuron_index);   // ?
<<<<<<< HEAD
=======
    
{%- for variable in neuron.get_spike_input_ports() %}
        neuron->inputs[{{ variable.get_symbol_name().upper() }}] = ZERO;
{%- endfor %}
{%- for variable in neuron.get_continuous_input_ports() %}
        neuron->inputs[{{ variable.get_symbol_name().upper() }}] = ZERO;
{%- endfor %}
>>>>>>> 79bc8e1d
    }
}

#if LOG_LEVEL >= LOG_DEBUG
void neuron_impl_print_inputs(uint32_t n_neurons) {
    log_debug("-------------------------------------\n");
    for (index_t i = 0; i < n_neurons; i++) {
        neuron_impl_t *neuron = &neuron_array[i];
        log_debug("inputs: %k %k", neuron->inputs[0], neuron->inputs[1]);
    }
    log_debug("-------------------------------------\n");
}

void neuron_impl_print_synapse_parameters(uint32_t n_neurons) {
    // there aren't any accessible in this example
    use(n_neurons);
}

const char *neuron_impl_get_synapse_type_char(uint32_t synapse_type) {
    use(synapse_type);
    return 0;
}
#endif // LOG_LEVEL >= LOG_DEBUG


#endif // _{{neuronName.upper()}}_IMPL_<|MERGE_RESOLUTION|>--- conflicted
+++ resolved
@@ -91,10 +91,6 @@
     {{ variable.get_symbol_name().upper() }} = {{ ns.count }},
 {%-   set ns.count = ns.count + 1 -%}
 {%- endfor %}
-{%- for variable in neuron.get_continuous_input_ports() %}
-    {{ variable.get_symbol_name().upper() }} = {{ ns.count }},
-{%- set ns.count = ns.count + 1 -%}
-{%- endfor %}
 {# Not resetting count here to use for input generation #}
 };
 
@@ -118,12 +114,6 @@
 {%- endfor %}
 
     // Parameters of the neuron
-<<<<<<< HEAD
-{%- for sym in neuron.get_parameter_symbols() %}
-    accum {{ sym.get_symbol_name() }};
-{%- endfor %}
-
-=======
 {%- for sym in neuron.get_parameter_symbols() | sort(attribute="name") %}
     {{type_symbol_printer.print(sym.type_symbol)}} {{ sym.get_symbol_name() }};
 {%- endfor %}
@@ -131,17 +121,11 @@
 
 {%- endif %}
     REAL __gsl_error_tol;
->>>>>>> 79bc8e1d
     // Internal variables of the neuron
 {%- for sym in neuron.get_internal_symbols() | sort(attribute="name") %}
     {{type_symbol_printer.print(sym.type_symbol)}} {{sym.get_symbol_name()}};
 {%- endfor %}
 
-<<<<<<< HEAD
-    // Uncomment while neuron->inputs[2] not used
-    accum I_stim_grid_sum_;
-=======
->>>>>>> 79bc8e1d
 
 {%- if uses_numeric_solver %}
 
@@ -232,7 +216,6 @@
 {%-   endif -%}
 {%- endfor %}
 
-// TODO: change I_stim_input_sum to neuron->inputs[2]
 {%- if neuron.get_update_blocks() %}
 {%-   filter indent(8) %}
 {%-     for block in neuron.get_update_blocks() %}
@@ -248,8 +231,6 @@
 {%- endif %}
 
         // neuron_recording_record_bit(SPIKE_RECORDING_BITFIELD, neuron_index);   // ?
-<<<<<<< HEAD
-=======
     
 {%- for variable in neuron.get_spike_input_ports() %}
         neuron->inputs[{{ variable.get_symbol_name().upper() }}] = ZERO;
@@ -257,7 +238,6 @@
 {%- for variable in neuron.get_continuous_input_ports() %}
         neuron->inputs[{{ variable.get_symbol_name().upper() }}] = ZERO;
 {%- endfor %}
->>>>>>> 79bc8e1d
     }
 }
 
