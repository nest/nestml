#include "{{synapseName}}_impl.h"

#include <neuron/plasticity/stdp/weight_dependence/weight.h>

// Only adds prototypes for weight depression and potentiation -> maybe remove
// TODO: Ensure this includes and implements the correct interface
#include <neuron/plasticity/stdp/weight_dependence/weight_one_term.h>

// Should be good at the moment
// defines plastic_synapse_t -> plastic part of synapse
// similar to state for nestml, but that also contains pre and posttrace
// TODO: Choose the required synapse structure
#include <neuron/plasticity/stdp/synapse_structure/synapse_structure_weight_impl.h>
#include <neuron/plasticity/stdp/timing_dependence/timing.h>

#include <neuron/plasticity/stdp/post_events.h>

//! The format of the plastic data region of a synaptic row
struct synapse_row_plastic_data_t {
    //! The pre-event history
    pre_event_history_t history;
    //! The per-synapse information
    plastic_synapse_t synapses[];
};

extern uint32_t skipped_synapses;

//---------------------------------------
//! \brief Synapse update loop core
//! \param[in] time: The current time
//! \param[in] last_pre_time: The time of the last previous pre-event
//! \param[in] last_pre_trace: The last previous pre-trace
//! \param[in] new_pre_trace: The new pre-trace
//! \param[in] delay_dendritic: The dendritic delay for the synapse
//! \param[in] delay_axonal: The axonal delay for the synapse
//! \param[in] current_state: The current state
//! \param[in] post_event_history: The history
//! \return The new basic state of the synapse
static inline final_state_t plasticity_update_synapse(
        const uint32_t time,
        const uint32_t last_pre_time, const pre_trace_t last_pre_trace,
        const pre_trace_t new_pre_trace, const uint32_t delay_dendritic,
        const uint32_t delay_axonal, update_state_t current_state,
        const post_event_history_t *post_event_history) {
    // Apply axonal delay to time of last presynaptic spike
    const uint32_t delayed_last_pre_time = last_pre_time + delay_axonal;

    // Get the post-synaptic window of events to be processed
    const uint32_t window_begin_time =
            (delayed_last_pre_time >= delay_dendritic)
            ? (delayed_last_pre_time - delay_dendritic) : 0;
    const uint32_t delayed_pre_time = time + delay_axonal;
    const uint32_t window_end_time =
            (delayed_pre_time >= delay_dendritic)
            ? (delayed_pre_time - delay_dendritic) : 0;
    post_event_window_t post_window = post_events_get_window_delayed(
            post_event_history, window_begin_time, window_end_time);

    log_debug("\tPerforming deferred synapse update at time:%u", time);
    log_debug("\t\tbegin_time:%u, end_time:%u - prev_time:%u (valid %u), num_events:%u",
            window_begin_time, window_end_time, post_window.prev_time,
            post_window.prev_time_valid, post_window.num_events);

#if LOG_LEVEL >= LOG_DEBUG
    print_event_history(post_event_history);
    print_delayed_window_events(post_event_history, window_begin_time,
            window_end_time, delay_dendritic);
#endif

    // Process events in post-synaptic window
    while (post_window.num_events > 0) {
        const uint32_t delayed_post_time = *post_window.next_time + delay_dendritic;

        log_debug("\t\tApplying post-synaptic event at delayed time:%u, pre:%u\n",
                delayed_post_time, delayed_last_pre_time);

        // Apply spike to state
        current_state = timing_apply_post_spike(
                delayed_post_time, *post_window.next_trace, delayed_last_pre_time,
                last_pre_trace, post_window.prev_time, post_window.prev_trace,
                current_state);

        // Go onto next event
        post_window = post_events_next(post_window);
    }

    // Apply spike to state only if there has been a post spike ever
    if (post_window.prev_time_valid) {
        const uint32_t delayed_last_post = post_window.prev_time + delay_dendritic;
        log_debug("\t\tApplying pre-synaptic event at time:%u last post time:%u\n",
                delayed_pre_time, delayed_last_post);
        current_state = timing_apply_pre_spike(
                delayed_pre_time, new_pre_trace, delayed_last_pre_time, last_pre_trace,
                delayed_last_post, post_window.prev_trace, current_state);
    }

    // Return final synaptic word and weight
    return synapse_structure_get_final_state(current_state);
}

bool synapse_dynamics_initialise(
        address_t address, uint32_t n_neurons, uint32_t n_synapse_types,
        uint32_t *ring_buffer_to_input_buffer_left_shifts) {

    if (!synapse_dynamics_stdp_init(&address, &params, n_synapse_types,
                ring_buffer_to_input_buffer_left_shifts)) {
        return false;
    }

    post_event_history = post_events_init_buffers(n_neurons);
    if (post_event_history == NULL) {
        return false;
    }

    return true;
}

//---------------------------------------
// Synaptic row plastic-region implementation
//---------------------------------------
void synapse_dynamics_print_plastic_synapses(
        synapse_row_plastic_data_t *plastic_region_data,
        synapse_row_fixed_part_t *fixed_region,
        uint32_t *ring_buffer_to_input_buffer_left_shifts) {
    __use(plastic_region_data);
    __use(fixed_region);
    __use(ring_buffer_to_input_buffer_left_shifts);

#if LOG_LEVEL >= LOG_DEBUG
    // Extract separate arrays of weights (from plastic region),
    // Control words (from fixed region) and number of plastic synapses
    const plastic_synapse_t *plastic_words = plastic_region_data->synapses;
    const control_t *control_words = synapse_row_plastic_controls(fixed_region);
    size_t plastic_synapse = synapse_row_num_plastic_controls(fixed_region);

    log_debug("Plastic region %u synapses\n", plastic_synapse);

    // Loop through plastic synapses
    for (uint32_t i = 0; i < plastic_synapse; i++) {
        // Get next control word (auto incrementing control word)
        uint32_t control_word = *control_words++;
        uint32_t synapse_type = synapse_row_sparse_type(
                control_word, synapse_index_bits, synapse_type_mask);

        // Get weight
        update_state_t update_state = synapse_structure_get_update_state(
                *plastic_words++, synapse_type);
        final_state_t final_state = synapse_structure_get_final_state(
                update_state);
        weight_t weight = synapse_structure_get_final_weight(final_state);

{% raw %}

        log_debug("%08x [%3d: (w: %5u (=", control_word, i, weight);
        synapses_print_weight(
                weight, ring_buffer_to_input_buffer_left_shifts[synapse_type]);
        log_debug("nA) d: %2u, n = %3u)] - {%08x %08x}\n",
                synapse_row_sparse_delay(control_word, synapse_type_index_bits, synapse_delay_mask),
                synapse_row_sparse_index(control_word, synapse_index_mask),
                synapse_delay_mask, synapse_type_index_bits);

{% endraw %}

    }
#endif // LOG_LEVEL >= LOG_DEBUG
}

//---------------------------------------
//! \brief Get the axonal delay
//! \param[in] x: The packed plastic synapse control word
//! \return the axonal delay
static inline index_t sparse_axonal_delay(uint32_t x) {
#if 1
    // No axonal delay, ever
    __use(x);
    return 0;
#else
    return (x >> synapse_delay_index_type_bits) & SYNAPSE_AXONAL_DELAY_MASK;
#endif
}

//---------------------------------------
void synapse_dynamics_process_post_synaptic_event(
        uint32_t time, index_t neuron_index) {
    log_debug("Adding post-synaptic event to trace at time:%u", time);

    // Add post-event
    post_event_history_t *history = &post_event_history[neuron_index];
    const uint32_t last_post_time = history->times[history->count_minus_one];
    const post_trace_t last_post_trace =
            history->traces[history->count_minus_one];
    post_events_add(time, history,
            timing_add_post_spike(time, last_post_time, last_post_trace));
}

//---------------------------------------
static inline plastic_synapse_t process_plastic_synapse(
        uint32_t control_word, uint32_t last_pre_time, pre_trace_t last_pre_trace,
		pre_trace_t new_pre_trace, weight_t *ring_buffers, uint32_t time,
		uint32_t colour_delay, plastic_synapse_t synapse) {
    fixed_stdp_synapse s = synapse_dynamics_stdp_get_fixed(control_word, time,
            colour_delay);

	// Create update state from the plastic synaptic word
	update_state_t current_state = synapse_structure_get_update_state(
	        synapse, s.type);

	// Update the synapse state
	uint32_t post_delay = s.delay_dendritic;
	if (!params.backprop_delay) {
		post_delay = 0;
	}
	final_state_t final_state = plasticity_update_synapse(
			time - colour_delay, last_pre_time, last_pre_trace, new_pre_trace,
			post_delay, s.delay_axonal, current_state,
			&post_event_history[s.index]);

	// Add weight to ring-buffer entry, but only if not too late
	if (s.delay_axonal + s.delay_dendritic > colour_delay) {
	    int32_t weight = synapse_structure_get_final_weight(final_state);
	    synapse_dynamics_stdp_update_ring_buffers(ring_buffers, s, weight);
    } else {
        skipped_synapses++;
    }

	return synapse_structure_get_final_synaptic_word(final_state);
}

bool synapse_dynamics_process_plastic_synapses(
        synapse_row_plastic_data_t *plastic_region_address,
        synapse_row_fixed_part_t *fixed_region,
        weight_t *ring_buffers, uint32_t time, uint32_t colour_delay,
        bool *write_back) {
    // Extract separate arrays of plastic synapses (from plastic region),
    // Control words (from fixed region) and number of plastic synapses
    plastic_synapse_t *plastic_words = plastic_region_address->synapses;
    const control_t *control_words = synapse_row_plastic_controls(fixed_region);
    size_t n_plastic_synapses = synapse_row_num_plastic_controls(fixed_region);

    num_plastic_pre_synaptic_events += n_plastic_synapses;

    // Get last pre-synaptic event from event history
    const uint32_t last_pre_time = plastic_region_address->history.prev_time;
    const pre_trace_t last_pre_trace = plastic_region_address->history.prev_trace;

    // Update pre-synaptic trace
    log_debug("Adding pre-synaptic event to trace at time:%u", time);
    plastic_region_address->history.prev_time = time - colour_delay;
    plastic_region_address->history.prev_trace =
            timing_add_pre_spike(time - colour_delay, last_pre_time, last_pre_trace);

    // Loop through plastic synapses
    for (; n_plastic_synapses > 0; n_plastic_synapses--) {
        // Get next control word (auto incrementing)
        uint32_t control_word = *control_words++;

        plastic_words[0] = process_plastic_synapse(
                control_word, last_pre_time, last_pre_trace,
                plastic_region_address->history.prev_trace, ring_buffers, time,
                colour_delay, plastic_words[0]);
        plastic_words++;
    }
    *write_back = true;
    return true;
}

<<<<<<< HEAD
=======










//---------------------------------------
// STDP weight dependence functions
//---------------------------------------
static inline weight_state_t weight_get_initial(
        weight_t weight, index_t synapse_type) {

    s1615 s1615_weight = kbits(weight << weight_shift[synapse_type]);
    return (weight_state_t) {
{%- for variable_symbol in synapse.get_state_symbols() %}
{%-     if variable_symbol.get_symbol_name() == synapse_weight_variable %}
{%-         set variable = utils.get_state_variable_by_name(astnode, variable_symbol.get_symbol_name()) %}
    // special case for weight variable
        .{{ printer_no_origin.print(variable) }} = s1615_weight,
{%-     endif %}
{%- endfor %}
        .weight_shift = weight_shift[synapse_type],
        .parameter = &plasticity_weight_region_data[synapse_type]
    };
}

// TAG: GENERATE
static inline weight_state_t weight_one_term_apply_depression(
        weight_state_t state, int32_t depression) {
    return state;
}

// TAG: GENERATE
static inline weight_state_t weight_one_term_apply_potentiation(
        weight_state_t state, int32_t potentiation) {
    return state;
}

//---------------------------------------
static inline weight_t weight_get_final(weight_state_t state) {

    // TODO: Perform operations to get the final weight from the intermediate
    // state, taking into account all potentiation and depression
    // Note: it is recommended to do a single complex operation here rather
    // than one for each potentiation or depression if possible
{%- for variable_symbol in synapse.get_state_symbols() %}
{%-     if variable_symbol.get_symbol_name() == synapse_weight_variable %}
{%-         set variable = utils.get_state_variable_by_name(astnode, variable_symbol.get_symbol_name()) %}
    // special case for weight variable
    return (weight_t)(bitsk(state.{{ printer_no_origin.print(utils.get_state_variable_by_name(astnode, variable_symbol.get_symbol_name()))}}) >> state.weight_shift);
{%-     endif %}
{%- endfor %}
}

//---------------------------------------
__attribute__((unused)) // Marked unused as only used sometimes
static void weight_decay(weight_state_t *state, int32_t decay) {
    // state->weight = mul_accum_fixed(state->weight, decay);

    // TODO: Decay the weight inside the state
}

//---------------------------------------
__attribute__((unused)) // Marked unused as only used sometimes
static accum weight_get_update(weight_state_t state) {
{%- for variable_symbol in synapse.get_state_symbols() %}
{%-     if variable_symbol.get_symbol_name() == synapse_weight_variable %}
{%-         set variable = utils.get_state_variable_by_name(astnode, variable_symbol.get_symbol_name()) %}
    // special case for weight variable
    return state.{{ printer_no_origin.print(utils.get_state_variable_by_name(astnode, variable_symbol.get_symbol_name()))}};
{%-     endif %}
{%- endfor %}
}

static inline post_trace_t timing_get_initial_post_trace(void) {
    return ZERO;
}





/*****
UNRELEVANT AT THE MOMENT
*****/

>>>>>>> ee0a626f
bool synapse_dynamics_find_neuron(
        uint32_t id, synaptic_row_t row, weight_t *weight, uint16_t *delay,
        uint32_t *offset, uint32_t *synapse_type) {
   synapse_row_fixed_part_t *fixed_region = synapse_row_fixed_region(row);
    const synapse_row_plastic_data_t *plastic_data = (void *)
            synapse_row_plastic_region(row);
    const plastic_synapse_t *plastic_words = plastic_data->synapses;
    const control_t *control_words = synapse_row_plastic_controls(fixed_region);
    const size_t n_plastic_synapses = synapse_row_num_plastic_controls(fixed_region);

    // Loop through plastic synapses
    for (size_t plastic_synapse = n_plastic_synapses; plastic_synapse > 0;
            plastic_synapse--) {
        // Take the weight anyway as this updates the plastic words
        *weight = synapse_structure_get_weight(*plastic_words++);

        // Check if index is the one I'm looking for
        uint32_t control_word = *control_words++;
        if (synapse_row_sparse_index(control_word, synapse_index_mask) == id) {
            *offset = n_plastic_synapses - plastic_synapse;
            *delay = synapse_row_sparse_delay(control_word,
                    synapse_type_index_bits, synapse_delay_mask);
            *synapse_type = synapse_row_sparse_type(
                    control_word, synapse_index_bits, synapse_type_mask);
            return true;
        }
    }

    return false;
}

bool synapse_dynamics_remove_neuron(uint32_t offset, synaptic_row_t row) {
    synapse_row_fixed_part_t *fixed_region = synapse_row_fixed_region(row);
    synapse_row_plastic_data_t *plastic_data = (void *)
            synapse_row_plastic_region(row);
    plastic_synapse_t *plastic_words = plastic_data->synapses;

    control_t *control_words = synapse_row_plastic_controls(fixed_region);
    int32_t plastic_synapse = synapse_row_num_plastic_controls(fixed_region);

    // Delete weight at offset
    plastic_words[offset] =  plastic_words[plastic_synapse - 1];

    // Delete control word at offset
    control_words[offset] = control_words[plastic_synapse - 1];
    control_words[plastic_synapse - 1] = 0;

    // Decrement FP
    fixed_region->num_plastic--;
    return true;
}

bool synapse_dynamics_add_neuron(uint32_t id, synaptic_row_t row,
        weight_t weight, uint32_t delay, uint32_t type) {
    synapse_row_fixed_part_t *fixed_region = synapse_row_fixed_region(row);
    synapse_row_plastic_data_t *plastic_data = synapse_row_plastic_region(row);
    plastic_synapse_t *plastic_words = plastic_data->synapses;
    plastic_synapse_t new_weight = synapse_structure_create_synapse(weight);
    control_t new_control = control_conversion(id, delay, type);

    control_t *control_words = synapse_row_plastic_controls(fixed_region);
    int32_t plastic_synapse = synapse_row_num_plastic_controls(fixed_region);

    // Add weight at offset
    plastic_words[plastic_synapse] = new_weight;

    // Add control word at offset
    control_words[plastic_synapse] = new_control;

    // Increment FP
    fixed_region->num_plastic++;
    return true;
}<|MERGE_RESOLUTION|>--- conflicted
+++ resolved
@@ -264,8 +264,6 @@
     return true;
 }
 
-<<<<<<< HEAD
-=======
 
 
 
@@ -356,7 +354,6 @@
 UNRELEVANT AT THE MOMENT
 *****/
 
->>>>>>> ee0a626f
 bool synapse_dynamics_find_neuron(
         uint32_t id, synaptic_row_t row, weight_t *weight, uint16_t *delay,
         uint32_t *offset, uint32_t *synapse_type) {
@@ -429,4 +426,32 @@
     // Increment FP
     fixed_region->num_plastic++;
     return true;
+}
+
+
+
+
+/**********
+PRINTS
+**********/
+
+void synapse_dynamics_print_plastic_synapses(
+        synapse_row_plastic_data_t *plastic_region_data,
+        synapse_row_fixed_part_t *fixed_region,
+        uint32_t *ring_buffer_to_input_buffer_left_shifts) {
+
+}
+
+//---------------------------------------
+//! \brief Get the axonal delay
+//! \param[in] x: The packed plastic synapse control word
+//! \return the axonal delay
+static inline index_t sparse_axonal_delay(uint32_t x) {
+#if 1
+    // No axonal delay, ever
+    __use(x);
+    return 0;
+#else
+    return (x >> synapse_delay_index_type_bits) & SYNAPSE_AXONAL_DELAY_MASK;
+#endif
 }