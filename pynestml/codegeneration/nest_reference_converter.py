--- conflicted
+++ resolved
@@ -141,16 +141,6 @@
             return 'set_spiketime(nest::Time::step(origin.get_steps()+lag+1));\n' \
                    'nest::SpikeEvent se;\n' \
                    'nest::kernel().event_delivery_manager.send(*this, se, lag)'
-<<<<<<< HEAD
-        elif function_name == PredefinedFunctions.DELIVER_SPIKE:
-            return 'e.set_weight( %s );\n' \
-                   'const double _foo = %s;'\
-                   'e.set_delay_steps( _foo );\n' \
-                   'e.set_receiver( *get_target( tid ) );\n' \
-                   'e.set_rport( get_rport() );\n' \
-                   'e()'
-        elif ASTUtils.needs_arguments(function_call):
-=======
 
         # suppress prefix for misc. predefined functions
         function_is_predefined = PredefinedFunctions.get_function(function_name)  # check if function is "predefined" purely based on the name, as we don't have access to the function symbol here
@@ -158,7 +148,6 @@
             prefix = ''
 
         if ASTUtils.needs_arguments(function_call):
->>>>>>> d8333543
             n_args = len(function_call.get_args())
             return prefix + function_name + '(' + ', '.join(['{!s}' for _ in range(n_args)]) + ')'
         return prefix + function_name + '()'
