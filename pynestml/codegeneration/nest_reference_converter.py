--- conflicted
+++ resolved
@@ -1,4 +1,3 @@
-
 #
 # nest_reference_converter.py
 #
@@ -105,30 +104,6 @@
             return 'nest::Time::get_resolution().get_ms()'
 
         if function_name == PredefinedFunctions.TIME_STEPS:
-<<<<<<< HEAD
-            return 'nest::Time(nest::Time::ms((double) %s)).get_steps()'
-
-        if function_name == PredefinedFunctions.POW:
-            return 'std::pow(%s, %s)'
-
-        if function_name == PredefinedFunctions.MAX or function_name == PredefinedFunctions.BOUNDED_MAX:
-            return 'std::max(%s, %s)'
-
-        if function_name == PredefinedFunctions.MIN or function_name == PredefinedFunctions.BOUNDED_MIN:
-            return 'std::min(%s, %s)'
-
-        if function_name == PredefinedFunctions.EXP:
-            return 'std::exp(%s)'
-
-        if function_name == PredefinedFunctions.LOG:
-            return 'std::log(%s)'
-
-        if function_name == PredefinedFunctions.EXPM1:
-            return 'numerics::expm1(%s)'
-
-        if function_name == PredefinedFunctions.RANDOM_NORM:
-            return '((%s) + (%s) * ' + prefix + 'normal_dev_( nest::kernel().rng_manager.get_rng( ' + prefix + 'get_thread() ) ))'
-=======
             return 'nest::Time(nest::Time::ms((double) ({!s}))).get_steps()'
 
         if function_name == PredefinedFunctions.CLIP:
@@ -162,7 +137,9 @@
 
         if function_name == PredefinedFunctions.EXPM1:
             return 'numerics::expm1({!s})'
->>>>>>> e5723da7
+
+        if function_name == PredefinedFunctions.RANDOM_NORM:
+            return '((%s) + (%s) * ' + prefix + 'normal_dev_( nest::kernel().rng_manager.get_rng( ' + prefix + 'get_thread() ) ))'
 
         if function_name == PredefinedFunctions.EMIT_SPIKE:
             return 'set_spiketime(nest::Time::step(origin.get_steps()+lag+1));\n' \
@@ -176,12 +153,7 @@
 
         if ASTUtils.needs_arguments(function_call):
             n_args = len(function_call.get_args())
-<<<<<<< HEAD
-            return prefix + function_name + '(' + ', '.join(['%s' for _ in range(n_args)]) + ')'
-
-=======
             return prefix + function_name + '(' + ', '.join(['{!s}' for _ in range(n_args)]) + ')'
->>>>>>> e5723da7
         return prefix + function_name + '()'
 
     def convert_name_reference(self, variable):
@@ -200,19 +172,6 @@
 
         if variable_name == PredefinedVariables.E_CONSTANT:
             return 'numerics::e'
-<<<<<<< HEAD
-        else:
-            symbol = variable.get_scope().resolve_to_symbol(variable_name, SymbolKind.VARIABLE)
-            if symbol is None:
-                # test if variable name can be resolved to a type
-                if PredefinedUnits.is_unit(variable.get_complete_name()):
-                    return str(UnitConverter.get_factor(PredefinedUnits.get_unit(variable.get_complete_name()).get_unit()))
-
-                code, message = Messages.get_could_not_resolve(variable_name)
-                Logger.log_message(log_level=LoggingLevel.ERROR, code=code, message=message,
-                                   error_position=variable.get_source_position())
-                return ''
-=======
 
         symbol = variable.get_scope().resolve_to_symbol(variable_name, SymbolKind.VARIABLE)
         if symbol is None:
@@ -250,7 +209,6 @@
             temp = NestPrinter.print_origin(symbol)
             if self.uses_gsl:
                 temp += GSLNamesConverter.name(symbol)
->>>>>>> e5723da7
             else:
                 temp += NestNamesConverter.name(symbol)
             temp += ('[i]' if symbol.has_vector_parameter() else '')
