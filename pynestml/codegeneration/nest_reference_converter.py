--- conflicted
+++ resolved
@@ -198,11 +198,7 @@
         if variable_name == PredefinedVariables.E_CONSTANT:
             return 'numerics::e'
 
-<<<<<<< HEAD
-        assert not variable.get_scope() is None, "Undeclared variable: " + variable.get_complete_name()
-=======
         assert variable.get_scope() is not None, "Undeclared variable: " + variable.get_complete_name()
->>>>>>> 9b2f1fde
 
         symbol = variable.get_scope().resolve_to_symbol(variable_name, SymbolKind.VARIABLE)
         if symbol is None:
@@ -236,11 +232,7 @@
         if symbol.is_function:
             return 'get_' + variable_name + '()' + ('[i]' if symbol.has_vector_parameter() else '')
 
-<<<<<<< HEAD
-        if symbol.is_shape():
-=======
         if symbol.is_kernel():
->>>>>>> 9b2f1fde
             print("Printing node " + str(symbol.name))
 
         if symbol.is_init_values():
@@ -253,13 +245,8 @@
             return temp
 
         return NestPrinter.print_origin(symbol, prefix=prefix) + \
-<<<<<<< HEAD
-               NestNamesConverter.name(symbol) + \
-               ('[i]' if symbol.has_vector_parameter() else '')
-=======
             NestNamesConverter.name(symbol) + \
             ('[i]' if symbol.has_vector_parameter() else '')
->>>>>>> 9b2f1fde
 
     @classmethod
     def convert_constant(cls, constant_name):
