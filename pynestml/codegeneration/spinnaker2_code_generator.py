--- conflicted
+++ resolved
@@ -115,15 +115,9 @@
         namespace["gsl_printer"] = self._gsl_printer
         namespace["neuronName"] = astnode.get_name()
         namespace["neuron"] = astnode
-<<<<<<< HEAD
         # namespace["parameters"], namespace["state"] = PythonStandaloneTargetTools.get_neuron_parameters_and_state(astnode.file_path)
         # namespace["propagators_as_math_expressions"] = Spinnaker2TargetTools.get_propagators_as_math_expressions(
         #     namespace["neuron"], namespace["parameters"])
-=======
-        namespace["parameters"], namespace["state"] = PythonStandaloneTargetTools.get_neuron_parameters_and_state(astnode.file_path)
-        namespace["propagators_as_math_expressions"] = Spinnaker2TargetTools.get_propagators_as_math_expressions(
-            self, namespace["neuronName"])
->>>>>>> 7a616626
         return namespace
 
 
