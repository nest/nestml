--- conflicted
+++ resolved
@@ -11,25 +11,15 @@
   // ode_state[] here is---and must be---the state vector supplied by the integrator,
   // not the state vector in the node, node.S_.ode_state[].
 
-<<<<<<< HEAD
-{%- for ode in neuron.get_equations_blocks().get_declarations() %}
-{%-   for inline_expr in utils.get_inline_expression_symbols(ode) %}
-{%-     if not inline_expr.is_equation() %}
-{%-       set declaring_expr = inline_expr.get_declaring_expression() %}
-  double {{ printer.print(utils.get_state_variable_by_name(astnode, inline_expr)) }} = {{ printerGSL.print_expression(declaring_expr, prefix="node.") }};
-{%-     endif %}
-{%-   endfor %}
-=======
 {%- for eq_block in neuron.get_equations_blocks() %}
 {%-     for ode in eq_block.get_declarations() %}
 {%-         for inline_expr in utils.get_inline_expression_symbols(ode) %}
 {%-             if not inline_expr.is_equation() %}
 {%-                 set declaring_expr = inline_expr.get_declaring_expression() %}
-  double {{names.name(inline_expr)}} = {{printerGSL.print_expression(declaring_expr, prefix="node.")}};
+  double {{ printer.print(utils.get_state_variable_by_name(astnode, inline_expr)) }} = {{ printerGSL.print_expression(declaring_expr, prefix="node.") }};
 {%-             endif %}
 {%-         endfor %}
 {%-     endfor %}
->>>>>>> 362cad9c
 {%- endfor %}
 
 {%- for variable_name in numeric_state_variables %}
