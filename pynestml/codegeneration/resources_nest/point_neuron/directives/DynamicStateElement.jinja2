--- conflicted
+++ resolved
@@ -21,11 +21,7 @@
 {%-     if size|int == 0 %}
 {%-     set size = vector_size_parameter.VectorSizeParameter(variable, true) %}
 {%-     endif -%}
-<<<<<<< HEAD
-    (elem >= State_::{{ printer.print(utils.get_state_variable_by_name(astnode, variable)).upper() }} && elem < State_::{{ printer.print(utils.get_state_variable_by_name(astnode, variable)).upper() }} + {{ size }})
-=======
-    (elem >= State_::{{names.name(variable).upper()}} and elem < State_::{{names.name(variable).upper()}} + {{size}})
->>>>>>> 90b88e58
+    (elem >= State_::{{ printer.print(utils.get_state_variable_by_name(astnode, variable)).upper() }} and elem < State_::{{ printer.print(utils.get_state_variable_by_name(astnode, variable)).upper() }} + {{ size }})
     {
       return S_.{{ printer.print(utils.get_state_variable_by_name(astnode, variable)) }}[ elem - State_::{{ printer.print(utils.get_state_variable_by_name(astnode, variable)).upper() }} ];
     }
