--- conflicted
+++ resolved
@@ -568,13 +568,8 @@
   assert( e.get_rport() < static_cast< int >( B_.spike_inputs_.size() ) );
 
   double weight = e.get_weight();
-<<<<<<< HEAD
-  int nestml_buffer_idx = 0;
+  size_t nestml_buffer_idx = 0;
 {%- if neuron.get_spike_input_ports()|length > 1 or neuron.is_multisynapse_spikes() %}
-=======
-  size_t nestml_buffer_idx = 0;
-{%- if neuron.get_spike_input_ports()|length > 1 %}
->>>>>>> 9e5f7312
   if ( weight >= 0.0 )
   {
     nestml_buffer_idx = std::get<0>(rport_to_nestml_buffer_idx[e.get_rport()]);
