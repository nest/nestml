--- conflicted
+++ resolved
@@ -161,11 +161,7 @@
 /* ----------------------------------------------------------------
  * Default and copy constructor for node, and destructor
  * ---------------------------------------------------------------- */
-<<<<<<< HEAD
-{{neuronName}}::{{neuronName}}() : StructuralPlasticityNode(), P_(), S_(), B_(*this)
-=======
 {{neuronName}}::{{neuronName}}():{{neuron_parent_class}}(), P_(), S_(), B_(*this)
->>>>>>> 5b154026
 {
   recordablesMap_.create();
 
@@ -223,11 +219,7 @@
 }
 
 {{neuronName}}::{{neuronName}}(const {{neuronName}}& __n):
-<<<<<<< HEAD
-  StructuralPlasticityNode(), P_(__n.P_), S_(__n.S_), B_(__n.B_, *this) {
-=======
   {{neuron_parent_class}}(), P_(__n.P_), S_(__n.S_), B_(__n.B_, *this) {
->>>>>>> 5b154026
   // copy parameter struct P_
 {%- filter indent(2, True) %}
 {%- for parameter in neuron.get_parameter_non_alias_symbols() %}
@@ -288,15 +280,11 @@
   {{ printer.print_buffer_initialization(buffer) }}
   {% endfor %}
   B_.logger_.reset(); // includes resize
-<<<<<<< HEAD
 
 {%- if dyadic_neuron_partner is defined %}
   clear_history();
 {%- endif %}
 
-=======
-  {{neuron_parent_class}}::clear_history();
->>>>>>> 5b154026
   {% if useGSL %}
   if ( B_.__s == 0 ){
     B_.__s = gsl_odeiv_step_alloc( gsl_odeiv_step_rkf45, {{stateSize}} );
@@ -546,7 +534,7 @@
 void
 {{neuronName}}::set_spiketime( nest::Time const& t_sp, double offset )
 {
-    StructuralPlasticityNode::set_spiketime( t_sp, offset );
+    {{neuron_parent_class}}::set_spiketime( t_sp, offset );
 
     unsigned int num_transferred_variables = 0;
 {#- for var in transferred_variables #}
