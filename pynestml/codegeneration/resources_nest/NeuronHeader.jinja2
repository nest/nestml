{#-
NeuronHeader.jinja2

This file is part of NEST.

Copyright (C) 2004 The NEST Initiative

NEST is free software: you can redistribute it and/or modify
it under the terms of the GNU General Public License as published by
the Free Software Foundation, either version 2 of the License, or
(at your option) any later version.

NEST is distributed in the hope that it will be useful,
but WITHOUT ANY WARRANTY; without even the implied warranty of
MERCHANTABILITY or FITNESS FOR A PARTICULAR PURPOSE.  See the
GNU General Public License for more details.

You should have received a copy of the GNU General Public License
along with NEST.  If not, see <http://www.gnu.org/licenses/>.
#}
{%- if tracing %}/* generated by {{self._TemplateReference__context.name}} */ {% endif -%}
/**
 *  {{neuronName}}.h
 *
 *  This file is part of NEST.
 *
 *  Copyright (C) 2004 The NEST Initiative
 *
 *  NEST is free software: you can redistribute it and/or modify
 *  it under the terms of the GNU General Public License as published by
 *  the Free Software Foundation, either version 2 of the License, or
 *  (at your option) any later version.
 *
 *  NEST is distributed in the hope that it will be useful,
 *  but WITHOUT ANY WARRANTY; without even the implied warranty of
 *  MERCHANTABILITY or FITNESS FOR A PARTICULAR PURPOSE.  See the
 *  GNU General Public License for more details.
 *
 *  You should have received a copy of the GNU General Public License
 *  along with NEST.  If not, see <http://www.gnu.org/licenses/>.
 *
 *  Generated from NESTML at time: {{now}}
**/
#ifndef {{neuronName.upper()}}
#define {{neuronName.upper()}}

#include "config.h"
{%- if norm_rng %}

// Includes from librandom:
#include "normal_randomdev.h"
{%- endif %}
{%- if useGSL %}

#ifndef HAVE_GSL
#error "The GSL library is required for neurons that require a numerical solver."
#endif

// External includes:
#include <gsl/gsl_errno.h>
#include <gsl/gsl_matrix.h>
#include <gsl/gsl_odeiv.h>
{%- endif %}

// Includes from nestkernel:
#include "{{neuron_parent_class_include}}"
#include "connection.h"
#include "event.h"
#include "nest_types.h"
#include "ring_buffer.h"
#include "universal_data_logger.h"

// Includes from sli:
#include "dictdatum.h"

{% if useGSL %}
/**
 * Function computing right-hand side of ODE for GSL solver.
 * @note Must be declared here so we can befriend it in class.
 * @note Must have C-linkage for passing to GSL. Internally, it is
 *       a first-class C++ function, but cannot be a member function
 *       because of the C-linkage.
 * @note No point in declaring it inline, since it is called
 *       through a function pointer.
 * @param void* Pointer to model neuron instance.
**/
extern "C" inline int {{neuronName}}_dynamics( double, const double y[], double f[], void* pnode );
{% endif %}

<<<<<<< HEAD
// Includes from nestkernel:
#include "{{neuron_parent_class_include}}"
#include "connection.h"
#include "event.h"
#include "nest_time.h"
#include "nest_types.h"
#include "ring_buffer.h"
#include "universal_data_logger.h"

// Includes from sli:
#include "dictdatum.h"



{%- if dyadic_synapse_partner is defined %}

// entry in the spiking history
class histentry__
{
public:
  histentry__( double t,
{%- for var in numeric_state_variables_moved|sort%}
double {{var}},
{%- endfor %}
size_t access_counter )
  : t_( t )
{%- for var in numeric_state_variables_moved|sort %}
  , {{var}}_( {{var}} )
{%- endfor %}
  , access_counter_( access_counter )
  {
  }

  double t_;              //!< point in time when spike occurred (in ms)
{%- for var in numeric_state_variables_moved|sort %}
   double {{var}}_;
{%- endfor %}
  size_t access_counter_; //!< access counter to enable removal of the entry, once all neurons read it
};



{%- endif %}




=======
>>>>>>> 411c9f73
/* BeginDocumentation
  Name: {{neuronName}}.

  Description:
{% filter indent(2) %}
  {{neuron.print_comment()}}
{%- endfilter %}

  Parameters:
  The following parameters can be set in the status dictionary.
{% for parameter in neuron.get_parameter_symbols() -%}
{% if parameter.has_comment() -%}
    {{parameter.get_symbol_name()}} [{{parameter.get_type_symbol().print_symbol()}}] {{parameter.print_comment()}}
{% endif -%}
{% endfor %}

  Dynamic state variables:
{% for state in neuron.get_state_symbols() -%}
{% if state.has_comment() -%}
    {{state.get_symbol_name()}} [{{state.get_type_symbol().print_symbol()}}] {{state.print_comment()}}
{% endif -%}
{% endfor %}

  Sends: {{outputEvent}}

  Receives: {% if is_spike_input %}Spike, {% endif %}{% if is_current_input %}Current,{% endif %} DataLoggingRequest
*/
<<<<<<< HEAD
class {{neuronName}} : public nest::{{neuron_parent_class}}{
=======
class {{neuronName}} : public nest::{{neuron_parent_class}}
{
>>>>>>> 411c9f73
public:
  /**
   * The constructor is only used to create the model prototype in the model manager.
  **/
  {{neuronName}}();

  /**
   * The copy constructor is used to create model copies and instances of the model.
   * @node The copy constructor needs to initialize the parameters and the state.
   *       Initialization of buffers and interal variables is deferred to
   *       @c init_buffers_() and @c calibrate().
  **/
  {{neuronName}}(const {{neuronName}} &);

  /**
   * Destructor.
  **/
  ~{{neuronName}}();

  // -------------------------------------------------------------------------
  //   Import sets of overloaded virtual functions.
  //   See: Technical Issues / Virtual Functions: Overriding, Overloading,
  //        and Hiding
  // -------------------------------------------------------------------------

  using nest::Node::handles_test_event;
  using nest::Node::handle;

  /**
   * Used to validate that we can send {{outputEvent}} to desired target:port.
  **/
  nest::port send_test_event(nest::Node& target, nest::rport receptor_type, nest::synindex, bool);

  // -------------------------------------------------------------------------
  //   Functions handling incoming events.
  //   We tell nest that we can handle incoming events of various types by
  //   defining handle() for the given event.
  // -------------------------------------------------------------------------

{% if is_spike_input %}
  void handle(nest::SpikeEvent &);        //! accept spikes
{%- endif %}
{%- if is_current_input %}
  void handle(nest::CurrentEvent &);      //! accept input current
{%- endif %}
  void handle(nest::DataLoggingRequest &);//! allow recording with multimeter

{%- if is_spike_input %}
  nest::port handles_test_event(nest::SpikeEvent&, nest::port);
{%- endif %}
{%- if is_current_input %}
  nest::port handles_test_event(nest::CurrentEvent&, nest::port);
{%- endif %}
  nest::port handles_test_event(nest::DataLoggingRequest&, nest::port);

  // -------------------------------------------------------------------------
  //   Functions for getting/setting parameters and state values.
  // -------------------------------------------------------------------------

  void get_status(DictionaryDatum &) const;
  void set_status(const DictionaryDatum &);

{%- if dyadic_synapse_partner is defined %}
  // support for spike archiving

  /**
   * \fn void get_history(long t1, long t2,
   * std::deque<Archiver::histentry__>::iterator* start,
   * std::deque<Archiver::histentry__>::iterator* finish)
   * return the spike times (in steps) of spikes which occurred in the range
   * (t1,t2].
   * XXX: two underscores to differentiate it from nest::Node::get_history()
   */
  void get_history__( double t1,
    double t2,
    std::deque< histentry__ >::iterator* start,
    std::deque< histentry__ >::iterator* finish );

  /**
   * Register a new incoming STDP connection.
   *
   * t_first_read: The newly registered synapse will read the history entries
   * with t > t_first_read.
   */
  void register_stdp_connection( double t_first_read, double delay );
{%- endif %}

protected:
{%- if dyadic_synapse_partner is defined %}
  // support for spike archiving

  /**
   * record spike history
   */
  void set_spiketime( nest::Time const& t_sp, double offset = 0.0 );

  /**
   * return most recent spike time in ms
   */
  inline double get_spiketime_ms() const;

  /**
   * clear spike history
   */
  void clear_history();
{%- endif %}

private:
<<<<<<< HEAD
  void calibrate_variables(bool exclude_timestep=false);


{%- if dyadic_synapse_partner is defined %}
  // support for spike archiving

  // number of incoming connections from stdp connectors.
  // needed to determine, if every incoming connection has
  // read the spikehistory for a given point in time
  size_t n_incoming_;

  double max_delay_;

  double last_spike_;

  // spiking history needed by stdp synapses
  std::deque< histentry__ > history_;

  // cache for initial values
{%- for var in transferred_variables %}
  double {{var}}__iv;
{%- endfor %}


{%- endif %}

public: // XXX! TODO: should be private
//private:
  {% if (neuron.get_multiple_receptors())|length > 1 -%}
    /**
     * Synapse types to connect to
     * @note Excluded upper and lower bounds are defined as INF_, SUP_.
     *       Excluding port 0 avoids accidental connections.
     */
    enum SynapseTypes
    {
      INF_SPIKE_RECEPTOR = 0,
      {% for buffer in neuron.get_multiple_receptors() -%}
        {{buffer.get_symbol_name().upper()}} ,
      {% endfor -%}
      SUP_SPIKE_RECEPTOR
    };
  {% endif -%}
  //! Reset parameters and state of neuron.
=======
{%- if (neuron.get_multiple_receptors())|length > 1 %}
  /**
   * Synapse types to connect to
   * @note Excluded upper and lower bounds are defined as INF_, SUP_.
   *       Excluding port 0 avoids accidental connections.
  **/
  enum SynapseTypes
  {
    INF_SPIKE_RECEPTOR = 0,
{%- for buffer in neuron.get_multiple_receptors() %}
      {{buffer.get_symbol_name().upper()}} ,
{%- endfor %}
    SUP_SPIKE_RECEPTOR
  };
{%- endif %}
>>>>>>> 411c9f73

  /**
   * Reset state of neuron.
  **/
  void init_state_(const Node& proto);

  /**
   * Reset internal buffers of neuron.
  **/
  void init_buffers_();

  /**
   * Initialize auxiliary quantities, leave parameters and state untouched.
  **/
  void calibrate();

  /**
   * Take neuron through given time interval
  **/
  void update(nest::Time const &, const long, const long);

  // The next two classes need to be friends to access the State_ class/member
  friend class nest::RecordablesMap<{{neuronName}}>;
  friend class nest::UniversalDataLogger<{{neuronName}}>;

  /**
   * Free parameters of the neuron.
   *
   {{neuron.print_parameter_comment("*")}}
   *
   * These are the parameters that can be set by the user through @c `node.set()`.
   * They are initialized from the model prototype when the node is created.
   * Parameters do not change during calls to @c update() and are not reset by
   * @c ResetNetwork.
   *
   * @note Parameters_ need neither copy constructor nor @c operator=(), since
   *       all its members are copied properly by the default copy constructor
   *       and assignment operator. Important:
   *       - If Parameters_ contained @c Time members, you need to define the
   *         assignment operator to recalibrate all members of type @c Time . You
   *         may also want to define the assignment operator.
   *       - If Parameters_ contained members that cannot copy themselves, such
   *         as C-style arrays, you need to define the copy constructor and
   *         assignment operator to copy those members.
  **/
  struct Parameters_
  {
{%- filter indent(4,True) %}
{%- for variable in neuron.get_parameter_symbols() %}
{%- include 'directives/MemberDeclaration.jinja2' %}
{%- endfor %}
{%- endfilter %}
{%- if useGSL %}

    double __gsl_error_tol;
{%- endif %}

    /**
     * Initialize parameters to their default values.
    **/
    Parameters_();
  };

  /**
   * Dynamic state of the neuron.
   *
   {{neuron.print_state_comment('*')}}
   *
   * These are the state variables that are advanced in time by calls to
   * @c update(). In many models, some or all of them can be set by the user
   * through @c `node.set()`. The state variables are initialized from the model
   * prototype when the node is created. State variables are reset by @c ResetNetwork.
   *
   * @note State_ need neither copy constructor nor @c operator=(), since
   *       all its members are copied properly by the default copy constructor
   *       and assignment operator. Important:
   *       - If State_ contained @c Time members, you need to define the
   *         assignment operator to recalibrate all members of type @c Time . You
   *         may also want to define the assignment operator.
   *       - If State_ contained members that cannot copy themselves, such
   *         as C-style arrays, you need to define the copy constructor and
   *         assignment operator to copy those members.
  **/
  struct State_
  {
{%- if not useGSL %}
{%-   filter indent(4,True) %}
{%-   for variable in neuron.get_state_symbols() %}
{%-     include "directives/MemberDeclaration.jinja2" %}
{%-   endfor %}
{%-   endfilter %}
{%- else %}
    //! Symbolic indices to the elements of the state vector y
    enum StateVecElems
    {
{#- N.B. numeric solver contains all state variables, including those that will be solved by analytic solver #}
{%-   if uses_numeric_solver %}
<<<<<<< HEAD
      // numeric solver state variables
{%-     for variable_name in numeric_state_variables %}
      {{variable_name}},
{%-     endfor %}
      // moved state variables from synapse
{%-     for variable_name in numeric_state_variables_moved|sort %}
=======
{%-     for variable_name in numeric_state_variables: %}
>>>>>>> 411c9f73
      {{variable_name}},
{%-     endfor %}
{%-     for variable_name in non_equations_state_variables: %}
      {{variable_name}},
{%-     endfor %}
{%-   else %}
{#-     analytic solver only #}
{%-     for variable_name in analytic_state_variables: %}
      {{variable_name}},
{%-     endfor %}
{%-     for variable_name in non_equations_state_variables: %}
      {{variable_name}},
{%-     endfor %}
{%-   endif %}
      STATE_VEC_SIZE
    };

    //! state vector, must be C-array for GSL solver
    double ode_state[STATE_VEC_SIZE];
{%- endif %}

    State_();
  };

  /**
   * Internal variables of the neuron.
   *
   {{neuron.print_internal_comment('*')}}
   *
   * These variables must be initialized by @c calibrate, which is called before
   * the first call to @c update() upon each call to @c Simulate.
   * @node Variables_ needs neither constructor, copy constructor or assignment operator,
   *       since it is initialized by @c calibrate(). If Variables_ has members that
   *       cannot destroy themselves, Variables_ will need a destructor.
  **/
  struct Variables_
  {
{%- for variable in neuron.get_internal_symbols() %}
{%-   filter indent(4) %}
{%-     include "directives/MemberDeclaration.jinja2" -%}
{%-   endfilter %}
{%- endfor %}
  };

  /**
   * Buffers of the neuron.
   * Usually buffers for incoming spikes and data logged for analog recorders.
   * Buffers must be initialized by @c init_buffers_(), which is called before
   * @c calibrate() on the first call to @c Simulate after the start of NEST,
   * ResetKernel or ResetNetwork.
   * @node Buffers_ needs neither constructor, copy constructor or assignment operator,
   *       since it is initialized by @c init_nodes_(). If Buffers_ has members that
   *       cannot destroy themselves, Buffers_ will need a destructor.
  **/
  struct Buffers_
  {
    Buffers_({{neuronName}} &);
    Buffers_(const Buffers_ &, {{neuronName}} &);

    /**
     * Logger for all analog data
    **/
    nest::UniversalDataLogger<{{neuronName}}> logger_;
{% if ((neuron.get_multiple_receptors())|length > 1) or neuron.is_array_buffer() %}
    std::vector<long> receptor_types_;
{% endif %}

{%- if ((neuron.get_multiple_receptors())|length > 1) %}
    // -----------------------------------------------------------------------
    //   Buffers and sums of incoming spikes/currents per timestep
    // -----------------------------------------------------------------------
    std::vector< nest::RingBuffer > spike_inputs_;

{%- for inputPort in neuron.get_spike_buffers() %}
    {{printer.print_buffer_array_getter(inputPort)}}
    {{printer.print_buffer_declaration_value(inputPort)}};
{%- endfor %}
{%- else %}
{%- for inputPort in neuron.get_spike_buffers() %}
    {{printer.print_buffer_getter(inputPort, true)}}
    {{printer.print_buffer_declaration_header(inputPort)}}
    {{printer.print_buffer_declaration(inputPort)}};
    {{printer.print_buffer_declaration_value(inputPort)}};
{%- endfor %}
{%- endif %}

{%- for inputPort in neuron.get_current_buffers() %}
    {{printer.print_buffer_declaration_header(inputPort)}}
    {{printer.print_buffer_declaration(inputPort)}};
    {{printer.print_buffer_getter(inputPort, true)}}
    {{printer.print_buffer_declaration_value(inputPort)}};
{%- endfor %}
{%- if useGSL %}

    // -----------------------------------------------------------------------
    //   GSL ODE solver data structures
    // -----------------------------------------------------------------------
    
    gsl_odeiv_step* __s;    //!< stepping function
    gsl_odeiv_control* __c; //!< adaptive stepsize control function
    gsl_odeiv_evolve* __e;  //!< evolution function
    gsl_odeiv_system __sys; //!< struct describing system

    // __integration_step should be reset with the neuron on ResetNetwork,
    // but remain unchanged during calibration. Since it is initialized with
    // step_, and the resolution cannot change after nodes have been created,
    // it is safe to place both here.
    double __step;             //!< step size in ms
    double __integration_step; //!< current integration time step, updated by GSL
{%- endif %}
  };

<<<<<<< HEAD
  /* getters/setters for state block */

  {%- for state in neuron.get_state_symbols() %}
  {%- with variable = state %}
  {%- include "directives/MemberVariableGetterSetter.jinja2" %}
  {%- endwith %}
  {%- endfor %}

  /* getters/setters for initial values block (excluding functions) */

  {%- for init in neuron.get_non_function_initial_values_symbols() %}
  {%- if not is_delta_kernel(neuron.get_kernel_by_name(init.name)) %}
  {%- with variable = init %}
  {%- include "directives/MemberVariableGetterSetter.jinja2" %}
  {%- endwith %}
  {%- endif %}
  {%- endfor %}

  /* getters/setters for parameters */

  {% for parameter in neuron.get_parameter_symbols() -%}
  {% with variable = parameter -%}
  {% include "directives/MemberVariableGetterSetter.jinja2" -%}
  {% endwith -%}
  {% endfor -%}

  /* getters/setters for parameters */

  {%- for internal in neuron.get_internal_non_alias_symbols() %}
  {%- with variable = internal %}
  {%- include "directives/MemberVariableGetterSetter.jinja2" %}
  {%- endwith %}
  {%- endfor %}

  /* getters/setters for functions */

  {%- for funcsym in neuron.get_function_symbols() %}
  {%- with variable = funcsym %}
  {#- if not "__for" in funcsym.get_symbol_name() #}
  {%- include "directives/MemberVariableGetterSetter.jinja2" %}
  {#- endif #}
  {%- endwith %}
  {%- endfor %}

  {%- if dyadic_synapse_partner is defined %}

  /* getters/setters for variables transferred from synapse */

  {%- for var in transferred_variables %}

  double get_{{var}}( double t );

  {%- endfor %}
  {%- endif %}

  /* getters/setters for input buffers */

  {% for buffer in neuron.get_input_buffers() %}
  {{printer.print_buffer_getter(buffer, false)}};
  {% endfor %}

  /* function declarations */
=======
  // -------------------------------------------------------------------------
  //   Getters/setters for state block
  // -------------------------------------------------------------------------

{% filter indent(2, True) -%}
{%- for state in neuron.get_state_symbols() %}
{%- if not is_delta_kernel(neuron.get_kernel_by_name(state.name)) %}
{%- with variable = state %}
{%- include "directives/MemberVariableGetterSetter.jinja2" %}
{%- endwith %}
{%- endif %}
{%- endfor %}
{%- endfilter %}
  // -------------------------------------------------------------------------
  //   Getters/setters for parameters
  // -------------------------------------------------------------------------

{% filter indent(2, True) -%}
{%- for parameter in neuron.get_parameter_symbols() %}
{%- with variable = parameter %}
{%- include "directives/MemberVariableGetterSetter.jinja2" %}
{%- endwith %}
{%- endfor %}
{%- endfilter %}
  // -------------------------------------------------------------------------
  //   Getters/setters for internals
  // -------------------------------------------------------------------------

{% filter indent(2, True) -%}
{%- for internal in neuron.get_internal_symbols() %}
{%- with variable = internal %}
{%- include "directives/MemberVariableGetterSetter.jinja2" %}
{%- endwith %}
{%- endfor %}
{%- endfilter %}
  // -------------------------------------------------------------------------
  //   Getters/setters for inline expressions
  // -------------------------------------------------------------------------
{% filter indent(2, True) -%}
{%- for sym in neuron.get_inline_expression_symbols() %}
{%- with variable = sym %}
{%- include "directives/MemberVariableGetterSetter.jinja2" %}
{%- endwith %}
{%- endfor %}
{%- endfilter %}

  // -------------------------------------------------------------------------
  //   Getters/setters for input buffers
  // -------------------------------------------------------------------------
{% filter indent(2, True) -%}
{%- for buffer in neuron.get_input_buffers() %}
{{printer.print_buffer_getter(buffer, false)}};
{%- endfor %}
{%- endfilter %}
{%- if neuron.get_functions()|length > 0 %}
  // -------------------------------------------------------------------------
  //   Function declarations
  // -------------------------------------------------------------------------

{% filter indent(2) -%}
{%- for function in neuron.get_functions() %}
{{printer.print_function_declaration(function)}};
{%- endfor %}
{%- endfilter %}
{%- endif %}
>>>>>>> 411c9f73

  // -------------------------------------------------------------------------
  //   Member variables of neuron model.
  //   Each model neuron should have precisely the following four data members,
  //   which are one instance each of the parameters, state, buffers and variables
  //   structures. Experience indicates that the state and variables member should
  //   be next to each other to achieve good efficiency (caching).
  //   Note: Devices require one additional data member, an instance of the 
  //   ``Device`` child class they belong to.
  // -------------------------------------------------------------------------

<<<<<<< HEAD

  /**
  * @defgroup pif_members Member variables of neuron model.
  * Each model neuron should have precisely the following four data members,
  * which are one instance each of the parameters, state, buffers and variables
  * structures. Experience indicates that the state and variables member should
  * be next to each other to achieve good efficiency (caching).
  * @note Devices require one additional data member, an instance of the @c Device
  *       child class they belong to.
  * @{
  */
=======
>>>>>>> 411c9f73
  Parameters_ P_;  //!< Free parameters.
  State_      S_;  //!< Dynamic state.
  Variables_  V_;  //!< Internal Variables
  Buffers_    B_;  //!< Buffers.

  //! Mapping of recordables names to access functions
  static nest::RecordablesMap<{{neuronName}}> recordablesMap_;

{%- if useGSL %}
  friend int {{neuronName}}_dynamics( double, const double y[], double f[], void* pnode );
{% endif %}
{%- if norm_rng %}

  librandom::NormalRandomDev normal_dev_; //!< random deviate generator
<<<<<<< HEAD
  {% endif %}







/** @} */
=======
{%- endif %}
>>>>>>> 411c9f73
}; /* neuron {{neuronName}} */

inline nest::port {{neuronName}}::send_test_event(nest::Node& target, nest::rport receptor_type, nest::synindex, bool)
{
  // You should usually not change the code in this function.
  // It confirms that the target of connection @c c accepts @c {{outputEvent}} on
  // the given @c receptor_type.
  {{outputEvent}} e;
  e.set_sender(*this);
  return target.handles_test_event(e, receptor_type);
}
{%- if is_spike_input %}

inline nest::port {{neuronName}}::handles_test_event(nest::SpikeEvent&, nest::port receptor_type)
{
{%- if neuron.is_multisynapse_spikes() %}
    if ( receptor_type <= 0 || receptor_type > static_cast< nest::port >( get_{{neuron.get_spike_buffers()[0].get_vector_parameter()}}()) )
    {
        // TODO refactor me. The code assumes that there is only one. Check by coco.
        throw nest::IncompatibleReceptorType( receptor_type, get_name(), "SpikeEvent" );
    }
    return receptor_type;
{%- elif neuron.get_multiple_receptors()|length > 1 %}
    assert( B_.spike_inputs_.size() == {{(neuron.get_multiple_receptors())|length}} );

    if ( !( INF_SPIKE_RECEPTOR < receptor_type && receptor_type < SUP_SPIKE_RECEPTOR ) )
    {
      throw nest::UnknownReceptorType( receptor_type, get_name() );
      return 0;
    }
    else
    {
      return receptor_type - 1;
    }
{%- else %}
    // You should usually not change the code in this function.
    // It confirms to the connection management system that we are able
    // to handle @c SpikeEvent on port 0. You need to extend the function
    // if you want to differentiate between input ports.
    if (receptor_type != 0)
    {
      throw nest::UnknownReceptorType(receptor_type, get_name());
    }
    return 0;
{%- endif %}
}
{%- endif %}
{%- if is_current_input %}

inline nest::port {{neuronName}}::handles_test_event(nest::CurrentEvent&, nest::port receptor_type)
{
  // You should usually not change the code in this function.
  // It confirms to the connection management system that we are able
  // to handle @c CurrentEvent on port 0. You need to extend the function
  // if you want to differentiate between input ports.
  if (receptor_type != 0)
  {
    throw nest::UnknownReceptorType(receptor_type, get_name());
  }
  return 0;
}
{%- endif %}

inline nest::port {{neuronName}}::handles_test_event(nest::DataLoggingRequest& dlr, nest::port receptor_type)
{
  // You should usually not change the code in this function.
  // It confirms to the connection management system that we are able
  // to handle @c DataLoggingRequest on port 0.
  // The function also tells the built-in UniversalDataLogger that this node
  // is recorded from and that it thus needs to collect data during simulation.
  if (receptor_type != 0)
  {
    throw nest::UnknownReceptorType(receptor_type, get_name());
  }

  return B_.logger_.connect_logging_device(dlr, recordablesMap_);
}

inline void {{neuronName}}::get_status(DictionaryDatum &__d) const
{
  // parameters
{%- for parameter in neuron.get_parameter_symbols() -%}
{%- with variable = parameter %}
{%- filter indent(2) %}
{%- include "directives/WriteInDictionary.jinja2" %}
{%- endfilter %}
{%- endwith %}
{%- endfor %}

  // initial values for state variables in ODE or kernel
<<<<<<< HEAD
  {%- for init in neuron.get_initial_values_non_alias_symbols() %}
  {%- with variable = init %}
  {%- if not is_delta_kernel(neuron.get_kernel_by_name(init.name)) %}
  {%- filter indent(2,True) %}
  {%- include "directives/WriteInDictionary.jinja2" %}
  {%- endfilter %}
  {%- endif %}
  {%- endwith %}
  {%- endfor %}

  {{neuron_parent_class}}::get_status( __d );

  {% if (neuron.get_multiple_receptors())|length > 1 -%}
=======
{%- for state in neuron.get_state_symbols() %}
{%- with variable = state %}
{%- if not is_delta_kernel(neuron.get_kernel_by_name(state.name)) %}
{%- filter indent(2) %}
{%- include "directives/WriteInDictionary.jinja2" %}
{%- endfilter %}
{%- endif -%}
{%- endwith %}
{%- endfor %}

  {{neuron_parent_class}}::get_status( __d );

{%- if (neuron.get_multiple_receptors())|length > 1 %}
>>>>>>> 411c9f73
  DictionaryDatum __receptor_type = new Dictionary();
{%- for spikeBuffer in neuron.get_multiple_receptors() %}
  ( *__receptor_type )[ "{{spikeBuffer.get_symbol_name().upper()}}" ] = {{spikeBuffer.get_symbol_name().upper()}};
{%- endfor %}
  ( *__d )[ "receptor_types" ] = __receptor_type;
{%- endif %}

  (*__d)[nest::names::recordables] = recordablesMap_.get_list();
{%- if useGSL %}
  def< double >(__d, nest::names::gsl_error_tol, P_.__gsl_error_tol);
  if ( P_.__gsl_error_tol <= 0. ){
    throw nest::BadProperty( "The gsl_error_tol must be strictly positive." );
  }
{%- endif %}
}

inline void {{neuronName}}::set_status(const DictionaryDatum &__d)
{
  // parameters
{%- for parameter in neuron.get_parameter_symbols() -%}
{%- with variable = parameter %}
{%- filter indent(2) %}
{%- include "directives/ReadFromDictionaryToTmp.jinja2" %}
{%- endfilter %}
{%- endwith %}
{%- endfor %}

  // initial values for state variables in ODE or kernel
{%- for state in neuron.get_state_symbols() %}
{%- with variable = state %}
{%- if not is_delta_kernel(neuron.get_kernel_by_name(state.name)) %}
{%- filter indent(2) %}
{%- include "directives/ReadFromDictionaryToTmp.jinja2" %}
{%- endfilter %}
{%- endif %}
{%- endwith %}
{%- endfor %}

  // We now know that (ptmp, stmp) are consistent. We do not
  // write them back to (P_, S_) before we are also sure that
  // the properties to be set in the parent class are internally
  // consistent.
  {{neuron_parent_class}}::set_status(__d);

  // if we get here, temporaries contain consistent set of properties
{%- for parameter in neuron.get_parameter_symbols() -%}
{%- with variable = parameter -%}
{%- filter indent(2) %}
{%- include "directives/AssignTmpDictionaryValue.jinja2" -%}
{%- endfilter %}
{%- endwith -%}
{%- endfor -%}

{%- for state in neuron.get_state_symbols() -%}
{%- with variable = state %}
{%- if not is_delta_kernel(neuron.get_kernel_by_name(state.name)) %}
{%- filter indent(2) %}
{%- include "directives/AssignTmpDictionaryValue.jinja2" %}
{%- endfilter %}
{%- endif %}
{%- endwith %}
{%- endfor %}

{%- for invariant in neuron.get_parameter_invariants() %}
  if ( !({{printer.print_expression(invariant)}}) )
  {
    throw nest::BadProperty("The constraint '{{idemPrinter.print_expression(invariant)}}' is violated!");
  }
{%- endfor %}

{% if useGSL %}
  updateValue< double >(__d, nest::names::gsl_error_tol, P_.__gsl_error_tol);
  if ( P_.__gsl_error_tol <= 0. )
  {
    throw nest::BadProperty( "The gsl_error_tol must be strictly positive." );
  }
{%- endif %}
};

#endif /* #ifndef {{neuronName.upper()}} */
{# leave this comment here to ensure newline is generated at end of file -#}<|MERGE_RESOLUTION|>--- conflicted
+++ resolved
@@ -87,19 +87,7 @@
 extern "C" inline int {{neuronName}}_dynamics( double, const double y[], double f[], void* pnode );
 {% endif %}
 
-<<<<<<< HEAD
-// Includes from nestkernel:
-#include "{{neuron_parent_class_include}}"
-#include "connection.h"
-#include "event.h"
 #include "nest_time.h"
-#include "nest_types.h"
-#include "ring_buffer.h"
-#include "universal_data_logger.h"
-
-// Includes from sli:
-#include "dictdatum.h"
-
 
 
 {%- if dyadic_synapse_partner is defined %}
@@ -135,8 +123,6 @@
 
 
 
-=======
->>>>>>> 411c9f73
 /* BeginDocumentation
   Name: {{neuronName}}.
 
@@ -164,12 +150,8 @@
 
   Receives: {% if is_spike_input %}Spike, {% endif %}{% if is_current_input %}Current,{% endif %} DataLoggingRequest
 */
-<<<<<<< HEAD
-class {{neuronName}} : public nest::{{neuron_parent_class}}{
-=======
 class {{neuronName}} : public nest::{{neuron_parent_class}}
 {
->>>>>>> 411c9f73
 public:
   /**
    * The constructor is only used to create the model prototype in the model manager.
@@ -278,7 +260,6 @@
 {%- endif %}
 
 private:
-<<<<<<< HEAD
   void calibrate_variables(bool exclude_timestep=false);
 
 
@@ -307,24 +288,6 @@
 
 public: // XXX! TODO: should be private
 //private:
-  {% if (neuron.get_multiple_receptors())|length > 1 -%}
-    /**
-     * Synapse types to connect to
-     * @note Excluded upper and lower bounds are defined as INF_, SUP_.
-     *       Excluding port 0 avoids accidental connections.
-     */
-    enum SynapseTypes
-    {
-      INF_SPIKE_RECEPTOR = 0,
-      {% for buffer in neuron.get_multiple_receptors() -%}
-        {{buffer.get_symbol_name().upper()}} ,
-      {% endfor -%}
-      SUP_SPIKE_RECEPTOR
-    };
-  {% endif -%}
-  //! Reset parameters and state of neuron.
-=======
-{%- if (neuron.get_multiple_receptors())|length > 1 %}
   /**
    * Synapse types to connect to
    * @note Excluded upper and lower bounds are defined as INF_, SUP_.
@@ -339,7 +302,6 @@
     SUP_SPIKE_RECEPTOR
   };
 {%- endif %}
->>>>>>> 411c9f73
 
   /**
    * Reset state of neuron.
@@ -437,16 +399,11 @@
     {
 {#- N.B. numeric solver contains all state variables, including those that will be solved by analytic solver #}
 {%-   if uses_numeric_solver %}
-<<<<<<< HEAD
-      // numeric solver state variables
 {%-     for variable_name in numeric_state_variables %}
       {{variable_name}},
 {%-     endfor %}
       // moved state variables from synapse
 {%-     for variable_name in numeric_state_variables_moved|sort %}
-=======
-{%-     for variable_name in numeric_state_variables: %}
->>>>>>> 411c9f73
       {{variable_name}},
 {%-     endfor %}
 {%-     for variable_name in non_equations_state_variables: %}
@@ -559,43 +516,33 @@
 {%- endif %}
   };
 
-<<<<<<< HEAD
-  /* getters/setters for state block */
-
-  {%- for state in neuron.get_state_symbols() %}
-  {%- with variable = state %}
-  {%- include "directives/MemberVariableGetterSetter.jinja2" %}
-  {%- endwith %}
-  {%- endfor %}
-
-  /* getters/setters for initial values block (excluding functions) */
-
-  {%- for init in neuron.get_non_function_initial_values_symbols() %}
-  {%- if not is_delta_kernel(neuron.get_kernel_by_name(init.name)) %}
-  {%- with variable = init %}
-  {%- include "directives/MemberVariableGetterSetter.jinja2" %}
-  {%- endwith %}
-  {%- endif %}
-  {%- endfor %}
-
-  /* getters/setters for parameters */
-
-  {% for parameter in neuron.get_parameter_symbols() -%}
-  {% with variable = parameter -%}
-  {% include "directives/MemberVariableGetterSetter.jinja2" -%}
-  {% endwith -%}
-  {% endfor -%}
-
-  /* getters/setters for parameters */
-
-  {%- for internal in neuron.get_internal_non_alias_symbols() %}
-  {%- with variable = internal %}
-  {%- include "directives/MemberVariableGetterSetter.jinja2" %}
-  {%- endwith %}
-  {%- endfor %}
-
-  /* getters/setters for functions */
-
+  // -------------------------------------------------------------------------
+  //   Getters/setters for state block
+  // -------------------------------------------------------------------------
+
+{% filter indent(2, True) -%}
+{%- for state in neuron.get_state_symbols() %}
+{%- if not is_delta_kernel(neuron.get_kernel_by_name(state.name)) %}
+{%- with variable = state %}
+{%- include "directives/MemberVariableGetterSetter.jinja2" %}
+{%- endwith %}
+{%- endif %}
+{%- endfor %}
+{%- endfilter %}
+  // -------------------------------------------------------------------------
+  //   Getters/setters for parameters
+  // -------------------------------------------------------------------------
+
+{% filter indent(2, True) -%}
+{%- for parameter in neuron.get_parameter_symbols() %}
+{%- with variable = parameter %}
+{%- include "directives/MemberVariableGetterSetter.jinja2" %}
+{%- endwith %}
+{%- endfor %}
+{%- endfilter %}
+  // -------------------------------------------------------------------------
+  //   Getters/setters for internals
+  // -------------------------------------------------------------------------
   {%- for funcsym in neuron.get_function_symbols() %}
   {%- with variable = funcsym %}
   {#- if not "__for" in funcsym.get_symbol_name() #}
@@ -615,42 +562,6 @@
   {%- endfor %}
   {%- endif %}
 
-  /* getters/setters for input buffers */
-
-  {% for buffer in neuron.get_input_buffers() %}
-  {{printer.print_buffer_getter(buffer, false)}};
-  {% endfor %}
-
-  /* function declarations */
-=======
-  // -------------------------------------------------------------------------
-  //   Getters/setters for state block
-  // -------------------------------------------------------------------------
-
-{% filter indent(2, True) -%}
-{%- for state in neuron.get_state_symbols() %}
-{%- if not is_delta_kernel(neuron.get_kernel_by_name(state.name)) %}
-{%- with variable = state %}
-{%- include "directives/MemberVariableGetterSetter.jinja2" %}
-{%- endwith %}
-{%- endif %}
-{%- endfor %}
-{%- endfilter %}
-  // -------------------------------------------------------------------------
-  //   Getters/setters for parameters
-  // -------------------------------------------------------------------------
-
-{% filter indent(2, True) -%}
-{%- for parameter in neuron.get_parameter_symbols() %}
-{%- with variable = parameter %}
-{%- include "directives/MemberVariableGetterSetter.jinja2" %}
-{%- endwith %}
-{%- endfor %}
-{%- endfilter %}
-  // -------------------------------------------------------------------------
-  //   Getters/setters for internals
-  // -------------------------------------------------------------------------
-
 {% filter indent(2, True) -%}
 {%- for internal in neuron.get_internal_symbols() %}
 {%- with variable = internal %}
@@ -688,7 +599,6 @@
 {%- endfor %}
 {%- endfilter %}
 {%- endif %}
->>>>>>> 411c9f73
 
   // -------------------------------------------------------------------------
   //   Member variables of neuron model.
@@ -700,20 +610,7 @@
   //   ``Device`` child class they belong to.
   // -------------------------------------------------------------------------
 
-<<<<<<< HEAD
-
-  /**
-  * @defgroup pif_members Member variables of neuron model.
-  * Each model neuron should have precisely the following four data members,
-  * which are one instance each of the parameters, state, buffers and variables
-  * structures. Experience indicates that the state and variables member should
-  * be next to each other to achieve good efficiency (caching).
-  * @note Devices require one additional data member, an instance of the @c Device
-  *       child class they belong to.
-  * @{
-  */
-=======
->>>>>>> 411c9f73
+
   Parameters_ P_;  //!< Free parameters.
   State_      S_;  //!< Dynamic state.
   Variables_  V_;  //!< Internal Variables
@@ -728,19 +625,13 @@
 {%- if norm_rng %}
 
   librandom::NormalRandomDev normal_dev_; //!< random deviate generator
-<<<<<<< HEAD
-  {% endif %}
-
-
-
-
-
-
-
-/** @} */
-=======
-{%- endif %}
->>>>>>> 411c9f73
+{%- endif %}
+
+
+
+
+
+
 }; /* neuron {{neuronName}} */
 
 inline nest::port {{neuronName}}::send_test_event(nest::Node& target, nest::rport receptor_type, nest::synindex, bool)
@@ -831,21 +722,6 @@
 {%- endfor %}
 
   // initial values for state variables in ODE or kernel
-<<<<<<< HEAD
-  {%- for init in neuron.get_initial_values_non_alias_symbols() %}
-  {%- with variable = init %}
-  {%- if not is_delta_kernel(neuron.get_kernel_by_name(init.name)) %}
-  {%- filter indent(2,True) %}
-  {%- include "directives/WriteInDictionary.jinja2" %}
-  {%- endfilter %}
-  {%- endif %}
-  {%- endwith %}
-  {%- endfor %}
-
-  {{neuron_parent_class}}::get_status( __d );
-
-  {% if (neuron.get_multiple_receptors())|length > 1 -%}
-=======
 {%- for state in neuron.get_state_symbols() %}
 {%- with variable = state %}
 {%- if not is_delta_kernel(neuron.get_kernel_by_name(state.name)) %}
@@ -859,7 +735,6 @@
   {{neuron_parent_class}}::get_status( __d );
 
 {%- if (neuron.get_multiple_receptors())|length > 1 %}
->>>>>>> 411c9f73
   DictionaryDatum __receptor_type = new Dictionary();
 {%- for spikeBuffer in neuron.get_multiple_receptors() %}
   ( *__receptor_type )[ "{{spikeBuffer.get_symbol_name().upper()}}" ] = {{spikeBuffer.get_symbol_name().upper()}};
