# -*- coding: utf-8 -*-
#
# nest_code_generator_utils.py
#
# This file is part of NEST.
#
# Copyright (C) 2004 The NEST Initiative
#
# NEST is free software: you can redistribute it and/or modify
# it under the terms of the GNU General Public License as published by
# the Free Software Foundation, either version 2 of the License, or
# (at your option) any later version.
#
# NEST is distributed in the hope that it will be useful,
# but WITHOUT ANY WARRANTY; without even the implied warranty of
# MERCHANTABILITY or FITNESS FOR A PARTICULAR PURPOSE.  See the
# GNU General Public License for more details.
#
# You should have received a copy of the GNU General Public License
# along with NEST.  If not, see <http://www.gnu.org/licenses/>.

from typing import List, Optional

import re
import tempfile
import uuid
from pynestml.meta_model.ast_node import ASTNode

from pynestml.meta_model.ast_variable import ASTVariable
from pynestml.symbols.symbol import SymbolKind
from pynestml.symbols.variable_symbol import BlockType
from pynestml.symbols.variable_symbol import VariableSymbol
from pynestml.visitors.ast_visitor import ASTVisitor


class NESTCodeGeneratorUtils:

    @classmethod
    def print_symbol_origin(cls, variable_symbol: VariableSymbol, variable: ASTVariable) -> str:
        r"""
        Returns a prefix corresponding to the origin of the variable symbol.
        :param variable_symbol: a single variable symbol.
        :return: the corresponding prefix
        """
        if variable_symbol.block_type in [BlockType.STATE, BlockType.EQUATION]:
            if "_is_numeric" in dir(variable) and variable._is_numeric:
                return "S_.ode_state[State_::%s]"

            return "S_.%s"

        if variable_symbol.block_type == BlockType.PARAMETERS:
            return "P_.%s"

        if variable_symbol.block_type == BlockType.COMMON_PARAMETERS:
            return "cp.%s"

        if variable_symbol.block_type == BlockType.INTERNALS:
            return "V_.%s"

        if variable_symbol.block_type == BlockType.INPUT:
            return "B_.%s"

        return ""

    @classmethod
    def set_nest_alternate_name(cls, astnode: ASTNode, decorator_replacements):
        """Set alternate name for variables"""
        class VariableNameAlternateNameVisitor(ASTVisitor):

            def _do_replace(self, var):
                sym = astnode.get_scope().resolve_to_symbol(var.get_name(), SymbolKind.VARIABLE)

                if not sym:
                    return

                if var.get_name() in decorator_replacements.keys():
                    var.set_alternate_name(decorator_replacements[var.get_name()])

            def visit_simple_expression(self, node):
                if node.is_variable():
                    var = node.get_variable()
                    self._do_replace(var)

            def visit_declaration(self, node):
                for var in node.get_variables():
                    if var.get_name() in decorator_replacements.keys():
                        self._do_replace(var)

            def visit_assignment(self, node):
                var = node.get_variable()
                if var.get_name() in decorator_replacements.keys():
                    self._do_replace(var)

            def visit_expression(self, node):
                for var in node.get_variables():
                    if var.get_name() in decorator_replacements.keys():
                        self._do_replace(var)

            def visit_ode_equation(self, node):
                var = node.lhs
                if var.get_name() in decorator_replacements.keys():
                    self._do_replace(var)

        astnode.accept(VariableNameAlternateNameVisitor())

    @classmethod
    def generate_code_for(cls,
                          nestml_neuron_model: str,
                          nestml_synapse_model: Optional[str] = None,
                          module_name: Optional[str] = None,
                          target_path: str = "target",
                          post_ports: Optional[List[str]] = None,
                          mod_ports: Optional[List[str]] = None,
                          codegen_opts: Optional[dict] = None,
                          logging_level: str = "WARNING"):
        """Generate code for a given neuron and synapse model, passed as a string.

        The neuron and synapse models can be passed directly as strings in NESTML syntax, or as filenames, in which case the NESTML model is loaded from the given filename.

        Returns
        -------
        If a synapse is specified, returns a tuple (module_name, mangled_neuron_name, mangled_synapse_name) containing the names that can be used in ``nest.Install()``, ``nest.Create()`` and ``nest.Connect()`` calls. If no synapse is specified, returns a tuple (module_name, mangled_neuron_name).
        """
        from pynestml.frontend.pynestml_frontend import generate_nest_target

        # generate temporary install directory
        install_path = tempfile.mkdtemp(prefix="nestml_target_")

        # read neuron model from file?
        neuron_model_is_file_name: bool = "\n" not in nestml_neuron_model and ".nestml" in nestml_neuron_model
        if neuron_model_is_file_name:
            neuron_fn = nestml_neuron_model
            with open(nestml_neuron_model, "r") as nestml_model_file:
                nestml_neuron_model = nestml_model_file.read()

        # update neuron model name inside the file
        neuron_model_name = re.findall(r"model [^:\s]*:", nestml_neuron_model)[0][6:-1]
<<<<<<< HEAD
        neuron_fn = neuron_model_name + ".nestml"
        with open(neuron_fn, "w") as f:
            print(nestml_neuron_model, file=f)
=======
        if not neuron_model_is_file_name:
            neuron_fn = neuron_model_name + ".nestml"
            with open(neuron_fn, "w") as f:
                print(nestml_neuron_model, file=f)
>>>>>>> fef2d710

        input_fns = [neuron_fn]
        _codegen_opts = {"neuron_parent_class": "StructuralPlasticityNode",
                         "neuron_parent_class_include": "structural_plasticity_node.h"}
        mangled_neuron_name = neuron_model_name + "_nestml"

        if nestml_synapse_model:
            # read synapse model from file?
            synapse_model_is_file_name: bool = "\n" not in nestml_synapse_model and ".nestml" in nestml_synapse_model
            if synapse_model_is_file_name:
                synapse_fn = nestml_synapse_model
                with open(nestml_synapse_model, "r") as nestml_model_file:
                    nestml_synapse_model = nestml_model_file.read()

            # update synapse model name inside the file
            synapse_model_name = re.findall(r"model [^:\s]*:", nestml_synapse_model)[0][6:-1]
            if not synapse_model_is_file_name:
                synapse_fn = synapse_model_name + ".nestml"
                with open(synapse_fn, "w") as f:
                    print(nestml_synapse_model, file=f)

            input_fns += [synapse_fn]
            _codegen_opts["neuron_synapse_pairs"] = [{"neuron": neuron_model_name,
                                                      "synapse": synapse_model_name,
                                                      "post_ports": post_ports,
                                                      "vt_ports": mod_ports}]
            mangled_neuron_name = neuron_model_name + "_nestml__with_" + synapse_model_name + "_nestml"
            mangled_synapse_name = synapse_model_name + "_nestml__with_" + neuron_model_name + "_nestml"

        if codegen_opts:
            _codegen_opts.update(codegen_opts)

        if not module_name:
            # generate unique ID
            uniq_id = str(uuid.uuid4().hex)
            module_name = "nestml_" + uniq_id + "_module"

        generate_nest_target(input_path=input_fns,
                             install_path=install_path,
                             logging_level=logging_level,
                             module_name=module_name,
                             target_path=target_path,
                             suffix="_nestml",
                             codegen_opts=_codegen_opts)

        if nestml_synapse_model:
            return module_name, mangled_neuron_name, mangled_synapse_name

        return module_name, mangled_neuron_name<|MERGE_RESOLUTION|>--- conflicted
+++ resolved
@@ -135,16 +135,10 @@
 
         # update neuron model name inside the file
         neuron_model_name = re.findall(r"model [^:\s]*:", nestml_neuron_model)[0][6:-1]
-<<<<<<< HEAD
-        neuron_fn = neuron_model_name + ".nestml"
-        with open(neuron_fn, "w") as f:
-            print(nestml_neuron_model, file=f)
-=======
         if not neuron_model_is_file_name:
             neuron_fn = neuron_model_name + ".nestml"
             with open(neuron_fn, "w") as f:
                 print(nestml_neuron_model, file=f)
->>>>>>> fef2d710
 
         input_fns = [neuron_fn]
         _codegen_opts = {"neuron_parent_class": "StructuralPlasticityNode",
