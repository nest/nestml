--- conflicted
+++ resolved
@@ -86,21 +86,11 @@
                 nestml_neuron_model = nestml_model_file.read()
 
         # update neuron model name inside the file
-<<<<<<< HEAD
-        neuron_model_name_orig = re.findall(r"model\ [^:\s]*:", nestml_neuron_model)[0][6:-1]
-        assert neuron_model_name_orig[-len("_neuron"):] == "_neuron", "Please make sure neuron model names end with '_neuron'"
-        neuron_model_name_uniq = neuron_model_name_orig[:-len("_neuron")] + uniq_id + "_neuron"
-        nestml_model = re.sub(r"model\ [^:\s]*:",
-                              "model " + neuron_model_name_uniq + ":", nestml_neuron_model)
-        neuron_uniq_fn = neuron_model_name_uniq + ".nestml"
-        with open(neuron_uniq_fn, "w") as f:
-=======
-        neuron_model_name = re.findall(r"neuron [^:\s]*:", nestml_neuron_model)[0][7:-1]
-        nestml_model = re.sub(r"neuron [^:\s]*:",
-                              "neuron " + neuron_model_name + ":", nestml_neuron_model)
+        neuron_model_name = re.findall(r"model [^:\s]*:", nestml_neuron_model)[0][7:-1]
+        nestml_model = re.sub(r"model [^:\s]*:",
+                              "model " + neuron_model_name + ":", nestml_neuron_model)
         neuron_fn = neuron_model_name + ".nestml"
         with open(neuron_fn, "w") as f:
->>>>>>> 7af687a9
             print(nestml_model, file=f)
 
         input_fns = [neuron_fn]
@@ -115,21 +105,11 @@
                     nestml_synapse_model = nestml_model_file.read()
 
             # update synapse model name inside the file
-<<<<<<< HEAD
-            synapse_model_name_orig = re.findall(r"model\ [^:\s]*:", nestml_synapse_model)[0][6:-1]
-            assert synapse_model_name_orig[-len("_synapse"):] == "_synapse", "Please make sure synapse model names end with '_synapse'"
-            synapse_model_name_uniq = synapse_model_name_orig[:-len("_synapse")] + uniq_id + "_synapse"
-            nestml_model = re.sub(r"model\ [^:\s]*:",
-                                  "model " + synapse_model_name_uniq + ":", nestml_synapse_model)
-            synapse_uniq_fn = synapse_model_name_uniq + ".nestml"
-            with open(synapse_uniq_fn, "w") as f:
-=======
-            synapse_model_name = re.findall(r"synapse [^:\s]*:", nestml_synapse_model)[0][8:-1]
-            nestml_model = re.sub(r"synapse [^:\s]*:",
-                                  "synapse " + synapse_model_name + ":", nestml_synapse_model)
+            synapse_model_name = re.findall(r"model [^:\s]*:", nestml_synapse_model)[0][8:-1]
+            nestml_model = re.sub(r"model [^:\s]*:",
+                                  "model " + synapse_model_name + ":", nestml_synapse_model)
             synapse_fn = synapse_model_name + ".nestml"
             with open(synapse_fn, "w") as f:
->>>>>>> 7af687a9
                 print(nestml_model, file=f)
 
             input_fns += [synapse_fn]
