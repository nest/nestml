# -*- coding: utf-8 -*-
#
# nest_code_generator_utils.py
#
# This file is part of NEST.
#
# Copyright (C) 2004 The NEST Initiative
#
# NEST is free software: you can redistribute it and/or modify
# it under the terms of the GNU General Public License as published by
# the Free Software Foundation, either version 2 of the License, or
# (at your option) any later version.
#
# NEST is distributed in the hope that it will be useful,
# but WITHOUT ANY WARRANTY; without even the implied warranty of
# MERCHANTABILITY or FITNESS FOR A PARTICULAR PURPOSE.  See the
# GNU General Public License for more details.
#
# You should have received a copy of the GNU General Public License
# along with NEST.  If not, see <http://www.gnu.org/licenses/>.

from typing import List, Optional

import re
import tempfile
import uuid
from pynestml.meta_model.ast_node import ASTNode

from pynestml.meta_model.ast_variable import ASTVariable
from pynestml.symbols.symbol import SymbolKind
from pynestml.symbols.variable_symbol import BlockType
from pynestml.symbols.variable_symbol import VariableSymbol
from pynestml.visitors.ast_visitor import ASTVisitor


class NESTCodeGeneratorUtils:

    @classmethod
    def print_symbol_origin(cls, variable_symbol: VariableSymbol, variable: ASTVariable) -> str:
        r"""
        Returns a prefix corresponding to the origin of the variable symbol.
        :param variable_symbol: a single variable symbol.
        :return: the corresponding prefix
        """
        if variable_symbol.block_type in [BlockType.STATE, BlockType.EQUATION]:
            if "_is_numeric" in dir(variable) and variable._is_numeric:
                return "S_.ode_state[State_::%s]"

            return "S_.%s"

        if variable_symbol.block_type == BlockType.PARAMETERS:
            return "P_.%s"

        if variable_symbol.block_type == BlockType.COMMON_PARAMETERS:
            return "cp.%s"

        if variable_symbol.block_type == BlockType.INTERNALS:
            return "V_.%s"

        if variable_symbol.block_type == BlockType.INPUT:
            return "B_.%s"

        return ""

    @classmethod
    def set_nest_alternate_name(cls, astnode: ASTNode, decorator_replacements):
        """Set alternate name for variables"""
        class VariableNameAlternateNameVisitor(ASTVisitor):

            def _do_replace(self, var):
                sym = astnode.get_scope().resolve_to_symbol(var.get_name(), SymbolKind.VARIABLE)

                if not sym:
                    return

                if var.get_name() in decorator_replacements.keys():
                    var.set_alternate_name(decorator_replacements[var.get_name()])

            def visit_simple_expression(self, node):
                if node.is_variable():
                    var = node.get_variable()
                    self._do_replace(var)

            def visit_declaration(self, node):
                for var in node.get_variables():
                    if var.get_name() in decorator_replacements.keys():
                        self._do_replace(var)

            def visit_assignment(self, node):
                var = node.get_variable()
                if var.get_name() in decorator_replacements.keys():
                    self._do_replace(var)

            def visit_expression(self, node):
                for var in node.get_variables():
                    if var.get_name() in decorator_replacements.keys():
                        self._do_replace(var)

            def visit_ode_equation(self, node):
                var = node.lhs
                if var.get_name() in decorator_replacements.keys():
                    self._do_replace(var)

        astnode.accept(VariableNameAlternateNameVisitor())

    @classmethod
    def generate_code_for(cls,
                          nestml_neuron_model: str,
                          nestml_synapse_model: Optional[str] = None,
                          module_name: Optional[str] = None,
                          target_path: str = "target",
                          post_ports: Optional[List[str]] = None,
                          mod_ports: Optional[List[str]] = None,
                          codegen_opts: Optional[dict] = None,
                          logging_level: str = "WARNING"):
        """Generate code for a given neuron and synapse model, passed as a string.

        The neuron and synapse models can be passed directly as strings in NESTML syntax, or as filenames, in which case the NESTML model is loaded from the given filename.

        Returns
        -------
        If a synapse is specified, returns a tuple (module_name, mangled_neuron_name, mangled_synapse_name) containing the names that can be used in ``nest.Install()``, ``nest.Create()`` and ``nest.Connect()`` calls. If no synapse is specified, returns a tuple (module_name, mangled_neuron_name).
        """

        from pynestml.frontend.pynestml_frontend import generate_nest_target

        # generate temporary install directory
        install_path = tempfile.mkdtemp(prefix="nestml_target_")

        # read neuron model from file?
        if "\n" not in nestml_neuron_model and ".nestml" in nestml_neuron_model:
            with open(nestml_neuron_model, "r") as nestml_model_file:
                nestml_neuron_model = nestml_model_file.read()

        # update neuron model name inside the file
        neuron_model_name = re.findall(r"model [^:\s]*:", nestml_neuron_model)[0][6:-1]
        neuron_fn = neuron_model_name + ".nestml"
        with open(neuron_fn, "w") as f:
            print(nestml_neuron_model, file=f)

        input_fns = [neuron_fn]
        _codegen_opts = {"neuron_parent_class": "StructuralPlasticityNode",
<<<<<<< HEAD
                        "neuron_parent_class_include": "structural_plasticity_node.h"}
=======
                         "neuron_parent_class_include": "structural_plasticity_node.h"}
>>>>>>> f18479ec
        mangled_neuron_name = neuron_model_name + "_nestml"

        if nestml_synapse_model:
            # read synapse model from file?
            if "\n" not in nestml_synapse_model and ".nestml" in nestml_synapse_model:
                with open(nestml_synapse_model, "r") as nestml_model_file:
                    nestml_synapse_model = nestml_model_file.read()

            # update synapse model name inside the file
            synapse_model_name = re.findall(r"model [^:\s]*:", nestml_synapse_model)[0][6:-1]
            synapse_fn = synapse_model_name + ".nestml"
            with open(synapse_fn, "w") as f:
                print(nestml_synapse_model, file=f)
            input_fns += [synapse_fn]
            _codegen_opts["neuron_synapse_pairs"] = [{"neuron": neuron_model_name,
<<<<<<< HEAD
                                                     "synapse": synapse_model_name,
                                                     "post_ports": post_ports,
                                                     "vt_ports": mod_ports}]
=======
                                                      "synapse": synapse_model_name,
                                                      "post_ports": post_ports,
                                                      "vt_ports": mod_ports}]
>>>>>>> f18479ec
            mangled_neuron_name = neuron_model_name + "_nestml__with_" + synapse_model_name + "_nestml"
            mangled_synapse_name = synapse_model_name + "_nestml__with_" + neuron_model_name + "_nestml"

        if codegen_opts:
            _codegen_opts.update(codegen_opts)

        if not module_name:
            # generate unique ID
            uniq_id = str(uuid.uuid4().hex)
            module_name = "nestml_" + uniq_id + "_module"

        generate_nest_target(input_path=input_fns,
                             install_path=install_path,
                             logging_level=logging_level,
                             module_name=module_name,
                             target_path=target_path,
                             suffix="_nestml",
                             codegen_opts=_codegen_opts)

        if nestml_synapse_model:
            return module_name, mangled_neuron_name, mangled_synapse_name

        return module_name, mangled_neuron_name<|MERGE_RESOLUTION|>--- conflicted
+++ resolved
@@ -140,11 +140,7 @@
 
         input_fns = [neuron_fn]
         _codegen_opts = {"neuron_parent_class": "StructuralPlasticityNode",
-<<<<<<< HEAD
-                        "neuron_parent_class_include": "structural_plasticity_node.h"}
-=======
                          "neuron_parent_class_include": "structural_plasticity_node.h"}
->>>>>>> f18479ec
         mangled_neuron_name = neuron_model_name + "_nestml"
 
         if nestml_synapse_model:
@@ -160,15 +156,9 @@
                 print(nestml_synapse_model, file=f)
             input_fns += [synapse_fn]
             _codegen_opts["neuron_synapse_pairs"] = [{"neuron": neuron_model_name,
-<<<<<<< HEAD
-                                                     "synapse": synapse_model_name,
-                                                     "post_ports": post_ports,
-                                                     "vt_ports": mod_ports}]
-=======
                                                       "synapse": synapse_model_name,
                                                       "post_ports": post_ports,
                                                       "vt_ports": mod_ports}]
->>>>>>> f18479ec
             mangled_neuron_name = neuron_model_name + "_nestml__with_" + synapse_model_name + "_nestml"
             mangled_synapse_name = synapse_model_name + "_nestml__with_" + neuron_model_name + "_nestml"
 
