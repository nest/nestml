--- conflicted
+++ resolved
@@ -66,11 +66,6 @@
                           target_path: str = "target",
                           post_ports: Optional[List[str]] = None,
                           mod_ports: Optional[List[str]] = None,
-<<<<<<< HEAD
-                          uniq_id: Optional[str] = None,
-                          codegen_opts: Optional[dict] = None,
-=======
->>>>>>> 11ede983
                           logging_level: str = "WARNING"):
         """Generate code for a given neuron and synapse model, passed as a string.
         The neuron and synapse models can be passed directly as strings in NESTML syntax, or as filenames, in which case the NESTML model is loaded from the given filename.
@@ -113,32 +108,6 @@
                     nestml_synapse_model = nestml_model_file.read()
 
             # update synapse model name inside the file
-<<<<<<< HEAD
-            synapse_model_name_orig = re.findall(r"model\ [^:\s]*:", nestml_synapse_model)[0][6:-1]
-            assert synapse_model_name_orig[-len("_synapse"):] == "_synapse", "Please make sure synapse model names end with '_synapse'"
-            synapse_model_name_uniq = synapse_model_name_orig[:-len("_synapse")] + uniq_id + "_synapse"
-            nestml_model = re.sub(r"model\ [^:\s]*:",
-                                  "model " + synapse_model_name_uniq + ":", nestml_synapse_model)
-            synapse_uniq_fn = synapse_model_name_uniq + ".nestml"
-            with open(synapse_uniq_fn, "w") as f:
-                print(nestml_model, file=f)
-
-        # generate the code for neuron and optionally synapse
-        module_name = "nestml_" + uniq_id + "_module"
-        input_fns = [neuron_uniq_fn]
-        _codegen_opts = {"neuron_parent_class": "StructuralPlasticityNode",
-                         "neuron_parent_class_include": "structural_plasticity_node.h"}
-
-        mangled_neuron_name = neuron_model_name_uniq + "_nestml"
-        if nestml_synapse_model:
-            input_fns += [synapse_uniq_fn]
-            _codegen_opts["neuron_synapse_pairs"] = [{"neuron": neuron_model_name_uniq,
-                                                      "synapse": synapse_model_name_uniq,
-                                                      "post_ports": post_ports,
-                                                      "vt_ports": mod_ports}]
-            mangled_neuron_name = neuron_model_name_uniq + "_nestml__with_" + synapse_model_name_uniq + "_nestml"
-            mangled_synapse_name = synapse_model_name_uniq + "_nestml__with_" + neuron_model_name_uniq + "_nestml"
-=======
             synapse_model_name = re.findall(r"model [^:\s]*:", nestml_synapse_model)[0][8:-1]
             synapse_fn = synapse_model_name + ".nestml"
             with open(synapse_fn, "w") as f:
@@ -155,10 +124,6 @@
             # generate unique ID
             uniq_id = str(uuid.uuid4().hex)
             module_name = "nestml_" + uniq_id + "_module"
->>>>>>> 11ede983
-
-        if codegen_opts:
-            _codegen_opts.update(codegen_opts)
 
         generate_nest_target(input_path=input_fns,
                              install_path=install_path,
@@ -166,11 +131,9 @@
                              module_name=module_name,
                              target_path=target_path,
                              suffix="_nestml",
-                             codegen_opts=_codegen_opts)
+                             codegen_opts=codegen_opts)
 
-        # generated neuron + synapse
         if nestml_synapse_model:
             return module_name, mangled_neuron_name, mangled_synapse_name
-
-        # generated neuron only
-        return module_name, mangled_neuron_name+        else:
+            return module_name, mangled_neuron_name