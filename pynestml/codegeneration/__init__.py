# -*- coding: utf-8 -*-
#
# __init__.py
#
# This file is part of NEST.
#
# Copyright (C) 2004 The NEST Initiative
#
# NEST is free software: you can redistribute it and/or modify
# it under the terms of the GNU General Public License as published by
# the Free Software Foundation, either version 2 of the License, or
# (at your option) any later version.
#
# NEST is distributed in the hope that it will be useful,
# but WITHOUT ANY WARRANTY; without even the implied warranty of
# MERCHANTABILITY or FITNESS FOR A PARTICULAR PURPOSE.  See the
# GNU General Public License for more details.
#
# You should have received a copy of the GNU General Public License
# along with NEST.  If not, see <http://www.gnu.org/licenses/>.

<<<<<<< HEAD
__all__ = ['nest_assignments_helper.py', 'nest_codegeneration.py', 'nest_declarations_helper.py',
           'expressions_printer.py',
           'nest_printer.py', 'gsl_reference_converter.py',
           'reference_converter.py', 'idempotent_reference_converter.py', 'nest_reference_converter.py',
           'legacy_expression_printer.py',
           'unit_converter.py', 'codegeneration.py', 'python_standalone_codegenerator.py']
=======
__all__ = ['ast_transformers.py', 'autodoc_code_generator.py', 'builder.py', 'code_generator.py', 'nest_assignments_helper.py', 'nest_builder.py', 'nest_code_generator.py', 'nest_declarations_helper.py', 'nest2_code_generator.py']
>>>>>>> ee92d85c
<|MERGE_RESOLUTION|>--- conflicted
+++ resolved
@@ -19,13 +19,5 @@
 # You should have received a copy of the GNU General Public License
 # along with NEST.  If not, see <http://www.gnu.org/licenses/>.
 
-<<<<<<< HEAD
-__all__ = ['nest_assignments_helper.py', 'nest_codegeneration.py', 'nest_declarations_helper.py',
-           'expressions_printer.py',
-           'nest_printer.py', 'gsl_reference_converter.py',
-           'reference_converter.py', 'idempotent_reference_converter.py', 'nest_reference_converter.py',
-           'legacy_expression_printer.py',
-           'unit_converter.py', 'codegeneration.py', 'python_standalone_codegenerator.py']
-=======
-__all__ = ['ast_transformers.py', 'autodoc_code_generator.py', 'builder.py', 'code_generator.py', 'nest_assignments_helper.py', 'nest_builder.py', 'nest_code_generator.py', 'nest_declarations_helper.py', 'nest2_code_generator.py']
->>>>>>> ee92d85c
+__all__ = ['ast_transformers.py', 'autodoc_code_generator.py', 'builder.py', 'code_generator.py', 'nest_assignments_helper.py', 'nest_builder.py', 'nest_code_generator.py', 'nest_declarations_helper.py', 'nest2_code_generator.py',
+           'python_standalone_codegenerator.py']