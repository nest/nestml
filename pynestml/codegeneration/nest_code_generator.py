# -*- coding: utf-8 -*-
#
# nest_code_generator.py
#
# This file is part of NEST.
#
# Copyright (C) 2004 The NEST Initiative
#
# NEST is free software: you can redistribute it and/or modify
# it under the terms of the GNU General Public License as published by
# the Free Software Foundation, either version 2 of the License, or
# (at your option) any later version.
#
# NEST is distributed in the hope that it will be useful,
# but WITHOUT ANY WARRANTY; without even the implied warranty of
# MERCHANTABILITY or FITNESS FOR A PARTICULAR PURPOSE.  See the
# GNU General Public License for more details.
#
# You should have received a copy of the GNU General Public License
# along with NEST.  If not, see <http://www.gnu.org/licenses/>.
import glob
from re import S
from typing import Any, Dict, List, Mapping, Optional, Sequence, Union

import datetime
import os
from jinja2 import Environment, FileSystemLoader, TemplateRuntimeError, Template
from odetoolbox import analysis

import pynestml
from pynestml.codegeneration.ast_transformers import ASTTransformers
from pynestml.codegeneration.code_generator import CodeGenerator
from pynestml.codegeneration.expressions_pretty_printer import ExpressionsPrettyPrinter
from pynestml.codegeneration.gsl_names_converter import GSLNamesConverter
from pynestml.codegeneration.gsl_reference_converter import GSLReferenceConverter
from pynestml.codegeneration.unitless_expression_printer import UnitlessExpressionPrinter
from pynestml.codegeneration.nest_assignments_helper import NestAssignmentsHelper
from pynestml.codegeneration.nest_declarations_helper import NestDeclarationsHelper
from pynestml.codegeneration.nest_names_converter import NestNamesConverter
from pynestml.codegeneration.nest_printer import NestPrinter
from pynestml.codegeneration.nest_reference_converter import NESTReferenceConverter
from pynestml.exceptions.invalid_path_exception import InvalidPathException
from pynestml.frontend.frontend_configuration import FrontendConfiguration
from pynestml.generated.PyNestMLLexer import PyNestMLLexer
from pynestml.meta_model.ast_neuron_or_synapse import ASTNeuronOrSynapse
from pynestml.meta_model.ast_declaration import ASTDeclaration
from pynestml.meta_model.ast_external_variable import ASTExternalVariable
from pynestml.meta_model.ast_return_stmt import ASTReturnStmt
from pynestml.meta_model.ast_assignment import ASTAssignment
from pynestml.meta_model.ast_equations_block import ASTEquationsBlock
from pynestml.meta_model.ast_input_port import ASTInputPort
from pynestml.meta_model.ast_inline_expression import ASTInlineExpression
from pynestml.meta_model.ast_node import ASTNode
from pynestml.meta_model.ast_neuron import ASTNeuron
from pynestml.meta_model.ast_synapse import ASTSynapse
from pynestml.meta_model.ast_kernel import ASTKernel
from pynestml.meta_model.ast_ode_equation import ASTOdeEquation
from pynestml.meta_model.ast_variable import ASTVariable
from pynestml.symbols.symbol import SymbolKind

from pynestml.utils.logger import Logger
from pynestml.utils.logger import LoggingLevel
from pynestml.utils.messages import Messages
from pynestml.utils.model_parser import ModelParser
from pynestml.utils.ode_transformer import OdeTransformer
from pynestml.visitors.ast_symbol_table_visitor import ASTSymbolTableVisitor
from pynestml.symbol_table.symbol_table import SymbolTable
from pynestml.symbols.variable_symbol import BlockType
from pynestml.meta_model.ast_simple_expression import ASTSimpleExpression
from pynestml.visitors.ast_higher_order_visitor import ASTHigherOrderVisitor
from pynestml.visitors.ast_visitor import ASTVisitor
from pynestml.visitors.ast_random_number_generator_visitor import ASTRandomNumberGeneratorVisitor


def find_spiking_post_port(synapse, namespace):
    if "paired_neuron" in dir(synapse):
        for post_port_name in namespace["post_ports"]:
            if synapse.get_input_blocks() \
                    and synapse.get_input_blocks().get_input_ports() \
                    and ASTTransformers.get_input_port_by_name(synapse.get_input_blocks(), post_port_name).is_spike():
                return post_port_name
    return None


class NESTCodeGenerator(CodeGenerator):
    r"""
    Code generator for a NEST Simulator (versions 3.x.x or higher) C++ extension module.

    Options:
    - **neuron_parent_class**: The C++ class from which the generated NESTML neuron class inherits. Examples: ``"ArchivingNode"``, ``"StructuralPlasticityNode"``. Default: ``"ArchivingNode"``.
    - **neuron_parent_class_include**: The C++ header filename to include that contains **neuron_parent_class**. Default: ``"archiving_node.h"``.
    - **neuron_synapse_pairs**: List of pairs of (neuron, synapse) model names.
    - **preserve_expressions**: Set to True, or a list of strings corresponding to individual variable names, to disable internal rewriting of expressions, and return same output as input expression where possible. Only applies to variables specified as first-order differential equations. (This parameter is passed to ODE-toolbox.)
    - **simplify_expression**: For all expressions ``expr`` that are rewritten by ODE-toolbox: the contents of this parameter string are ``eval()``ed in Python to obtain the final output expression. Override for custom expression simplification steps. Example: ``sympy.simplify(expr)``. Default: ``"sympy.logcombine(sympy.powsimp(sympy.expand(expr)))"``. (This parameter is passed to ODE-toolbox.)
    - **templates**: Path containing jinja templates used to generate code for NEST simulator.
        - **path**: Path containing jinja templates used to generate code for NEST simulator.
        - **model_templates**: A list of the jinja templates or a relative path to a directory containing the neuron and synapse model templates.
            - **neuron**: A list of neuron model jinja templates.
            - **synapse**: A list of synapse model jinja templates.
        - **module_templates**: A list of the jinja templates or a relative path to a directory containing the templates related to generating the NEST module.
    """

    _default_options = {
        "neuron_parent_class": "ArchivingNode",
        "neuron_parent_class_include": "archiving_node.h",
        "neuron_synapse_pairs": [],
        "preserve_expressions": False,
        "simplify_expression": "sympy.logcombine(sympy.powsimp(sympy.expand(expr)))",
        "templates": {
            "path": "point_neuron",
            "model_templates": {
                "neuron": ["NeuronClass.cpp.jinja2", "NeuronHeader.h.jinja2"],
                "synapse": ["SynapseHeader.h.jinja2"]
            },
            "module_templates": ["setup"]
        }
    }

    _model_templates = dict()
    _module_templates = list()

    def __init__(self, options: Optional[Mapping[str, Any]] = None):
        super().__init__("NEST", options)
        self._printer = ExpressionsPrettyPrinter()
        self.analytic_solver = {}
        self.numeric_solver = {}
        self.non_equations_state_variables = {}   # those state variables not defined as an ODE in the equations block
        self.setup_template_env()

        self.gsl_reference_converter = GSLReferenceConverter()
        self.gsl_printer = UnitlessExpressionPrinter(self.gsl_reference_converter)

        self.nest_reference_converter = NESTReferenceConverter()
        self.unitless_printer = UnitlessExpressionPrinter(self.nest_reference_converter)

    def raise_helper(self, msg):
        raise TemplateRuntimeError(msg)

    def setup_template_env(self):
        """
        Setup the Jinja2 template environment
        """

        # Get templates path
        templates_root_dir = self.get_option("templates")["path"]
        if not os.path.isabs(templates_root_dir):
            # Prefix the default templates location
            templates_root_dir = os.path.join(os.path.dirname(__file__), "resources_nest", templates_root_dir)
            code, message = Messages.get_template_root_path_created(templates_root_dir)
            Logger.log_message(None, code, message, None, LoggingLevel.INFO)
        if not os.path.isdir(templates_root_dir):
            raise InvalidPathException("Templates path (" + templates_root_dir + ")  is not a directory")

        # Setup neuron template environment
        neuron_model_templates = self.get_option("templates")["model_templates"]["neuron"]
        if not neuron_model_templates:
            raise Exception("A list of neuron model template files/directories is missing.")
        self._model_templates["neuron"] = list()
        self._model_templates["neuron"].extend(self.__setup_template_env(neuron_model_templates, templates_root_dir))

        # Setup synapse template environment
        if "synapse" in self.get_option("templates")["model_templates"]:
            synapse_model_templates = self.get_option("templates")["model_templates"]["synapse"]
            if synapse_model_templates:
                self._model_templates["synapse"] = list()
                self._model_templates["synapse"].extend(
                    self.__setup_template_env(synapse_model_templates, templates_root_dir))

        # Setup modules template environment
        module_templates = self.get_option("templates")["module_templates"]
        if not module_templates:
            raise Exception("A list of module template files/directories is missing.")
        self._module_templates.extend(self.__setup_template_env(module_templates, templates_root_dir))

    def __setup_template_env(self, template_files: List[str], templates_root_dir: str) -> List[Template]:
        """
        A helper function to setup the jinja2 template environment
        :param template_files: A list of template file names or a directory (relative to ``templates_root_dir``) containing the templates
        :param templates_root_dir: path of the root directory containing all the jinja2 templates
        :return: A list of jinja2 template objects
        """
        _template_files = self._get_abs_template_paths(template_files, templates_root_dir)
        _template_dirs = set([os.path.dirname(_file) for _file in _template_files])

        # Environment for neuron templates
        env = Environment(loader=FileSystemLoader(_template_dirs))
        env.globals["raise"] = self.raise_helper
        env.globals["is_delta_kernel"] = ASTTransformers.is_delta_kernel

        # Load all the templates
        _templates = list()
        for _templ_file in _template_files:
            _templates.append(env.get_template(os.path.basename(_templ_file)))

        return _templates

    def _get_abs_template_paths(self, template_files: List[str], templates_root_dir: str) -> List[str]:
        """
        Resolve the directory paths and get the absolute paths of the jinja templates.
        :param template_files: A list of template file names or a directory (relative to ``templates_root_dir``) containing the templates
        :param templates_root_dir: path of the root directory containing all the jinja2 templates
        :return: A list of absolute paths of the ``template_files``
        """
        _abs_template_paths = list()
        for _path in template_files:
            # Convert from relative to absolute path
            _path = os.path.join(templates_root_dir, _path)
            if os.path.isdir(_path):
                for file in glob.glob(os.path.join(_path, "*.jinja2")):
                    _abs_template_paths.append(os.path.join(_path, file))
            else:
                _abs_template_paths.append(_path)

        return _abs_template_paths

    def set_options(self, options: Mapping[str, Any]) -> Mapping[str, Any]:
        ret = super().set_options(options)
        self.setup_template_env()

        return ret

    def update_blocktype_for_common_parameters(self, node):
        """Change the BlockType for all homogeneous parameters to BlockType.COMMON_PARAMETER"""
        # get all homogeneous parameters
        all_homogeneous_parameters = []
        for parameter in node.get_parameter_symbols():
            is_homogeneous = PyNestMLLexer.DECORATOR_HOMOGENEOUS in parameter.get_decorators()
            if is_homogeneous:
                all_homogeneous_parameters.append(parameter.name)

        # change the block type
        class ASTHomogeneousParametersBlockTypeChangeVisitor(ASTVisitor):
            def __init__(self, all_homogeneous_parameters):
                super(ASTHomogeneousParametersBlockTypeChangeVisitor, self).__init__()
                self._all_homogeneous_parameters = all_homogeneous_parameters

            def visit_variable(self, node: ASTNode):
                if node.get_name() in self._all_homogeneous_parameters:
                    symbol = node.get_scope().resolve_to_symbol(node.get_complete_name(),
                                                                SymbolKind.VARIABLE)
                    if symbol is None:
                        code, message = Messages.get_variable_not_defined(node.get_variable().get_complete_name())
                        Logger.log_message(code=code, message=message, error_position=node.get_source_position(),
                                           log_level=LoggingLevel.ERROR, astnode=node)
                        return

                    assert symbol.block_type in [BlockType.PARAMETERS, BlockType.COMMON_PARAMETERS]
                    symbol.block_type = BlockType.COMMON_PARAMETERS
                    Logger.log_message(None, -1, "Changing block type of variable " + str(node.get_complete_name()),
                                       None, LoggingLevel.INFO)

        if node is None:
            return

        visitor = ASTHomogeneousParametersBlockTypeChangeVisitor(all_homogeneous_parameters)
        node.accept(visitor)

    def is_continuous_port(self, port_name: str, parent_node: ASTNeuronOrSynapse):
        for port in parent_node.get_input_blocks().get_input_ports():
            if port.is_continuous() and port_name == port.get_name():
                return True
        return False

    def is_special_port(self, special_type: str, port_name: str, neuron_name: str, synapse_name: str) -> bool:
        """
        Check if a port by the given name is specified as connecting to the postsynaptic neuron. Only makes sense
        for synapses.
        """
        assert special_type in ["post", "vt"]
        if not "neuron_synapse_pairs" in self._options.keys():
            return False

        for neuron_synapse_pair in self._options["neuron_synapse_pairs"]:
            if not (neuron_name in [neuron_synapse_pair["neuron"], neuron_synapse_pair["neuron"] + FrontendConfiguration.suffix]
                    and synapse_name in [neuron_synapse_pair["synapse"], neuron_synapse_pair["synapse"] + FrontendConfiguration.suffix]):
                continue

            if not special_type + "_ports" in neuron_synapse_pair.keys():
                return False

            post_ports = neuron_synapse_pair[special_type + "_ports"]
            if not isinstance(post_ports, list):
                # only one port name given, not a list
                return port_name == post_ports

            for post_port in post_ports:
                if type(post_port) is not str and len(post_port) == 2:  # (syn_port_name, neuron_port_name) tuple
                    post_port = post_port[0]
                if type(post_port) is not str and len(post_port) == 1:  # (syn_port_name)
                    return post_port[0] == port_name
                if port_name == post_port:
                    return True
        return False

    def is_post_port(self, port_name: str, neuron_name: str, synapse_name: str) -> bool:
        return self.is_special_port("post", port_name, neuron_name, synapse_name)

    def is_vt_port(self, port_name: str, neuron_name: str, synapse_name: str) -> bool:
        return self.is_special_port("vt", port_name, neuron_name, synapse_name)

    def get_spiking_post_port_names(self, synapse, neuron_name: str, synapse_name: str):
        post_port_names = []
        for port in synapse.get_input_blocks().get_input_ports():
            if self.is_post_port(port.name, neuron_name, synapse_name) and port.is_spike():
                post_port_names.append(port.get_name())
        return post_port_names

    def get_post_port_names(self, synapse, neuron_name: str, synapse_name: str):
        post_port_names = []
        for port in synapse.get_input_blocks().get_input_ports():
            if self.is_post_port(port.name, neuron_name, synapse_name):
                post_port_names.append(port.get_name())
        return post_port_names

    def get_vt_port_names(self, synapse, neuron_name: str, synapse_name: str):
        post_port_names = []
        for port in synapse.get_input_blocks().get_input_ports():
            if self.is_vt_port(port.name, neuron_name, synapse_name):
                post_port_names.append(port.get_name())
        return post_port_names

    def get_neuron_var_name_from_syn_port_name(self, port_name: str, neuron_name: str, synapse_name: str) -> Optional[str]:
        """
        Check if a port by the given name is specified as connecting to the postsynaptic neuron. Only makes sense for synapses.
        """
        if not "neuron_synapse_pairs" in self._options.keys():
            return False

        for neuron_synapse_pair in self._options["neuron_synapse_pairs"]:
            if not (neuron_name in [neuron_synapse_pair["neuron"], neuron_synapse_pair["neuron"] + FrontendConfiguration.suffix]
                    and synapse_name in [neuron_synapse_pair["synapse"], neuron_synapse_pair["synapse"] + FrontendConfiguration.suffix]):
                continue

            if not "post_ports" in neuron_synapse_pair.keys():
                return None

            post_ports = neuron_synapse_pair["post_ports"]

            for post_port in post_ports:
                if type(post_port) is not str and len(post_port) == 2:  # (syn_port_name, neuron_var_name) tuple
                    if port_name == post_port[0]:
                        return post_port[1]

            return None

        return None

    def get_all_variables_assigned_to(self, node):
        class ASTAssignedToVariablesFinderVisitor(ASTVisitor):
            _variables = []

            def __init__(self, synapse):
                super(ASTAssignedToVariablesFinderVisitor, self).__init__()
                self.synapse = synapse

            def visit_assignment(self, node):
                symbol = node.get_scope().resolve_to_symbol(node.get_variable().get_complete_name(), SymbolKind.VARIABLE)
                assert symbol is not None  # should have been checked in a CoCo before
                self._variables.append(symbol)

        if node is None:
            return []

        visitor = ASTAssignedToVariablesFinderVisitor(node)
        node.accept(visitor)

        return [v.name for v in visitor._variables]

    def get_convolve_with_not_post_vars(self, node, neuron_name, synapse_name, parent_node):
        class ASTVariablesUsedInConvolutionVisitor(ASTVisitor):
            _variables = []

            def __init__(self, node: ASTNode, parent_node: ASTNode, codegen_class):
                super(ASTVariablesUsedInConvolutionVisitor, self).__init__()
                self.node = node
                self.parent_node = parent_node
                self.codegen_class = codegen_class

            def visit_function_call(self, node):
                func_name = node.get_name()
                if func_name == "convolve":
                    symbol_buffer = node.get_scope().resolve_to_symbol(str(node.get_args()[1]),
                                                                       SymbolKind.VARIABLE)
                    input_port = ASTTransformers.get_input_port_by_name(
                        self.parent_node.get_input_blocks(), symbol_buffer.name)
                    if input_port and not self.codegen_class.is_post_port(input_port.name, neuron_name, synapse_name):
                        kernel_name = node.get_args()[0].get_variable().name
                        self._variables.append(kernel_name)

                        found_parent_assignment = False
                        node_ = node
                        while not found_parent_assignment:
                            node_ = self.parent_node.get_parent(node_)
                            # XXX TODO also needs to accept normal ASTExpression, ASTAssignment?
                            if isinstance(node_, ASTInlineExpression):
                                found_parent_assignment = True
                        var_name = node_.get_variable_name()
                        self._variables.append(var_name)

        if node is None:
            return []

        visitor = ASTVariablesUsedInConvolutionVisitor(node, parent_node, self)
        node.accept(visitor)
        return visitor._variables

    def analyse_transform_neuron_synapse_pairs(self, neurons, synapses):
        r"""
        "Co-generation" or in-tandem generation of neuron and synapse code.

        Does not modify existing neurons or synapses, but returns lists with additional elements representing new pair neuron and synapse
        """
        from pynestml.utils.ast_utils import ASTUtils
        if not "neuron_synapse_pairs" in self._options:
            return neurons, synapses

        paired_synapses = []
        for neuron_synapse_pair in self._options["neuron_synapse_pairs"]:
            neuron_name = neuron_synapse_pair["neuron"]
            neuron_names = [neuron.get_name() for neuron in neurons]
            if not neuron_name + FrontendConfiguration.suffix in neuron_names:
                raise Exception("Neuron name used in pair ("" + neuron_name + "") not found")  # XXX: log error
                return neurons, synapses
            neuron = neurons[neuron_names.index(neuron_name + FrontendConfiguration.suffix)]
            new_neuron = neuron.clone()

            synapse_name = neuron_synapse_pair["synapse"]
            synapse_names = [synapse.get_name() for synapse in synapses]
            if not synapse_name + FrontendConfiguration.suffix in synapse_names:
                raise Exception("Synapse name used in pair ("" + synapse_name + "") not found")  # XXX: log error
                return neurons, synapses
            synapse = synapses[synapse_names.index(synapse_name + FrontendConfiguration.suffix)]
            paired_synapses.append(synapse)
            new_synapse = synapse.clone()

            #
            #   suffix for variables that will be transferred to neuron
            #

            var_name_suffix = "__for_" + synapse.get_name()

            #
            #   determine which variables and dynamics in synapse can be transferred to neuron
            #

            all_state_vars = ASTUtils.all_variables_defined_in_block(synapse.get_state_blocks())
            all_state_vars = [var.get_complete_name() for var in all_state_vars]

            # add names of convolutions
            all_state_vars += ASTUtils.get_all_variables_used_in_convolutions(synapse.get_equations_blocks(), synapse)

            # add names of kernels
            kernel_buffers = ASTTransformers.generate_kernel_buffers_(synapse, synapse.get_equations_blocks())
            all_state_vars += [var.name for k in kernel_buffers for var in k[0].variables]

            # if any variable is assigned to in any block that is not connected to a postsynaptic port
            strictly_synaptic_vars = []
            for port in new_synapse.get_input_blocks().get_input_ports():
                if not self.is_post_port(port.name, neuron.name, synapse.name):
                    strictly_synaptic_vars += self.get_all_variables_assigned_to(
                        synapse.get_on_receive_block(port.name))
            strictly_synaptic_vars += self.get_all_variables_assigned_to(synapse.get_update_blocks())

            convolve_with_not_post_vars = self.get_convolve_with_not_post_vars(
                synapse.get_equations_blocks(), neuron.name, synapse.name, synapse)

            syn_to_neuron_state_vars = list(set(all_state_vars) - (set(strictly_synaptic_vars)
                                            | set(convolve_with_not_post_vars)))
            Logger.log_message(None, -1, "State variables that will be moved from synapse to neuron: " + str(syn_to_neuron_state_vars),
                               None, LoggingLevel.INFO)

            #
            #   collect all the variable/parameter/kernel/function/etc. names used in defining expressions of `syn_to_neuron_state_vars`
            #

            recursive_vars_used = ASTTransformers.recursive_dependent_variables_search(syn_to_neuron_state_vars, synapse)
            new_neuron.recursive_vars_used = recursive_vars_used
            new_neuron._transferred_variables = [neuron_state_var + var_name_suffix
                                                 for neuron_state_var in syn_to_neuron_state_vars
                                                 if new_synapse.get_kernel_by_name(neuron_state_var) is None]

            #
            #   collect all the parameters
            #

            all_declared_params = [s.get_variables() for s in new_synapse.get_parameter_blocks().get_declarations()]
            all_declared_params = sum(all_declared_params, [])
            all_declared_params = [var.name for var in all_declared_params]

            syn_to_neuron_params = [v for v in recursive_vars_used if v in all_declared_params]

            # parameters used in the declarations of the state variables
            vars_used = []
            for var in syn_to_neuron_state_vars:
                decls = ASTTransformers.get_declarations_from_block(var, neuron.get_state_blocks())
                for decl in decls:
                    if decl.has_expression():
                        vars_used.extend(ASTTransformers.collect_variable_names_in_expression(decl.get_expression()))

                # parameters used in equations
                vars_used.extend(ASTUtils.collects_vars_used_in_equation(var, neuron.get_equations_blocks()))

            syn_to_neuron_params.extend([var for var in vars_used if var in all_declared_params])

            Logger.log_message(None, -1, "Parameters that will be copied from synapse to neuron: " + str(syn_to_neuron_params),
                               None, LoggingLevel.INFO)

            #
            #   collect all the internal parameters
            #

            # XXX: TODO

            #
            #   move state variable declarations from synapse to neuron
            #

            for state_var in syn_to_neuron_state_vars:
                decls = ASTUtils.move_decls(state_var,
                                            neuron.get_state_blocks(),
                                            synapse.get_state_blocks(),
                                            var_name_suffix,
                                            block_type=BlockType.STATE)
                ASTUtils.add_suffix_to_variable_names(decls, var_name_suffix)

            #
            #   move defining equations for variables from synapse to neuron
            #

            for state_var in syn_to_neuron_state_vars:
                Logger.log_message(None, -1, "Moving state var defining equation(s) " + str(state_var),
                                   None, LoggingLevel.INFO)
                decls = ASTUtils.equations_from_block_to_block(state_var,
                                                               new_synapse.get_equations_block(),
                                                               new_neuron.get_equations_block(),
                                                               var_name_suffix,
                                                               mode="move")
                ASTUtils.add_suffix_to_variable_names(decls, var_name_suffix)

            #
            #    move initial values for equations
            #

            for state_var in syn_to_neuron_state_vars:
                Logger.log_message(None, -1, "Moving state variables for equation(s) " + str(state_var),
                                   None, LoggingLevel.INFO)
                ASTUtils.move_decls(var_name=state_var,
                                    from_block=new_synapse.get_state_blocks(),
                                    to_block=new_neuron.get_state_blocks(),
                                    var_name_suffix=var_name_suffix,
                                    block_type=BlockType.STATE,
                                    mode="move")

            #
            #     mark variables in the neuron pertaining to synapse postsynaptic ports
            #
            #     convolutions with them ultimately yield variable updates when post neuron calls emit_spike()
            #

            def mark_post_ports(neuron, synapse, mark_node):
                post_ports = []

                def mark_post_port(_expr=None):
                    var = None
                    if isinstance(_expr, ASTSimpleExpression) and _expr.is_variable():
                        var = _expr.get_variable()
                    elif isinstance(_expr, ASTVariable):
                        var = _expr

                    if var:
                        var_base_name = var.name[:-len(var_name_suffix)]   # prune the suffix
                        if self.is_post_port(var_base_name, neuron.name, synapse.name):
                            post_ports.append(var)
                            var._is_post_port = True
                            print("Marking " + str(var.name) + " as post port")

                mark_node.accept(ASTHigherOrderVisitor(lambda x: mark_post_port(x)))
                return post_ports

            mark_post_ports(new_neuron, new_synapse, new_neuron)

            #
            #    move statements in post receive block from synapse to ``new_neuron.moved_spike_updates``
            #

            vars_used = []

            new_neuron.moved_spike_updates = []

            spiking_post_port_names = self.get_spiking_post_port_names(synapse, neuron.name, synapse.name)
            assert len(spiking_post_port_names) <= 1, "Can only handle one spiking \"post\" port"
            if len(spiking_post_port_names) > 0:
                post_port_name = spiking_post_port_names[0]
                post_receive_block = new_synapse.get_on_receive_block(post_port_name)
                assert post_receive_block is not None
                for state_var in syn_to_neuron_state_vars:
                    Logger.log_message(None, -1, "Moving onPost updates for " + str(state_var), None, LoggingLevel.INFO)

                    stmts = ASTUtils.get_statements_from_block(state_var, post_receive_block)
                    if stmts:
                        Logger.log_message(None, -1, "Moving state var updates for " + state_var
                                           + " from synapse to neuron", None, LoggingLevel.INFO)
                        for stmt in stmts:
                            vars_used.extend(ASTTransformers.collect_variable_names_in_expression(stmt))
                            post_receive_block.block.stmts.remove(stmt)
                            ASTUtils.add_suffix_to_decl_lhs(stmt, suffix=var_name_suffix)
                            ASTUtils.add_suffix_to_variable_names(stmt, var_name_suffix)
                            stmt.update_scope(new_neuron.get_update_blocks().get_scope())
                            stmt.accept(ASTSymbolTableVisitor())
                            new_neuron.moved_spike_updates.append(stmt)

            vars_used = list(set([v.name for v in vars_used]))
            syn_to_neuron_params.extend([v for v in vars_used if v in [p + var_name_suffix for p in all_declared_params]])

            #
            #   replace ``continuous`` type input ports that are connected to postsynaptic neuron with suffixed external variable references
            #

            Logger.log_message(
                None, -1, "In synapse: replacing ``continuous`` type input ports that are connected to postsynaptic neuron with suffixed external variable references", None, LoggingLevel.INFO)
            post_connected_continuous_input_ports = []
            post_variable_names = []
            for port in synapse.get_input_blocks().get_input_ports():
                if self.is_post_port(port.get_name(), neuron.name, synapse.name) and self.is_continuous_port(port.get_name(), synapse):
                    post_connected_continuous_input_ports.append(port.get_name())
                    post_variable_names.append(self.get_neuron_var_name_from_syn_port_name(
                        port.get_name(), neuron.name, synapse.name))

            for state_var, alternate_name in zip(post_connected_continuous_input_ports, post_variable_names):
                Logger.log_message(None, -1, "\t• Replacing variable " + str(state_var), None, LoggingLevel.INFO)
                ASTUtils.replace_with_external_variable(state_var, new_synapse, "",
                                                        new_synapse.get_equations_blocks(), alternate_name)

            #
            #    copy parameters
            #

            Logger.log_message(None, -1, "Copying parameters from synapse to neuron...", None, LoggingLevel.INFO)
            for param_var in syn_to_neuron_params:
                Logger.log_message(None, -1, "\tCopying parameter with name " + str(param_var)
                                   + " from synapse to neuron", None, LoggingLevel.INFO)
                decls = ASTUtils.move_decls(param_var,
                                            new_synapse.get_parameter_blocks(),
                                            new_neuron.get_parameter_blocks(),
                                            var_name_suffix,
                                            block_type=BlockType.PARAMETERS,
                                            mode="copy")

            #
            #   add suffix to variables in spike updates
            #

            Logger.log_message(
                None, -1, "Adding suffix to variables in spike updates", None, LoggingLevel.INFO)

            for stmt in new_neuron.moved_spike_updates:
                for param_var in syn_to_neuron_params:
                    param_var = str(param_var)
                    ASTUtils.add_suffix_to_variable_name(param_var, stmt, var_name_suffix,
                                                         scope=new_neuron.get_update_blocks().get_scope())

            #
            #    replace occurrences of the variables in expressions in the original synapse with calls to the corresponding neuron getters
            #

            Logger.log_message(
                None, -1, "In synapse: replacing variables with suffixed external variable references", None, LoggingLevel.INFO)
            for state_var in syn_to_neuron_state_vars:
                Logger.log_message(None, -1, "\t• Replacing variable " + str(state_var), None, LoggingLevel.INFO)
                ASTUtils.replace_with_external_variable(
                    state_var, new_synapse, var_name_suffix, new_neuron.get_equations_blocks())

            #
            #     rename neuron
            #

            name_separator_str = "__with_"

            new_neuron_name = neuron.get_name() + name_separator_str + synapse.get_name()
            # self.analytic_solver[new_neuron_name] = self.analytic_solver[neuron.get_name()]
            # self.numeric_solver[new_neuron_name] = self.numeric_solver[neuron.get_name()]
            new_neuron.set_name(new_neuron_name)
            new_neuron.paired_synapse = new_synapse

            #
            #    rename synapse
            #

            new_synapse_name = synapse.get_name() + name_separator_str + neuron.get_name()
            # self.analytic_solver[new_synapse_name] = self.analytic_solver[synapse.get_name()]
            # self.numeric_solver[new_synapse_name] = self.numeric_solver[synapse.get_name()]
            new_synapse.set_name(new_synapse_name)
            new_synapse.paired_neuron = new_neuron
            new_neuron.paired_synapse = new_synapse

            #
            #    add modified versions of neuron and synapse to list
            #

            new_neuron.accept(ASTSymbolTableVisitor())
            new_synapse.accept(ASTSymbolTableVisitor())

            self.update_blocktype_for_common_parameters(new_synapse)

            # neurons = [new_neuron]
            # synapses = [new_synapse]  # XXX: only generate this neuron-synapse pair, and nothing else!
            neurons.append(new_neuron)
            synapses.append(new_synapse)

            Logger.log_message(None, -1, "Successfully constructed neuron-synapse pair "
                               + new_neuron.name + ", " + new_synapse.name, None, LoggingLevel.INFO)

        # remove those original synapses models that have been paired with a neuron
        synapses_ = []
        for synapse in synapses:
            if synapse not in paired_synapses:
                synapses_.append(synapse)
        synapses = synapses_

        return neurons, synapses

    def transform(self, neurons: Sequence[ASTNeuron], synapses: Sequence[ASTSynapse]) -> None:
        if synapses is None:
            synapses = []
        if self._options and "neuron_synapse_pairs" in self._options:
            neurons, synapses = self.analyse_transform_neuron_synapse_pairs(neurons, synapses)
        self.analyse_transform_neurons(neurons)
        self.analyse_transform_synapses(synapses)
        return neurons, synapses

    def generate_code(self, neurons: List[ASTNeuron], synapses: List[ASTSynapse] = None) -> None:
<<<<<<< HEAD

=======
>>>>>>> 286a1e14
        self.generate_neurons(neurons)
        self.generate_synapses(synapses)
        self.generate_module_code(neurons, synapses)

    def generate_module_code(self, neurons: Sequence[ASTNeuron], synapses: Sequence[ASTSynapse]):
        """
        Generates code that is necessary to integrate neuron models into the NEST infrastructure.
        :param neurons: a list of neurons
        :type neurons: list(ASTNeuron)
        """
        namespace = self._get_module_namespace(neurons, synapses)
        if not os.path.exists(FrontendConfiguration.get_target_path()):
            os.makedirs(FrontendConfiguration.get_target_path())

        for _module_templ in self._module_templates:
            file_name_parts = os.path.basename(_module_templ.filename).split(".")
            file_extension = file_name_parts[-2]
            if file_extension in ["cpp", "h"]:
                filename = FrontendConfiguration.get_module_name()
            else:
                filename = file_name_parts[0]

            file_path = str(os.path.join(FrontendConfiguration.get_target_path(), filename))
            with open(file_path + "." + file_extension, "w+") as f:
                f.write(str(_module_templ.render(namespace)))

        code, message = Messages.get_module_generated(FrontendConfiguration.get_target_path())
        Logger.log_message(None, code, message, None, LoggingLevel.INFO)

    def _get_module_namespace(self, neurons: List[ASTNeuron], synapses: List[ASTSynapse]) -> Dict:
        """
        Creates a namespace for generating NEST extension module code
        :param neurons: List of neurons
        :return: a context dictionary for rendering templates
        """
        namespace = {"neurons": neurons,
                     "synapses": synapses,
                     "moduleName": FrontendConfiguration.get_module_name(),
                     "now": datetime.datetime.utcnow()}
        return namespace

    def analyse_transform_neurons(self, neurons: List[ASTNeuron]) -> None:
        """
        Analyse and transform a list of neurons.
        :param neurons: a list of neurons.
        """
        for neuron in neurons:
            code, message = Messages.get_analysing_transforming_neuron(neuron.get_name())
            Logger.log_message(None, code, message, None, LoggingLevel.INFO)
            spike_updates, post_spike_updates = self.analyse_neuron(neuron)
            neuron.spike_updates = spike_updates
            neuron.post_spike_updates = post_spike_updates

    def analyse_transform_synapses(self, synapses: List[ASTSynapse]) -> None:
        """
        Analyse and transform a list of synapses.
        :param synapses: a list of synapses.
        """
        for synapse in synapses:
            if Logger.logging_level == LoggingLevel.INFO:
                print("Analysing/transforming synapse {}.".format(synapse.get_name()))
            spike_updates, post_spike_updates = self.analyse_synapse(synapse)
            synapse.spike_updates = spike_updates

    def analyse_neuron(self, neuron: ASTNeuron) -> List[ASTAssignment]:
        """
        Analyse and transform a single neuron.
        :param neuron: a single neuron.
        :return: spike_updates: list of spike updates, see documentation for get_spike_update_expressions() for more information.
        """
        code, message = Messages.get_start_processing_model(neuron.get_name())
        Logger.log_message(neuron, code, message, neuron.get_source_position(), LoggingLevel.INFO)

        equations_block = neuron.get_equations_block()

        if equations_block is None:
            from pynestml.utils.ast_utils import ASTUtils
            # add all declared state variables as none of them are used in equations block
            self.non_equations_state_variables[neuron.get_name()] = []
            self.non_equations_state_variables[neuron.get_name()].extend(
                ASTUtils.all_variables_defined_in_block(neuron.get_state_blocks()))

            return [], []

        delta_factors = ASTTransformers.get_delta_factors_(neuron, equations_block)
        kernel_buffers = ASTTransformers.generate_kernel_buffers_(neuron, equations_block)
        ASTTransformers.replace_convolve_calls_with_buffers_(neuron, equations_block)
        ASTTransformers.make_inline_expressions_self_contained(equations_block.get_inline_expressions())
        ASTTransformers.replace_inline_expressions_through_defining_expressions(
            equations_block.get_ode_equations(), equations_block.get_inline_expressions())

        analytic_solver, numeric_solver = self.ode_toolbox_analysis(neuron, kernel_buffers)
        self.analytic_solver[neuron.get_name()] = analytic_solver
        self.numeric_solver[neuron.get_name()] = numeric_solver

        self.non_equations_state_variables[neuron.get_name()] = []
        for decl in neuron.get_state_blocks().get_declarations():
            for var in decl.get_variables():
                # check if this variable is not in equations
                if not neuron.get_equations_blocks():
                    self.non_equations_state_variables[neuron.get_name()].append(var)
                    continue

                used_in_eq = False
                for ode_eq in neuron.get_equations_blocks().get_ode_equations():
                    if ode_eq.get_lhs().get_name() == var.get_name():
                        used_in_eq = True
                        break
                for kern in neuron.get_equations_blocks().get_kernels():
                    for kern_var in kern.get_variables():
                        if kern_var.get_name() == var.get_name():
                            used_in_eq = True
                            break

                if not used_in_eq:
                    self.non_equations_state_variables[neuron.get_name()].append(var)

        ASTTransformers.remove_initial_values_for_kernels(neuron)
        kernels = ASTTransformers.remove_kernel_definitions_from_equations_block(neuron)
        ASTTransformers.update_initial_values_for_odes(neuron, [analytic_solver, numeric_solver])
        ASTTransformers.remove_ode_definitions_from_equations_block(neuron)
        ASTTransformers.create_initial_values_for_kernels(neuron, [analytic_solver, numeric_solver], kernels)
        ASTTransformers.replace_variable_names_in_expressions(neuron, [analytic_solver, numeric_solver])
        ASTTransformers.replace_convolution_aliasing_inlines(neuron)
        ASTTransformers.add_timestep_symbol(neuron)

        if self.analytic_solver[neuron.get_name()] is not None:
            neuron = ASTTransformers.add_declarations_to_internals(
                neuron, self.analytic_solver[neuron.get_name()]["propagators"])

        self.update_symbol_table(neuron, kernel_buffers)
        spike_updates, post_spike_updates = self.get_spike_update_expressions(
            neuron, kernel_buffers, [analytic_solver, numeric_solver], delta_factors)

        return spike_updates, post_spike_updates

    def analyse_synapse(self, synapse: ASTSynapse) -> None:
        """
        Analyse and transform a single synapse.
        :param synapse: a single synapse.
        """
        code, message = Messages.get_start_processing_model(synapse.get_name())
        Logger.log_message(synapse, code, message, synapse.get_source_position(), LoggingLevel.INFO)

        equations_block = synapse.get_equations_block()
        spike_updates, post_spike_updates = [], []
        if equations_block is not None:
            delta_factors = ASTTransformers.get_delta_factors_(synapse, equations_block)
            kernel_buffers = ASTTransformers.generate_kernel_buffers_(synapse, equations_block)
            ASTTransformers.replace_convolve_calls_with_buffers_(synapse, equations_block)
            ASTTransformers.make_inline_expressions_self_contained(equations_block.get_inline_expressions())
            ASTTransformers.replace_inline_expressions_through_defining_expressions(
                equations_block.get_ode_equations(), equations_block.get_inline_expressions())

            analytic_solver, numeric_solver = self.ode_toolbox_analysis(synapse, kernel_buffers)
            self.analytic_solver[synapse.get_name()] = analytic_solver
            self.numeric_solver[synapse.get_name()] = numeric_solver

            ASTTransformers.remove_initial_values_for_kernels(synapse)
            kernels = ASTTransformers.remove_kernel_definitions_from_equations_block(synapse)
            ASTTransformers.update_initial_values_for_odes(synapse, [analytic_solver, numeric_solver])
            ASTTransformers.remove_ode_definitions_from_equations_block(synapse)
            ASTTransformers.create_initial_values_for_kernels(synapse, [analytic_solver, numeric_solver], kernels)
            ASTTransformers.replace_variable_names_in_expressions(synapse, [analytic_solver, numeric_solver])
            ASTTransformers.add_timestep_symbol(synapse)
            self.update_symbol_table(synapse, kernel_buffers)

            if not self.analytic_solver[synapse.get_name()] is None:
                synapse = ASTTransformers.add_declarations_to_internals(
                    synapse, self.analytic_solver[synapse.get_name()]["propagators"])

            self.update_symbol_table(synapse, kernel_buffers)
            spike_updates, post_spike_updates = self.get_spike_update_expressions(
                synapse, kernel_buffers, [analytic_solver, numeric_solver], delta_factors)
        else:
            ASTTransformers.add_timestep_symbol(synapse)

        self.update_blocktype_for_common_parameters(synapse)

        return spike_updates, post_spike_updates

    def generate_neuron_code(self, neuron: ASTNeuron) -> None:
        """
        For a handed over neuron, this method generates the corresponding header and implementation file.
        :param neuron: a single neuron object.
        """
        if not os.path.isdir(FrontendConfiguration.get_target_path()):
            os.makedirs(FrontendConfiguration.get_target_path())
        for _model_templ in self._model_templates["neuron"]:
            file_extension = _model_templ.filename.split(".")[-2]
            _file = _model_templ.render(self._get_neuron_model_namespace(neuron))
            with open(str(os.path.join(FrontendConfiguration.get_target_path(),
                                       neuron.get_name())) + "." + file_extension, "w+") as f:
                f.write(str(_file))

    def generate_synapse_code(self, synapse: ASTSynapse) -> None:
        """
        For a handed over synapse, this method generates the corresponding header and implementation file.
        :param synapse: a single synapse object.
        """
        if not os.path.isdir(FrontendConfiguration.get_target_path()):
            os.makedirs(FrontendConfiguration.get_target_path())
        for _model_templ in self._model_templates["synapse"]:
            file_extension = _model_templ.filename.split(".")[-2]
            _file = _model_templ.render(self._get_synapse_model_namespace(synapse))
            with open(str(os.path.join(FrontendConfiguration.get_target_path(),
                                       synapse.get_name())) + "." + file_extension, "w+") as f:
                f.write(str(_file))

    def _get_synapse_model_namespace(self, synapse: ASTSynapse) -> Dict:
        """
        Returns a standard namespace with often required functionality.
        :param synapse: a single synapse instance
        :return: a map from name to functionality.
        :rtype: dict
        """
        from pynestml.utils.ast_utils import ASTUtils

        namespace = dict()

        if "paired_neuron" in dir(synapse):
            # synapse is being co-generated with neuron
            namespace["paired_neuron"] = synapse.paired_neuron.get_name()
            base_neuron_name = namespace["paired_neuron"][:namespace["paired_neuron"].index(
                "__with_") - len(FrontendConfiguration.suffix)]
            base_synapse_name = synapse.name[:synapse.name.index("__with_") - len(FrontendConfiguration.suffix)]
            namespace["post_ports"] = self.get_post_port_names(synapse, base_neuron_name, base_synapse_name)
            namespace["spiking_post_ports"] = self.get_spiking_post_port_names(
                synapse, base_neuron_name, base_synapse_name)
            namespace["vt_ports"] = self.get_vt_port_names(synapse, base_neuron_name, base_synapse_name)
            all_input_port_names = [p.name for p in synapse.get_input_blocks().get_input_ports()]
            namespace["pre_ports"] = list(set(all_input_port_names)
                                          - set(namespace["post_ports"]) - set(namespace["vt_ports"]))
        else:
            # separate (not neuron+synapse co-generated)
            all_input_port_names = [p.name for p in synapse.get_input_blocks().get_input_ports()]
            namespace["pre_ports"] = all_input_port_names

        #assert len(namespace["pre_ports"]) <= 1, "Synapses only support one spiking input port"

        namespace["synapseName"] = synapse.get_name()
        namespace["synapse"] = synapse
        namespace["astnode"] = synapse
        namespace["moduleName"] = FrontendConfiguration.get_module_name()
        namespace["printer"] = NestPrinter(self.unitless_printer)
        namespace["assignments"] = NestAssignmentsHelper()
        namespace["names"] = NestNamesConverter()
        namespace["declarations"] = NestDeclarationsHelper()
        namespace["utils"] = ASTUtils
        namespace["idemPrinter"] = UnitlessExpressionPrinter()
        namespace["odeTransformer"] = OdeTransformer()
        namespace["printerGSL"] = self.gsl_printer
        namespace["now"] = datetime.datetime.utcnow()
        namespace["tracing"] = FrontendConfiguration.is_dev
        namespace["has_state_vectors"] = False
        namespace["vector_symbols"] = []
        namespace['names_namespace'] = synapse.get_name() + "_names"

        # event handlers priority
        # XXX: this should be refactored in case we have additional modulatory (3rd-factor) spiking input ports in the synapse
        namespace["pre_before_post_update"] = 0   # C++-compatible boolean...
        spiking_post_port = find_spiking_post_port(synapse, namespace)
        if spiking_post_port:
            post_spike_port_priority = None
            if "priority" in synapse.get_on_receive_block(spiking_post_port).get_const_parameters().keys():
                post_spike_port_priority = int(synapse.get_on_receive_block(
                    spiking_post_port).get_const_parameters()["priority"])

            if post_spike_port_priority \
                    and len(namespace["pre_ports"]) and len(namespace["post_ports"]) \
                    and "priority" in synapse.get_on_receive_block(namespace["pre_ports"][0]).get_const_parameters().keys() \
                    and int(synapse.get_on_receive_block(namespace["pre_ports"][0]).get_const_parameters()["priority"]) < post_spike_port_priority:
                namespace["pre_before_post_update"] = 1   # C++-compatible boolean...

        namespace["PredefinedUnits"] = pynestml.symbols.predefined_units.PredefinedUnits
        namespace["UnitTypeSymbol"] = pynestml.symbols.unit_type_symbol.UnitTypeSymbol
        namespace["SymbolKind"] = pynestml.symbols.symbol.SymbolKind

        namespace["initial_values"] = {}
        namespace["variable_symbols"] = {}
        namespace["uses_analytic_solver"] = synapse.get_name() in self.analytic_solver.keys() \
            and self.analytic_solver[synapse.get_name()] is not None
        if namespace["uses_analytic_solver"]:
            namespace["analytic_state_variables"] = self.analytic_solver[synapse.get_name()]["state_variables"]
            namespace["variable_symbols"].update({sym: synapse.get_equations_block().get_scope().resolve_to_symbol(
                sym, SymbolKind.VARIABLE) for sym in namespace["analytic_state_variables"]})
            namespace["update_expressions"] = {}
            for sym, expr in self.analytic_solver[synapse.get_name()]["initial_values"].items():
                namespace["initial_values"][sym] = expr
            for sym in namespace["analytic_state_variables"]:
                expr_str = self.analytic_solver[synapse.get_name()]["update_expressions"][sym]
                expr_ast = ModelParser.parse_expression(expr_str)
                # pretend that update expressions are in "equations" block, which should always be present, as differential equations must have been defined to get here
                expr_ast.update_scope(synapse.get_equations_blocks().get_scope())
                expr_ast.accept(ASTSymbolTableVisitor())
                namespace["update_expressions"][sym] = expr_ast

            namespace["propagators"] = self.analytic_solver[synapse.get_name()]["propagators"]

        namespace["uses_numeric_solver"] = synapse.get_name() in self.numeric_solver.keys() \
            and self.numeric_solver[synapse.get_name()] is not None
        if namespace["uses_numeric_solver"]:
            namespace["numeric_state_variables"] = self.numeric_solver[synapse.get_name()]["state_variables"]
            namespace["variable_symbols"].update({sym: synapse.get_equations_block().get_scope().resolve_to_symbol(
                sym, SymbolKind.VARIABLE) for sym in namespace["numeric_state_variables"]})
            assert not any([sym is None for sym in namespace["variable_symbols"].values()])
            namespace["numeric_update_expressions"] = {}
            for sym, expr in self.numeric_solver[synapse.get_name()]["initial_values"].items():
                namespace["initial_values"][sym] = expr
            for sym in namespace["numeric_state_variables"]:
                expr_str = self.numeric_solver[synapse.get_name()]["update_expressions"][sym]
                expr_ast = ModelParser.parse_expression(expr_str)
                # pretend that update expressions are in "equations" block, which should always be present, as differential equations must have been defined to get here
                expr_ast.update_scope(synapse.get_equations_blocks().get_scope())
                expr_ast.accept(ASTSymbolTableVisitor())
                namespace["numeric_update_expressions"][sym] = expr_ast

            namespace["useGSL"] = namespace["uses_numeric_solver"]
            namespace["names"] = GSLNamesConverter()
            namespace["printer"] = NestPrinter(self.unitless_printer)

        namespace["spike_updates"] = synapse.spike_updates

        rng_visitor = ASTRandomNumberGeneratorVisitor()
        synapse.accept(rng_visitor)
        namespace["norm_rng"] = rng_visitor._norm_rng_is_used

        namespace["PyNestMLLexer"] = {}
        from pynestml.generated.PyNestMLLexer import PyNestMLLexer
        for kw in dir(PyNestMLLexer):
            if kw.isupper():
                namespace["PyNestMLLexer"][kw] = eval("PyNestMLLexer." + kw)

        return namespace

    def _get_neuron_model_namespace(self, neuron: ASTNeuron) -> Dict:
        """
        Returns a standard namespace with often required functionality.
        :param neuron: a single neuron instance
        :type neuron: ASTNeuron
        :return: a map from name to functionality.
        :rtype: dict
        """
        from pynestml.utils.ast_utils import ASTUtils

        namespace = dict()

        if "paired_synapse" in dir(neuron):
            namespace["paired_synapse"] = neuron.paired_synapse.get_name()
            namespace["post_spike_updates"] = neuron.post_spike_updates
            if "moved_spike_updates" in dir(neuron):
                namespace["spike_update_stmts"] = neuron.moved_spike_updates
            else:
                namespace["spike_update_stmts"] = []
            namespace["transferred_variables"] = neuron._transferred_variables
            namespace["transferred_variables_syms"] = {var_name: neuron.scope.resolve_to_symbol(
                var_name, SymbolKind.VARIABLE) for var_name in namespace["transferred_variables"]}
            assert not any([v is None for v in namespace["transferred_variables_syms"].values()])
            # {var_name: ASTUtils.get_declaration_by_name(neuron.get_initial_values_blocks(), var_name) for var_name in namespace["transferred_variables"]}
        namespace["neuronName"] = neuron.get_name()
        namespace["neuron"] = neuron
        namespace["astnode"] = neuron
        namespace["moduleName"] = FrontendConfiguration.get_module_name()
        namespace["printer"] = NestPrinter(self.unitless_printer)
        namespace["nest_printer"] = NestPrinter(self.unitless_printer, names_converter=NestNamesConverter)
        namespace["assignments"] = NestAssignmentsHelper()
        namespace["names"] = NestNamesConverter()
        namespace["declarations"] = NestDeclarationsHelper()
        namespace["utils"] = ASTUtils
        namespace["idemPrinter"] = UnitlessExpressionPrinter()
        namespace["outputEvent"] = namespace["printer"].print_output_event(neuron.get_body())
        namespace["has_spike_input"] = ASTUtils.has_spike_input(neuron.get_body())
        namespace["has_continuous_input"] = ASTUtils.has_continuous_input(neuron.get_body())
        namespace["odeTransformer"] = OdeTransformer()
        namespace["printerGSL"] = self.gsl_printer
        namespace["now"] = datetime.datetime.utcnow()
        namespace["tracing"] = FrontendConfiguration.is_dev
        namespace["has_state_vectors"] = neuron.has_state_vectors()
        namespace["vector_symbols"] = neuron.get_vector_symbols()
        namespace['names_namespace'] = neuron.get_name() + "_names"

        namespace["neuron_parent_class"] = self.get_option("neuron_parent_class")
        namespace["neuron_parent_class_include"] = self.get_option("neuron_parent_class_include")

        namespace["PredefinedUnits"] = pynestml.symbols.predefined_units.PredefinedUnits
        namespace["UnitTypeSymbol"] = pynestml.symbols.unit_type_symbol.UnitTypeSymbol
        namespace["SymbolKind"] = pynestml.symbols.symbol.SymbolKind

        namespace["initial_values"] = {}
        namespace["variable_symbols"] = {}
        namespace["uses_analytic_solver"] = neuron.get_name() in self.analytic_solver.keys() \
            and self.analytic_solver[neuron.get_name()] is not None
        if namespace["uses_analytic_solver"]:
            namespace["analytic_state_variables_moved"] = []
            if "paired_synapse" in dir(neuron):
                namespace["analytic_state_variables"] = []
                for sv in self.analytic_solver[neuron.get_name()]["state_variables"]:
                    moved = False
                    for mv in neuron.recursive_vars_used:
                        name_snip = mv + "__"
                        if name_snip == sv[:len(name_snip)]:
                            # this variable was moved from synapse to neuron
                            if not sv in namespace["analytic_state_variables_moved"]:
                                namespace["analytic_state_variables_moved"].append(sv)
                                moved = True
                    if not moved:
                        namespace["analytic_state_variables"].append(sv)
                namespace["variable_symbols"].update({sym: neuron.get_equations_block().get_scope().resolve_to_symbol(
                    sym, SymbolKind.VARIABLE) for sym in namespace["analytic_state_variables_moved"]})
            else:
                namespace["analytic_state_variables"] = self.analytic_solver[neuron.get_name()]["state_variables"]
            namespace["variable_symbols"].update({sym: neuron.get_equations_block().get_scope().resolve_to_symbol(
                sym, SymbolKind.VARIABLE) for sym in namespace["analytic_state_variables"]})

            namespace["update_expressions"] = {}
            for sym, expr in self.analytic_solver[neuron.get_name()]["initial_values"].items():
                namespace["initial_values"][sym] = expr
            for sym in namespace["analytic_state_variables"] + namespace["analytic_state_variables_moved"]:
                expr_str = self.analytic_solver[neuron.get_name()]["update_expressions"][sym]
                expr_ast = ModelParser.parse_expression(expr_str)
                # pretend that update expressions are in "equations" block, which should always be present, as differential equations must have been defined to get here
                expr_ast.update_scope(neuron.get_equations_blocks().get_scope())
                expr_ast.accept(ASTSymbolTableVisitor())
                namespace["update_expressions"][sym] = expr_ast

            namespace["propagators"] = self.analytic_solver[neuron.get_name()]["propagators"]

        # convert variables from ASTVariable instances to strings
        _names = self.non_equations_state_variables[neuron.get_name()]
        _names = [ASTTransformers.to_ode_toolbox_processed_name(var.get_complete_name()) for var in _names]
        namespace["non_equations_state_variables"] = _names

        namespace["uses_numeric_solver"] = neuron.get_name() in self.numeric_solver.keys() \
            and self.numeric_solver[neuron.get_name()] is not None
        if namespace["uses_numeric_solver"]:

            namespace["numeric_state_variables_moved"] = []
            if "paired_synapse" in dir(neuron):
                namespace["numeric_state_variables"] = []
                for sv in self.numeric_solver[neuron.get_name()]["state_variables"]:
                    moved = False
                    for mv in neuron.recursive_vars_used:
                        name_snip = mv + "__"
                        if name_snip == sv[:len(name_snip)]:
                            # this variable was moved from synapse to neuron
                            if not sv in namespace["numeric_state_variables_moved"]:
                                namespace["numeric_state_variables_moved"].append(sv)
                                moved = True
                    if not moved:
                        namespace["numeric_state_variables"].append(sv)
                namespace["variable_symbols"].update({sym: neuron.get_equations_block().get_scope().resolve_to_symbol(
                    sym, SymbolKind.VARIABLE) for sym in namespace["numeric_state_variables_moved"]})
            else:
                namespace["numeric_state_variables"] = self.numeric_solver[neuron.get_name()]["state_variables"]

            namespace["variable_symbols"].update({sym: neuron.get_equations_block().get_scope().resolve_to_symbol(
                sym, SymbolKind.VARIABLE) for sym in namespace["numeric_state_variables"]})
            assert not any([sym is None for sym in namespace["variable_symbols"].values()])
            for sym, expr in self.numeric_solver[neuron.get_name()]["initial_values"].items():
                namespace["initial_values"][sym] = expr
            namespace["numeric_update_expressions"] = {}
            for sym in namespace["numeric_state_variables"] + namespace["numeric_state_variables_moved"]:
                expr_str = self.numeric_solver[neuron.get_name()]["update_expressions"][sym]
                expr_ast = ModelParser.parse_expression(expr_str)
                # pretend that update expressions are in "equations" block, which should always be present, as differential equations must have been defined to get here
                expr_ast.update_scope(neuron.get_equations_blocks().get_scope())
                expr_ast.accept(ASTSymbolTableVisitor())
                namespace["numeric_update_expressions"][sym] = expr_ast

            if namespace["uses_numeric_solver"]:
                if "analytic_state_variables_moved" in namespace.keys():
                    namespace["purely_numeric_state_variables_moved"] = list(
                        set(namespace["numeric_state_variables_moved"]) - set(namespace["analytic_state_variables_moved"]))
                else:
                    namespace["purely_numeric_state_variables_moved"] = namespace["numeric_state_variables_moved"]

            namespace["useGSL"] = namespace["uses_numeric_solver"]
            namespace["names"] = GSLNamesConverter()
            namespace["printer"] = NestPrinter(self.unitless_printer)
        namespace["spike_updates"] = neuron.spike_updates

        namespace["recordable_state_variables"] = [sym for sym in neuron.get_state_symbols()
                                                   if namespace["declarations"].get_domain_from_type(sym.get_type_symbol()) == "double"
                                                   and sym.is_recordable and not ASTTransformers.is_delta_kernel(neuron.get_kernel_by_name(sym.name))]
        namespace["recordable_inline_expressions"] = [sym for sym in neuron.get_inline_expression_symbols()
                                                      if namespace["declarations"].get_domain_from_type(sym.get_type_symbol()) == "double"
                                                      and sym.is_recordable]

        namespace["parameter_syms_with_iv"] = [sym for sym in neuron.get_parameter_symbols()
                                               if sym.has_declaring_expression()
                                               and (not neuron.get_kernel_by_name(sym.name))]

        rng_visitor = ASTRandomNumberGeneratorVisitor()
        neuron.accept(rng_visitor)
        namespace["norm_rng"] = rng_visitor._norm_rng_is_used
        return namespace

    def ode_toolbox_analysis(self, neuron: ASTNeuron, kernel_buffers: Mapping[ASTKernel, ASTInputPort]):
        """
        Prepare data for ODE-toolbox input format, invoke ODE-toolbox analysis via its API, and return the output.
        """
        assert isinstance(neuron.get_equations_blocks(), ASTEquationsBlock), "only one equation block should be present"

        equations_block = neuron.get_equations_block()

        if len(equations_block.get_kernels()) == 0 and len(equations_block.get_ode_equations()) == 0:
            # no equations defined -> no changes to the neuron
            return None, None

        code, message = Messages.get_neuron_analyzed(neuron.get_name())
        Logger.log_message(neuron, code, message, neuron.get_source_position(), LoggingLevel.INFO)

        parameters_block = neuron.get_parameter_blocks()
        odetoolbox_indict = ASTTransformers.transform_ode_and_kernels_to_json(neuron, parameters_block, kernel_buffers)
        odetoolbox_indict["options"] = {}
        odetoolbox_indict["options"]["output_timestep_symbol"] = "__h"

        solver_result = analysis(odetoolbox_indict,
                                 disable_stiffness_check=True,
                                 preserve_expressions=self.get_option("preserve_expressions"),
                                 simplify_expression=self.get_option("simplify_expression"),
                                 log_level=FrontendConfiguration.logging_level)
        analytic_solver = None
        analytic_solvers = [x for x in solver_result if x["solver"] == "analytical"]
        assert len(analytic_solvers) <= 1, "More than one analytic solver not presently supported"
        if len(analytic_solvers) > 0:
            analytic_solver = analytic_solvers[0]

        # if numeric solver is required, generate a stepping function that includes each state variable
        numeric_solver = None
        numeric_solvers = [x for x in solver_result if x["solver"].startswith("numeric")]
        if numeric_solvers:
            solver_result = analysis(odetoolbox_indict,
                                     disable_stiffness_check=True,
                                     disable_analytic_solver=True,
                                     preserve_expressions=self.get_option("preserve_expressions"),
                                     simplify_expression=self.get_option("simplify_expression"),
                                     log_level=FrontendConfiguration.logging_level)
            numeric_solvers = [x for x in solver_result if x["solver"].startswith("numeric")]
            assert len(numeric_solvers) <= 1, "More than one numeric solver not presently supported"
            if len(numeric_solvers) > 0:
                numeric_solver = numeric_solvers[0]

        return analytic_solver, numeric_solver

    def update_symbol_table(self, neuron, kernel_buffers):
        """
        Update symbol table and scope.
        """
        SymbolTable.delete_neuron_scope(neuron.get_name())
        symbol_table_visitor = ASTSymbolTableVisitor()
        symbol_table_visitor.after_ast_rewrite_ = True
        neuron.accept(symbol_table_visitor)
        SymbolTable.add_neuron_scope(neuron.get_name(), neuron.get_scope())

    def get_spike_update_expressions(self, neuron: ASTNeuron, kernel_buffers, solver_dicts, delta_factors) -> List[ASTAssignment]:
        """
        Generate the equations that update the dynamical variables when incoming spikes arrive. To be invoked after ode-toolbox.

        For example, a resulting `assignment_str` could be "I_kernel_in += (in_spikes/nS) * 1". The values are taken from the initial values for each corresponding dynamical variable, either from ode-toolbox or directly from user specification in the model.

        Note that for kernels, `initial_values` actually contains the increment upon spike arrival, rather than the initial value of the corresponding ODE dimension.
        """
        spike_updates = []
        post_spike_updates = {}

        for kernel, spike_input_port in kernel_buffers:
            if ASTTransformers.is_delta_kernel(kernel):
                continue

            if "_is_post_port" in dir(spike_input_port.get_variable()) \
               and spike_input_port.get_variable()._is_post_port:
                # it's a port in the neuron ??? that receives post spikes ???
                orig_port_name = str(spike_input_port)[:str(spike_input_port).index("__for_")]
                buffer_type = neuron.paired_synapse.get_scope().resolve_to_symbol(orig_port_name, SymbolKind.VARIABLE).get_type_symbol()
            else:
                buffer_type = neuron.get_scope().resolve_to_symbol(str(spike_input_port), SymbolKind.VARIABLE).get_type_symbol()

            assert not buffer_type is None

            for kernel_var in kernel.get_variables():
                for var_order in range(ASTTransformers.get_kernel_var_order_from_ode_toolbox_result(kernel_var.get_name(), solver_dicts)):
                    kernel_spike_buf_name = ASTTransformers.construct_kernel_X_spike_buf_name(
                        kernel_var.get_name(), spike_input_port, var_order)
                    expr = ASTTransformers.get_initial_value_from_ode_toolbox_result(
                        kernel_spike_buf_name, solver_dicts)
                    assert expr is not None, "Initial value not found for kernel " + kernel_var
                    expr = str(expr)
                    if expr in ["0", "0.", "0.0"]:
                        continue    # skip adding the statement if we are only adding zero

                    assignment_str = kernel_spike_buf_name + " += "
                    if "_is_post_port" in dir(spike_input_port.get_variable()) \
                       and spike_input_port.get_variable()._is_post_port:
                        assignment_str += "1."
                    else:
                        assignment_str += "(" + str(spike_input_port) + ")"
                    if not expr in ["1.", "1.0", "1"]:
                        assignment_str += " * (" + \
                            self._printer.print_expression(ModelParser.parse_expression(expr)) + ")"

                    if not buffer_type.print_nestml_type() in ["1.", "1.0", "1", "real", "integer"]:
                        assignment_str += " / (" + buffer_type.print_nestml_type() + ")"

                    ast_assignment = ModelParser.parse_assignment(assignment_str)
                    ast_assignment.update_scope(neuron.get_scope())
                    ast_assignment.accept(ASTSymbolTableVisitor())

                    if neuron.get_scope().resolve_to_symbol(str(spike_input_port), SymbolKind.VARIABLE) is None:
                        # this case covers variables that were moved from synapse to the neuron
                        post_spike_updates[kernel_var.get_name()] = ast_assignment
                    elif "_is_post_port" in dir(spike_input_port.get_variable()) and spike_input_port.get_variable()._is_post_port:
                        print("adding post assignment string: " + str(ast_assignment))
                        spike_updates.append(ast_assignment)
                    else:
                        spike_updates.append(ast_assignment)

        for k, factor in delta_factors.items():
            var = k[0]
            inport = k[1]
            assignment_str = var.get_name() + "'" * (var.get_differential_order() - 1) + " += "
            if not factor in ["1.", "1.0", "1"]:
                assignment_str += "(" + self._printer.print_expression(ModelParser.parse_expression(factor)) + ") * "
            assignment_str += str(inport)
            ast_assignment = ModelParser.parse_assignment(assignment_str)
            ast_assignment.update_scope(neuron.get_scope())
            ast_assignment.accept(ASTSymbolTableVisitor())

            spike_updates.append(ast_assignment)

        return spike_updates, post_spike_updates<|MERGE_RESOLUTION|>--- conflicted
+++ resolved
@@ -729,10 +729,7 @@
         return neurons, synapses
 
     def generate_code(self, neurons: List[ASTNeuron], synapses: List[ASTSynapse] = None) -> None:
-<<<<<<< HEAD
-
-=======
->>>>>>> 286a1e14
+
         self.generate_neurons(neurons)
         self.generate_synapses(synapses)
         self.generate_module_code(neurons, synapses)
