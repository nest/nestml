# -*- coding: utf-8 -*-
#
# nest_code_generator.py
#
# This file is part of NEST.
#
# Copyright (C) 2004 The NEST Initiative
#
# NEST is free software: you can redistribute it and/or modify
# it under the terms of the GNU General Public License as published by
# the Free Software Foundation, either version 2 of the License, or
# (at your option) any later version.
#
# NEST is distributed in the hope that it will be useful,
# but WITHOUT ANY WARRANTY; without even the implied warranty of
# MERCHANTABILITY or FITNESS FOR A PARTICULAR PURPOSE.  See the
# GNU General Public License for more details.
#
# You should have received a copy of the GNU General Public License
# along with NEST.  If not, see <http://www.gnu.org/licenses/>.

from typing import Any, Dict, List, Mapping, Optional, Sequence, Tuple

import datetime
import re

import odetoolbox
import pynestml

<<<<<<< HEAD
=======
from pynestml.cocos.co_co_nest_synapse_delay_not_assigned_to import CoCoNESTSynapseDelayNotAssignedTo
>>>>>>> ecd93944
from pynestml.codegeneration.code_generator import CodeGenerator
from pynestml.codegeneration.code_generator_utils import CodeGeneratorUtils
from pynestml.codegeneration.nest_assignments_helper import NestAssignmentsHelper
from pynestml.codegeneration.nest_code_generator_utils import NESTCodeGeneratorUtils
from pynestml.codegeneration.nest_declarations_helper import NestDeclarationsHelper
from pynestml.codegeneration.printers.cpp_simple_expression_printer import CppSimpleExpressionPrinter
from pynestml.codegeneration.printers.nest_cpp_type_symbol_printer import NESTCppTypeSymbolPrinter
from pynestml.codegeneration.printers.constant_printer import ConstantPrinter
from pynestml.codegeneration.printers.cpp_expression_printer import CppExpressionPrinter
from pynestml.codegeneration.printers.cpp_printer import CppPrinter
from pynestml.codegeneration.printers.gsl_variable_printer import GSLVariablePrinter
from pynestml.codegeneration.printers.nestml_printer import NESTMLPrinter
from pynestml.codegeneration.printers.nest_cpp_function_call_printer import NESTCppFunctionCallPrinter
from pynestml.codegeneration.printers.nest_variable_printer import NESTVariablePrinter
from pynestml.codegeneration.printers.nest2_cpp_function_call_printer import NEST2CppFunctionCallPrinter
from pynestml.codegeneration.printers.nest_gsl_function_call_printer import NESTGSLFunctionCallPrinter
from pynestml.codegeneration.printers.nest2_gsl_function_call_printer import NEST2GSLFunctionCallPrinter
from pynestml.codegeneration.printers.ode_toolbox_expression_printer import ODEToolboxExpressionPrinter
from pynestml.codegeneration.printers.ode_toolbox_function_call_printer import ODEToolboxFunctionCallPrinter
from pynestml.codegeneration.printers.ode_toolbox_variable_printer import ODEToolboxVariablePrinter
from pynestml.codegeneration.printers.unitless_cpp_simple_expression_printer import UnitlessCppSimpleExpressionPrinter
from pynestml.codegeneration.printers.unitless_sympy_simple_expression_printer import UnitlessSympySimpleExpressionPrinter
from pynestml.frontend.frontend_configuration import FrontendConfiguration
from pynestml.meta_model.ast_assignment import ASTAssignment
from pynestml.meta_model.ast_input_port import ASTInputPort
from pynestml.meta_model.ast_kernel import ASTKernel
from pynestml.meta_model.ast_model import ASTModel
from pynestml.meta_model.ast_node_factory import ASTNodeFactory
from pynestml.meta_model.ast_ode_equation import ASTOdeEquation
from pynestml.symbol_table.symbol_table import SymbolTable
from pynestml.symbols.boolean_type_symbol import BooleanTypeSymbol
from pynestml.symbols.real_type_symbol import RealTypeSymbol
from pynestml.symbols.unit_type_symbol import UnitTypeSymbol
from pynestml.symbols.symbol import SymbolKind
from pynestml.transformers.synapse_post_neuron_transformer import SynapsePostNeuronTransformer
from pynestml.utils.ast_utils import ASTUtils
from pynestml.utils.logger import Logger
from pynestml.utils.logger import LoggingLevel
from pynestml.utils.messages import Messages
from pynestml.utils.model_parser import ModelParser
from pynestml.utils.ode_toolbox_utils import ODEToolboxUtils
from pynestml.utils.string_utils import removesuffix
from pynestml.visitors.ast_equations_with_delay_vars_visitor import ASTEquationsWithDelayVarsVisitor
from pynestml.visitors.ast_equations_with_vector_variables import ASTEquationsWithVectorVariablesVisitor
from pynestml.visitors.ast_mark_delay_vars_visitor import ASTMarkDelayVarsVisitor
from pynestml.visitors.ast_set_vector_parameter_in_update_expressions import \
    ASTSetVectorParameterInUpdateExpressionVisitor
from pynestml.visitors.ast_symbol_table_visitor import ASTSymbolTableVisitor
from pynestml.visitors.ast_random_number_generator_visitor import ASTRandomNumberGeneratorVisitor


def find_spiking_post_port(synapse, namespace):
    if "paired_neuron" in dir(synapse):
        for post_port_name in namespace["post_ports"]:
            if ASTUtils.get_input_port_by_name(synapse.get_input_blocks(), post_port_name).is_spike():
                return post_port_name
    return None


class NESTCodeGenerator(CodeGenerator):
    r"""
    Code generator for a NEST Simulator C++ extension module.

    Options:

    - **neuron_parent_class**: The C++ class from which the generated NESTML neuron class inherits. Examples: ``"ArchivingNode"``, ``"StructuralPlasticityNode"``. Default: ``"ArchivingNode"``.
    - **neuron_parent_class_include**: The C++ header filename to include that contains **neuron_parent_class**. Default: ``"archiving_node.h"``.
    - **neuron_synapse_pairs**: List of pairs of (neuron, synapse) model names.
    - **neuron_models**: List of neuron model names. Instructs the code generator that models with these names are neuron models.
    - **synapse_models**: List of synapse model names. Instructs the code generator that models with these names are synapse models.
    - **preserve_expressions**: Set to True, or a list of strings corresponding to individual variable names, to disable internal rewriting of expressions, and return same output as input expression where possible. Only applies to variables specified as first-order differential equations. (This parameter is passed to ODE-toolbox.)
    - **simplify_expression**: For all expressions ``expr`` that are rewritten by ODE-toolbox: the contents of this parameter string are ``eval()``ed in Python to obtain the final output expression. Override for custom expression simplification steps. Example: ``sympy.simplify(expr)``. Default: ``"sympy.logcombine(sympy.powsimp(sympy.expand(expr)))"``. (This parameter is passed to ODE-toolbox.)
    - **gap_junctions**:
        - **membrane_potential_variable**
        - **gap_current_port**
    - **templates**: Path containing jinja templates used to generate code for NEST simulator.
        - **path**: Path containing jinja templates used to generate code for NEST simulator.
        - **model_templates**: A list of the jinja templates or a relative path to a directory containing the neuron and synapse model templates.
            - **neuron**: A list of neuron model jinja templates.
            - **synapse**: A list of synapse model jinja templates.
        - **module_templates**: A list of the jinja templates or a relative path to a directory containing the templates related to generating the NEST module.
    - **nest_version**: A string identifying the version of NEST Simulator to generate code for. The string corresponds to the NEST Simulator git repository tag or git branch name, for instance, ``"v2.20.2"`` or ``"master"``. The default is the empty string, which causes the NEST version to be automatically identified from the ``nest`` Python module.
    - **solver**: A string identifying the preferred ODE solver. ``"analytic"`` for propagator solver preferred; fallback to numeric solver in case ODEs are not analytically solvable. Use ``"numeric"`` to disable analytic solver.
    - **numeric_solver**: A string identifying the preferred numeric ODE solver. Supported are ``"rk45"`` and ``"forward-Euler"``.
    - **delay_variable**: A mapping identifying, for each synapse (the name of which is given as a key), the variable or parameter in the model that corresponds with the NEST ``Connection`` class delay property.
    - **weight_variable**: Like ``delay_variable``, but for synaptic weight.
    - **redirect_build_output**: An optional boolean key for redirecting the build output. Setting the key to ``True``, two files will be created for redirecting the ``stdout`` and the ``stderr`. The ``target_path`` will be used as the default location for creating the two files.
    - **build_output_dir**: An optional string key representing the new path where the files corresponding to the output of the build phase will be created. This key requires that the ``redirect_build_output`` is set to ``True``.

    """

    _default_options = {
        "neuron_parent_class": "ArchivingNode",
        "neuron_parent_class_include": "archiving_node.h",
        "neuron_synapse_pairs": [],
        "neuron_models": [],
        "synapse_models": [],
        "preserve_expressions": True,
        "simplify_expression": "sympy.logcombine(sympy.powsimp(sympy.expand(expr)))",
        "gap_junctions": {
            "enable": False,
            "membrane_potential_variable": "V_m",
            "gap_current_port": "I_gap"
        },
        "templates": {
            "path": "resources_nest/point_neuron",
            "model_templates": {
                "neuron": ["@NEURON_NAME@.cpp.jinja2", "@NEURON_NAME@.h.jinja2"],
                "synapse": ["@SYNAPSE_NAME@.h.jinja2"]
            },
            "module_templates": ["setup"]
        },
        "nest_version": "",
        "solver": "analytic",
        "numeric_solver": "rk45",
        "delay_variable": {},
        "weight_variable": {}
    }

    def __init__(self, options: Optional[Mapping[str, Any]] = None):
        super().__init__("NEST", options)

        # auto-detect NEST Simulator installed version
        if not self.option_exists("nest_version") or not self.get_option("nest_version"):
            from pynestml.codegeneration.nest_tools import NESTTools
            nest_version = NESTTools.detect_nest_version()
            self.set_options({"nest_version": nest_version})

        # insist on using the old Archiving_Node class for NEST 2
        if self.get_option("nest_version").startswith("v2"):
            self.set_options({"neuron_parent_class": "Archiving_Node",
                              "neuron_parent_class_include": "archiving_node.h"})

        self.analytic_solver = {}
        self.numeric_solver = {}
        self.non_equations_state_variables = {}  # those state variables not defined as an ODE in the equations block

        self.setup_template_env()
        self.setup_printers()

    def run_nest_target_specific_cocos(self, neurons: Sequence[ASTModel], synapses: Sequence[ASTModel]):
        for synapse in synapses:
            synapse_name_stripped = removesuffix(removesuffix(synapse.name.split("_with_")[0], "_"), FrontendConfiguration.suffix)
            delay_variable = self.get_option("delay_variable")[synapse_name_stripped]
            CoCoNESTSynapseDelayNotAssignedTo.check_co_co(delay_variable, synapse)
            if Logger.has_errors(synapse):
                raise Exception("Error(s) occurred during code generation")

    def setup_printers(self):
        self._constant_printer = ConstantPrinter()

        # C++/NEST API printers
        self._type_symbol_printer = NESTCppTypeSymbolPrinter()
        self._nest_variable_printer = NESTVariablePrinter(expression_printer=None, with_origin=True, with_vector_parameter=True)
        if self.option_exists("nest_version") and (self.get_option("nest_version").startswith("2") or self.get_option("nest_version").startswith("v2")):
            self._nest_function_call_printer = NEST2CppFunctionCallPrinter(None)
            self._nest_function_call_printer_no_origin = NEST2CppFunctionCallPrinter(None)
        else:
            self._nest_function_call_printer = NESTCppFunctionCallPrinter(None)
            self._nest_function_call_printer_no_origin = NESTCppFunctionCallPrinter(None)

        self._printer = CppExpressionPrinter(simple_expression_printer=CppSimpleExpressionPrinter(variable_printer=self._nest_variable_printer,
                                                                                                  constant_printer=self._constant_printer,
                                                                                                  function_call_printer=self._nest_function_call_printer))
        self._nest_variable_printer._expression_printer = self._printer
        self._nest_function_call_printer._expression_printer = self._printer
        self._nest_printer = CppPrinter(expression_printer=self._printer)

        self._nest_variable_printer_no_origin = NESTVariablePrinter(None, with_origin=False, with_vector_parameter=False)
        self._printer_no_origin = CppExpressionPrinter(simple_expression_printer=CppSimpleExpressionPrinter(variable_printer=self._nest_variable_printer_no_origin,
                                                                                                            constant_printer=self._constant_printer,
                                                                                                            function_call_printer=self._nest_function_call_printer_no_origin))
        self._nest_variable_printer_no_origin._expression_printer = self._printer_no_origin
        self._nest_function_call_printer_no_origin._expression_printer = self._printer_no_origin

        # GSL printers
        self._gsl_variable_printer = GSLVariablePrinter(None)
        if self.option_exists("nest_version") and (self.get_option("nest_version").startswith("2") or self.get_option("nest_version").startswith("v2")):
            self._gsl_function_call_printer = NEST2GSLFunctionCallPrinter(None)
        else:
            self._gsl_function_call_printer = NESTGSLFunctionCallPrinter(None)

        self._gsl_printer = CppExpressionPrinter(simple_expression_printer=UnitlessCppSimpleExpressionPrinter(variable_printer=self._gsl_variable_printer,
                                                                                                              constant_printer=self._constant_printer,
                                                                                                              function_call_printer=self._gsl_function_call_printer))
        self._gsl_function_call_printer._expression_printer = self._gsl_printer

        # ODE-toolbox printers
        self._ode_toolbox_variable_printer = ODEToolboxVariablePrinter(None)
        self._ode_toolbox_function_call_printer = ODEToolboxFunctionCallPrinter(None)
        self._ode_toolbox_printer = ODEToolboxExpressionPrinter(simple_expression_printer=UnitlessSympySimpleExpressionPrinter(variable_printer=self._ode_toolbox_variable_printer,
                                                                                                                               constant_printer=self._constant_printer,
                                                                                                                               function_call_printer=self._ode_toolbox_function_call_printer))
        self._ode_toolbox_variable_printer._expression_printer = self._ode_toolbox_printer
        self._ode_toolbox_function_call_printer._expression_printer = self._ode_toolbox_printer

    def set_options(self, options: Mapping[str, Any]) -> Mapping[str, Any]:
        # insist on using the old Archiving_Node class for NEST 2
        if self.option_exists("nest_version") and self.get_option("nest_version").startswith("v2"):
            Logger.log_message(None, -1, "Overriding parent class for NEST 2 compatibility", None, LoggingLevel.WARNING)
            options["neuron_parent_class"] = "Archiving_Node"
            options["neuron_parent_class_include"] = "archiving_node.h"

        ret = super().set_options(options)
        self.setup_template_env()

        return ret

<<<<<<< HEAD
=======
    def generate_synapse_code(self, synapse: ASTModel) -> None:
        # special case for delay variable
        synapse_name_stripped = removesuffix(removesuffix(synapse.name.split("_with_")[0], "_"), FrontendConfiguration.suffix)
        variables_special_cases = {self.get_option("delay_variable")[synapse_name_stripped]: "get_delay()"}
        self._nest_variable_printer.variables_special_cases = variables_special_cases
        self._nest_variable_printer_no_origin.variables_special_cases = variables_special_cases

        super().generate_synapse_code(synapse)

>>>>>>> ecd93944
    def generate_code(self, models: Sequence[ASTModel]) -> None:
        neurons, synapses = CodeGeneratorUtils.get_model_types_from_names(models, neuron_models=self.get_option("neuron_models"), synapse_models=self.get_option("synapse_models"))

        self.analyse_transform_neurons(neurons)
        self.analyse_transform_synapses(synapses)
        self.generate_neurons(neurons)
        self.generate_synapses(synapses)
        self.generate_module_code(neurons, synapses)

        for astnode in neurons + synapses:
            if Logger.has_errors(astnode):
                raise Exception("Error(s) occurred during code generation")

    def _get_module_namespace(self, neurons: List[ASTModel], synapses: List[ASTModel]) -> Dict:
        """
        Creates a namespace for generating NEST extension module code
        :param neurons: List of neurons
        :return: a context dictionary for rendering templates
        """
        namespace = {"neurons": neurons,
                     "synapses": synapses,
                     "moduleName": FrontendConfiguration.get_module_name(),
                     "now": datetime.datetime.utcnow()}
        # NEST version
        if self.option_exists("nest_version"):
            namespace["nest_version"] = self.get_option("nest_version")
        return namespace

    def analyse_transform_neurons(self, neurons: List[ASTModel]) -> None:
        """
        Analyse and transform a list of neurons.
        :param neurons: a list of neurons.
        """
        for neuron in neurons:
            code, message = Messages.get_analysing_transforming_model(neuron.get_name())
            Logger.log_message(None, code, message, None, LoggingLevel.INFO)
            spike_updates, post_spike_updates, equations_with_delay_vars, equations_with_vector_vars = self.analyse_neuron(neuron)
            neuron.spike_updates = spike_updates
            neuron.post_spike_updates = post_spike_updates
            neuron.equations_with_delay_vars = equations_with_delay_vars
            neuron.equations_with_vector_vars = equations_with_vector_vars

    def analyse_transform_synapses(self, synapses: List[ASTModel]) -> None:
        """
        Analyse and transform a list of synapses.
        :param synapses: a list of synapses.
        """
        for synapse in synapses:
            Logger.log_message(None, None, "Analysing/transforming synapse {}.".format(synapse.get_name()), None, LoggingLevel.INFO)
            synapse.spike_updates = self.analyse_synapse(synapse)

    def analyse_neuron(self, neuron: ASTModel) -> Tuple[Dict[str, ASTAssignment], Dict[str, ASTAssignment], List[ASTOdeEquation], List[ASTOdeEquation]]:
        """
        Analyse and transform a single neuron.
        :param neuron: a single neuron.
        :return: see documentation for get_spike_update_expressions() for more information.
        :return: post_spike_updates: list of post-synaptic spike update expressions
        :return: equations_with_delay_vars: list of equations containing delay variables
        :return: equations_with_vector_vars: list of equations containing delay variables
        """
        code, message = Messages.get_start_processing_model(neuron.get_name())
        Logger.log_message(neuron, code, message, neuron.get_source_position(), LoggingLevel.INFO)

        if not neuron.get_equations_blocks():
            # add all declared state variables as none of them are used in equations block
            self.non_equations_state_variables[neuron.get_name()] = []
            self.non_equations_state_variables[neuron.get_name()].extend(
                ASTUtils.all_variables_defined_in_block(neuron.get_state_blocks()))
            ASTUtils.add_timestep_symbol(neuron)

            return {}, {}, [], []

        if len(neuron.get_equations_blocks()) > 1:
            raise Exception("Only one equations block per model supported for now")

        equations_block = neuron.get_equations_blocks()[0]

        kernel_buffers = ASTUtils.generate_kernel_buffers(neuron, equations_block)
        ASTUtils.make_inline_expressions_self_contained(equations_block.get_inline_expressions())
        ASTUtils.replace_inline_expressions_through_defining_expressions(equations_block.get_ode_equations(), equations_block.get_inline_expressions())
        delta_factors = ASTUtils.get_delta_factors_(neuron, equations_block)
        ASTUtils.replace_convolve_calls_with_buffers_(neuron, equations_block)

        # Collect all equations with delay variables and replace ASTFunctionCall to ASTVariable wherever necessary
        equations_with_delay_vars_visitor = ASTEquationsWithDelayVarsVisitor()
        neuron.accept(equations_with_delay_vars_visitor)
        equations_with_delay_vars = equations_with_delay_vars_visitor.equations

        # Collect all the equations with vector variables
        eqns_with_vector_vars_visitor = ASTEquationsWithVectorVariablesVisitor()
        neuron.accept(eqns_with_vector_vars_visitor)
        equations_with_vector_vars = eqns_with_vector_vars_visitor.equations

        analytic_solver, numeric_solver = self.ode_toolbox_analysis(neuron, kernel_buffers)
        self.analytic_solver[neuron.get_name()] = analytic_solver
        self.numeric_solver[neuron.get_name()] = numeric_solver

        self.non_equations_state_variables[neuron.get_name()] = []
        for block in neuron.get_state_blocks():
            for decl in block.get_declarations():
                for var in decl.get_variables():
                    used_in_eq = False
                    for equations_block in neuron.get_equations_blocks():
                        for ode_eq in equations_block.get_ode_equations():
                            if ode_eq.get_lhs().get_name() == var.get_name():
                                used_in_eq = True
                                break
                        for kern in equations_block.get_kernels():
                            for kern_var in kern.get_variables():
                                if kern_var.get_name() == var.get_name():
                                    used_in_eq = True
                                    break

                    if not used_in_eq:
                        self.non_equations_state_variables[neuron.get_name()].append(var)

        ASTUtils.remove_initial_values_for_kernels(neuron)
        kernels = ASTUtils.remove_kernel_definitions_from_equations_block(neuron)
        ASTUtils.update_initial_values_for_odes(neuron, [analytic_solver, numeric_solver])
        ASTUtils.remove_ode_definitions_from_equations_block(neuron)
        ASTUtils.create_initial_values_for_kernels(neuron, [analytic_solver, numeric_solver], kernels)
        ASTUtils.create_integrate_odes_combinations(neuron)
        ASTUtils.replace_variable_names_in_expressions(neuron, [analytic_solver, numeric_solver])
        ASTUtils.replace_convolution_aliasing_inlines(neuron)
        ASTUtils.add_timestep_symbol(neuron)

        if self.analytic_solver[neuron.get_name()] is not None:
            neuron = ASTUtils.add_declarations_to_internals(
                neuron, self.analytic_solver[neuron.get_name()]["propagators"])

        state_vars_before_update = neuron.get_state_symbols()
        self.update_symbol_table(neuron)

        # Update the delay parameter parameters after symbol table update
        ASTUtils.update_delay_parameter_in_state_vars(neuron, state_vars_before_update)

        spike_updates, post_spike_updates = self.get_spike_update_expressions(neuron, kernel_buffers, [analytic_solver, numeric_solver], delta_factors)

        return spike_updates, post_spike_updates, equations_with_delay_vars, equations_with_vector_vars

    def analyse_synapse(self, synapse: ASTModel) -> Dict[str, ASTAssignment]:
        """
        Analyse and transform a single synapse.
        :param synapse: a single synapse.
        """
        code, message = Messages.get_start_processing_model(synapse.get_name())
        Logger.log_message(synapse, code, message, synapse.get_source_position(), LoggingLevel.INFO)

        spike_updates = {}
        if synapse.get_equations_blocks():
            if len(synapse.get_equations_blocks()) > 1:
                raise Exception("Only one equations block per model supported for now")

            equations_block = synapse.get_equations_blocks()[0]

            kernel_buffers = ASTUtils.generate_kernel_buffers(synapse, equations_block)
            ASTUtils.make_inline_expressions_self_contained(equations_block.get_inline_expressions())
            ASTUtils.replace_inline_expressions_through_defining_expressions(
                equations_block.get_ode_equations(), equations_block.get_inline_expressions())
            delta_factors = ASTUtils.get_delta_factors_(synapse, equations_block)
            ASTUtils.replace_convolve_calls_with_buffers_(synapse, equations_block)

            analytic_solver, numeric_solver = self.ode_toolbox_analysis(synapse, kernel_buffers)
            self.analytic_solver[synapse.get_name()] = analytic_solver
            self.numeric_solver[synapse.get_name()] = numeric_solver

            ASTUtils.remove_initial_values_for_kernels(synapse)
            kernels = ASTUtils.remove_kernel_definitions_from_equations_block(synapse)
            ASTUtils.update_initial_values_for_odes(synapse, [analytic_solver, numeric_solver])
            ASTUtils.remove_ode_definitions_from_equations_block(synapse)
            ASTUtils.create_initial_values_for_kernels(synapse, [analytic_solver, numeric_solver], kernels)
            ASTUtils.create_integrate_odes_combinations(synapse)
            ASTUtils.replace_variable_names_in_expressions(synapse, [analytic_solver, numeric_solver])
            ASTUtils.add_timestep_symbol(synapse)
            self.update_symbol_table(synapse)
            spike_updates, _ = self.get_spike_update_expressions(synapse, kernel_buffers, [analytic_solver, numeric_solver], delta_factors)

            if not self.analytic_solver[synapse.get_name()] is None:
                synapse = ASTUtils.add_declarations_to_internals(
                    synapse, self.analytic_solver[synapse.get_name()]["propagators"])

            self.update_symbol_table(synapse)
        else:
            ASTUtils.add_timestep_symbol(synapse)
            self.update_symbol_table(synapse)

        synapse_name_stripped = removesuffix(removesuffix(synapse.name.split("_with_")[0], "_"), FrontendConfiguration.suffix)
        # special case for NEST delay variable (state or parameter)

        ASTUtils.update_blocktype_for_common_parameters(synapse)
        assert synapse_name_stripped in self.get_option("delay_variable").keys(), "Please specify a delay variable for synapse '" + synapse_name_stripped + "' in the code generator options"
        assert ASTUtils.get_variable_by_name(synapse, self.get_option("delay_variable")[synapse_name_stripped]), "Delay variable '" + self.get_option("delay_variable")[synapse_name_stripped] + "' not found in synapse '" + synapse_name_stripped + "'"
<<<<<<< HEAD
        NESTCodeGeneratorUtils.set_nest_alternate_name(synapse, {ASTUtils.get_variable_by_name(synapse, self.get_option("delay_variable")[synapse_name_stripped]).get_name():  "get_delay()"})
=======
>>>>>>> ecd93944

        return spike_updates

    def _get_model_namespace(self, astnode: ASTModel) -> Dict:

        namespace = {}

        namespace["now"] = datetime.datetime.utcnow()
        namespace["tracing"] = FrontendConfiguration.is_dev

        # NEST version
        if self.option_exists("nest_version"):
            namespace["nest_version"] = self.get_option("nest_version")

        # helper functions
        namespace["ast_node_factory"] = ASTNodeFactory
        namespace["assignments"] = NestAssignmentsHelper()
        namespace["ASTNodeFactory"] = ASTNodeFactory
        namespace["utils"] = ASTUtils
        namespace["nest_codegen_utils"] = NESTCodeGeneratorUtils
        namespace["declarations"] = NestDeclarationsHelper(self._type_symbol_printer)

        # using random number generators?
        rng_visitor = ASTRandomNumberGeneratorVisitor()
        astnode.accept(rng_visitor)
        namespace["norm_rng"] = rng_visitor._norm_rng_is_used

        # printers
        namespace["printer"] = self._nest_printer
        namespace["printer_no_origin"] = self._printer_no_origin
        namespace["gsl_printer"] = self._gsl_printer
        namespace["nestml_printer"] = NESTMLPrinter()
        namespace["type_symbol_printer"] = self._type_symbol_printer

        # NESTML syntax keywords
        namespace["PyNestMLLexer"] = {}
        from pynestml.generated.PyNestMLLexer import PyNestMLLexer
        for kw in dir(PyNestMLLexer):
            if kw.isupper():
                namespace["PyNestMLLexer"][kw] = eval("PyNestMLLexer." + kw)

        namespace["PredefinedUnits"] = pynestml.symbols.predefined_units.PredefinedUnits
        namespace["PredefinedFunctions"] = pynestml.symbols.predefined_functions.PredefinedFunctions

        namespace["remove_vector_index"] = lambda s: re.sub(r"\[\d+\]$", "", s)

        # ODE solving
        namespace["uses_numeric_solver"] = astnode.get_name() in self.numeric_solver.keys() \
            and self.numeric_solver[astnode.get_name()] is not None

        if namespace["uses_numeric_solver"]:
            namespace["numeric_solver"] = self.get_option("numeric_solver")

        return namespace

    def _get_synapse_model_namespace(self, synapse: ASTModel) -> Dict:
        """
        Returns a standard namespace with often required functionality.
        :param synapse: a single synapse instance
        :return: a map from name to functionality.
        """
        namespace = self._get_model_namespace(synapse)

        namespace["nest_version"] = self.get_option("nest_version")

        all_input_port_names = []
        for input_block in synapse.get_input_blocks():
            all_input_port_names.extend([p.name for p in input_block.get_input_ports()])

        if "paired_neuron" in dir(synapse):
            # synapse is being co-generated with neuron
            namespace["paired_neuron"] = synapse.paired_neuron
            namespace["paired_neuron_name"] = synapse.paired_neuron.get_name()
            namespace["post_ports"] = synapse.post_port_names
            namespace["spiking_post_ports"] = synapse.spiking_post_port_names

            namespace["continuous_post_ports"] = []
            if "neuron_synapse_pairs" in FrontendConfiguration.get_codegen_opts().keys():
                post_ports = ASTUtils.get_post_ports_of_neuron_synapse_pair(synapse.paired_neuron, synapse, FrontendConfiguration.get_codegen_opts()["neuron_synapse_pairs"])
                namespace["continuous_post_ports"] = [v for v in post_ports if isinstance(v, tuple) or isinstance(v, list)]

            namespace["vt_ports"] = synapse.vt_port_names
            namespace["pre_ports"] = list(set(all_input_port_names)
                                          - set(namespace["post_ports"]) - set(namespace["vt_ports"]))
        else:
            # separate (not neuron+synapse co-generated)
            namespace["pre_ports"] = all_input_port_names

        assert len(namespace["pre_ports"]) <= 1, "Synapses only support one spiking input port"

        namespace["synapseName"] = synapse.get_name()
        namespace["synapse"] = synapse
        namespace["astnode"] = synapse
        namespace["moduleName"] = FrontendConfiguration.get_module_name()
        namespace["assignments"] = NestAssignmentsHelper()

        namespace["has_state_vectors"] = False
        namespace["vector_symbols"] = []
        namespace['has_delay_variables'] = synapse.has_delay_variables()
        namespace['names_namespace'] = synapse.get_name() + "_names"

        # event handlers priority
        # XXX: this should be refactored in case we have additional modulatory (3rd-factor) spiking input ports in the synapse
        namespace["pre_before_post_update"] = 0   # C++-compatible boolean...
        spiking_post_port = find_spiking_post_port(synapse, namespace)
        if spiking_post_port:
            post_spike_port_priority = None
            if "priority" in synapse.get_on_receive_block(spiking_post_port).get_const_parameters().keys():
                post_spike_port_priority = int(synapse.get_on_receive_block(spiking_post_port).get_const_parameters()["priority"])

            if post_spike_port_priority \
                    and len(namespace["pre_ports"]) and len(namespace["post_ports"]) \
                    and "priority" in synapse.get_on_receive_block(namespace["pre_ports"][0]).get_const_parameters().keys() \
                    and int(synapse.get_on_receive_block(namespace["pre_ports"][0]).get_const_parameters()["priority"]) < post_spike_port_priority:
                namespace["pre_before_post_update"] = 1   # C++-compatible boolean...

        namespace["UnitTypeSymbol"] = pynestml.symbols.unit_type_symbol.UnitTypeSymbol
        namespace["SymbolKind"] = pynestml.symbols.symbol.SymbolKind

        namespace["initial_values"] = {}
        namespace["variable_symbols"] = {}
        namespace["uses_analytic_solver"] = synapse.get_name() in self.analytic_solver.keys() \
            and self.analytic_solver[synapse.get_name()] is not None
        if namespace["uses_analytic_solver"]:
            namespace["analytic_state_variables"] = self.analytic_solver[synapse.get_name()]["state_variables"]
            namespace["variable_symbols"].update({sym: synapse.get_equations_blocks()[0].get_scope().resolve_to_symbol(
                sym, SymbolKind.VARIABLE) for sym in namespace["analytic_state_variables"]})
            namespace["update_expressions"] = {}
            for sym, expr in self.analytic_solver[synapse.get_name()]["initial_values"].items():
                namespace["initial_values"][sym] = expr
            for sym in namespace["analytic_state_variables"]:
                expr_str = self.analytic_solver[synapse.get_name()]["update_expressions"][sym]
                expr_str = ODEToolboxUtils._rewrite_piecewise_into_ternary(expr_str)
                expr_ast = ModelParser.parse_expression(expr_str)
                # pretend that update expressions are in "equations" block, which should always be present,
                # as differential equations must have been defined to get here
                expr_ast.update_scope(synapse.get_equations_blocks()[0].get_scope())
                expr_ast.accept(ASTSymbolTableVisitor())
                namespace["update_expressions"][sym] = expr_ast
            namespace["propagators"] = self.analytic_solver[synapse.get_name()]["propagators"]

        if namespace["uses_numeric_solver"]:
            namespace["numeric_state_variables"] = self.numeric_solver[synapse.get_name()]["state_variables"]
            namespace["variable_symbols"].update({sym: synapse.get_equations_blocks()[0].get_scope().resolve_to_symbol(
                sym, SymbolKind.VARIABLE) for sym in namespace["numeric_state_variables"]})
            assert not any([sym is None for sym in namespace["variable_symbols"].values()])
            namespace["numeric_update_expressions"] = {}
            for sym, expr in self.numeric_solver[synapse.get_name()]["initial_values"].items():
                namespace["initial_values"][sym] = expr
            for sym in namespace["numeric_state_variables"]:
                expr_str = self.numeric_solver[synapse.get_name()]["update_expressions"][sym]
                expr_str = ODEToolboxUtils._rewrite_piecewise_into_ternary(expr_str)
                expr_ast = ModelParser.parse_expression(expr_str)
                # pretend that update expressions are in "equations" block, which should always be present,
                # as differential equations must have been defined to get here
                expr_ast.update_scope(synapse.get_equations_blocks()[0].get_scope())
                expr_ast.accept(ASTSymbolTableVisitor())
                namespace["numeric_update_expressions"][sym] = expr_ast

        namespace["spike_updates"] = synapse.spike_updates

        synapse_name_stripped = removesuffix(removesuffix(synapse.name.split("_with_")[0], "_"), FrontendConfiguration.suffix)

        # special case for NEST delay variable (state or parameter)
        assert synapse_name_stripped in self.get_option("delay_variable").keys() and ASTUtils.get_variable_by_name(synapse, self.get_option("delay_variable")[synapse_name_stripped]), "For synapse '" + synapse_name_stripped + "', a delay variable or parameter has to be specified for the NEST target; see https://nestml.readthedocs.io/en/latest/running/running_nest.html#dendritic-delay"
        namespace["nest_codegen_opt_delay_variable"] = self.get_option("delay_variable")[synapse_name_stripped]

        # special case for NEST weight variable (state or parameter)
        if synapse_name_stripped in self.get_option("weight_variable").keys() and ASTUtils.get_variable_by_name(synapse, self.get_option("weight_variable")[synapse_name_stripped]):
            namespace["synapse_weight_variable"] = self.get_option("weight_variable")[synapse_name_stripped]
        else:
            namespace["synapse_weight_variable"] = ""

        return namespace

    def _get_neuron_model_namespace(self, neuron: ASTModel) -> Dict:
        """
        Returns a standard namespace with often required functionality.
        :param neuron: a single neuron instance
        :return: a map from name to functionality.
        """
        namespace = self._get_model_namespace(neuron)

        if "paired_synapse" in dir(neuron):
            if "state_vars_that_need_continuous_buffering" in dir(neuron):
                namespace["state_vars_that_need_continuous_buffering"] = neuron.state_vars_that_need_continuous_buffering

                codegen_and_builder_opts = FrontendConfiguration.get_codegen_opts()
                xfrm = SynapsePostNeuronTransformer(codegen_and_builder_opts)
                namespace["state_vars_that_need_continuous_buffering_transformed"] = [xfrm.get_neuron_var_name_from_syn_port_name(port_name, removesuffix(neuron.unpaired_name, FrontendConfiguration.suffix), removesuffix(neuron.paired_synapse.get_name().split("__with_")[0], FrontendConfiguration.suffix)) for port_name in neuron.state_vars_that_need_continuous_buffering]
            else:
                namespace["state_vars_that_need_continuous_buffering"] = []
            namespace["extra_on_emit_spike_stmts_from_synapse"] = neuron.extra_on_emit_spike_stmts_from_synapse
            namespace["paired_synapse"] = neuron.paired_synapse.get_name()
            namespace["post_spike_updates"] = neuron.post_spike_updates
            namespace["transferred_variables"] = neuron._transferred_variables
            namespace["transferred_variables_syms"] = {var_name: neuron.scope.resolve_to_symbol(
                var_name, SymbolKind.VARIABLE) for var_name in namespace["transferred_variables"]}
            assert not any([v is None for v in namespace["transferred_variables_syms"].values()])
            # {var_name: ASTUtils.get_declaration_by_name(neuron.get_initial_values_blocks(), var_name) for var_name in namespace["transferred_variables"]}

        namespace["neuronName"] = neuron.get_name()
        namespace["neuron"] = neuron
        namespace["astnode"] = neuron
        namespace["moduleName"] = FrontendConfiguration.get_module_name()
        namespace["has_spike_input"] = ASTUtils.has_spike_input(neuron.get_body())
        namespace["has_continuous_input"] = ASTUtils.has_continuous_input(neuron.get_body())
        namespace["has_state_vectors"] = neuron.has_state_vectors()
        namespace["vector_symbols"] = neuron.get_vector_symbols()
        namespace["has_delay_variables"] = neuron.has_delay_variables()
        namespace["names_namespace"] = neuron.get_name() + "_names"
        namespace["has_multiple_synapses"] = len(neuron.get_multiple_receptors()) > 1 or len(neuron.get_single_receptors()) > 2 or neuron.is_multisynapse_spikes()

        if self.option_exists("neuron_parent_class"):
            namespace["neuron_parent_class"] = self.get_option("neuron_parent_class")
            namespace["neuron_parent_class_include"] = self.get_option("neuron_parent_class_include")

        namespace["UnitTypeSymbol"] = pynestml.symbols.unit_type_symbol.UnitTypeSymbol
        namespace["SymbolKind"] = pynestml.symbols.symbol.SymbolKind

        namespace["initial_values"] = {}
        namespace["variable_symbols"] = {}

        namespace["uses_analytic_solver"] = neuron.get_name() in self.analytic_solver.keys() \
            and self.analytic_solver[neuron.get_name()] is not None
        namespace["analytic_state_variables_moved"] = []
        if namespace["uses_analytic_solver"]:
            if "paired_synapse" in dir(neuron):
                namespace["analytic_state_variables"] = []
                for sv in self.analytic_solver[neuron.get_name()]["state_variables"]:
                    moved = False
                    for mv in neuron.recursive_vars_used:
                        name_snip = mv + "__"
                        if name_snip == sv[:len(name_snip)]:
                            # this variable was moved from synapse to neuron
                            if not sv in namespace["analytic_state_variables_moved"]:
                                namespace["analytic_state_variables_moved"].append(sv)
                                moved = True
                    if not moved:
                        namespace["analytic_state_variables"].append(sv)
                namespace["variable_symbols"].update({sym: neuron.get_equations_blocks()[0].get_scope().resolve_to_symbol(
                    sym, SymbolKind.VARIABLE) for sym in namespace["analytic_state_variables_moved"]})
            else:
                namespace["analytic_state_variables"] = self.analytic_solver[neuron.get_name()]["state_variables"]

            namespace["variable_symbols"].update({sym: neuron.get_equations_blocks()[0].get_scope().resolve_to_symbol(sym, SymbolKind.VARIABLE) for sym in namespace["analytic_state_variables"]})

            for sym, expr in self.analytic_solver[neuron.get_name()]["initial_values"].items():
                namespace["initial_values"][sym] = expr

            namespace["update_expressions"] = {}
            for sym in namespace["analytic_state_variables"] + namespace["analytic_state_variables_moved"]:
                expr_str = self.analytic_solver[neuron.get_name()]["update_expressions"][sym]
                expr_str = ODEToolboxUtils._rewrite_piecewise_into_ternary(expr_str)
                expr_ast = ModelParser.parse_expression(expr_str)
                # pretend that update expressions are in "equations" block, which should always be present, as differential equations must have been defined to get here
                expr_ast.update_scope(neuron.get_equations_blocks()[0].get_scope())
                expr_ast.accept(ASTSymbolTableVisitor())
                namespace["update_expressions"][sym] = expr_ast

                # Check if the update expression has delay variables
                if ASTUtils.has_equation_with_delay_variable(neuron.equations_with_delay_vars, sym):
                    marks_delay_vars_visitor = ASTMarkDelayVarsVisitor()
                    expr_ast.accept(marks_delay_vars_visitor)

                # Check if the update expressions have vector variables and update the vector parameters
                for eqn in neuron.equations_with_vector_vars:
                    for var in eqn.rhs.get_variables():
                        sets_vector_param_in_update_expr_visitor = ASTSetVectorParameterInUpdateExpressionVisitor(var)
                        expr_ast.accept(sets_vector_param_in_update_expr_visitor)

            namespace["propagators"] = self.analytic_solver[neuron.get_name()]["propagators"]

            namespace["propagators_are_state_dependent"] = False
            for prop_name, prop_expr in namespace["propagators"].items():
                prop_expr_ast = ModelParser.parse_expression(prop_expr)

                for var_sym in neuron.get_state_symbols():
                    if var_sym.get_symbol_name() in [var.get_name() for var in prop_expr_ast.get_variables()]:
                        namespace["propagators_are_state_dependent"] = True

        # convert variables from ASTVariable instances to strings
        _names = self.non_equations_state_variables[neuron.get_name()]
        _names = [ASTUtils.to_ode_toolbox_processed_name(var.get_complete_name()) for var in _names]
        namespace["non_equations_state_variables"] = _names
        namespace["purely_numeric_state_variables_moved"] = []

        if namespace["uses_numeric_solver"]:
            namespace["numeric_state_variables_moved"] = []
            if "paired_synapse" in dir(neuron):
                namespace["numeric_state_variables"] = []
                for sv in self.numeric_solver[neuron.get_name()]["state_variables"]:
                    moved = False
                    for mv in neuron.recursive_vars_used:
                        name_snip = mv + "__"
                        if name_snip == sv[:len(name_snip)]:
                            # this variable was moved from synapse to neuron
                            if not sv in namespace["numeric_state_variables_moved"]:
                                namespace["numeric_state_variables_moved"].append(sv)
                                moved = True
                    if not moved:
                        namespace["numeric_state_variables"].append(sv)
                namespace["variable_symbols"].update({sym: neuron.get_equations_blocks()[0].get_scope().resolve_to_symbol(
                    sym, SymbolKind.VARIABLE) for sym in namespace["numeric_state_variables_moved"]})
            else:
                namespace["numeric_state_variables"] = self.numeric_solver[neuron.get_name()]["state_variables"]

            for var_name in namespace["numeric_state_variables"]:
                for equations_block in neuron.get_equations_blocks():
                    sym = equations_block.get_scope().resolve_to_symbol(var_name, SymbolKind.VARIABLE)
                    if sym:
                        namespace["variable_symbols"].update({var_name: sym})
                        break

            assert not any([sym is None for sym in namespace["variable_symbols"].values()])
            for sym, expr in self.numeric_solver[neuron.get_name()]["initial_values"].items():
                namespace["initial_values"][sym] = expr

            if namespace["uses_numeric_solver"]:
                if "analytic_state_variables_moved" in namespace.keys():
                    namespace["purely_numeric_state_variables_moved"] = list(
                        set(namespace["numeric_state_variables_moved"]) - set(namespace["analytic_state_variables_moved"]))

                else:
                    namespace["purely_numeric_state_variables_moved"] = namespace["numeric_state_variables_moved"]

            namespace["numeric_update_expressions"] = {}
            for sym in namespace["numeric_state_variables"] + namespace["numeric_state_variables_moved"]:
                expr_str = self.numeric_solver[neuron.get_name()]["update_expressions"][sym]
                expr_str = ODEToolboxUtils._rewrite_piecewise_into_ternary(expr_str)
                expr_ast = ModelParser.parse_expression(expr_str)
                # pretend that update expressions are in "equations" block, which should always be present, as differential equations must have been defined to get here
                expr_ast.update_scope(neuron.get_equations_blocks()[0].get_scope())
                expr_ast.accept(ASTSymbolTableVisitor())
                namespace["numeric_update_expressions"][sym] = expr_ast

                # Check if the update expression has delay variables
                if ASTUtils.has_equation_with_delay_variable(neuron.equations_with_delay_vars, sym):
                    marks_delay_vars_visitor = ASTMarkDelayVarsVisitor()
                    expr_ast.accept(marks_delay_vars_visitor)

            # for each ASTVariable: set its origin (if numeric in ode_state[], otherwise in S_)
            numeric_state_variable_names = namespace["numeric_state_variables"] + namespace["purely_numeric_state_variables_moved"]
            if "analytic_state_variables_moved" in namespace.keys():
                numeric_state_variable_names.extend(namespace["analytic_state_variables_moved"])
            namespace["numerical_state_symbols"] = numeric_state_variable_names
            ASTUtils.assign_numeric_non_numeric_state_variables(neuron, numeric_state_variable_names, namespace["numeric_update_expressions"] if "numeric_update_expressions" in namespace.keys() else None, namespace["update_expressions"] if "update_expressions" in namespace.keys() else None)

        namespace["spike_updates"] = neuron.spike_updates

        namespace["recordable_state_variables"] = []
        for state_block in neuron.get_state_blocks():
            for decl in state_block.get_declarations():
                for var in decl.get_variables():
                    sym = var.get_scope().resolve_to_symbol(var.get_complete_name(), SymbolKind.VARIABLE)

                    if isinstance(sym.get_type_symbol(), (UnitTypeSymbol, RealTypeSymbol)) \
                       and not ASTUtils.is_delta_kernel(neuron.get_kernel_by_name(sym.name)) \
                       and sym.is_recordable:
                        namespace["recordable_state_variables"].append(var)

        namespace["parameter_vars_with_iv"] = []
        for parameters_block in neuron.get_parameters_blocks():
            for decl in parameters_block.get_declarations():
                for var in decl.get_variables():
                    sym = var.get_scope().resolve_to_symbol(var.get_complete_name(), SymbolKind.VARIABLE)

                    if sym.has_declaring_expression() and (not neuron.get_kernel_by_name(sym.name)):
                        namespace["parameter_vars_with_iv"].append(var)

        namespace["recordable_inline_expressions"] = [sym for sym in neuron.get_inline_expression_symbols()
                                                      if isinstance(sym.get_type_symbol(), (UnitTypeSymbol, RealTypeSymbol))
                                                      and sym.is_recordable]

        namespace["use_gap_junctions"] = self.get_option("gap_junctions")["enable"]
        if namespace["use_gap_junctions"]:
            namespace["gap_junction_membrane_potential_variable"] = self.get_option("gap_junctions")["membrane_potential_variable"]

            var = ASTUtils.get_state_variable_by_name(neuron, self.get_option("gap_junctions")["membrane_potential_variable"])
            namespace["gap_junction_membrane_potential_variable_is_numeric"] = "_is_numeric" in dir(var) and var._is_numeric

            namespace["gap_junction_membrane_potential_variable_cpp"] = NESTVariablePrinter(expression_printer=None).print(var)
            namespace["gap_junction_port"] = self.get_option("gap_junctions")["gap_current_port"]

        return namespace

    def ode_toolbox_analysis(self, neuron: ASTModel, kernel_buffers: Mapping[ASTKernel, ASTInputPort]):
        """
        Prepare data for ODE-toolbox input format, invoke ODE-toolbox analysis via its API, and return the output.
        """
        assert len(neuron.get_equations_blocks()) <= 1, "Only one equations block supported for now."
        assert len(neuron.get_parameters_blocks()) <= 1, "Only one parameters block supported for now."

        equations_block = neuron.get_equations_blocks()[0]

        if len(equations_block.get_kernels()) == 0 and len(equations_block.get_ode_equations()) == 0:
            # no equations defined -> no changes to the neuron
            return None, None

        odetoolbox_indict = ASTUtils.transform_ode_and_kernels_to_json(neuron, neuron.get_parameters_blocks(), kernel_buffers, printer=self._ode_toolbox_printer)
        odetoolbox_indict["options"] = {}
        odetoolbox_indict["options"]["output_timestep_symbol"] = "__h"
        disable_analytic_solver = self.get_option("solver") != "analytic"
        solver_result = odetoolbox.analysis(odetoolbox_indict,
                                            disable_stiffness_check=True,
                                            disable_analytic_solver=disable_analytic_solver,
                                            preserve_expressions=self.get_option("preserve_expressions"),
                                            simplify_expression=self.get_option("simplify_expression"),
                                            log_level=FrontendConfiguration.logging_level)
        analytic_solver = None
        analytic_solvers = [x for x in solver_result if x["solver"] == "analytical"]
        assert len(analytic_solvers) <= 1, "More than one analytic solver not presently supported"
        if len(analytic_solvers) > 0:
            analytic_solver = analytic_solvers[0]

        # if numeric solver is required, generate a stepping function that includes each state variable, including the analytic ones
        numeric_solver = None
        numeric_solvers = [x for x in solver_result if x["solver"].startswith("numeric")]
        if numeric_solvers:
            if analytic_solver:
                # previous solver_result contains both analytic and numeric solver; re-run ODE-toolbox generating only numeric solver
                solver_result = odetoolbox.analysis(odetoolbox_indict,
                                                    disable_stiffness_check=True,
                                                    disable_analytic_solver=True,
                                                    preserve_expressions=self.get_option("preserve_expressions"),
                                                    simplify_expression=self.get_option("simplify_expression"),
                                                    log_level=FrontendConfiguration.logging_level)
            numeric_solvers = [x for x in solver_result if x["solver"].startswith("numeric")]
            assert len(numeric_solvers) <= 1, "More than one numeric solver not presently supported"
            if len(numeric_solvers) > 0:
                numeric_solver = numeric_solvers[0]

        return analytic_solver, numeric_solver

    def update_symbol_table(self, neuron) -> None:
        """
        Update symbol table and scope.
        """
        SymbolTable.delete_model_scope(neuron.get_name())
        symbol_table_visitor = ASTSymbolTableVisitor()
        symbol_table_visitor.after_ast_rewrite_ = True
        neuron.accept(symbol_table_visitor)
        SymbolTable.add_model_scope(neuron.get_name(), neuron.get_scope())

    def get_spike_update_expressions(self, neuron: ASTModel, kernel_buffers, solver_dicts, delta_factors) -> Tuple[Dict[str, ASTAssignment], Dict[str, ASTAssignment]]:
        r"""
        Generate the equations that update the dynamical variables when incoming spikes arrive. To be invoked after
        ode-toolbox.

        For example, a resulting `assignment_str` could be "I_kernel_in += (inh_spikes/nS) * 1". The values are taken from the initial values for each corresponding dynamical variable, either from ode-toolbox or directly from user specification in the model.
        from the initial values for each corresponding dynamical variable, either from ode-toolbox or directly from
        user specification in the model.

        Note that for kernels, `initial_values` actually contains the increment upon spike arrival, rather than the
        initial value of the corresponding ODE dimension.
        ``spike_updates`` is a mapping from input port name (as a string) to update expressions.

        ``post_spike_updates`` is a mapping from kernel name (as a string) to update expressions.
        """
        spike_updates = {}
        post_spike_updates = {}

        for kernel, spike_input_port in kernel_buffers:
            if ASTUtils.is_delta_kernel(kernel):
                continue

            spike_input_port_name = spike_input_port.get_variable().get_name()

            if not spike_input_port_name in spike_updates.keys():
                spike_updates[str(spike_input_port)] = []

            if "_is_post_port" in dir(spike_input_port.get_variable()) \
               and spike_input_port.get_variable()._is_post_port:
                # it's a port in the neuron ??? that receives post spikes ???
                orig_port_name = spike_input_port_name[:spike_input_port_name.index("__for_")]
                buffer_type = neuron.paired_synapse.get_scope().resolve_to_symbol(orig_port_name, SymbolKind.VARIABLE).get_type_symbol()
            else:
                buffer_type = neuron.get_scope().resolve_to_symbol(spike_input_port_name, SymbolKind.VARIABLE).get_type_symbol()

            assert not buffer_type is None

            for kernel_var in kernel.get_variables():
                for var_order in range(ASTUtils.get_kernel_var_order_from_ode_toolbox_result(kernel_var.get_name(), solver_dicts)):
                    kernel_spike_buf_name = ASTUtils.construct_kernel_X_spike_buf_name(kernel_var.get_name(), spike_input_port, var_order)
                    expr = ASTUtils.get_initial_value_from_ode_toolbox_result(kernel_spike_buf_name, solver_dicts)
                    assert expr is not None, "Initial value not found for kernel " + kernel_var
                    expr = str(expr)
                    if expr in ["0", "0.", "0.0"]:
                        continue    # skip adding the statement if we are only adding zero

                    assignment_str = kernel_spike_buf_name + " += "
                    if "_is_post_port" in dir(spike_input_port.get_variable()) \
                       and spike_input_port.get_variable()._is_post_port:
                        assignment_str += "1."
                    else:
                        assignment_str += "(" + str(spike_input_port) + ")"
                    if not expr in ["1.", "1.0", "1"]:
                        assignment_str += " * (" + expr + ")"

                    if not buffer_type.print_nestml_type() in ["1.", "1.0", "1", "real", "integer"]:
                        assignment_str += " / (" + buffer_type.print_nestml_type() + ")"

                    ast_assignment = ModelParser.parse_assignment(assignment_str)
                    ast_assignment.update_scope(neuron.get_scope())
                    ast_assignment.accept(ASTSymbolTableVisitor())

                    if neuron.get_scope().resolve_to_symbol(spike_input_port_name, SymbolKind.VARIABLE) is None:
                        # this case covers variables that were moved from synapse to the neuron
                        post_spike_updates[kernel_var.get_name()] = ast_assignment
                    elif "_is_post_port" in dir(spike_input_port.get_variable()) and spike_input_port.get_variable()._is_post_port:
                        Logger.log_message(None, None, "Adding post assignment string: " + str(ast_assignment), None, LoggingLevel.INFO)
                        spike_updates[str(spike_input_port)].append(ast_assignment)
                    else:
                        spike_updates[str(spike_input_port)].append(ast_assignment)

        for k, factor in delta_factors.items():
            var = k[0]
            inport = k[1]
            assignment_str = var.get_name() + "'" * (var.get_differential_order() - 1) + " += "
            if not factor in ["1.", "1.0", "1"]:
                factor_expr = ModelParser.parse_expression(factor)
                factor_expr.update_scope(neuron.get_scope())
                factor_expr.accept(ASTSymbolTableVisitor())
                assignment_str += "(" + self._printer_no_origin.print(factor_expr) + ") * "

            if "_is_post_port" in dir(inport) and inport._is_post_port:
                orig_port_name = inport[:inport.index("__for_")]
                buffer_type = neuron.paired_synapse.get_scope().resolve_to_symbol(orig_port_name, SymbolKind.VARIABLE).get_type_symbol()
            else:
                buffer_type = neuron.get_scope().resolve_to_symbol(inport.get_name(), SymbolKind.VARIABLE).get_type_symbol()

            assignment_str += str(inport)
            if not buffer_type.print_nestml_type() in ["1.", "1.0", "1"]:
                assignment_str += " / (" + buffer_type.print_nestml_type() + ")"
            ast_assignment = ModelParser.parse_assignment(assignment_str)
            ast_assignment.update_scope(neuron.get_scope())
            ast_assignment.accept(ASTSymbolTableVisitor())

            inport_name = inport.get_name()
            if inport.has_vector_parameter():
                inport_name += "_" + str(ASTUtils.get_numeric_vector_size(inport))
            if not inport_name in spike_updates.keys():
                spike_updates[inport_name] = []

            spike_updates[inport_name].append(ast_assignment)

        return spike_updates, post_spike_updates<|MERGE_RESOLUTION|>--- conflicted
+++ resolved
@@ -27,10 +27,7 @@
 import odetoolbox
 import pynestml
 
-<<<<<<< HEAD
-=======
 from pynestml.cocos.co_co_nest_synapse_delay_not_assigned_to import CoCoNESTSynapseDelayNotAssignedTo
->>>>>>> ecd93944
 from pynestml.codegeneration.code_generator import CodeGenerator
 from pynestml.codegeneration.code_generator_utils import CodeGeneratorUtils
 from pynestml.codegeneration.nest_assignments_helper import NestAssignmentsHelper
@@ -239,8 +236,6 @@
 
         return ret
 
-<<<<<<< HEAD
-=======
     def generate_synapse_code(self, synapse: ASTModel) -> None:
         # special case for delay variable
         synapse_name_stripped = removesuffix(removesuffix(synapse.name.split("_with_")[0], "_"), FrontendConfiguration.suffix)
@@ -250,10 +245,10 @@
 
         super().generate_synapse_code(synapse)
 
->>>>>>> ecd93944
     def generate_code(self, models: Sequence[ASTModel]) -> None:
         neurons, synapses = CodeGeneratorUtils.get_model_types_from_names(models, neuron_models=self.get_option("neuron_models"), synapse_models=self.get_option("synapse_models"))
 
+        self.run_nest_target_specific_cocos(neurons, synapses)
         self.analyse_transform_neurons(neurons)
         self.analyse_transform_synapses(synapses)
         self.generate_neurons(neurons)
@@ -443,10 +438,6 @@
         ASTUtils.update_blocktype_for_common_parameters(synapse)
         assert synapse_name_stripped in self.get_option("delay_variable").keys(), "Please specify a delay variable for synapse '" + synapse_name_stripped + "' in the code generator options"
         assert ASTUtils.get_variable_by_name(synapse, self.get_option("delay_variable")[synapse_name_stripped]), "Delay variable '" + self.get_option("delay_variable")[synapse_name_stripped] + "' not found in synapse '" + synapse_name_stripped + "'"
-<<<<<<< HEAD
-        NESTCodeGeneratorUtils.set_nest_alternate_name(synapse, {ASTUtils.get_variable_by_name(synapse, self.get_option("delay_variable")[synapse_name_stripped]).get_name():  "get_delay()"})
-=======
->>>>>>> ecd93944
 
         return spike_updates
 
