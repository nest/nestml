# -*- coding: utf-8 -*-
#
# nest_code_generator.py
#
# This file is part of NEST.
#
# Copyright (C) 2004 The NEST Initiative
#
# NEST is free software: you can redistribute it and/or modify
# it under the terms of the GNU General Public License as published by
# the Free Software Foundation, either version 2 of the License, or
# (at your option) any later version.
#
# NEST is distributed in the hope that it will be useful,
# but WITHOUT ANY WARRANTY; without even the implied warranty of
# MERCHANTABILITY or FITNESS FOR A PARTICULAR PURPOSE.  See the
# GNU General Public License for more details.
#
# You should have received a copy of the GNU General Public License
# along with NEST.  If not, see <http://www.gnu.org/licenses/>.

from typing import Any, Dict, List, Mapping, Optional, Sequence, Tuple

import datetime
import re

import odetoolbox
import pynestml

from pynestml.cocos.co_co_nest_synapse_delay_not_assigned_to import CoCoNESTSynapseDelayNotAssignedTo
from pynestml.cocos.co_cos_manager import CoCosManager
from pynestml.codegeneration.code_generator import CodeGenerator
from pynestml.codegeneration.code_generator_utils import CodeGeneratorUtils
from pynestml.codegeneration.nest_assignments_helper import NestAssignmentsHelper
from pynestml.codegeneration.nest_code_generator_utils import NESTCodeGeneratorUtils
from pynestml.codegeneration.nest_declarations_helper import NestDeclarationsHelper
from pynestml.codegeneration.printers.cpp_simple_expression_printer import CppSimpleExpressionPrinter
from pynestml.codegeneration.printers.nest_cpp_type_symbol_printer import NESTCppTypeSymbolPrinter
from pynestml.codegeneration.printers.constant_printer import ConstantPrinter
from pynestml.codegeneration.printers.cpp_expression_printer import CppExpressionPrinter
from pynestml.codegeneration.printers.cpp_printer import CppPrinter
from pynestml.codegeneration.printers.gsl_variable_printer import GSLVariablePrinter
from pynestml.codegeneration.printers.nestml_printer import NESTMLPrinter
from pynestml.codegeneration.printers.nest_cpp_function_call_printer import NESTCppFunctionCallPrinter
from pynestml.codegeneration.printers.nest_variable_printer import NESTVariablePrinter
from pynestml.codegeneration.printers.nest2_cpp_function_call_printer import NEST2CppFunctionCallPrinter
from pynestml.codegeneration.printers.nest_gsl_function_call_printer import NESTGSLFunctionCallPrinter
from pynestml.codegeneration.printers.nest2_gsl_function_call_printer import NEST2GSLFunctionCallPrinter
from pynestml.codegeneration.printers.ode_toolbox_expression_printer import ODEToolboxExpressionPrinter
from pynestml.codegeneration.printers.ode_toolbox_function_call_printer import ODEToolboxFunctionCallPrinter
from pynestml.codegeneration.printers.ode_toolbox_variable_printer import ODEToolboxVariablePrinter
from pynestml.codegeneration.printers.sympy_simple_expression_printer import SympySimpleExpressionPrinter
from pynestml.frontend.frontend_configuration import FrontendConfiguration
from pynestml.meta_model.ast_assignment import ASTAssignment
from pynestml.meta_model.ast_input_port import ASTInputPort
from pynestml.meta_model.ast_kernel import ASTKernel
from pynestml.meta_model.ast_model import ASTModel
from pynestml.meta_model.ast_node_factory import ASTNodeFactory
from pynestml.meta_model.ast_ode_equation import ASTOdeEquation
from pynestml.symbol_table.symbol_table import SymbolTable
from pynestml.symbols.real_type_symbol import RealTypeSymbol
from pynestml.symbols.unit_type_symbol import UnitTypeSymbol
from pynestml.symbols.symbol import SymbolKind
from pynestml.transformers.inline_expression_expansion_transformer import InlineExpressionExpansionTransformer
from pynestml.transformers.synapse_post_neuron_transformer import SynapsePostNeuronTransformer
from pynestml.utils.ast_utils import ASTUtils
from pynestml.utils.logger import Logger
from pynestml.utils.logger import LoggingLevel
from pynestml.utils.messages import Messages
from pynestml.utils.model_parser import ModelParser
from pynestml.utils.ode_toolbox_utils import ODEToolboxUtils
from pynestml.utils.string_utils import removesuffix
from pynestml.visitors.ast_equations_with_delay_vars_visitor import ASTEquationsWithDelayVarsVisitor
from pynestml.visitors.ast_equations_with_vector_variables import ASTEquationsWithVectorVariablesVisitor
from pynestml.visitors.ast_mark_delay_vars_visitor import ASTMarkDelayVarsVisitor
from pynestml.visitors.ast_set_vector_parameter_in_update_expressions import \
    ASTSetVectorParameterInUpdateExpressionVisitor
from pynestml.visitors.ast_symbol_table_visitor import ASTSymbolTableVisitor
from pynestml.visitors.ast_random_number_generator_visitor import ASTRandomNumberGeneratorVisitor


def find_spiking_post_port(synapse, namespace):
    if "paired_neuron" in dir(synapse):
        for post_port_name in namespace["post_ports"]:
            if ASTUtils.get_input_port_by_name(synapse.get_input_blocks(), post_port_name).is_spike():
                return post_port_name
    return None


class NESTCodeGenerator(CodeGenerator):
    r"""
    Code generator for a NEST Simulator C++ extension module.

    Options:

    - **neuron_parent_class**: The C++ class from which the generated NESTML neuron class inherits. Examples: ``"ArchivingNode"``, ``"StructuralPlasticityNode"``. Default: ``"ArchivingNode"``.
    - **neuron_parent_class_include**: The C++ header filename to include that contains **neuron_parent_class**. Default: ``"archiving_node.h"``.
    - **neuron_synapse_pairs**: List of pairs of (neuron, synapse) model names.
    - **synapse_models**: List of synapse model names. Instructs the code generator that models with these names are synapse models.
    - **preserve_expressions**: Set to True, or a list of strings corresponding to individual variable names, to disable internal rewriting of expressions, and return same output as input expression where possible. Only applies to variables specified as first-order differential equations. (This parameter is passed to ODE-toolbox.)
    - **simplify_expression**: For all expressions ``expr`` that are rewritten by ODE-toolbox: the contents of this parameter string are ``eval()``ed in Python to obtain the final output expression. Override for custom expression simplification steps. Example: ``sympy.simplify(expr)``. Default: ``"sympy.logcombine(sympy.powsimp(sympy.expand(expr)))"``. (This parameter is passed to ODE-toolbox.)
    - **gap_junctions**:
        - **membrane_potential_variable**
        - **gap_current_port**
    - **templates**: Path containing jinja templates used to generate code for NEST simulator.
        - **path**: Path containing jinja templates used to generate code for NEST simulator.
        - **model_templates**: A list of the jinja templates or a relative path to a directory containing the neuron and synapse model templates.
            - **neuron**: A list of neuron model jinja templates.
            - **synapse**: A list of synapse model jinja templates.
        - **module_templates**: A list of the jinja templates or a relative path to a directory containing the templates related to generating the NEST module.
    - **nest_version**: A string identifying the version of NEST Simulator to generate code for. The string corresponds to the NEST Simulator git repository tag or git branch name, for instance, ``"v2.20.2"`` or ``"master"``. The default is the empty string, which causes the NEST version to be automatically identified from the ``nest`` Python module.
    - **solver**: A string identifying the preferred ODE solver. ``"analytic"`` for propagator solver preferred; fallback to numeric solver in case ODEs are not analytically solvable. Use ``"numeric"`` to disable analytic solver.
    - **gsl_adaptive_step_size_controller**: For the numeric (GSL) solver: how to interpret the absolute and relative tolerance values. Can be changed to trade off integration accuracy with numerical stability. The default value is ``"with_respect_to_solution"``. Can also be set to ``"with_respect_to_derivative"``. (Tolerance values can be specified at runtime as parameters of the model instance.) For further details, see https://www.gnu.org/software/gsl/doc/html/ode-initval.html#adaptive-step-size-control.
    - **numeric_solver**: A string identifying the preferred numeric ODE solver. Supported are ``"rk45"`` and ``"forward-Euler"``.
    - **continuous_state_buffering_method**: Which method to use for buffering state variables between neuron and synapse pairs. When a synapse has a "continuous" input port, connected to a postsynaptic neuron, either the value is obtained taking the synaptic (dendritic, that is, synapse-soma) delay into account, requiring a buffer to store the value at each timepoint (``continuous_state_buffering_method = "continuous_time_buffer"); or the value is obtained at the times of the somatic spikes of the postsynaptic neuron, ignoring the synaptic delay (``continuous_state_buffering_method == "post_spike_based"``). The former is more physically accurate but requires a large buffer and can require a long time to simulate. The latter ignores the dendritic delay but is much more computationally efficient.
    - **delay_variable**: A mapping identifying, for each synapse (the name of which is given as a key), the variable or parameter in the model that corresponds with the NEST ``Connection`` class delay property.
    - **weight_variable**: Like ``delay_variable``, but for synaptic weight.
    - **redirect_build_output**: An optional boolean key for redirecting the build output. Setting the key to ``True``, two files will be created for redirecting the ``stdout`` and the ``stderr`. The ``target_path`` will be used as the default location for creating the two files.
    - **build_output_dir**: An optional string key representing the new path where the files corresponding to the output of the build phase will be created. This key requires that the ``redirect_build_output`` is set to ``True``.

    """

    _default_options = {
        "neuron_parent_class": "ArchivingNode",
        "neuron_parent_class_include": "archiving_node.h",
        "neuron_synapse_pairs": [],
        "synapse_models": [],
        "preserve_expressions": True,
        "simplify_expression": "sympy.logcombine(sympy.powsimp(sympy.expand(expr)))",
        "gap_junctions": {
            "enable": False,
            "membrane_potential_variable": "V_m",
            "gap_current_port": "I_gap"
        },
        "templates": {
            "path": "resources_nest/point_neuron",
            "model_templates": {
                "neuron": ["@NEURON_NAME@.cpp.jinja2", "@NEURON_NAME@.h.jinja2"],
                "synapse": ["@SYNAPSE_NAME@.h.jinja2"]
            },
            "module_templates": ["setup"]
        },
        "nest_version": "",
        "solver": "analytic",
        "gsl_adaptive_step_size_controller": "with_respect_to_solution",
        "numeric_solver": "rk45",
        "continuous_state_buffering_method": "continuous_time_buffer",
        "delay_variable": {},
        "weight_variable": {}
    }

    def __init__(self, options: Optional[Mapping[str, Any]] = None):
        super().__init__(options)

        # auto-detect NEST Simulator installed version
        if not self.option_exists("nest_version") or not self.get_option("nest_version"):
            from pynestml.codegeneration.nest_tools import NESTTools
            nest_version = NESTTools.detect_nest_version()
            self.set_options({"nest_version": nest_version})

        # insist on using the old Archiving_Node class for NEST 2
        if self.get_option("nest_version").startswith("v2"):
            self.set_options({"neuron_parent_class": "Archiving_Node",
                              "neuron_parent_class_include": "archiving_node.h"})

        self.analytic_solver = {}
        self.numeric_solver = {}
        self.non_equations_state_variables = {}  # those state variables not defined as an ODE in the equations block

        self.setup_template_env()
        self.setup_printers()

    def run_nest_target_specific_cocos(self, neurons: Sequence[ASTModel], synapses: Sequence[ASTModel]):
        for model in neurons + synapses:
            # Check if the random number functions are used in the right blocks
            CoCosManager.check_co_co_nest_random_functions_legally_used(model)

            if Logger.has_errors(model.name):
                raise Exception("Error(s) occurred during code generation")

        if self.get_option("neuron_synapse_pairs"):
            for model in synapses:
                synapse_name_stripped = removesuffix(removesuffix(model.name.split("_with_")[0], "_"),
                                                     FrontendConfiguration.suffix)

                self._check_delay_variable_codegen_opt(model)
                self._check_weight_variable_codegen_opt(model)

                delay_variable = self.get_option("delay_variable")[synapse_name_stripped]
                CoCoNESTSynapseDelayNotAssignedTo.check_co_co(delay_variable, model)

                if Logger.has_errors(model.name):
                    raise Exception("Error(s) occurred during code generation")

    def setup_printers(self):
        self._constant_printer = ConstantPrinter()

        # C++/NEST API printers
        self._type_symbol_printer = NESTCppTypeSymbolPrinter()
        self._nest_variable_printer = NESTVariablePrinter(expression_printer=None, with_origin=True, with_vector_parameter=True)
        if self.option_exists("nest_version") and (self.get_option("nest_version").startswith("2") or self.get_option("nest_version").startswith("v2")):
            self._nest_function_call_printer = NEST2CppFunctionCallPrinter(None)
            self._nest_function_call_printer_no_origin = NEST2CppFunctionCallPrinter(None)
        else:
            self._nest_function_call_printer = NESTCppFunctionCallPrinter(None)
            self._nest_function_call_printer_no_origin = NESTCppFunctionCallPrinter(None)

        self._printer = CppExpressionPrinter(simple_expression_printer=CppSimpleExpressionPrinter(variable_printer=self._nest_variable_printer,
                                                                                                  constant_printer=self._constant_printer,
                                                                                                  function_call_printer=self._nest_function_call_printer))
        self._nest_variable_printer._expression_printer = self._printer
        self._nest_function_call_printer._expression_printer = self._printer
        self._nest_printer = CppPrinter(expression_printer=self._printer)

        self._nest_variable_printer_no_origin = NESTVariablePrinter(None, with_origin=False, with_vector_parameter=False)
        self._printer_no_origin = CppExpressionPrinter(simple_expression_printer=CppSimpleExpressionPrinter(variable_printer=self._nest_variable_printer_no_origin,
                                                                                                            constant_printer=self._constant_printer,
                                                                                                            function_call_printer=self._nest_function_call_printer_no_origin))
        self._nest_variable_printer_no_origin._expression_printer = self._printer_no_origin
        self._nest_function_call_printer_no_origin._expression_printer = self._printer_no_origin

        # GSL printers
        self._gsl_variable_printer = GSLVariablePrinter(None)
        if self.option_exists("nest_version") and (self.get_option("nest_version").startswith("2") or self.get_option("nest_version").startswith("v2")):
            self._gsl_function_call_printer = NEST2GSLFunctionCallPrinter(None)
        else:
            self._gsl_function_call_printer = NESTGSLFunctionCallPrinter(None)

        self._gsl_printer = CppExpressionPrinter(simple_expression_printer=CppSimpleExpressionPrinter(variable_printer=self._gsl_variable_printer,
                                                                                                      constant_printer=self._constant_printer,
                                                                                                      function_call_printer=self._gsl_function_call_printer))
        self._gsl_function_call_printer._expression_printer = self._gsl_printer

        # ODE-toolbox printers
        self._ode_toolbox_variable_printer = ODEToolboxVariablePrinter(None)
        self._ode_toolbox_function_call_printer = ODEToolboxFunctionCallPrinter(None)
        self._ode_toolbox_printer = ODEToolboxExpressionPrinter(simple_expression_printer=SympySimpleExpressionPrinter(variable_printer=self._ode_toolbox_variable_printer,
                                                                                                                       constant_printer=self._constant_printer,
                                                                                                                       function_call_printer=self._ode_toolbox_function_call_printer))
        self._ode_toolbox_variable_printer._expression_printer = self._ode_toolbox_printer
        self._ode_toolbox_function_call_printer._expression_printer = self._ode_toolbox_printer

    def set_options(self, options: Mapping[str, Any]) -> Mapping[str, Any]:
        # insist on using the old Archiving_Node class for NEST 2
        if self.option_exists("nest_version") and self.get_option("nest_version").startswith("v2"):
            Logger.log_message(None, -1, "Overriding parent class for NEST 2 compatibility", None, LoggingLevel.WARNING)
            options["neuron_parent_class"] = "Archiving_Node"
            options["neuron_parent_class_include"] = "archiving_node.h"

        ret = super().set_options(options)
        self.setup_template_env()

        return ret

    def generate_synapse_code(self, synapse: ASTModel) -> None:
        # special case for delay variable
        synapse_name_stripped = removesuffix(removesuffix(synapse.name.split("_with_")[0], "_"), FrontendConfiguration.suffix)

        self._check_delay_variable_codegen_opt(synapse)

        variables_special_cases = {self.get_option("delay_variable")[synapse_name_stripped]: "get_delay()"}
        self._nest_variable_printer.variables_special_cases = variables_special_cases
        self._nest_variable_printer_no_origin.variables_special_cases = variables_special_cases

        super().generate_synapse_code(synapse)

    def generate_code(self, models: Sequence[ASTModel]) -> None:
        neurons, synapses = CodeGeneratorUtils.get_model_types_from_names(models, synapse_models=self.get_option("synapse_models"))

        self.run_nest_target_specific_cocos(neurons, synapses)
        self.analyse_transform_neurons(neurons)
        self.analyse_transform_synapses(synapses)

        for synapse in synapses:

            if "neuron_synapse_pairs" in FrontendConfiguration.get_codegen_opts().keys() and "paired_neuron" in dir(synapse):
                post_ports = ASTUtils.get_post_ports_of_neuron_synapse_pair(synapse.paired_neuron, synapse, FrontendConfiguration.get_codegen_opts()["neuron_synapse_pairs"])
                synapse.continuous_post_ports = [v for v in post_ports if isinstance(v, tuple) or isinstance(v, list)]
                synapse.paired_neuron.continuous_post_ports = synapse.continuous_post_ports

        self.generate_neurons(neurons)
        self.generate_synapses(synapses)
        self.generate_module_code(neurons, synapses)

        for astnode in neurons + synapses:
            if Logger.has_errors(astnode):
                raise Exception("Error(s) occurred during code generation")

    def _get_module_namespace(self, neurons: List[ASTModel], synapses: List[ASTModel]) -> Dict:
        """
        Creates a namespace for generating NEST extension module code
        :param neurons: List of neurons
        :return: a context dictionary for rendering templates
        """
        namespace = {"neurons": neurons,
                     "synapses": synapses,
                     "moduleName": FrontendConfiguration.get_module_name(),
                     "nestml_version": pynestml.__version__,
                     "now": datetime.datetime.utcnow()}

        # NEST version
        if self.option_exists("nest_version"):
            namespace["nest_version"] = self.get_option("nest_version")

        return namespace

    def analyse_transform_neurons(self, neurons: List[ASTModel]) -> None:
        """
        Analyse and transform a list of neurons.
        :param neurons: a list of neurons.
        """
        for neuron in neurons:
            code, message = Messages.get_analysing_transforming_model(neuron.get_name())
            Logger.log_message(None, code, message, None, LoggingLevel.INFO)
            spike_updates, post_spike_updates, equations_with_delay_vars, equations_with_vector_vars = self.analyse_neuron(neuron)
            neuron.spike_updates = spike_updates
            neuron.post_spike_updates = post_spike_updates
            neuron.equations_with_delay_vars = equations_with_delay_vars
            neuron.equations_with_vector_vars = equations_with_vector_vars

    def analyse_transform_synapses(self, synapses: List[ASTModel]) -> None:
        """
        Analyse and transform a list of synapses.
        :param synapses: a list of synapses.
        """
        for synapse in synapses:
            Logger.log_message(None, None, "Analysing/transforming synapse {}.".format(synapse.get_name()), None, LoggingLevel.INFO)
            synapse.spike_updates = self.analyse_synapse(synapse)

    def analyse_neuron(self, neuron: ASTModel) -> Tuple[Dict[str, ASTAssignment], Dict[str, ASTAssignment], List[ASTOdeEquation], List[ASTOdeEquation]]:
        """
        Analyse and transform a single neuron.
        :param neuron: a single neuron.
        :return: see documentation for get_spike_update_expressions() for more information.
        :return: post_spike_updates: list of post-synaptic spike update expressions
        :return: equations_with_delay_vars: list of equations containing delay variables
        :return: equations_with_vector_vars: list of equations containing delay variables
        """
        code, message = Messages.get_start_processing_model(neuron.get_name())
        Logger.log_message(neuron, code, message, neuron.get_source_position(), LoggingLevel.INFO)

        if not neuron.get_equations_blocks():
            # add all declared state variables as none of them are used in equations block
            self.non_equations_state_variables[neuron.get_name()] = []
            self.non_equations_state_variables[neuron.get_name()].extend(
                ASTUtils.all_variables_defined_in_block(neuron.get_state_blocks()))

            return {}, {}, [], []

        if len(neuron.get_equations_blocks()) > 1:
            raise Exception("Only one equations block per model supported for now")

        equations_block = neuron.get_equations_blocks()[0]

        kernel_buffers = ASTUtils.generate_kernel_buffers(neuron, equations_block)
        InlineExpressionExpansionTransformer().transform(neuron)
        delta_factors = ASTUtils.get_delta_factors_(neuron, equations_block)
        ASTUtils.replace_convolve_calls_with_buffers_(neuron, equations_block)

        # Collect all equations with delay variables and replace ASTFunctionCall to ASTVariable wherever necessary
        equations_with_delay_vars_visitor = ASTEquationsWithDelayVarsVisitor()
        neuron.accept(equations_with_delay_vars_visitor)
        equations_with_delay_vars = equations_with_delay_vars_visitor.equations

        # Collect all the equations with vector variables
        eqns_with_vector_vars_visitor = ASTEquationsWithVectorVariablesVisitor()
        neuron.accept(eqns_with_vector_vars_visitor)
        equations_with_vector_vars = eqns_with_vector_vars_visitor.equations

        analytic_solver, numeric_solver = self.ode_toolbox_analysis(neuron, kernel_buffers)
        self.analytic_solver[neuron.get_name()] = analytic_solver
        self.numeric_solver[neuron.get_name()] = numeric_solver

        self.non_equations_state_variables[neuron.get_name()] = []
        for block in neuron.get_state_blocks():
            for decl in block.get_declarations():
                for var in decl.get_variables():
                    used_in_eq = False
                    for equations_block in neuron.get_equations_blocks():
                        for ode_eq in equations_block.get_ode_equations():
                            if ode_eq.get_lhs().get_name() == var.get_name():
                                used_in_eq = True
                                break
                        for kern in equations_block.get_kernels():
                            for kern_var in kern.get_variables():
                                if kern_var.get_name() == var.get_name():
                                    used_in_eq = True
                                    break

                    if not used_in_eq:
                        self.non_equations_state_variables[neuron.get_name()].append(var)

        # cache state variables before symbol table update for the sake of delay variables
        state_vars_before_update = neuron.get_state_symbols()

        ASTUtils.remove_initial_values_for_kernels(neuron)
        kernels = ASTUtils.remove_kernel_definitions_from_equations_block(neuron)
        ASTUtils.update_initial_values_for_odes(neuron, [analytic_solver, numeric_solver])
        ASTUtils.remove_ode_definitions_from_equations_block(neuron)
        ASTUtils.create_initial_values_for_kernels(neuron, [analytic_solver, numeric_solver], kernels)
        ASTUtils.create_integrate_odes_combinations(neuron)
        ASTUtils.replace_variable_names_in_expressions(neuron, [analytic_solver, numeric_solver])
        ASTUtils.replace_convolution_aliasing_inlines(neuron)

        if self.analytic_solver[neuron.get_name()] is not None:
            neuron = ASTUtils.add_declarations_to_internals(
                neuron, self.analytic_solver[neuron.get_name()]["propagators"])

        self.update_symbol_table(neuron)

        # Update the delay parameter parameters after symbol table update
        ASTUtils.update_delay_parameter_in_state_vars(neuron, state_vars_before_update)

        spike_updates, post_spike_updates = self.get_spike_update_expressions(neuron, kernel_buffers, [analytic_solver, numeric_solver], delta_factors)

        return spike_updates, post_spike_updates, equations_with_delay_vars, equations_with_vector_vars

    def analyse_synapse(self, synapse: ASTModel) -> Dict[str, ASTAssignment]:
        """
        Analyse and transform a single synapse.
        :param synapse: a single synapse.
        """
        code, message = Messages.get_start_processing_model(synapse.get_name())
        Logger.log_message(synapse, code, message, synapse.get_source_position(), LoggingLevel.INFO)

        spike_updates = {}
        if synapse.get_equations_blocks():
            if len(synapse.get_equations_blocks()) > 1:
                raise Exception("Only one equations block per model supported for now")

            equations_block = synapse.get_equations_blocks()[0]

            kernel_buffers = ASTUtils.generate_kernel_buffers(synapse, equations_block)
            InlineExpressionExpansionTransformer().transform(synapse)
            delta_factors = ASTUtils.get_delta_factors_(synapse, equations_block)
            ASTUtils.replace_convolve_calls_with_buffers_(synapse, equations_block)

            analytic_solver, numeric_solver = self.ode_toolbox_analysis(synapse, kernel_buffers)
            self.analytic_solver[synapse.get_name()] = analytic_solver
            self.numeric_solver[synapse.get_name()] = numeric_solver

            ASTUtils.remove_initial_values_for_kernels(synapse)
            kernels = ASTUtils.remove_kernel_definitions_from_equations_block(synapse)
            ASTUtils.update_initial_values_for_odes(synapse, [analytic_solver, numeric_solver])
            ASTUtils.remove_ode_definitions_from_equations_block(synapse)
            ASTUtils.create_initial_values_for_kernels(synapse, [analytic_solver, numeric_solver], kernels)
            ASTUtils.create_integrate_odes_combinations(synapse)
            ASTUtils.replace_variable_names_in_expressions(synapse, [analytic_solver, numeric_solver])
            self.update_symbol_table(synapse)
            spike_updates, _ = self.get_spike_update_expressions(synapse, kernel_buffers, [analytic_solver, numeric_solver], delta_factors)

            if not self.analytic_solver[synapse.get_name()] is None:
                synapse = ASTUtils.add_declarations_to_internals(
                    synapse, self.analytic_solver[synapse.get_name()]["propagators"])

        self.update_symbol_table(synapse)

        ASTUtils.update_blocktype_for_common_parameters(synapse)

        return spike_updates

    def _check_weight_variable_codegen_opt(self, synapse: ASTModel) -> None:
        synapse_name_stripped = removesuffix(removesuffix(synapse.name.split("_with_")[0], "_"), FrontendConfiguration.suffix)

        # special case for NEST weight variable (state or parameter)
        if not (synapse_name_stripped in self.get_option("weight_variable").keys()):
            code, message = Messages.get_weight_variable_not_specified()
            Logger.log_message(synapse, code, message, None, LoggingLevel.ERROR)

            return

        if not ASTUtils.get_variable_by_name(synapse, self.get_option("weight_variable")[synapse_name_stripped]):
            code, message = Messages.get_weight_variable_not_found(variable_name=self.get_option("weight_variable")[synapse_name_stripped])
            Logger.log_message(synapse, code, message, None, LoggingLevel.ERROR)

            return

    def _check_delay_variable_codegen_opt(self, synapse: ASTModel) -> None:
        synapse_name_stripped = removesuffix(removesuffix(synapse.name.split("_with_")[0], "_"), FrontendConfiguration.suffix)

        if not self.get_option("delay_variable"):
            code, message = Messages.get_delay_variable_not_specified()
            Logger.log_message(synapse, code, message, None, LoggingLevel.ERROR)

            return

        if not (synapse_name_stripped in self.get_option("delay_variable").keys() and ASTUtils.get_variable_by_name(synapse, self.get_option("delay_variable")[synapse_name_stripped])):
            code, message = Messages.get_delay_variable_not_found(variable_name=self.get_option("delay_variable")[synapse_name_stripped])
            Logger.log_message(synapse, code, message, None, LoggingLevel.ERROR)

            return

    def _get_model_namespace(self, astnode: ASTModel) -> Dict:
        namespace = {}

        namespace["nestml_version"] = pynestml.__version__
        namespace["now"] = datetime.datetime.utcnow()
        namespace["tracing"] = FrontendConfiguration.is_dev

        # NEST version
        if self.option_exists("nest_version"):
            namespace["nest_version"] = self.get_option("nest_version")

        # helper functions
        namespace["ast_node_factory"] = ASTNodeFactory
        namespace["assignments"] = NestAssignmentsHelper()
        namespace["ASTNodeFactory"] = ASTNodeFactory
        namespace["utils"] = ASTUtils
        namespace["nest_codegen_utils"] = NESTCodeGeneratorUtils
        namespace["declarations"] = NestDeclarationsHelper(self._type_symbol_printer)

        # the model itself
        namespace["astnode"] = astnode

        # using random number generators?
        rng_visitor = ASTRandomNumberGeneratorVisitor()
        astnode.accept(rng_visitor)
        namespace["norm_rng"] = rng_visitor._norm_rng_is_used

        # printers
        namespace["printer"] = self._nest_printer
        namespace["printer_no_origin"] = self._printer_no_origin
        namespace["gsl_printer"] = self._gsl_printer
        namespace["nestml_printer"] = NESTMLPrinter()
        namespace["type_symbol_printer"] = self._type_symbol_printer

        # delay variables
        namespace["has_delay_variables"] = astnode.has_delay_variables()

        # NESTML syntax keywords
        namespace["PyNestMLLexer"] = {}
        from pynestml.generated.PyNestMLLexer import PyNestMLLexer
        for kw in dir(PyNestMLLexer):
            if kw.isupper():
                namespace["PyNestMLLexer"][kw] = eval("PyNestMLLexer." + kw)

        namespace["PredefinedUnits"] = pynestml.symbols.predefined_units.PredefinedUnits
        namespace["PredefinedFunctions"] = pynestml.symbols.predefined_functions.PredefinedFunctions

        namespace["remove_vector_index"] = lambda s: re.sub(r"\[\d+\]$", "", s)

        # ODE solving
        namespace["uses_numeric_solver"] = astnode.get_name() in self.numeric_solver.keys() \
            and self.numeric_solver[astnode.get_name()] is not None

        if namespace["uses_numeric_solver"]:
            namespace["numeric_solver"] = self.get_option("numeric_solver")
            namespace["gsl_adaptive_step_size_controller"] = self.get_option("gsl_adaptive_step_size_controller")

        # continuous post ports
        namespace["continuous_state_buffering_method"] = self.get_option("continuous_state_buffering_method")
        namespace["continuous_post_ports"] = []
        if "continuous_post_ports" in dir(astnode):
            namespace["continuous_post_ports"] = astnode.continuous_post_ports

        return namespace

    def _get_synapse_model_namespace(self, synapse: ASTModel) -> Dict:
        """
        Returns a standard namespace with often required functionality.
        :param synapse: a single synapse instance
        :return: a map from name to functionality.
        """
        namespace = self._get_model_namespace(synapse)

        namespace["nest_version"] = self.get_option("nest_version")

        all_input_port_names = []
        for input_block in synapse.get_input_blocks():
            all_input_port_names.extend([p.name for p in input_block.get_input_ports()])

        if "paired_neuron" in dir(synapse):
            # synapse is being co-generated with neuron
            namespace["paired_neuron"] = synapse.paired_neuron
            namespace["paired_neuron_name"] = synapse.paired_neuron.get_name()
            namespace["post_ports"] = synapse.post_port_names
            namespace["spiking_post_ports"] = synapse.spiking_post_port_names

            if "state_vars_that_need_continuous_buffering" in dir(synapse.paired_neuron):
                namespace["state_vars_that_need_continuous_buffering"] = synapse.paired_neuron.state_vars_that_need_continuous_buffering
                codegen_and_builder_opts = FrontendConfiguration.get_codegen_opts()
                xfrm = SynapsePostNeuronTransformer(codegen_and_builder_opts)
                namespace["state_vars_that_need_continuous_buffering_transformed"] = [xfrm.get_neuron_var_name_from_syn_port_name(port_name, removesuffix(synapse.paired_neuron.unpaired_name, FrontendConfiguration.suffix), removesuffix(synapse.paired_neuron.paired_synapse.get_name().split("__with_")[0], FrontendConfiguration.suffix)) for port_name in synapse.paired_neuron.state_vars_that_need_continuous_buffering]
                namespace["state_vars_that_need_continuous_buffering_transformed_iv"] = {}
                for var_name, var_name_transformed in zip(namespace["state_vars_that_need_continuous_buffering"], namespace["state_vars_that_need_continuous_buffering_transformed"]):
                    namespace["state_vars_that_need_continuous_buffering_transformed_iv"][var_name] = self._nest_printer.print(synapse.paired_neuron.get_initial_value(var_name_transformed))

            namespace["continuous_post_ports"] = []
            if "neuron_synapse_pairs" in FrontendConfiguration.get_codegen_opts().keys():
                post_ports = ASTUtils.get_post_ports_of_neuron_synapse_pair(synapse.paired_neuron, synapse, FrontendConfiguration.get_codegen_opts()["neuron_synapse_pairs"])
                namespace["continuous_post_ports"] = [v for v in post_ports if isinstance(v, tuple) or isinstance(v, list)]

            namespace["vt_ports"] = synapse.vt_port_names
            namespace["pre_ports"] = list(set(all_input_port_names)
                                          - set(namespace["post_ports"]) - set(namespace["vt_ports"]))
        else:
            # separate (not neuron+synapse co-generated)
            namespace["pre_ports"] = all_input_port_names

        assert len(namespace["pre_ports"]) <= 1, "Synapses only support one spiking input port"

        namespace["synapseName"] = synapse.get_name()
        namespace["synapse"] = synapse
        namespace["moduleName"] = FrontendConfiguration.get_module_name()
        namespace["assignments"] = NestAssignmentsHelper()

        namespace["has_state_vectors"] = False
        namespace["vector_symbols"] = []
        namespace['names_namespace'] = synapse.get_name() + "_names"

        # event handlers priority
        # XXX: this should be refactored in case we have additional modulatory (3rd-factor) spiking input ports in the synapse
        namespace["pre_before_post_update"] = 0   # C++-compatible boolean...
        spiking_post_port = find_spiking_post_port(synapse, namespace)
        if spiking_post_port:
            post_spike_port_priority = None
            if synapse.get_on_receive_block(spiking_post_port) and "priority" in synapse.get_on_receive_block(spiking_post_port).get_const_parameters().keys():
                post_spike_port_priority = int(synapse.get_on_receive_block(spiking_post_port).get_const_parameters()["priority"])

            if post_spike_port_priority \
                    and len(namespace["pre_ports"]) and len(namespace["post_ports"]) \
                    and "priority" in synapse.get_on_receive_block(namespace["pre_ports"][0]).get_const_parameters().keys() \
                    and int(synapse.get_on_receive_block(namespace["pre_ports"][0]).get_const_parameters()["priority"]) < post_spike_port_priority:
                namespace["pre_before_post_update"] = 1   # C++-compatible boolean...

        namespace["UnitTypeSymbol"] = pynestml.symbols.unit_type_symbol.UnitTypeSymbol
        namespace["SymbolKind"] = pynestml.symbols.symbol.SymbolKind

        namespace["initial_values"] = {}
        namespace["variable_symbols"] = {}
        namespace["uses_analytic_solver"] = synapse.get_name() in self.analytic_solver.keys() \
            and self.analytic_solver[synapse.get_name()] is not None
        if namespace["uses_analytic_solver"]:
            namespace["analytic_state_variables"] = self.analytic_solver[synapse.get_name()]["state_variables"]
            namespace["variable_symbols"].update({sym: synapse.get_equations_blocks()[0].get_scope().resolve_to_symbol(
                sym, SymbolKind.VARIABLE) for sym in namespace["analytic_state_variables"]})
            namespace["update_expressions"] = {}
            for sym, expr in self.analytic_solver[synapse.get_name()]["initial_values"].items():
                namespace["initial_values"][sym] = expr
            for sym in namespace["analytic_state_variables"]:
                expr_str = self.analytic_solver[synapse.get_name()]["update_expressions"][sym]
                expr_str = ODEToolboxUtils._rewrite_piecewise_into_ternary(expr_str)
                expr_ast = ModelParser.parse_expression(expr_str)
                # pretend that update expressions are in "equations" block, which should always be present,
                # as differential equations must have been defined to get here
                expr_ast.update_scope(synapse.get_equations_blocks()[0].get_scope())
                expr_ast.accept(ASTSymbolTableVisitor())
                namespace["update_expressions"][sym] = expr_ast
            namespace["propagators"] = self.analytic_solver[synapse.get_name()]["propagators"]

        if namespace["uses_numeric_solver"]:
            namespace["numeric_state_variables"] = self.numeric_solver[synapse.get_name()]["state_variables"]
            namespace["variable_symbols"].update({sym: synapse.get_equations_blocks()[0].get_scope().resolve_to_symbol(
                sym, SymbolKind.VARIABLE) for sym in namespace["numeric_state_variables"]})
            assert not any([sym is None for sym in namespace["variable_symbols"].values()])
            namespace["numeric_update_expressions"] = {}
            for sym, expr in self.numeric_solver[synapse.get_name()]["initial_values"].items():
                namespace["initial_values"][sym] = expr
            for sym in namespace["numeric_state_variables"]:
                expr_str = self.numeric_solver[synapse.get_name()]["update_expressions"][sym]
                expr_str = ODEToolboxUtils._rewrite_piecewise_into_ternary(expr_str)
                expr_ast = ModelParser.parse_expression(expr_str)
                # pretend that update expressions are in "equations" block, which should always be present,
                # as differential equations must have been defined to get here
                expr_ast.update_scope(synapse.get_equations_blocks()[0].get_scope())
                expr_ast.accept(ASTSymbolTableVisitor())
                namespace["numeric_update_expressions"][sym] = expr_ast

        namespace["spike_updates"] = synapse.spike_updates

        # special case for NEST delay variable (state or parameter)
        self._check_delay_variable_codegen_opt(synapse)

        synapse_name_stripped = removesuffix(removesuffix(synapse.name.split("_with_")[0], "_"), FrontendConfiguration.suffix)
        namespace["nest_codegen_opt_delay_variable"] = self.get_option("delay_variable")[synapse_name_stripped]

        # special case for NEST weight variable (state or parameter)
        if synapse_name_stripped in self.get_option("weight_variable").keys() and ASTUtils.get_variable_by_name(synapse, self.get_option("weight_variable")[synapse_name_stripped]):
            namespace["synapse_weight_variable"] = self.get_option("weight_variable")[synapse_name_stripped]
        else:
            namespace["synapse_weight_variable"] = ""

        return namespace

    def _get_neuron_model_namespace(self, neuron: ASTModel) -> Dict:
        """
        Returns a standard namespace with often required functionality.
        :param neuron: a single neuron instance
        :return: a map from name to functionality.
        """
        namespace = self._get_model_namespace(neuron)

        if "paired_synapse" in dir(neuron):
            if "state_vars_that_need_continuous_buffering" in dir(neuron):
                assert self.get_option("continuous_state_buffering_method") in ["continuous_time_buffer", "post_spike_based"]
                namespace["state_vars_that_need_continuous_buffering"] = neuron.state_vars_that_need_continuous_buffering

                codegen_and_builder_opts = FrontendConfiguration.get_codegen_opts()
                xfrm = SynapsePostNeuronTransformer(codegen_and_builder_opts)
                namespace["state_vars_that_need_continuous_buffering_transformed"] = [xfrm.get_neuron_var_name_from_syn_port_name(port_name, removesuffix(neuron.unpaired_name, FrontendConfiguration.suffix), removesuffix(neuron.paired_synapse.get_name().split("__with_")[0], FrontendConfiguration.suffix)) for port_name in neuron.state_vars_that_need_continuous_buffering]
                namespace["state_vars_that_need_continuous_buffering_transformed_iv"] = {}
                for var_name, var_name_transformed in zip(namespace["state_vars_that_need_continuous_buffering"], namespace["state_vars_that_need_continuous_buffering_transformed"]):
                    namespace["state_vars_that_need_continuous_buffering_transformed_iv"][var_name] = self._nest_printer.print(neuron.get_initial_value(var_name_transformed))
            else:
                namespace["state_vars_that_need_continuous_buffering"] = []
            if "extra_on_emit_spike_stmts_from_synapse" in dir(neuron):
                namespace["extra_on_emit_spike_stmts_from_synapse"] = neuron.extra_on_emit_spike_stmts_from_synapse
            namespace["paired_synapse"] = neuron.paired_synapse
            if "paired_synapse_original_model" in dir(neuron):
                namespace["paired_synapse_original_model"] = neuron.paired_synapse_original_model
            namespace["paired_synapse_name"] = neuron.paired_synapse.get_name()
            namespace["post_spike_updates"] = neuron.post_spike_updates
            namespace["transferred_variables"] = neuron._transferred_variables
            namespace["transferred_variables_syms"] = {var_name: neuron.scope.resolve_to_symbol(
                var_name, SymbolKind.VARIABLE) for var_name in namespace["transferred_variables"]}
            assert not any([v is None for v in namespace["transferred_variables_syms"].values()])
            # {var_name: ASTUtils.get_declaration_by_name(neuron.get_initial_values_blocks(), var_name) for var_name in namespace["transferred_variables"]}

        namespace["neuronName"] = neuron.get_name()
        namespace["neuron"] = neuron
        namespace["moduleName"] = FrontendConfiguration.get_module_name()
        namespace["has_spike_input"] = ASTUtils.has_spike_input(neuron.get_body())
        namespace["has_continuous_input"] = ASTUtils.has_continuous_input(neuron.get_body())
        namespace["has_state_vectors"] = neuron.has_state_vectors()
        namespace["vector_symbols"] = neuron.get_vector_symbols()
        namespace["names_namespace"] = neuron.get_name() + "_names"
        namespace["has_multiple_synapses"] = len(neuron.get_multiple_receptors()) > 1 or len(neuron.get_single_receptors()) > 2 or neuron.is_multisynapse_spikes()

        if self.option_exists("neuron_parent_class"):
            namespace["neuron_parent_class"] = self.get_option("neuron_parent_class")
            namespace["neuron_parent_class_include"] = self.get_option("neuron_parent_class_include")

        namespace["UnitTypeSymbol"] = pynestml.symbols.unit_type_symbol.UnitTypeSymbol
        namespace["SymbolKind"] = pynestml.symbols.symbol.SymbolKind

        namespace["initial_values"] = {}
        namespace["variable_symbols"] = {}

        namespace["uses_analytic_solver"] = neuron.get_name() in self.analytic_solver.keys() \
            and self.analytic_solver[neuron.get_name()] is not None
        namespace["analytic_state_variables_moved"] = []
        if namespace["uses_analytic_solver"]:
            if "paired_synapse" in dir(neuron):
                namespace["analytic_state_variables"] = []
                for sv in self.analytic_solver[neuron.get_name()]["state_variables"]:
                    moved = False
                    for mv in neuron.recursive_vars_used:
                        name_snip = mv + "__"
                        if name_snip == sv[:len(name_snip)]:
                            # this variable was moved from synapse to neuron
                            if not sv in namespace["analytic_state_variables_moved"]:
                                namespace["analytic_state_variables_moved"].append(sv)
                                moved = True
                    if not moved:
                        namespace["analytic_state_variables"].append(sv)
                namespace["variable_symbols"].update({sym: neuron.get_equations_blocks()[0].get_scope().resolve_to_symbol(
                    sym, SymbolKind.VARIABLE) for sym in namespace["analytic_state_variables_moved"]})
            else:
                namespace["analytic_state_variables"] = self.analytic_solver[neuron.get_name()]["state_variables"]

            namespace["variable_symbols"].update({sym: neuron.get_equations_blocks()[0].get_scope().resolve_to_symbol(sym, SymbolKind.VARIABLE) for sym in namespace["analytic_state_variables"]})

            for sym, expr in self.analytic_solver[neuron.get_name()]["initial_values"].items():
                namespace["initial_values"][sym] = expr

            namespace["update_expressions"] = {}
            for sym in namespace["analytic_state_variables"] + namespace["analytic_state_variables_moved"]:
                expr_str = self.analytic_solver[neuron.get_name()]["update_expressions"][sym]
                expr_str = ODEToolboxUtils._rewrite_piecewise_into_ternary(expr_str)
                expr_ast = ModelParser.parse_expression(expr_str)
                # pretend that update expressions are in "equations" block, which should always be present, as differential equations must have been defined to get here
                expr_ast.update_scope(neuron.get_equations_blocks()[0].get_scope())
                expr_ast.accept(ASTSymbolTableVisitor())
                namespace["update_expressions"][sym] = expr_ast

                # Check if the update expression has delay variables
                if ASTUtils.has_equation_with_delay_variable(neuron.equations_with_delay_vars, sym):
                    marks_delay_vars_visitor = ASTMarkDelayVarsVisitor()
                    expr_ast.accept(marks_delay_vars_visitor)

                # Check if the update expressions have vector variables and update the vector parameters
                for eqn in neuron.equations_with_vector_vars:
                    for var in eqn.rhs.get_variables():
                        sets_vector_param_in_update_expr_visitor = ASTSetVectorParameterInUpdateExpressionVisitor(var)
                        expr_ast.accept(sets_vector_param_in_update_expr_visitor)

            namespace["propagators"] = self.analytic_solver[neuron.get_name()]["propagators"]

            namespace["propagators_are_state_dependent"] = False
            for prop_name, prop_expr in namespace["propagators"].items():
                prop_expr_ast = ModelParser.parse_expression(prop_expr)

                for var_sym in neuron.get_state_symbols():
                    if var_sym.get_symbol_name() in [var.get_name() for var in prop_expr_ast.get_variables()]:
                        namespace["propagators_are_state_dependent"] = True

        # convert variables from ASTVariable instances to strings
        _names = self.non_equations_state_variables[neuron.get_name()]
        _names = [ASTUtils.to_ode_toolbox_processed_name(var.get_complete_name()) for var in _names]
        namespace["non_equations_state_variables"] = _names
        namespace["purely_numeric_state_variables_moved"] = []

        if namespace["uses_numeric_solver"]:
            namespace["numeric_state_variables_moved"] = []
            if "paired_synapse" in dir(neuron):
                namespace["numeric_state_variables"] = []
                for sv in self.numeric_solver[neuron.get_name()]["state_variables"]:
                    moved = False
                    for mv in neuron.recursive_vars_used:
                        name_snip = mv + "__"
                        if name_snip == sv[:len(name_snip)]:
                            # this variable was moved from synapse to neuron
                            if not sv in namespace["numeric_state_variables_moved"]:
                                namespace["numeric_state_variables_moved"].append(sv)
                                moved = True
                    if not moved:
                        namespace["numeric_state_variables"].append(sv)
                namespace["variable_symbols"].update({sym: neuron.get_equations_blocks()[0].get_scope().resolve_to_symbol(
                    sym, SymbolKind.VARIABLE) for sym in namespace["numeric_state_variables_moved"]})
            else:
                namespace["numeric_state_variables"] = self.numeric_solver[neuron.get_name()]["state_variables"]

            for var_name in namespace["numeric_state_variables"]:
                for equations_block in neuron.get_equations_blocks():
                    sym = equations_block.get_scope().resolve_to_symbol(var_name, SymbolKind.VARIABLE)
                    if sym:
                        namespace["variable_symbols"].update({var_name: sym})
                        break

            assert not any([sym is None for sym in namespace["variable_symbols"].values()])
            for sym, expr in self.numeric_solver[neuron.get_name()]["initial_values"].items():
                namespace["initial_values"][sym] = expr

            if namespace["uses_numeric_solver"]:
                if "analytic_state_variables_moved" in namespace.keys():
                    namespace["purely_numeric_state_variables_moved"] = list(
                        set(namespace["numeric_state_variables_moved"]) - set(namespace["analytic_state_variables_moved"]))

                else:
                    namespace["purely_numeric_state_variables_moved"] = namespace["numeric_state_variables_moved"]

            namespace["numeric_update_expressions"] = {}
            for sym in namespace["numeric_state_variables"] + namespace["numeric_state_variables_moved"]:
                expr_str = self.numeric_solver[neuron.get_name()]["update_expressions"][sym]
                expr_str = ODEToolboxUtils._rewrite_piecewise_into_ternary(expr_str)
                expr_ast = ModelParser.parse_expression(expr_str)
                # pretend that update expressions are in "equations" block, which should always be present, as differential equations must have been defined to get here
                expr_ast.update_scope(neuron.get_equations_blocks()[0].get_scope())
                expr_ast.accept(ASTSymbolTableVisitor())
                namespace["numeric_update_expressions"][sym] = expr_ast

                # Check if the update expression has delay variables
                if ASTUtils.has_equation_with_delay_variable(neuron.equations_with_delay_vars, sym):
                    marks_delay_vars_visitor = ASTMarkDelayVarsVisitor()
                    expr_ast.accept(marks_delay_vars_visitor)

            # for each ASTVariable: set its origin (if numeric in ode_state[], otherwise in S_)
            numeric_state_variable_names = namespace["numeric_state_variables"] + namespace["purely_numeric_state_variables_moved"]
            if "analytic_state_variables_moved" in namespace.keys():
                numeric_state_variable_names.extend(namespace["analytic_state_variables_moved"])
            namespace["numerical_state_symbols"] = numeric_state_variable_names
            ASTUtils.assign_numeric_non_numeric_state_variables(neuron, numeric_state_variable_names, namespace["numeric_update_expressions"] if "numeric_update_expressions" in namespace.keys() else None, namespace["update_expressions"] if "update_expressions" in namespace.keys() else None)
        namespace["spike_updates"] = neuron.spike_updates

        namespace["recordable_state_variables"] = []
        for state_block in neuron.get_state_blocks():
            for decl in state_block.get_declarations():
                for var in decl.get_variables():
                    sym = var.get_scope().resolve_to_symbol(var.get_complete_name(), SymbolKind.VARIABLE)

                    if isinstance(sym.get_type_symbol(), (UnitTypeSymbol, RealTypeSymbol)) \
                       and not ASTUtils.is_delta_kernel(neuron.get_kernel_by_name(sym.name)) \
                       and sym.is_recordable:
                        namespace["recordable_state_variables"].append(var)

        namespace["parameter_vars_with_iv"] = []
        for parameters_block in neuron.get_parameters_blocks():
            for decl in parameters_block.get_declarations():
                for var in decl.get_variables():
                    sym = var.get_scope().resolve_to_symbol(var.get_complete_name(), SymbolKind.VARIABLE)

                    if sym.has_declaring_expression() and (not neuron.get_kernel_by_name(sym.name)):
                        namespace["parameter_vars_with_iv"].append(var)

        namespace["recordable_inline_expressions"] = [sym for sym in neuron.get_inline_expression_symbols()
                                                      if isinstance(sym.get_type_symbol(), (UnitTypeSymbol, RealTypeSymbol))
                                                      and sym.is_recordable]

        namespace["use_gap_junctions"] = self.get_option("gap_junctions")["enable"]
        if namespace["use_gap_junctions"]:
            namespace["gap_junction_membrane_potential_variable"] = self.get_option("gap_junctions")["membrane_potential_variable"]

            var = ASTUtils.get_state_variable_by_name(neuron, self.get_option("gap_junctions")["membrane_potential_variable"])
            namespace["gap_junction_membrane_potential_variable_is_numeric"] = "_is_numeric" in dir(var) and var._is_numeric

            namespace["gap_junction_membrane_potential_variable_cpp"] = NESTVariablePrinter(expression_printer=None).print(var)
            namespace["gap_junction_port"] = self.get_option("gap_junctions")["gap_current_port"]

        return namespace

    def create_ode_toolbox_indict(self, neuron: ASTModel, kernel_buffers: Mapping[ASTKernel, ASTInputPort]):
        odetoolbox_indict = ASTUtils.transform_ode_and_kernels_to_json(neuron, neuron.get_parameters_blocks(), kernel_buffers, printer=self._ode_toolbox_printer)
        odetoolbox_indict["options"] = {}
        odetoolbox_indict["options"]["output_timestep_symbol"] = "__h"
        odetoolbox_indict["options"]["simplify_expression"] = self.get_option("simplify_expression")

        return odetoolbox_indict

    def ode_toolbox_analysis(self, neuron: ASTModel, kernel_buffers: Mapping[ASTKernel, ASTInputPort]):
        """
        Prepare data for ODE-toolbox input format, invoke ODE-toolbox analysis via its API, and return the output.
        """
        assert len(neuron.get_equations_blocks()) <= 1, "Only one equations block supported for now."
        assert len(neuron.get_parameters_blocks()) <= 1, "Only one parameters block supported for now."

        equations_block = neuron.get_equations_blocks()[0]

        if len(equations_block.get_kernels()) == 0 and len(equations_block.get_ode_equations()) == 0:
            # no equations defined -> no changes to the neuron
            return None, None

<<<<<<< HEAD
        odetoolbox_indict = self.create_ode_toolbox_indict(neuron, kernel_buffers)

=======
        odetoolbox_indict = ASTUtils.transform_ode_and_kernels_to_json(neuron, neuron.get_parameters_blocks(), kernel_buffers, printer=self._ode_toolbox_printer)
        odetoolbox_indict["options"] = {}
        odetoolbox_indict["options"]["output_timestep_symbol"] = "__h"
        odetoolbox_indict["options"]["simplify_expression"] = self.get_option("simplify_expression")
>>>>>>> b71ff4f7
        disable_analytic_solver = self.get_option("solver") != "analytic"
        solver_result = odetoolbox.analysis(odetoolbox_indict,
                                            disable_stiffness_check=True,
                                            disable_analytic_solver=disable_analytic_solver,
                                            preserve_expressions=self.get_option("preserve_expressions"),
                                            log_level=FrontendConfiguration.logging_level)
        analytic_solver = None
        analytic_solvers = [x for x in solver_result if x["solver"] == "analytical"]
        assert len(analytic_solvers) <= 1, "More than one analytic solver not presently supported"
        if len(analytic_solvers) > 0:
            analytic_solver = analytic_solvers[0]

        # if numeric solver is required, generate a stepping function that includes each state variable, including the analytic ones
        numeric_solver = None
        numeric_solvers = [x for x in solver_result if x["solver"].startswith("numeric")]
        if numeric_solvers:
            if analytic_solver:
                # previous solver_result contains both analytic and numeric solver; re-run ODE-toolbox generating only numeric solver
                solver_result = odetoolbox.analysis(odetoolbox_indict,
                                                    disable_stiffness_check=True,
                                                    disable_analytic_solver=True,
                                                    preserve_expressions=self.get_option("preserve_expressions"),
                                                    log_level=FrontendConfiguration.logging_level)
            numeric_solvers = [x for x in solver_result if x["solver"].startswith("numeric")]
            assert len(numeric_solvers) <= 1, "More than one numeric solver not presently supported"
            if len(numeric_solvers) > 0:
                numeric_solver = numeric_solvers[0]

        return analytic_solver, numeric_solver

    def update_symbol_table(self, model) -> None:
        """
        Update symbol table and scope.
        """
        SymbolTable.delete_model_scope(model.get_name())
        symbol_table_visitor = ASTSymbolTableVisitor()
        model.accept(symbol_table_visitor)
        SymbolTable.add_model_scope(model.get_name(), model.get_scope())

    def get_spike_update_expressions(self, neuron: ASTModel, kernel_buffers, solver_dicts, delta_factors) -> Tuple[Dict[str, ASTAssignment], Dict[str, ASTAssignment]]:
        r"""
        Generate the equations that update the dynamical variables when incoming spikes arrive. To be invoked after
        ode-toolbox.

        For example, a resulting `assignment_str` could be "I_kernel_in += (inh_spikes/nS) * 1". The values are taken from the initial values for each corresponding dynamical variable, either from ode-toolbox or directly from user specification in the model.
        from the initial values for each corresponding dynamical variable, either from ode-toolbox or directly from
        user specification in the model.

        Note that for kernels, `initial_values` actually contains the increment upon spike arrival, rather than the
        initial value of the corresponding ODE dimension.
        ``spike_updates`` is a mapping from input port name (as a string) to update expressions.

        ``post_spike_updates`` is a mapping from kernel name (as a string) to update expressions.
        """
        spike_updates = {}
        post_spike_updates = {}

        for kernel, spike_input_port in kernel_buffers:
            if ASTUtils.is_delta_kernel(kernel):
                continue

            spike_input_port_name = spike_input_port.get_variable().get_name()

            if not spike_input_port_name in spike_updates.keys():
                spike_updates[str(spike_input_port)] = []

            if "_is_post_port" in dir(spike_input_port.get_variable()) \
               and spike_input_port.get_variable()._is_post_port:
                # it's a port in the neuron ??? that receives post spikes ???
                orig_port_name = spike_input_port_name[:spike_input_port_name.index("__for_")]
                buffer_type = neuron.paired_synapse.get_scope().resolve_to_symbol(orig_port_name, SymbolKind.VARIABLE).get_type_symbol()
            else:
                buffer_type = neuron.get_scope().resolve_to_symbol(spike_input_port_name, SymbolKind.VARIABLE).get_type_symbol()

            assert not buffer_type is None

            for kernel_var in kernel.get_variables():
                for var_order in range(ASTUtils.get_kernel_var_order_from_ode_toolbox_result(kernel_var.get_name(), solver_dicts)):
                    kernel_spike_buf_name = ASTUtils.construct_kernel_X_spike_buf_name(kernel_var.get_name(), spike_input_port, var_order)
                    expr = ASTUtils.get_initial_value_from_ode_toolbox_result(kernel_spike_buf_name, solver_dicts)
                    assert expr is not None, "Initial value not found for kernel " + kernel_var
                    expr = str(expr)
                    if expr in ["0", "0.", "0.0"]:
                        continue    # skip adding the statement if we are only adding zero

                    assignment_str = kernel_spike_buf_name + " += "
                    if "_is_post_port" in dir(spike_input_port.get_variable()) \
                       and spike_input_port.get_variable()._is_post_port:
                        assignment_str += "1."
                    else:
                        assignment_str += "(" + str(spike_input_port) + ")"
                    if not expr in ["1.", "1.0", "1"]:
                        assignment_str += " * (" + expr + ")"

                    if not buffer_type.print_nestml_type() in ["1.", "1.0", "1", "real", "integer"]:
                        assignment_str += " / (" + buffer_type.print_nestml_type() + ")"

                    ast_assignment = ModelParser.parse_assignment(assignment_str)
                    ast_assignment.update_scope(neuron.get_scope())
                    ast_assignment.accept(ASTSymbolTableVisitor())

                    if neuron.get_scope().resolve_to_symbol(spike_input_port_name, SymbolKind.VARIABLE) is None:
                        # this case covers variables that were moved from synapse to the neuron
                        post_spike_updates[kernel_var.get_name()] = ast_assignment
                    elif "_is_post_port" in dir(spike_input_port.get_variable()) and spike_input_port.get_variable()._is_post_port:
                        Logger.log_message(None, None, "Adding post assignment string: " + str(ast_assignment), None, LoggingLevel.INFO)
                        spike_updates[str(spike_input_port)].append(ast_assignment)
                    else:
                        spike_updates[str(spike_input_port)].append(ast_assignment)

        for k, factor in delta_factors.items():
            var = k[0]
            inport = k[1]
            assignment_str = var.get_name() + "'" * (var.get_differential_order() - 1) + " += "
            if not factor in ["1.", "1.0", "1"]:
                factor_expr = ModelParser.parse_expression(factor)
                factor_expr.update_scope(neuron.get_scope())
                factor_expr.accept(ASTSymbolTableVisitor())
                assignment_str += "(" + self._printer_no_origin.print(factor_expr) + ") * "

            if "_is_post_port" in dir(inport) and inport._is_post_port:
                orig_port_name = inport[:inport.index("__for_")]
                buffer_type = neuron.paired_synapse.get_scope().resolve_to_symbol(orig_port_name, SymbolKind.VARIABLE).get_type_symbol()
            else:
                buffer_type = neuron.get_scope().resolve_to_symbol(inport.get_name(), SymbolKind.VARIABLE).get_type_symbol()

            assignment_str += str(inport)
            if not buffer_type.print_nestml_type() in ["1.", "1.0", "1"]:
                assignment_str += " / (" + buffer_type.print_nestml_type() + ")"
            ast_assignment = ModelParser.parse_assignment(assignment_str)
            ast_assignment.update_scope(neuron.get_scope())
            ast_assignment.accept(ASTSymbolTableVisitor())

            inport_name = inport.get_name()
            if inport.has_vector_parameter():
                inport_name += "_" + str(ASTUtils.get_numeric_vector_size(inport))
            if not inport_name in spike_updates.keys():
                spike_updates[inport_name] = []

            spike_updates[inport_name].append(ast_assignment)

        return spike_updates, post_spike_updates<|MERGE_RESOLUTION|>--- conflicted
+++ resolved
@@ -919,15 +919,9 @@
             # no equations defined -> no changes to the neuron
             return None, None
 
-<<<<<<< HEAD
         odetoolbox_indict = self.create_ode_toolbox_indict(neuron, kernel_buffers)
 
-=======
-        odetoolbox_indict = ASTUtils.transform_ode_and_kernels_to_json(neuron, neuron.get_parameters_blocks(), kernel_buffers, printer=self._ode_toolbox_printer)
-        odetoolbox_indict["options"] = {}
-        odetoolbox_indict["options"]["output_timestep_symbol"] = "__h"
         odetoolbox_indict["options"]["simplify_expression"] = self.get_option("simplify_expression")
->>>>>>> b71ff4f7
         disable_analytic_solver = self.get_option("solver") != "analytic"
         solver_result = odetoolbox.analysis(odetoolbox_indict,
                                             disable_stiffness_check=True,
