--- conflicted
+++ resolved
@@ -519,15 +519,12 @@
 
             if "state_vars_that_need_continuous_buffering" in dir(synapse.paired_neuron):
                 namespace["state_vars_that_need_continuous_buffering"] = synapse.paired_neuron.state_vars_that_need_continuous_buffering
-<<<<<<< HEAD
-=======
                 codegen_and_builder_opts = FrontendConfiguration.get_codegen_opts()
                 xfrm = SynapsePostNeuronTransformer(codegen_and_builder_opts)
                 namespace["state_vars_that_need_continuous_buffering_transformed"] = [xfrm.get_neuron_var_name_from_syn_port_name(port_name, removesuffix(synapse.paired_neuron.unpaired_name, FrontendConfiguration.suffix), removesuffix(synapse.paired_neuron.paired_synapse.get_name().split("__with_")[0], FrontendConfiguration.suffix)) for port_name in synapse.paired_neuron.state_vars_that_need_continuous_buffering]
                 namespace["state_vars_that_need_continuous_buffering_transformed_iv"] = {}
                 for var_name, var_name_transformed in zip(namespace["state_vars_that_need_continuous_buffering"], namespace["state_vars_that_need_continuous_buffering_transformed"]):
                     namespace["state_vars_that_need_continuous_buffering_transformed_iv"][var_name] = self._nest_printer.print(synapse.paired_neuron.get_initial_value(var_name_transformed))
->>>>>>> e0e25217
 
             namespace["continuous_post_ports"] = []
             if "neuron_synapse_pairs" in FrontendConfiguration.get_codegen_opts().keys():
