--- conflicted
+++ resolved
@@ -277,11 +277,7 @@
             self.non_equations_state_variables[neuron.get_name()].extend(
                 ASTUtils.all_variables_defined_in_block(neuron.get_state_blocks()))
 
-<<<<<<< HEAD
-            return [], []
-=======
             return {}, {}, [], []
->>>>>>> 8b488532
 
         if len(neuron.get_equations_blocks()) > 1:
             raise Exception("Only one equations block per model supported for now")
@@ -412,19 +408,17 @@
             if kw.isupper():
                 namespace["PyNestMLLexer"][kw] = eval("PyNestMLLexer." + kw)
 
-<<<<<<< HEAD
         namespace["PredefinedUnits"] = pynestml.symbols.predefined_units.PredefinedUnits
         namespace["PredefinedFunctions"] = pynestml.symbols.predefined_functions.PredefinedFunctions
 
         namespace["remove_vector_index"] = lambda s: re.sub(r"\[\d+\]$", "", s)
-=======
+
         # ODE solving
         namespace["uses_numeric_solver"] = astnode.get_name() in self.numeric_solver.keys() \
             and self.numeric_solver[astnode.get_name()] is not None
 
         if namespace["uses_numeric_solver"]:
             namespace["numeric_solver"] = self.get_option("numeric_solver")
->>>>>>> 8b488532
 
         return namespace
 
@@ -779,10 +773,7 @@
         symbol_table_visitor = ASTSymbolTableVisitor()
         symbol_table_visitor.after_ast_rewrite_ = True
         neuron.accept(symbol_table_visitor)
-<<<<<<< HEAD
         SymbolTable.add_model_scope(neuron.get_name(), neuron.get_scope())
-=======
-        SymbolTable.add_neuron_scope(neuron.get_name(), neuron.get_scope())
 
     def get_spike_update_expressions(self, neuron: ASTNeuron, kernel_buffers, solver_dicts, delta_factors) -> Tuple[Dict[str, ASTAssignment], Dict[str, ASTAssignment]]:
         r"""
@@ -878,5 +869,4 @@
 
             spike_updates[inport_name].append(ast_assignment)
 
-        return spike_updates, post_spike_updates
->>>>>>> 8b488532
+        return spike_updates, post_spike_updates