# -*- coding: utf-8 -*-
#
# nest_code_generator.py
#
# This file is part of NEST.
#
# Copyright (C) 2004 The NEST Initiative
#
# NEST is free software: you can redistribute it and/or modify
# it under the terms of the GNU General Public License as published by
# the Free Software Foundation, either version 2 of the License, or
# (at your option) any later version.
#
# NEST is distributed in the hope that it will be useful,
# but WITHOUT ANY WARRANTY; without even the implied warranty of
# MERCHANTABILITY or FITNESS FOR A PARTICULAR PURPOSE.  See the
# GNU General Public License for more details.
#
# You should have received a copy of the GNU General Public License
# along with NEST.  If not, see <http://www.gnu.org/licenses/>.

from typing import Any, Dict, List, Mapping, Optional, Sequence, Tuple

import datetime
import glob
import os

from jinja2 import Environment, FileSystemLoader, TemplateRuntimeError, Template
import odetoolbox

import pynestml
from pynestml.codegeneration.ast_transformers import ASTTransformers
from pynestml.codegeneration.code_generator import CodeGenerator
<<<<<<< HEAD
from pynestml.codegeneration.cpp_types_printer import CppTypesPrinter
from pynestml.codegeneration.expressions_printer import ExpressionsPrinter
from pynestml.codegeneration.gsl_reference_converter import GSLReferenceConverter
from pynestml.codegeneration.unitless_expression_printer import UnitlessExpressionPrinter
from pynestml.codegeneration.nest_assignments_helper import NestAssignmentsHelper
from pynestml.codegeneration.nest_declarations_helper import NestDeclarationsHelper
from pynestml.codegeneration.nest_printer import NestPrinter
from pynestml.codegeneration.nest_reference_converter import NESTReferenceConverter
from pynestml.codegeneration.ode_toolbox_reference_converter import ODEToolboxReferenceConverter
=======
from pynestml.codegeneration.nest_assignments_helper import NestAssignmentsHelper
from pynestml.codegeneration.nest_declarations_helper import NestDeclarationsHelper
from pynestml.codegeneration.printers.cpp_types_printer import CppTypesPrinter
from pynestml.codegeneration.printers.cpp_expression_printer import CppExpressionPrinter
from pynestml.codegeneration.printers.gsl_reference_converter import GSLReferenceConverter
from pynestml.codegeneration.printers.unitless_expression_printer import UnitlessExpressionPrinter
from pynestml.codegeneration.printers.nest_printer import NestPrinter
from pynestml.codegeneration.printers.nest_reference_converter import NESTReferenceConverter
from pynestml.codegeneration.printers.ode_toolbox_reference_converter import ODEToolboxReferenceConverter
>>>>>>> ee92d85c
from pynestml.exceptions.invalid_path_exception import InvalidPathException
from pynestml.frontend.frontend_configuration import FrontendConfiguration
from pynestml.generated.PyNestMLLexer import PyNestMLLexer
from pynestml.meta_model.ast_assignment import ASTAssignment
from pynestml.meta_model.ast_equations_block import ASTEquationsBlock
from pynestml.meta_model.ast_inline_expression import ASTInlineExpression
from pynestml.meta_model.ast_input_port import ASTInputPort
from pynestml.meta_model.ast_neuron import ASTNeuron
from pynestml.meta_model.ast_neuron_or_synapse import ASTNeuronOrSynapse
from pynestml.meta_model.ast_node import ASTNode
from pynestml.meta_model.ast_kernel import ASTKernel
from pynestml.meta_model.ast_simple_expression import ASTSimpleExpression
from pynestml.meta_model.ast_synapse import ASTSynapse
from pynestml.meta_model.ast_variable import ASTVariable
from pynestml.symbol_table.symbol_table import SymbolTable
<<<<<<< HEAD
from pynestml.symbols.integer_type_symbol import IntegerTypeSymbol
=======
>>>>>>> ee92d85c
from pynestml.symbols.real_type_symbol import RealTypeSymbol
from pynestml.symbols.unit_type_symbol import UnitTypeSymbol
from pynestml.symbols.symbol import SymbolKind
from pynestml.symbols.variable_symbol import BlockType
from pynestml.utils.logger import Logger
from pynestml.utils.logger import LoggingLevel
from pynestml.utils.messages import Messages
from pynestml.utils.model_parser import ModelParser
from pynestml.utils.ode_transformer import OdeTransformer
from pynestml.visitors.ast_symbol_table_visitor import ASTSymbolTableVisitor
from pynestml.visitors.ast_higher_order_visitor import ASTHigherOrderVisitor
from pynestml.visitors.ast_random_number_generator_visitor import ASTRandomNumberGeneratorVisitor
from pynestml.visitors.ast_visitor import ASTVisitor


def find_spiking_post_port(synapse, namespace):
    if "paired_neuron" in dir(synapse):
        for post_port_name in namespace["post_ports"]:
            if synapse.get_input_blocks() \
                    and synapse.get_input_blocks().get_input_ports() \
                    and ASTTransformers.get_input_port_by_name(synapse.get_input_blocks(), post_port_name).is_spike():
                return post_port_name
    return None


class NESTCodeGenerator(CodeGenerator):
    r"""
    Code generator for a NEST Simulator (versions 3.x.x or higher) C++ extension module.

    Options:
    - **neuron_parent_class**: The C++ class from which the generated NESTML neuron class inherits. Examples: ``"ArchivingNode"``, ``"StructuralPlasticityNode"``. Default: ``"ArchivingNode"``.
    - **neuron_parent_class_include**: The C++ header filename to include that contains **neuron_parent_class**. Default: ``"archiving_node.h"``.
    - **neuron_synapse_pairs**: List of pairs of (neuron, synapse) model names.
    - **preserve_expressions**: Set to True, or a list of strings corresponding to individual variable names, to disable internal rewriting of expressions, and return same output as input expression where possible. Only applies to variables specified as first-order differential equations. (This parameter is passed to ODE-toolbox.)
    - **simplify_expression**: For all expressions ``expr`` that are rewritten by ODE-toolbox: the contents of this parameter string are ``eval()``ed in Python to obtain the final output expression. Override for custom expression simplification steps. Example: ``sympy.simplify(expr)``. Default: ``"sympy.logcombine(sympy.powsimp(sympy.expand(expr)))"``. (This parameter is passed to ODE-toolbox.)
    - **templates**: Path containing jinja templates used to generate code for NEST simulator.
        - **path**: Path containing jinja templates used to generate code for NEST simulator.
        - **model_templates**: A list of the jinja templates or a relative path to a directory containing the neuron and synapse model templates.
            - **neuron**: A list of neuron model jinja templates.
            - **synapse**: A list of synapse model jinja templates.
        - **module_templates**: A list of the jinja templates or a relative path to a directory containing the templates related to generating the NEST module.
    """

    _default_options = {
        "neuron_parent_class": "ArchivingNode",
        "neuron_parent_class_include": "archiving_node.h",
        "neuron_synapse_pairs": [],
        "preserve_expressions": False,
        "simplify_expression": "sympy.logcombine(sympy.powsimp(sympy.expand(expr)))",
        "templates": {
            "path": "point_neuron",
            "model_templates": {
                "neuron": ["NeuronClass.cpp.jinja2", "NeuronHeader.h.jinja2"],
                "synapse": ["SynapseHeader.h.jinja2"]
            },
            "module_templates": ["setup"]
        }
    }

    _model_templates = dict()
    _module_templates = list()

    def __init__(self, options: Optional[Mapping[str, Any]] = None):
        super().__init__("NEST", options)
        self.analytic_solver = {}
        self.numeric_solver = {}
        self.non_equations_state_variables = {}   # those state variables not defined as an ODE in the equations block

        self.setup_template_env()

        self._types_printer = CppTypesPrinter()
        self._gsl_reference_converter = GSLReferenceConverter()
        self._nest_reference_converter = NESTReferenceConverter()

<<<<<<< HEAD
        self._expressions_printer = UnitlessExpressionPrinter(reference_converter=self._nest_reference_converter,
                                                              types_printer=self._types_printer)
        self._printer = ExpressionsPrinter(self._nest_reference_converter, self._types_printer)
        self._unitless_expression_printer = UnitlessExpressionPrinter(self._nest_reference_converter, self._types_printer)
        self._gsl_printer = UnitlessExpressionPrinter(reference_converter=self._gsl_reference_converter,
                                                      types_printer=self._types_printer)

        self._unitless_nest_printer = NestPrinter(reference_converter=self._nest_reference_converter,
                                                  types_printer=self._types_printer,
                                                  expressions_printer=self._printer)

        self._unitless_nest_gsl_printer = NestPrinter(reference_converter=self._nest_reference_converter,
                                                      types_printer=self._types_printer,
                                                      expressions_printer=self._unitless_expression_printer)

        self._ode_toolbox_printer = UnitlessExpressionPrinter(ODEToolboxReferenceConverter(), self._types_printer)
=======
        self._printer = CppExpressionPrinter(self._nest_reference_converter)
        self._unitless_expression_printer = UnitlessExpressionPrinter(self._nest_reference_converter)
        self._gsl_printer = UnitlessExpressionPrinter(reference_converter=self._gsl_reference_converter)

        self._nest_printer = NestPrinter(reference_converter=self._nest_reference_converter,
                                         types_printer=self._types_printer,
                                         expression_printer=self._printer)

        self._unitless_nest_gsl_printer = NestPrinter(reference_converter=self._nest_reference_converter,
                                                      types_printer=self._types_printer,
                                                      expression_printer=self._unitless_expression_printer)

        self._ode_toolbox_printer = UnitlessExpressionPrinter(ODEToolboxReferenceConverter())
>>>>>>> ee92d85c

    def raise_helper(self, msg):
        raise TemplateRuntimeError(msg)

    def setup_template_env(self):
        """
        Setup the Jinja2 template environment
        """

        # Get templates path
        templates_root_dir = self.get_option("templates")["path"]
        if not os.path.isabs(templates_root_dir):
            # Prefix the default templates location
            templates_root_dir = os.path.join(os.path.dirname(__file__), "resources_nest", templates_root_dir)
            code, message = Messages.get_template_root_path_created(templates_root_dir)
            Logger.log_message(None, code, message, None, LoggingLevel.INFO)
        if not os.path.isdir(templates_root_dir):
            raise InvalidPathException("Templates path (" + templates_root_dir + ")  is not a directory")

        # Setup neuron template environment
        neuron_model_templates = self.get_option("templates")["model_templates"]["neuron"]
        if not neuron_model_templates:
            raise Exception("A list of neuron model template files/directories is missing.")
        self._model_templates["neuron"] = list()
        self._model_templates["neuron"].extend(self.__setup_template_env(neuron_model_templates, templates_root_dir))

        # Setup synapse template environment
        if "synapse" in self.get_option("templates")["model_templates"]:
            synapse_model_templates = self.get_option("templates")["model_templates"]["synapse"]
            if synapse_model_templates:
                self._model_templates["synapse"] = list()
                self._model_templates["synapse"].extend(
                    self.__setup_template_env(synapse_model_templates, templates_root_dir))

        # Setup modules template environment
        module_templates = self.get_option("templates")["module_templates"]
        if not module_templates:
            raise Exception("A list of module template files/directories is missing.")
        self._module_templates.extend(self.__setup_template_env(module_templates, templates_root_dir))

    def __setup_template_env(self, template_files: List[str], templates_root_dir: str) -> List[Template]:
        """
        A helper function to setup the jinja2 template environment
        :param template_files: A list of template file names or a directory (relative to ``templates_root_dir``) containing the templates
        :param templates_root_dir: path of the root directory containing all the jinja2 templates
        :return: A list of jinja2 template objects
        """
        _template_files = self._get_abs_template_paths(template_files, templates_root_dir)
        _template_dirs = set([os.path.dirname(_file) for _file in _template_files])

        # Environment for neuron templates
        env = Environment(loader=FileSystemLoader(_template_dirs))
        env.globals["raise"] = self.raise_helper
        env.globals["is_delta_kernel"] = ASTTransformers.is_delta_kernel

        # Load all the templates
        _templates = list()
        for _templ_file in _template_files:
            _templates.append(env.get_template(os.path.basename(_templ_file)))

        return _templates

    def _get_abs_template_paths(self, template_files: List[str], templates_root_dir: str) -> List[str]:
        """
        Resolve the directory paths and get the absolute paths of the jinja templates.
        :param template_files: A list of template file names or a directory (relative to ``templates_root_dir``) containing the templates
        :param templates_root_dir: path of the root directory containing all the jinja2 templates
        :return: A list of absolute paths of the ``template_files``
        """
        _abs_template_paths = list()
        for _path in template_files:
            # Convert from relative to absolute path
            _path = os.path.join(templates_root_dir, _path)
            if os.path.isdir(_path):
                for file in glob.glob(os.path.join(_path, "*.jinja2")):
                    _abs_template_paths.append(os.path.join(_path, file))
            else:
                _abs_template_paths.append(_path)

        return _abs_template_paths

    def set_options(self, options: Mapping[str, Any]) -> Mapping[str, Any]:
        ret = super().set_options(options)
        self.setup_template_env()

        return ret

    def update_blocktype_for_common_parameters(self, node):
        """Change the BlockType for all homogeneous parameters to BlockType.COMMON_PARAMETER"""
        # get all homogeneous parameters
        all_homogeneous_parameters = []
        for parameter in node.get_parameter_symbols():
            is_homogeneous = PyNestMLLexer.DECORATOR_HOMOGENEOUS in parameter.get_decorators()
            if is_homogeneous:
                all_homogeneous_parameters.append(parameter.name)

        # change the block type
        class ASTHomogeneousParametersBlockTypeChangeVisitor(ASTVisitor):
            def __init__(self, all_homogeneous_parameters):
                super(ASTHomogeneousParametersBlockTypeChangeVisitor, self).__init__()
                self._all_homogeneous_parameters = all_homogeneous_parameters

            def visit_variable(self, node: ASTNode):
                if node.get_name() in self._all_homogeneous_parameters:
                    symbol = node.get_scope().resolve_to_symbol(node.get_complete_name(),
                                                                SymbolKind.VARIABLE)
                    if symbol is None:
                        code, message = Messages.get_variable_not_defined(node.get_variable().get_complete_name())
                        Logger.log_message(code=code, message=message, error_position=node.get_source_position(),
                                           log_level=LoggingLevel.ERROR, astnode=node)
                        return

                    assert symbol.block_type in [BlockType.PARAMETERS, BlockType.COMMON_PARAMETERS]
                    symbol.block_type = BlockType.COMMON_PARAMETERS
                    Logger.log_message(None, -1, "Changing block type of variable " + str(node.get_complete_name()),
                                       None, LoggingLevel.INFO)

        if node is None:
            return

        visitor = ASTHomogeneousParametersBlockTypeChangeVisitor(all_homogeneous_parameters)
        node.accept(visitor)

    def is_continuous_port(self, port_name: str, parent_node: ASTNeuronOrSynapse):
        for port in parent_node.get_input_blocks().get_input_ports():
            if port.is_continuous() and port_name == port.get_name():
                return True
        return False

    def is_special_port(self, special_type: str, port_name: str, neuron_name: str, synapse_name: str) -> bool:
        """
        Check if a port by the given name is specified as connecting to the postsynaptic neuron. Only makes sense
        for synapses.
        """
        assert special_type in ["post", "vt"]
        if not "neuron_synapse_pairs" in self._options.keys():
            return False

        for neuron_synapse_pair in self._options["neuron_synapse_pairs"]:
            if not (neuron_name in [neuron_synapse_pair["neuron"], neuron_synapse_pair["neuron"] + FrontendConfiguration.suffix]
                    and synapse_name in [neuron_synapse_pair["synapse"], neuron_synapse_pair["synapse"] + FrontendConfiguration.suffix]):
                continue

            if not special_type + "_ports" in neuron_synapse_pair.keys():
                return False

            post_ports = neuron_synapse_pair[special_type + "_ports"]
            if not isinstance(post_ports, list):
                # only one port name given, not a list
                return port_name == post_ports

            for post_port in post_ports:
                if type(post_port) is not str and len(post_port) == 2:  # (syn_port_name, neuron_port_name) tuple
                    post_port = post_port[0]
                if type(post_port) is not str and len(post_port) == 1:  # (syn_port_name)
                    return post_port[0] == port_name
                if port_name == post_port:
                    return True
        return False

    def is_post_port(self, port_name: str, neuron_name: str, synapse_name: str) -> bool:
        return self.is_special_port("post", port_name, neuron_name, synapse_name)

    def is_vt_port(self, port_name: str, neuron_name: str, synapse_name: str) -> bool:
        return self.is_special_port("vt", port_name, neuron_name, synapse_name)

    def get_spiking_post_port_names(self, synapse, neuron_name: str, synapse_name: str):
        post_port_names = []
        for port in synapse.get_input_blocks().get_input_ports():
            if self.is_post_port(port.name, neuron_name, synapse_name) and port.is_spike():
                post_port_names.append(port.get_name())
        return post_port_names

    def get_post_port_names(self, synapse, neuron_name: str, synapse_name: str):
        post_port_names = []
        for port in synapse.get_input_blocks().get_input_ports():
            if self.is_post_port(port.name, neuron_name, synapse_name):
                post_port_names.append(port.get_name())
        return post_port_names

    def get_vt_port_names(self, synapse, neuron_name: str, synapse_name: str):
        post_port_names = []
        for port in synapse.get_input_blocks().get_input_ports():
            if self.is_vt_port(port.name, neuron_name, synapse_name):
                post_port_names.append(port.get_name())
        return post_port_names

    def get_neuron_var_name_from_syn_port_name(self, port_name: str, neuron_name: str, synapse_name: str) -> Optional[str]:
        """
        Check if a port by the given name is specified as connecting to the postsynaptic neuron. Only makes sense for synapses.
        """
        if not "neuron_synapse_pairs" in self._options.keys():
            return False

        for neuron_synapse_pair in self._options["neuron_synapse_pairs"]:
            if not (neuron_name in [neuron_synapse_pair["neuron"], neuron_synapse_pair["neuron"] + FrontendConfiguration.suffix]
                    and synapse_name in [neuron_synapse_pair["synapse"], neuron_synapse_pair["synapse"] + FrontendConfiguration.suffix]):
                continue

            if not "post_ports" in neuron_synapse_pair.keys():
                return None

            post_ports = neuron_synapse_pair["post_ports"]

            for post_port in post_ports:
                if type(post_port) is not str and len(post_port) == 2:  # (syn_port_name, neuron_var_name) tuple
                    if port_name == post_port[0]:
                        return post_port[1]

            return None

        return None

    def get_all_variables_assigned_to(self, node):
        class ASTAssignedToVariablesFinderVisitor(ASTVisitor):
            _variables = []

            def __init__(self, synapse):
                super(ASTAssignedToVariablesFinderVisitor, self).__init__()
                self.synapse = synapse

            def visit_assignment(self, node):
                symbol = node.get_scope().resolve_to_symbol(node.get_variable().get_complete_name(), SymbolKind.VARIABLE)
                assert symbol is not None  # should have been checked in a CoCo before
                self._variables.append(symbol)

        if node is None:
            return []

        visitor = ASTAssignedToVariablesFinderVisitor(node)
        node.accept(visitor)

        return [v.name for v in visitor._variables]

    def get_convolve_with_not_post_vars(self, node, neuron_name, synapse_name, parent_node):
        class ASTVariablesUsedInConvolutionVisitor(ASTVisitor):
            _variables = []

            def __init__(self, node: ASTNode, parent_node: ASTNode, codegen_class):
                super(ASTVariablesUsedInConvolutionVisitor, self).__init__()
                self.node = node
                self.parent_node = parent_node
                self.codegen_class = codegen_class

            def visit_function_call(self, node):
                func_name = node.get_name()
                if func_name == "convolve":
                    symbol_buffer = node.get_scope().resolve_to_symbol(str(node.get_args()[1]),
                                                                       SymbolKind.VARIABLE)
                    input_port = ASTTransformers.get_input_port_by_name(
                        self.parent_node.get_input_blocks(), symbol_buffer.name)
                    if input_port and not self.codegen_class.is_post_port(input_port.name, neuron_name, synapse_name):
                        kernel_name = node.get_args()[0].get_variable().name
                        self._variables.append(kernel_name)

                        found_parent_assignment = False
                        node_ = node
                        while not found_parent_assignment:
                            node_ = self.parent_node.get_parent(node_)
                            # XXX TODO also needs to accept normal ASTExpression, ASTAssignment?
                            if isinstance(node_, ASTInlineExpression):
                                found_parent_assignment = True
                        var_name = node_.get_variable_name()
                        self._variables.append(var_name)

        if node is None:
            return []

        visitor = ASTVariablesUsedInConvolutionVisitor(node, parent_node, self)
        node.accept(visitor)
        return visitor._variables

    def analyse_transform_neuron_synapse_pairs(self, neurons, synapses):
        r"""
        "Co-generation" or in-tandem generation of neuron and synapse code.

        Does not modify existing neurons or synapses, but returns lists with additional elements representing new pair neuron and synapse
        """
        from pynestml.utils.ast_utils import ASTUtils
        if not "neuron_synapse_pairs" in self._options:
            return neurons, synapses

        paired_synapses = []
        for neuron_synapse_pair in self._options["neuron_synapse_pairs"]:
            neuron_name = neuron_synapse_pair["neuron"]
            neuron_names = [neuron.get_name() for neuron in neurons]
            if not neuron_name + FrontendConfiguration.suffix in neuron_names:
                raise Exception("Neuron name used in pair ("" + neuron_name + "") not found")  # XXX: log error
                return neurons, synapses
            neuron = neurons[neuron_names.index(neuron_name + FrontendConfiguration.suffix)]
            new_neuron = neuron.clone()

            synapse_name = neuron_synapse_pair["synapse"]
            synapse_names = [synapse.get_name() for synapse in synapses]
            if not synapse_name + FrontendConfiguration.suffix in synapse_names:
                raise Exception("Synapse name used in pair ("" + synapse_name + "") not found")  # XXX: log error
                return neurons, synapses
            synapse = synapses[synapse_names.index(synapse_name + FrontendConfiguration.suffix)]
            paired_synapses.append(synapse)
            new_synapse = synapse.clone()

            #
            #   suffix for variables that will be transferred to neuron
            #

            var_name_suffix = "__for_" + synapse.get_name()

            #
            #   determine which variables and dynamics in synapse can be transferred to neuron
            #

            all_state_vars = ASTUtils.all_variables_defined_in_block(synapse.get_state_blocks())
            all_state_vars = [var.get_complete_name() for var in all_state_vars]

            # add names of convolutions
            all_state_vars += ASTUtils.get_all_variables_used_in_convolutions(synapse.get_equations_blocks(), synapse)

            # add names of kernels
            kernel_buffers = ASTTransformers.generate_kernel_buffers_(synapse, synapse.get_equations_blocks())
            all_state_vars += [var.name for k in kernel_buffers for var in k[0].variables]

            # if any variable is assigned to in any block that is not connected to a postsynaptic port
            strictly_synaptic_vars = []
            for port in new_synapse.get_input_blocks().get_input_ports():
                if not self.is_post_port(port.name, neuron.name, synapse.name):
                    strictly_synaptic_vars += self.get_all_variables_assigned_to(
                        synapse.get_on_receive_block(port.name))
            strictly_synaptic_vars += self.get_all_variables_assigned_to(synapse.get_update_blocks())

            convolve_with_not_post_vars = self.get_convolve_with_not_post_vars(
                synapse.get_equations_blocks(), neuron.name, synapse.name, synapse)

            syn_to_neuron_state_vars = list(set(all_state_vars) - (set(strictly_synaptic_vars) | set(convolve_with_not_post_vars)))
            Logger.log_message(None, -1, "State variables that will be moved from synapse to neuron: " + str(syn_to_neuron_state_vars),
                               None, LoggingLevel.INFO)

            #
            #   collect all the variable/parameter/kernel/function/etc. names used in defining expressions of `syn_to_neuron_state_vars`
            #

            recursive_vars_used = ASTTransformers.recursive_dependent_variables_search(syn_to_neuron_state_vars, synapse)
            new_neuron.recursive_vars_used = recursive_vars_used
            new_neuron._transferred_variables = [neuron_state_var + var_name_suffix
                                                 for neuron_state_var in syn_to_neuron_state_vars
                                                 if new_synapse.get_kernel_by_name(neuron_state_var) is None]

            #
            #   collect all the parameters
            #

            all_declared_params = [s.get_variables() for s in new_synapse.get_parameter_blocks().get_declarations()]
            all_declared_params = sum(all_declared_params, [])
            all_declared_params = [var.name for var in all_declared_params]

            syn_to_neuron_params = [v for v in recursive_vars_used if v in all_declared_params]

            # parameters used in the declarations of the state variables
            vars_used = []
            for var in syn_to_neuron_state_vars:
                decls = ASTTransformers.get_declarations_from_block(var, neuron.get_state_blocks())
                for decl in decls:
                    if decl.has_expression():
                        vars_used.extend(ASTTransformers.collect_variable_names_in_expression(decl.get_expression()))

                # parameters used in equations
                vars_used.extend(ASTUtils.collects_vars_used_in_equation(var, neuron.get_equations_blocks()))

            syn_to_neuron_params.extend([var for var in vars_used if var in all_declared_params])

            Logger.log_message(None, -1, "Parameters that will be copied from synapse to neuron: " + str(syn_to_neuron_params),
                               None, LoggingLevel.INFO)

            #
            #   collect all the internal parameters
            #

            # XXX: TODO

            #
            #   move state variable declarations from synapse to neuron
            #

            for state_var in syn_to_neuron_state_vars:
                decls = ASTUtils.move_decls(state_var,
                                            neuron.get_state_blocks(),
                                            synapse.get_state_blocks(),
                                            var_name_suffix,
                                            block_type=BlockType.STATE)
                ASTUtils.add_suffix_to_variable_names(decls, var_name_suffix)

            #
            #   move defining equations for variables from synapse to neuron
            #

            for state_var in syn_to_neuron_state_vars:
                Logger.log_message(None, -1, "Moving state var defining equation(s) " + str(state_var),
                                   None, LoggingLevel.INFO)
                decls = ASTUtils.equations_from_block_to_block(state_var,
                                                               new_synapse.get_equations_block(),
                                                               new_neuron.get_equations_block(),
                                                               var_name_suffix,
                                                               mode="move")
                ASTUtils.add_suffix_to_variable_names(decls, var_name_suffix)

            #
            #    move initial values for equations
            #

            for state_var in syn_to_neuron_state_vars:
                Logger.log_message(None, -1, "Moving state variables for equation(s) " + str(state_var),
                                   None, LoggingLevel.INFO)
                ASTUtils.move_decls(var_name=state_var,
                                    from_block=new_synapse.get_state_blocks(),
                                    to_block=new_neuron.get_state_blocks(),
                                    var_name_suffix=var_name_suffix,
                                    block_type=BlockType.STATE,
                                    mode="move")

            #
            #     mark variables in the neuron pertaining to synapse postsynaptic ports
            #
            #     convolutions with them ultimately yield variable updates when post neuron calls emit_spike()
            #

            def mark_post_ports(neuron, synapse, mark_node):
                post_ports = []

                def mark_post_port(_expr=None):
                    var = None
                    if isinstance(_expr, ASTSimpleExpression) and _expr.is_variable():
                        var = _expr.get_variable()
                    elif isinstance(_expr, ASTVariable):
                        var = _expr

                    if var:
                        var_base_name = var.name[:-len(var_name_suffix)]   # prune the suffix
                        if self.is_post_port(var_base_name, neuron.name, synapse.name):
                            post_ports.append(var)
                            var._is_post_port = True
                            print("Marking " + str(var.name) + " as post port")

                mark_node.accept(ASTHigherOrderVisitor(lambda x: mark_post_port(x)))
                return post_ports

            mark_post_ports(new_neuron, new_synapse, new_neuron)

            #
            #    move statements in post receive block from synapse to ``new_neuron.moved_spike_updates``
            #

            vars_used = []

            new_neuron.moved_spike_updates = []

            spiking_post_port_names = self.get_spiking_post_port_names(synapse, neuron.name, synapse.name)
            assert len(spiking_post_port_names) <= 1, "Can only handle one spiking \"post\" port"
            if len(spiking_post_port_names) > 0:
                post_port_name = spiking_post_port_names[0]
                post_receive_block = new_synapse.get_on_receive_block(post_port_name)
                assert post_receive_block is not None
                for state_var in syn_to_neuron_state_vars:
                    Logger.log_message(None, -1, "Moving onPost updates for " + str(state_var), None, LoggingLevel.INFO)

                    stmts = ASTUtils.get_statements_from_block(state_var, post_receive_block)
                    if stmts:
                        Logger.log_message(None, -1, "Moving state var updates for " + state_var
                                           + " from synapse to neuron", None, LoggingLevel.INFO)
                        for stmt in stmts:
                            vars_used.extend(ASTTransformers.collect_variable_names_in_expression(stmt))
                            post_receive_block.block.stmts.remove(stmt)
                            ASTUtils.add_suffix_to_decl_lhs(stmt, suffix=var_name_suffix)
                            ASTUtils.add_suffix_to_variable_names(stmt, var_name_suffix)
                            stmt.update_scope(new_neuron.get_update_blocks().get_scope())
                            stmt.accept(ASTSymbolTableVisitor())
                            new_neuron.moved_spike_updates.append(stmt)

            vars_used = list(set([v.name for v in vars_used]))
            syn_to_neuron_params.extend([v for v in vars_used if v in [p + var_name_suffix for p in all_declared_params]])

            #
            #   replace ``continuous`` type input ports that are connected to postsynaptic neuron with suffixed external variable references
            #

            Logger.log_message(
                None, -1, "In synapse: replacing ``continuous`` type input ports that are connected to postsynaptic neuron with suffixed external variable references", None, LoggingLevel.INFO)
            post_connected_continuous_input_ports = []
            post_variable_names = []
            for port in synapse.get_input_blocks().get_input_ports():
                if self.is_post_port(port.get_name(), neuron.name, synapse.name) and self.is_continuous_port(port.get_name(), synapse):
                    post_connected_continuous_input_ports.append(port.get_name())
                    post_variable_names.append(self.get_neuron_var_name_from_syn_port_name(
                        port.get_name(), neuron.name, synapse.name))

            for state_var, alternate_name in zip(post_connected_continuous_input_ports, post_variable_names):
                Logger.log_message(None, -1, "\t• Replacing variable " + str(state_var), None, LoggingLevel.INFO)
                ASTUtils.replace_with_external_variable(state_var, new_synapse, "",
                                                        new_synapse.get_equations_blocks(), alternate_name)

            #
            #    copy parameters
            #

            Logger.log_message(None, -1, "Copying parameters from synapse to neuron...", None, LoggingLevel.INFO)
            for param_var in syn_to_neuron_params:
                Logger.log_message(None, -1, "\tCopying parameter with name " + str(param_var)
                                   + " from synapse to neuron", None, LoggingLevel.INFO)
                decls = ASTUtils.move_decls(param_var,
                                            new_synapse.get_parameter_blocks(),
                                            new_neuron.get_parameter_blocks(),
                                            var_name_suffix,
                                            block_type=BlockType.PARAMETERS,
                                            mode="copy")

            #
            #   add suffix to variables in spike updates
            #

            Logger.log_message(
                None, -1, "Adding suffix to variables in spike updates", None, LoggingLevel.INFO)

            for stmt in new_neuron.moved_spike_updates:
                for param_var in syn_to_neuron_params:
                    param_var = str(param_var)
                    ASTUtils.add_suffix_to_variable_name(param_var, stmt, var_name_suffix, scope=new_neuron.get_update_blocks().get_scope())

            #
            #    replace occurrences of the variables in expressions in the original synapse with calls to the corresponding neuron getters
            #

            Logger.log_message(
                None, -1, "In synapse: replacing variables with suffixed external variable references", None, LoggingLevel.INFO)
            for state_var in syn_to_neuron_state_vars:
                Logger.log_message(None, -1, "\t• Replacing variable " + str(state_var), None, LoggingLevel.INFO)
                ASTUtils.replace_with_external_variable(
                    state_var, new_synapse, var_name_suffix, new_neuron.get_equations_blocks())

            #
            #     rename neuron
            #

            name_separator_str = "__with_"

            new_neuron_name = neuron.get_name() + name_separator_str + synapse.get_name()
            # self.analytic_solver[new_neuron_name] = self.analytic_solver[neuron.get_name()]
            # self.numeric_solver[new_neuron_name] = self.numeric_solver[neuron.get_name()]
            new_neuron.set_name(new_neuron_name)
            new_neuron.paired_synapse = new_synapse

            #
            #    rename synapse
            #

            new_synapse_name = synapse.get_name() + name_separator_str + neuron.get_name()
            # self.analytic_solver[new_synapse_name] = self.analytic_solver[synapse.get_name()]
            # self.numeric_solver[new_synapse_name] = self.numeric_solver[synapse.get_name()]
            new_synapse.set_name(new_synapse_name)
            new_synapse.paired_neuron = new_neuron
            new_neuron.paired_synapse = new_synapse

            #
            #    add modified versions of neuron and synapse to list
            #

            new_neuron.accept(ASTSymbolTableVisitor())
            new_synapse.accept(ASTSymbolTableVisitor())

            self.update_blocktype_for_common_parameters(new_synapse)

            # neurons = [new_neuron]
            # synapses = [new_synapse]  # XXX: only generate this neuron-synapse pair, and nothing else!
            neurons.append(new_neuron)
            synapses.append(new_synapse)

            Logger.log_message(None, -1, "Successfully constructed neuron-synapse pair "
                               + new_neuron.name + ", " + new_synapse.name, None, LoggingLevel.INFO)

        # remove those original synapses models that have been paired with a neuron
        synapses_ = []
        for synapse in synapses:
            if synapse not in paired_synapses:
                synapses_.append(synapse)
        synapses = synapses_

        return neurons, synapses

    def generate_code(self, neurons: List[ASTNeuron], synapses: List[ASTSynapse] = None) -> None:
        if synapses is None:
            synapses = []
        if self._options and "neuron_synapse_pairs" in self._options:
            neurons, synapses = self.analyse_transform_neuron_synapse_pairs(neurons, synapses)
        self.analyse_transform_neurons(neurons)
        self.analyse_transform_synapses(synapses)
        self.generate_neurons(neurons)
        self.generate_synapses(synapses)
        self.generate_module_code(neurons, synapses)

    def generate_module_code(self, neurons: Sequence[ASTNeuron], synapses: Sequence[ASTSynapse]):
        """
        Generates code that is necessary to integrate neuron models into the NEST infrastructure.
        :param neurons: a list of neurons
        :type neurons: list(ASTNeuron)
        """
        namespace = self._get_module_namespace(neurons, synapses)
        if not os.path.exists(FrontendConfiguration.get_target_path()):
            os.makedirs(FrontendConfiguration.get_target_path())

        for _module_templ in self._module_templates:
            file_name_parts = os.path.basename(_module_templ.filename).split(".")
            file_extension = file_name_parts[-2]
            if file_extension in ["cpp", "h"]:
                filename = FrontendConfiguration.get_module_name()
            else:
                filename = file_name_parts[0]

            file_path = str(os.path.join(FrontendConfiguration.get_target_path(), filename))
            with open(file_path + "." + file_extension, "w+") as f:
                f.write(str(_module_templ.render(namespace)))

        code, message = Messages.get_module_generated(FrontendConfiguration.get_target_path())
        Logger.log_message(None, code, message, None, LoggingLevel.INFO)

    def _get_module_namespace(self, neurons: List[ASTNeuron], synapses: List[ASTSynapse]) -> Dict:
        """
        Creates a namespace for generating NEST extension module code
        :param neurons: List of neurons
        :return: a context dictionary for rendering templates
        """
        namespace = {"neurons": neurons,
                     "synapses": synapses,
                     "moduleName": FrontendConfiguration.get_module_name(),
                     "now": datetime.datetime.utcnow()}
        return namespace

    def analyse_transform_neurons(self, neurons: List[ASTNeuron]) -> None:
        """
        Analyse and transform a list of neurons.
        :param neurons: a list of neurons.
        """
        for neuron in neurons:
            code, message = Messages.get_analysing_transforming_neuron(neuron.get_name())
            Logger.log_message(None, code, message, None, LoggingLevel.INFO)
            spike_updates, post_spike_updates = self.analyse_neuron(neuron)
            neuron.spike_updates = spike_updates
            neuron.post_spike_updates = post_spike_updates

    def analyse_transform_synapses(self, synapses: List[ASTSynapse]) -> None:
        """
        Analyse and transform a list of synapses.
        :param synapses: a list of synapses.
        """
        for synapse in synapses:
            if Logger.logging_level == LoggingLevel.INFO:
                print("Analysing/transforming synapse {}.".format(synapse.get_name()))
            spike_updates = self.analyse_synapse(synapse)
            synapse.spike_updates = spike_updates

    def analyse_neuron(self, neuron: ASTNeuron) -> Tuple[Dict[str, ASTAssignment], Dict[str, ASTAssignment]]:
        """
        Analyse and transform a single neuron.
        :param neuron: a single neuron.
        :return: see documentation for get_spike_update_expressions() for more information.
        """
        code, message = Messages.get_start_processing_model(neuron.get_name())
        Logger.log_message(neuron, code, message, neuron.get_source_position(), LoggingLevel.INFO)

        equations_block = neuron.get_equations_block()

        if equations_block is None:
            from pynestml.utils.ast_utils import ASTUtils
            # add all declared state variables as none of them are used in equations block
            self.non_equations_state_variables[neuron.get_name()] = []
            self.non_equations_state_variables[neuron.get_name()].extend(
                ASTUtils.all_variables_defined_in_block(neuron.get_state_blocks()))

            return [], []

        delta_factors = ASTTransformers.get_delta_factors_(neuron, equations_block)
        kernel_buffers = ASTTransformers.generate_kernel_buffers_(neuron, equations_block)
        ASTTransformers.replace_convolve_calls_with_buffers_(neuron, equations_block)
        ASTTransformers.make_inline_expressions_self_contained(equations_block.get_inline_expressions())
        ASTTransformers.replace_inline_expressions_through_defining_expressions(
            equations_block.get_ode_equations(), equations_block.get_inline_expressions())

        analytic_solver, numeric_solver = self.ode_toolbox_analysis(neuron, kernel_buffers)
        self.analytic_solver[neuron.get_name()] = analytic_solver
        self.numeric_solver[neuron.get_name()] = numeric_solver

        self.non_equations_state_variables[neuron.get_name()] = []
        for decl in neuron.get_state_blocks().get_declarations():
            for var in decl.get_variables():
                # check if this variable is not in equations
                if not neuron.get_equations_blocks():
                    self.non_equations_state_variables[neuron.get_name()].append(var)
                    continue

                used_in_eq = False
                for ode_eq in neuron.get_equations_blocks().get_ode_equations():
                    if ode_eq.get_lhs().get_name() == var.get_name():
                        used_in_eq = True
                        break
                for kern in neuron.get_equations_blocks().get_kernels():
                    for kern_var in kern.get_variables():
                        if kern_var.get_name() == var.get_name():
                            used_in_eq = True
                            break

                if not used_in_eq:
                    self.non_equations_state_variables[neuron.get_name()].append(var)

        ASTTransformers.remove_initial_values_for_kernels(neuron)
        kernels = ASTTransformers.remove_kernel_definitions_from_equations_block(neuron)
        ASTTransformers.update_initial_values_for_odes(neuron, [analytic_solver, numeric_solver])
        ASTTransformers.remove_ode_definitions_from_equations_block(neuron)
        ASTTransformers.create_initial_values_for_kernels(neuron, [analytic_solver, numeric_solver], kernels)
        ASTTransformers.replace_variable_names_in_expressions(neuron, [analytic_solver, numeric_solver])
        ASTTransformers.replace_convolution_aliasing_inlines(neuron)
        ASTTransformers.add_timestep_symbol(neuron)

        if self.analytic_solver[neuron.get_name()] is not None:
            neuron = ASTTransformers.add_declarations_to_internals(
                neuron, self.analytic_solver[neuron.get_name()]["propagators"])

        self.update_symbol_table(neuron, kernel_buffers)
        spike_updates, post_spike_updates = self.get_spike_update_expressions(
            neuron, kernel_buffers, [analytic_solver, numeric_solver], delta_factors)

        return spike_updates, post_spike_updates

    def analyse_synapse(self, synapse: ASTSynapse) -> Dict[str, ASTAssignment]:
        """
        Analyse and transform a single synapse.
        :param synapse: a single synapse.
        """
        code, message = Messages.get_start_processing_model(synapse.get_name())
        Logger.log_message(synapse, code, message, synapse.get_source_position(), LoggingLevel.INFO)

        equations_block = synapse.get_equations_block()
        spike_updates = {}
        if equations_block is not None:
            delta_factors = ASTTransformers.get_delta_factors_(synapse, equations_block)
            kernel_buffers = ASTTransformers.generate_kernel_buffers_(synapse, equations_block)
            ASTTransformers.replace_convolve_calls_with_buffers_(synapse, equations_block)
            ASTTransformers.make_inline_expressions_self_contained(equations_block.get_inline_expressions())
            ASTTransformers.replace_inline_expressions_through_defining_expressions(
                equations_block.get_ode_equations(), equations_block.get_inline_expressions())

            analytic_solver, numeric_solver = self.ode_toolbox_analysis(synapse, kernel_buffers)
            self.analytic_solver[synapse.get_name()] = analytic_solver
            self.numeric_solver[synapse.get_name()] = numeric_solver

            ASTTransformers.remove_initial_values_for_kernels(synapse)
            kernels = ASTTransformers.remove_kernel_definitions_from_equations_block(synapse)
            ASTTransformers.update_initial_values_for_odes(synapse, [analytic_solver, numeric_solver])
            ASTTransformers.remove_ode_definitions_from_equations_block(synapse)
            ASTTransformers.create_initial_values_for_kernels(synapse, [analytic_solver, numeric_solver], kernels)
            ASTTransformers.replace_variable_names_in_expressions(synapse, [analytic_solver, numeric_solver])
            ASTTransformers.add_timestep_symbol(synapse)
            self.update_symbol_table(synapse, kernel_buffers)

            if not self.analytic_solver[synapse.get_name()] is None:
                synapse = ASTTransformers.add_declarations_to_internals(
                    synapse, self.analytic_solver[synapse.get_name()]["propagators"])

            self.update_symbol_table(synapse, kernel_buffers)
            spike_updates, _ = self.get_spike_update_expressions(
                synapse, kernel_buffers, [analytic_solver, numeric_solver], delta_factors)
        else:
            ASTTransformers.add_timestep_symbol(synapse)

        self.update_blocktype_for_common_parameters(synapse)

        return spike_updates

    def generate_neuron_code(self, neuron: ASTNeuron) -> None:
        """
        For a handed over neuron, this method generates the corresponding header and implementation file.
        :param neuron: a single neuron object.
        """
        if not os.path.isdir(FrontendConfiguration.get_target_path()):
            os.makedirs(FrontendConfiguration.get_target_path())
        for _model_templ in self._model_templates["neuron"]:
            file_extension = _model_templ.filename.split(".")[-2]
            _file = _model_templ.render(self._get_neuron_model_namespace(neuron))
            with open(str(os.path.join(FrontendConfiguration.get_target_path(),
                                       neuron.get_name())) + "." + file_extension, "w+") as f:
                f.write(str(_file))

    def generate_synapse_code(self, synapse: ASTSynapse) -> None:
        """
        For a handed over synapse, this method generates the corresponding header and implementation file.
        :param synapse: a single synapse object.
        """
        if not os.path.isdir(FrontendConfiguration.get_target_path()):
            os.makedirs(FrontendConfiguration.get_target_path())
        for _model_templ in self._model_templates["synapse"]:
            file_extension = _model_templ.filename.split(".")[-2]
            _file = _model_templ.render(self._get_synapse_model_namespace(synapse))
            with open(str(os.path.join(FrontendConfiguration.get_target_path(),
                                       synapse.get_name())) + "." + file_extension, "w+") as f:
                f.write(str(_file))

    def _get_synapse_model_namespace(self, synapse: ASTSynapse) -> Dict:
        """
        Returns a standard namespace with often required functionality.
        :param synapse: a single synapse instance
        :return: a map from name to functionality.
        :rtype: dict
        """
        from pynestml.utils.ast_utils import ASTUtils

        namespace = dict()

        if "paired_neuron" in dir(synapse):
            # synapse is being co-generated with neuron
            namespace["paired_neuron"] = synapse.paired_neuron.get_name()
            base_neuron_name = namespace["paired_neuron"][:namespace["paired_neuron"].index(
                "__with_") - len(FrontendConfiguration.suffix)]
            base_synapse_name = synapse.name[:synapse.name.index("__with_") - len(FrontendConfiguration.suffix)]
            namespace["post_ports"] = self.get_post_port_names(synapse, base_neuron_name, base_synapse_name)
            namespace["spiking_post_ports"] = self.get_spiking_post_port_names(
                synapse, base_neuron_name, base_synapse_name)
            namespace["vt_ports"] = self.get_vt_port_names(synapse, base_neuron_name, base_synapse_name)
            all_input_port_names = [p.name for p in synapse.get_input_blocks().get_input_ports()]
            namespace["pre_ports"] = list(set(all_input_port_names)
                                          - set(namespace["post_ports"]) - set(namespace["vt_ports"]))
        else:
            # separate (not neuron+synapse co-generated)
            all_input_port_names = [p.name for p in synapse.get_input_blocks().get_input_ports()]
            namespace["pre_ports"] = all_input_port_names

        assert len(namespace["pre_ports"]) <= 1, "Synapses only support one spiking input port"

        namespace["synapseName"] = synapse.get_name()
        namespace["synapse"] = synapse
        namespace["astnode"] = synapse
        namespace["moduleName"] = FrontendConfiguration.get_module_name()
        namespace["printer"] = self._unitless_nest_gsl_printer
        namespace["assignments"] = NestAssignmentsHelper()
        namespace["names"] = self._nest_reference_converter
        namespace["declarations"] = NestDeclarationsHelper(self._types_printer)
        namespace["utils"] = ASTUtils
        namespace["idemPrinter"] = self._printer
        namespace["odeTransformer"] = OdeTransformer()
        namespace["printerGSL"] = self._gsl_printer
        namespace["now"] = datetime.datetime.utcnow()
        namespace["tracing"] = FrontendConfiguration.is_dev
        namespace["has_state_vectors"] = False
        namespace["vector_symbols"] = []
        namespace['names_namespace'] = synapse.get_name() + "_names"

        # event handlers priority
        # XXX: this should be refactored in case we have additional modulatory (3rd-factor) spiking input ports in the synapse
        namespace["pre_before_post_update"] = 0   # C++-compatible boolean...
        spiking_post_port = find_spiking_post_port(synapse, namespace)
        if spiking_post_port:
            post_spike_port_priority = None
            if "priority" in synapse.get_on_receive_block(spiking_post_port).get_const_parameters().keys():
                post_spike_port_priority = int(synapse.get_on_receive_block(
                    spiking_post_port).get_const_parameters()["priority"])

            if post_spike_port_priority \
                    and len(namespace["pre_ports"]) and len(namespace["post_ports"]) \
                    and "priority" in synapse.get_on_receive_block(namespace["pre_ports"][0]).get_const_parameters().keys() \
                    and int(synapse.get_on_receive_block(namespace["pre_ports"][0]).get_const_parameters()["priority"]) < post_spike_port_priority:
                namespace["pre_before_post_update"] = 1   # C++-compatible boolean...

        namespace["PredefinedUnits"] = pynestml.symbols.predefined_units.PredefinedUnits
        namespace["UnitTypeSymbol"] = pynestml.symbols.unit_type_symbol.UnitTypeSymbol
        namespace["SymbolKind"] = pynestml.symbols.symbol.SymbolKind

        namespace["initial_values"] = {}
        namespace["variable_symbols"] = {}
        namespace["uses_analytic_solver"] = synapse.get_name() in self.analytic_solver.keys() \
            and self.analytic_solver[synapse.get_name()] is not None
        if namespace["uses_analytic_solver"]:
            namespace["analytic_state_variables"] = self.analytic_solver[synapse.get_name()]["state_variables"]
            namespace["variable_symbols"].update({sym: synapse.get_equations_block().get_scope().resolve_to_symbol(
                sym, SymbolKind.VARIABLE) for sym in namespace["analytic_state_variables"]})
            namespace["update_expressions"] = {}
            for sym, expr in self.analytic_solver[synapse.get_name()]["initial_values"].items():
                namespace["initial_values"][sym] = expr
            for sym in namespace["analytic_state_variables"]:
                expr_str = self.analytic_solver[synapse.get_name()]["update_expressions"][sym]
                expr_ast = ModelParser.parse_expression(expr_str)
                # pretend that update expressions are in "equations" block, which should always be present, as differential equations must have been defined to get here
                expr_ast.update_scope(synapse.get_equations_blocks().get_scope())
                expr_ast.accept(ASTSymbolTableVisitor())
                namespace["update_expressions"][sym] = expr_ast

            namespace["propagators"] = self.analytic_solver[synapse.get_name()]["propagators"]

        namespace["uses_numeric_solver"] = synapse.get_name() in self.numeric_solver.keys() \
            and self.numeric_solver[synapse.get_name()] is not None
        if namespace["uses_numeric_solver"]:
            namespace["numeric_state_variables"] = self.numeric_solver[synapse.get_name()]["state_variables"]
            namespace["variable_symbols"].update({sym: synapse.get_equations_block().get_scope().resolve_to_symbol(
                sym, SymbolKind.VARIABLE) for sym in namespace["numeric_state_variables"]})
            assert not any([sym is None for sym in namespace["variable_symbols"].values()])
            namespace["numeric_update_expressions"] = {}
            for sym, expr in self.numeric_solver[synapse.get_name()]["initial_values"].items():
                namespace["initial_values"][sym] = expr
            for sym in namespace["numeric_state_variables"]:
                expr_str = self.numeric_solver[synapse.get_name()]["update_expressions"][sym]
                expr_ast = ModelParser.parse_expression(expr_str)
                # pretend that update expressions are in "equations" block, which should always be present, as differential equations must have been defined to get here
                expr_ast.update_scope(synapse.get_equations_blocks().get_scope())
                expr_ast.accept(ASTSymbolTableVisitor())
                namespace["numeric_update_expressions"][sym] = expr_ast

            namespace["names"] = self._gsl_reference_converter
            namespace["printer"] = self._unitless_nest_gsl_printer

        namespace["spike_updates"] = synapse.spike_updates

        rng_visitor = ASTRandomNumberGeneratorVisitor()
        synapse.accept(rng_visitor)
        namespace["norm_rng"] = rng_visitor._norm_rng_is_used

        namespace["PyNestMLLexer"] = {}
        from pynestml.generated.PyNestMLLexer import PyNestMLLexer
        for kw in dir(PyNestMLLexer):
            if kw.isupper():
                namespace["PyNestMLLexer"][kw] = eval("PyNestMLLexer." + kw)

        return namespace

    def _get_neuron_model_namespace(self, neuron: ASTNeuron) -> Dict:
        """
        Returns a standard namespace with often required functionality.
        :param neuron: a single neuron instance
        :type neuron: ASTNeuron
        :return: a map from name to functionality.
        :rtype: dict
        """
        from pynestml.utils.ast_utils import ASTUtils

        namespace = dict()

        if "paired_synapse" in dir(neuron):
            namespace["paired_synapse"] = neuron.paired_synapse.get_name()
            namespace["post_spike_updates"] = neuron.post_spike_updates
            if "moved_spike_updates" in dir(neuron):
                namespace["spike_update_stmts"] = neuron.moved_spike_updates
            else:
                namespace["spike_update_stmts"] = []
            namespace["transferred_variables"] = neuron._transferred_variables
            namespace["transferred_variables_syms"] = {var_name: neuron.scope.resolve_to_symbol(
                var_name, SymbolKind.VARIABLE) for var_name in namespace["transferred_variables"]}
            assert not any([v is None for v in namespace["transferred_variables_syms"].values()])
            # {var_name: ASTUtils.get_declaration_by_name(neuron.get_initial_values_blocks(), var_name) for var_name in namespace["transferred_variables"]}
        namespace["neuronName"] = neuron.get_name()
        namespace["neuron"] = neuron
        namespace["astnode"] = neuron
        namespace["moduleName"] = FrontendConfiguration.get_module_name()
        namespace["printer"] = self._unitless_nest_gsl_printer
<<<<<<< HEAD
        namespace["nest_printer"] = self._unitless_nest_printer
=======
        namespace["nest_printer"] = self._nest_printer
>>>>>>> ee92d85c
        namespace["assignments"] = NestAssignmentsHelper()
        namespace["names"] = self._nest_reference_converter
        namespace["declarations"] = NestDeclarationsHelper(self._types_printer)
        namespace["utils"] = ASTUtils
        namespace["idemPrinter"] = self._printer
        namespace["outputEvent"] = namespace["printer"].print_output_event(neuron.get_body())
        namespace["has_spike_input"] = ASTUtils.has_spike_input(neuron.get_body())
        namespace["has_continuous_input"] = ASTUtils.has_continuous_input(neuron.get_body())
        namespace["odeTransformer"] = OdeTransformer()
        namespace["printerGSL"] = self._gsl_printer
        namespace["now"] = datetime.datetime.utcnow()
        namespace["tracing"] = FrontendConfiguration.is_dev
        namespace["has_state_vectors"] = neuron.has_state_vectors()
        namespace["vector_symbols"] = neuron.get_vector_symbols()
        namespace['names_namespace'] = neuron.get_name() + "_names"

        namespace["neuron_parent_class"] = self.get_option("neuron_parent_class")
        namespace["neuron_parent_class_include"] = self.get_option("neuron_parent_class_include")

        namespace["PredefinedUnits"] = pynestml.symbols.predefined_units.PredefinedUnits
        namespace["UnitTypeSymbol"] = pynestml.symbols.unit_type_symbol.UnitTypeSymbol
        namespace["SymbolKind"] = pynestml.symbols.symbol.SymbolKind

        namespace["initial_values"] = {}
        namespace["variable_symbols"] = {}
        namespace["uses_analytic_solver"] = neuron.get_name() in self.analytic_solver.keys() \
            and self.analytic_solver[neuron.get_name()] is not None
        if namespace["uses_analytic_solver"]:
            namespace["analytic_state_variables_moved"] = []
            if "paired_synapse" in dir(neuron):
                namespace["analytic_state_variables"] = []
                for sv in self.analytic_solver[neuron.get_name()]["state_variables"]:
                    moved = False
                    for mv in neuron.recursive_vars_used:
                        name_snip = mv + "__"
                        if name_snip == sv[:len(name_snip)]:
                            # this variable was moved from synapse to neuron
                            if not sv in namespace["analytic_state_variables_moved"]:
                                namespace["analytic_state_variables_moved"].append(sv)
                                moved = True
                    if not moved:
                        namespace["analytic_state_variables"].append(sv)
                namespace["variable_symbols"].update({sym: neuron.get_equations_block().get_scope().resolve_to_symbol(
                    sym, SymbolKind.VARIABLE) for sym in namespace["analytic_state_variables_moved"]})
            else:
                namespace["analytic_state_variables"] = self.analytic_solver[neuron.get_name()]["state_variables"]
            namespace["variable_symbols"].update({sym: neuron.get_equations_block().get_scope().resolve_to_symbol(
                sym, SymbolKind.VARIABLE) for sym in namespace["analytic_state_variables"]})

            namespace["update_expressions"] = {}
            for sym, expr in self.analytic_solver[neuron.get_name()]["initial_values"].items():
                namespace["initial_values"][sym] = expr
            for sym in namespace["analytic_state_variables"] + namespace["analytic_state_variables_moved"]:
                expr_str = self.analytic_solver[neuron.get_name()]["update_expressions"][sym]
                expr_ast = ModelParser.parse_expression(expr_str)
                # pretend that update expressions are in "equations" block, which should always be present, as differential equations must have been defined to get here
                expr_ast.update_scope(neuron.get_equations_blocks().get_scope())
                expr_ast.accept(ASTSymbolTableVisitor())
                namespace["update_expressions"][sym] = expr_ast

            namespace["propagators"] = self.analytic_solver[neuron.get_name()]["propagators"]

        # convert variables from ASTVariable instances to strings
        _names = self.non_equations_state_variables[neuron.get_name()]
        _names = [ASTTransformers.to_ode_toolbox_processed_name(var.get_complete_name()) for var in _names]
        namespace["non_equations_state_variables"] = _names

        namespace["uses_numeric_solver"] = neuron.get_name() in self.numeric_solver.keys() \
            and self.numeric_solver[neuron.get_name()] is not None
        if namespace["uses_numeric_solver"]:
            namespace["numeric_state_variables_moved"] = []
            if "paired_synapse" in dir(neuron):
                namespace["numeric_state_variables"] = []
                for sv in self.numeric_solver[neuron.get_name()]["state_variables"]:
                    moved = False
                    for mv in neuron.recursive_vars_used:
                        name_snip = mv + "__"
                        if name_snip == sv[:len(name_snip)]:
                            # this variable was moved from synapse to neuron
                            if not sv in namespace["numeric_state_variables_moved"]:
                                namespace["numeric_state_variables_moved"].append(sv)
                                moved = True
                    if not moved:
                        namespace["numeric_state_variables"].append(sv)
                namespace["variable_symbols"].update({sym: neuron.get_equations_block().get_scope().resolve_to_symbol(
                    sym, SymbolKind.VARIABLE) for sym in namespace["numeric_state_variables_moved"]})
            else:
                namespace["numeric_state_variables"] = self.numeric_solver[neuron.get_name()]["state_variables"]

            namespace["variable_symbols"].update({sym: neuron.get_equations_block().get_scope().resolve_to_symbol(
                sym, SymbolKind.VARIABLE) for sym in namespace["numeric_state_variables"]})
            assert not any([sym is None for sym in namespace["variable_symbols"].values()])
            for sym, expr in self.numeric_solver[neuron.get_name()]["initial_values"].items():
                namespace["initial_values"][sym] = expr
            namespace["numeric_update_expressions"] = {}
            for sym in namespace["numeric_state_variables"] + namespace["numeric_state_variables_moved"]:
                expr_str = self.numeric_solver[neuron.get_name()]["update_expressions"][sym]
                expr_ast = ModelParser.parse_expression(expr_str)
                # pretend that update expressions are in "equations" block, which should always be present, as differential equations must have been defined to get here
                expr_ast.update_scope(neuron.get_equations_blocks().get_scope())
                expr_ast.accept(ASTSymbolTableVisitor())
                namespace["numeric_update_expressions"][sym] = expr_ast

            if namespace["uses_numeric_solver"]:
                if "analytic_state_variables_moved" in namespace.keys():
                    namespace["purely_numeric_state_variables_moved"] = list(
                        set(namespace["numeric_state_variables_moved"]) - set(namespace["analytic_state_variables_moved"]))
                else:
                    namespace["purely_numeric_state_variables_moved"] = namespace["numeric_state_variables_moved"]

            namespace["names"] = self._gsl_reference_converter
            namespace["printer"] = self._unitless_nest_gsl_printer
        namespace["spike_updates"] = neuron.spike_updates

        namespace["recordable_state_variables"] = [sym for sym in neuron.get_state_symbols()
                                                   if isinstance(sym.get_type_symbol(), (UnitTypeSymbol, RealTypeSymbol))
                                                   and sym.is_recordable
                                                   and not ASTTransformers.is_delta_kernel(neuron.get_kernel_by_name(sym.name))]

        namespace["recordable_inline_expressions"] = [sym for sym in neuron.get_inline_expression_symbols()
                                                      if isinstance(sym.get_type_symbol(), (UnitTypeSymbol, RealTypeSymbol))
                                                      and sym.is_recordable]

        namespace["parameter_syms_with_iv"] = [sym for sym in neuron.get_parameter_symbols()
                                               if sym.has_declaring_expression()
                                               and (not neuron.get_kernel_by_name(sym.name))]

        rng_visitor = ASTRandomNumberGeneratorVisitor()
        neuron.accept(rng_visitor)
        namespace["norm_rng"] = rng_visitor._norm_rng_is_used

        return namespace

    def ode_toolbox_analysis(self, neuron: ASTNeuron, kernel_buffers: Mapping[ASTKernel, ASTInputPort]):
        """
        Prepare data for ODE-toolbox input format, invoke ODE-toolbox analysis via its API, and return the output.
        """
        assert isinstance(neuron.get_equations_blocks(), ASTEquationsBlock), "only one equation block should be present"

        equations_block = neuron.get_equations_block()

        if len(equations_block.get_kernels()) == 0 and len(equations_block.get_ode_equations()) == 0:
            # no equations defined -> no changes to the neuron
            return None, None

        code, message = Messages.get_neuron_analyzed(neuron.get_name())
        Logger.log_message(neuron, code, message, neuron.get_source_position(), LoggingLevel.INFO)

        parameters_block = neuron.get_parameter_blocks()
        odetoolbox_indict = ASTTransformers.transform_ode_and_kernels_to_json(neuron, parameters_block, kernel_buffers, printer=self._ode_toolbox_printer)
        odetoolbox_indict["options"] = {}
        odetoolbox_indict["options"]["output_timestep_symbol"] = "__h"
        solver_result = odetoolbox.analysis(odetoolbox_indict,
                                            disable_stiffness_check=True,
                                            preserve_expressions=self.get_option("preserve_expressions"),
                                            simplify_expression=self.get_option("simplify_expression"),
                                            log_level=FrontendConfiguration.logging_level)
        analytic_solver = None
        analytic_solvers = [x for x in solver_result if x["solver"] == "analytical"]
        assert len(analytic_solvers) <= 1, "More than one analytic solver not presently supported"
        if len(analytic_solvers) > 0:
            analytic_solver = analytic_solvers[0]

        # if numeric solver is required, generate a stepping function that includes each state variable, including the analytic ones
        numeric_solver = None
        numeric_solvers = [x for x in solver_result if x["solver"].startswith("numeric")]
        if numeric_solvers:
            solver_result = odetoolbox.analysis(odetoolbox_indict,
                                                disable_stiffness_check=True,
                                                disable_analytic_solver=True,
                                                preserve_expressions=self.get_option("preserve_expressions"),
                                                simplify_expression=self.get_option("simplify_expression"),
                                                log_level=FrontendConfiguration.logging_level)
            numeric_solvers = [x for x in solver_result if x["solver"].startswith("numeric")]
            assert len(numeric_solvers) <= 1, "More than one numeric solver not presently supported"
            if len(numeric_solvers) > 0:
                numeric_solver = numeric_solvers[0]

        return analytic_solver, numeric_solver

    def update_symbol_table(self, neuron, kernel_buffers):
        """
        Update symbol table and scope.
        """
        SymbolTable.delete_neuron_scope(neuron.get_name())
        symbol_table_visitor = ASTSymbolTableVisitor()
        symbol_table_visitor.after_ast_rewrite_ = True
        neuron.accept(symbol_table_visitor)
        SymbolTable.add_neuron_scope(neuron.get_name(), neuron.get_scope())

    def get_spike_update_expressions(self, neuron: ASTNeuron, kernel_buffers, solver_dicts, delta_factors) -> Tuple[Dict[str, ASTAssignment], Dict[str, ASTAssignment]]:
        r"""
        Generate the equations that update the dynamical variables when incoming spikes arrive. To be invoked after ode-toolbox.

        For example, a resulting `assignment_str` could be "I_kernel_in += (inh_spikes/nS) * 1". The values are taken from the initial values for each corresponding dynamical variable, either from ode-toolbox or directly from user specification in the model.

        Note that for kernels, `initial_values` actually contains the increment upon spike arrival, rather than the initial value of the corresponding ODE dimension.

        ``spike_updates`` is a mapping from input port name (as a string) to update expressions.

        ``post_spike_updates`` is a mapping from kernel name (as a string) to update expressions.
        """
        spike_updates = {}
        post_spike_updates = {}

        for kernel, spike_input_port in kernel_buffers:
            if ASTTransformers.is_delta_kernel(kernel):
                continue

            if not str(spike_input_port) in spike_updates.keys():
                spike_updates[str(spike_input_port)] = []

            if "_is_post_port" in dir(spike_input_port.get_variable()) \
               and spike_input_port.get_variable()._is_post_port:
                # it's a port in the neuron ??? that receives post spikes ???
                orig_port_name = str(spike_input_port)[:str(spike_input_port).index("__for_")]
                buffer_type = neuron.paired_synapse.get_scope().resolve_to_symbol(orig_port_name, SymbolKind.VARIABLE).get_type_symbol()
            else:
                buffer_type = neuron.get_scope().resolve_to_symbol(str(spike_input_port), SymbolKind.VARIABLE).get_type_symbol()

            assert not buffer_type is None

            for kernel_var in kernel.get_variables():
                for var_order in range(ASTTransformers.get_kernel_var_order_from_ode_toolbox_result(kernel_var.get_name(), solver_dicts)):
                    kernel_spike_buf_name = ASTTransformers.construct_kernel_X_spike_buf_name(
                        kernel_var.get_name(), spike_input_port, var_order)
                    expr = ASTTransformers.get_initial_value_from_ode_toolbox_result(
                        kernel_spike_buf_name, solver_dicts)
                    assert expr is not None, "Initial value not found for kernel " + kernel_var
                    expr = str(expr)
                    if expr in ["0", "0.", "0.0"]:
                        continue    # skip adding the statement if we are only adding zero

                    assignment_str = kernel_spike_buf_name + " += "
                    if "_is_post_port" in dir(spike_input_port.get_variable()) \
                       and spike_input_port.get_variable()._is_post_port:
                        assignment_str += "1."
                    else:
                        assignment_str += "(" + str(spike_input_port) + ")"
                    if not expr in ["1.", "1.0", "1"]:
                        assignment_str += " * (" + expr + ")"

                    if not buffer_type.print_nestml_type() in ["1.", "1.0", "1", "real", "integer"]:
                        assignment_str += " / (" + buffer_type.print_nestml_type() + ")"

                    ast_assignment = ModelParser.parse_assignment(assignment_str)
                    ast_assignment.update_scope(neuron.get_scope())
                    ast_assignment.accept(ASTSymbolTableVisitor())

                    if neuron.get_scope().resolve_to_symbol(str(spike_input_port), SymbolKind.VARIABLE) is None:
                        # this case covers variables that were moved from synapse to the neuron
                        post_spike_updates[kernel_var.get_name()] = ast_assignment
                    elif "_is_post_port" in dir(spike_input_port.get_variable()) and spike_input_port.get_variable()._is_post_port:
                        print("adding post assignment string: " + str(ast_assignment))
                        spike_updates[str(spike_input_port)].append(ast_assignment)
                    else:
                        spike_updates[str(spike_input_port)].append(ast_assignment)

        for k, factor in delta_factors.items():
            var = k[0]
            inport = k[1]
            assignment_str = var.get_name() + "'" * (var.get_differential_order() - 1) + " += "
            if not factor in ["1.", "1.0", "1"]:
                factor_expr = ModelParser.parse_expression(factor)
                factor_expr.update_scope(neuron.get_scope())
                factor_expr.accept(ASTSymbolTableVisitor())
                assignment_str += "(" + self._unitless_expression_printer.print_expression(factor_expr) + ") * "

            assignment_str += str(inport)
            ast_assignment = ModelParser.parse_assignment(assignment_str)
            ast_assignment.update_scope(neuron.get_scope())
            ast_assignment.accept(ASTSymbolTableVisitor())

            if not str(inport) in spike_updates.keys():
                spike_updates[str(inport)] = []

            spike_updates[str(inport)].append(ast_assignment)

        return spike_updates, post_spike_updates<|MERGE_RESOLUTION|>--- conflicted
+++ resolved
@@ -31,17 +31,6 @@
 import pynestml
 from pynestml.codegeneration.ast_transformers import ASTTransformers
 from pynestml.codegeneration.code_generator import CodeGenerator
-<<<<<<< HEAD
-from pynestml.codegeneration.cpp_types_printer import CppTypesPrinter
-from pynestml.codegeneration.expressions_printer import ExpressionsPrinter
-from pynestml.codegeneration.gsl_reference_converter import GSLReferenceConverter
-from pynestml.codegeneration.unitless_expression_printer import UnitlessExpressionPrinter
-from pynestml.codegeneration.nest_assignments_helper import NestAssignmentsHelper
-from pynestml.codegeneration.nest_declarations_helper import NestDeclarationsHelper
-from pynestml.codegeneration.nest_printer import NestPrinter
-from pynestml.codegeneration.nest_reference_converter import NESTReferenceConverter
-from pynestml.codegeneration.ode_toolbox_reference_converter import ODEToolboxReferenceConverter
-=======
 from pynestml.codegeneration.nest_assignments_helper import NestAssignmentsHelper
 from pynestml.codegeneration.nest_declarations_helper import NestDeclarationsHelper
 from pynestml.codegeneration.printers.cpp_types_printer import CppTypesPrinter
@@ -51,7 +40,6 @@
 from pynestml.codegeneration.printers.nest_printer import NestPrinter
 from pynestml.codegeneration.printers.nest_reference_converter import NESTReferenceConverter
 from pynestml.codegeneration.printers.ode_toolbox_reference_converter import ODEToolboxReferenceConverter
->>>>>>> ee92d85c
 from pynestml.exceptions.invalid_path_exception import InvalidPathException
 from pynestml.frontend.frontend_configuration import FrontendConfiguration
 from pynestml.generated.PyNestMLLexer import PyNestMLLexer
@@ -67,10 +55,7 @@
 from pynestml.meta_model.ast_synapse import ASTSynapse
 from pynestml.meta_model.ast_variable import ASTVariable
 from pynestml.symbol_table.symbol_table import SymbolTable
-<<<<<<< HEAD
 from pynestml.symbols.integer_type_symbol import IntegerTypeSymbol
-=======
->>>>>>> ee92d85c
 from pynestml.symbols.real_type_symbol import RealTypeSymbol
 from pynestml.symbols.unit_type_symbol import UnitTypeSymbol
 from pynestml.symbols.symbol import SymbolKind
@@ -145,24 +130,6 @@
         self._gsl_reference_converter = GSLReferenceConverter()
         self._nest_reference_converter = NESTReferenceConverter()
 
-<<<<<<< HEAD
-        self._expressions_printer = UnitlessExpressionPrinter(reference_converter=self._nest_reference_converter,
-                                                              types_printer=self._types_printer)
-        self._printer = ExpressionsPrinter(self._nest_reference_converter, self._types_printer)
-        self._unitless_expression_printer = UnitlessExpressionPrinter(self._nest_reference_converter, self._types_printer)
-        self._gsl_printer = UnitlessExpressionPrinter(reference_converter=self._gsl_reference_converter,
-                                                      types_printer=self._types_printer)
-
-        self._unitless_nest_printer = NestPrinter(reference_converter=self._nest_reference_converter,
-                                                  types_printer=self._types_printer,
-                                                  expressions_printer=self._printer)
-
-        self._unitless_nest_gsl_printer = NestPrinter(reference_converter=self._nest_reference_converter,
-                                                      types_printer=self._types_printer,
-                                                      expressions_printer=self._unitless_expression_printer)
-
-        self._ode_toolbox_printer = UnitlessExpressionPrinter(ODEToolboxReferenceConverter(), self._types_printer)
-=======
         self._printer = CppExpressionPrinter(self._nest_reference_converter)
         self._unitless_expression_printer = UnitlessExpressionPrinter(self._nest_reference_converter)
         self._gsl_printer = UnitlessExpressionPrinter(reference_converter=self._gsl_reference_converter)
@@ -176,7 +143,6 @@
                                                       expression_printer=self._unitless_expression_printer)
 
         self._ode_toolbox_printer = UnitlessExpressionPrinter(ODEToolboxReferenceConverter())
->>>>>>> ee92d85c
 
     def raise_helper(self, msg):
         raise TemplateRuntimeError(msg)
@@ -1132,11 +1098,7 @@
         namespace["astnode"] = neuron
         namespace["moduleName"] = FrontendConfiguration.get_module_name()
         namespace["printer"] = self._unitless_nest_gsl_printer
-<<<<<<< HEAD
-        namespace["nest_printer"] = self._unitless_nest_printer
-=======
         namespace["nest_printer"] = self._nest_printer
->>>>>>> ee92d85c
         namespace["assignments"] = NestAssignmentsHelper()
         namespace["names"] = self._nest_reference_converter
         namespace["declarations"] = NestDeclarationsHelper(self._types_printer)
