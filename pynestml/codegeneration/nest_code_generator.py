--- conflicted
+++ resolved
@@ -146,27 +146,6 @@
             self._nest_function_call_printer = NEST2CppFunctionCallPrinter(None)
             self._nest_function_call_printer_no_origin = NEST2CppFunctionCallPrinter(None)
         else:
-<<<<<<< HEAD
-            self._gsl_reference_converter = GSLReferenceConverter()
-            self._nest_reference_converter = NESTReferenceConverter()
-            self._nest_reference_converter_no_origin = NESTReferenceConverter()
-            self._nest_reference_converter_no_origin.with_origin = False
-
-        self._printer = CppExpressionPrinter(self._nest_reference_converter)
-        self._unitless_expression_printer = UnitlessExpressionPrinter(self._nest_reference_converter)
-        self._unitless_expression_printer_no_origin = UnitlessExpressionPrinter(self._nest_reference_converter_no_origin)
-        self._gsl_printer = UnitlessExpressionPrinter(reference_converter=self._gsl_reference_converter)
-
-        self._nest_printer = NestPrinter(reference_converter=self._nest_reference_converter,
-                                         types_printer=self._types_printer,
-                                         expression_printer=self._printer)
-
-        self._unitless_nest_gsl_printer = NestPrinter(reference_converter=self._nest_reference_converter,
-                                                      types_printer=self._types_printer,
-                                                      expression_printer=self._unitless_expression_printer)
-
-        self._ode_toolbox_printer = UnitlessExpressionPrinter(ODEToolboxReferenceConverter())
-=======
             self._nest_function_call_printer = NESTCppFunctionCallPrinter(None)
             self._nest_function_call_printer_no_origin = NESTCppFunctionCallPrinter(None)
 
@@ -204,8 +183,6 @@
                                                                                                                              function_call_printer=self._ode_toolbox_function_call_printer))
         self._ode_toolbox_variable_printer._expression_printer = self._ode_toolbox_printer
         self._ode_toolbox_function_call_printer._expression_printer = self._ode_toolbox_printer
->>>>>>> cf8b1314
-
     def set_options(self, options: Mapping[str, Any]) -> Mapping[str, Any]:
         # insist on using the old Archiving_Node class for NEST 2
         if self.get_option("nest_version").startswith("v2"):
