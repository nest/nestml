# -*- coding: utf-8 -*-
#
# nest_code_generator.py
#
# This file is part of NEST.
#
# Copyright (C) 2004 The NEST Initiative
#
# NEST is free software: you can redistribute it and/or modify
# it under the terms of the GNU General Public License as published by
# the Free Software Foundation, either version 2 of the License, or
# (at your option) any later version.
#
# NEST is distributed in the hope that it will be useful,
# but WITHOUT ANY WARRANTY; without even the implied warranty of
# MERCHANTABILITY or FITNESS FOR A PARTICULAR PURPOSE.  See the
# GNU General Public License for more details.
#
# You should have received a copy of the GNU General Public License
# along with NEST.  If not, see <http://www.gnu.org/licenses/>.

from typing import Any, Dict, List, Mapping, Optional, Sequence, Tuple

import datetime
import glob
import os

from jinja2 import Environment, FileSystemLoader, TemplateRuntimeError, Template
import odetoolbox

import pynestml
from pynestml.codegeneration.ast_transformers import ASTTransformers
from pynestml.codegeneration.code_generator import CodeGenerator
from pynestml.codegeneration.nest_assignments_helper import NestAssignmentsHelper
from pynestml.codegeneration.nest_declarations_helper import NestDeclarationsHelper
from pynestml.codegeneration.printers.cpp_types_printer import CppTypesPrinter
from pynestml.codegeneration.printers.cpp_expression_printer import CppExpressionPrinter
from pynestml.codegeneration.printers.gsl_reference_converter import GSLReferenceConverter
from pynestml.codegeneration.printers.unitless_expression_printer import UnitlessExpressionPrinter
from pynestml.codegeneration.printers.nest_printer import NestPrinter
from pynestml.codegeneration.printers.nest_reference_converter import NESTReferenceConverter
from pynestml.codegeneration.printers.ode_toolbox_reference_converter import ODEToolboxReferenceConverter
from pynestml.exceptions.invalid_path_exception import InvalidPathException
from pynestml.frontend.frontend_configuration import FrontendConfiguration
from pynestml.generated.PyNestMLLexer import PyNestMLLexer
from pynestml.meta_model.ast_assignment import ASTAssignment
from pynestml.meta_model.ast_equations_block import ASTEquationsBlock
from pynestml.meta_model.ast_inline_expression import ASTInlineExpression
from pynestml.meta_model.ast_input_port import ASTInputPort
from pynestml.meta_model.ast_neuron import ASTNeuron
from pynestml.meta_model.ast_neuron_or_synapse import ASTNeuronOrSynapse
from pynestml.meta_model.ast_node import ASTNode
from pynestml.meta_model.ast_kernel import ASTKernel
from pynestml.meta_model.ast_simple_expression import ASTSimpleExpression
from pynestml.meta_model.ast_synapse import ASTSynapse
from pynestml.meta_model.ast_variable import ASTVariable
from pynestml.symbol_table.symbol_table import SymbolTable
from pynestml.symbols.real_type_symbol import RealTypeSymbol
from pynestml.symbols.unit_type_symbol import UnitTypeSymbol
from pynestml.symbols.symbol import SymbolKind
<<<<<<< HEAD
=======
from pynestml.symbols.variable_symbol import BlockType
>>>>>>> ee92d85c
from pynestml.utils.logger import Logger
from pynestml.utils.logger import LoggingLevel
from pynestml.utils.messages import Messages
from pynestml.utils.model_parser import ModelParser
from pynestml.utils.ode_transformer import OdeTransformer
from pynestml.visitors.ast_symbol_table_visitor import ASTSymbolTableVisitor
from pynestml.visitors.ast_higher_order_visitor import ASTHigherOrderVisitor
from pynestml.visitors.ast_random_number_generator_visitor import ASTRandomNumberGeneratorVisitor
from pynestml.visitors.ast_visitor import ASTVisitor


def find_spiking_post_port(synapse, namespace):
    if "paired_neuron" in dir(synapse):
        for post_port_name in namespace["post_ports"]:
            if synapse.get_input_blocks() \
                    and synapse.get_input_blocks().get_input_ports() \
                    and ASTTransformers.get_input_port_by_name(synapse.get_input_blocks(), post_port_name).is_spike():
                return post_port_name
    return None


class NESTCodeGenerator(CodeGenerator):
    r"""
    Code generator for a NEST Simulator (versions 3.x.x or higher) C++ extension module.

    Options:
    - **neuron_parent_class**: The C++ class from which the generated NESTML neuron class inherits. Examples: ``"ArchivingNode"``, ``"StructuralPlasticityNode"``. Default: ``"ArchivingNode"``.
    - **neuron_parent_class_include**: The C++ header filename to include that contains **neuron_parent_class**. Default: ``"archiving_node.h"``.
    - **neuron_synapse_pairs**: List of pairs of (neuron, synapse) model names.
    - **preserve_expressions**: Set to True, or a list of strings corresponding to individual variable names, to disable internal rewriting of expressions, and return same output as input expression where possible. Only applies to variables specified as first-order differential equations. (This parameter is passed to ODE-toolbox.)
    - **simplify_expression**: For all expressions ``expr`` that are rewritten by ODE-toolbox: the contents of this parameter string are ``eval()``ed in Python to obtain the final output expression. Override for custom expression simplification steps. Example: ``sympy.simplify(expr)``. Default: ``"sympy.logcombine(sympy.powsimp(sympy.expand(expr)))"``. (This parameter is passed to ODE-toolbox.)
    - **templates**: Path containing jinja templates used to generate code for NEST simulator.
        - **path**: Path containing jinja templates used to generate code for NEST simulator.
        - **model_templates**: A list of the jinja templates or a relative path to a directory containing the neuron and synapse model templates.
            - **neuron**: A list of neuron model jinja templates.
            - **synapse**: A list of synapse model jinja templates.
        - **module_templates**: A list of the jinja templates or a relative path to a directory containing the templates related to generating the NEST module.
    """

    _default_options = {
        "neuron_parent_class": "ArchivingNode",
        "neuron_parent_class_include": "archiving_node.h",
        "neuron_synapse_pairs": [],
        "preserve_expressions": False,
        "simplify_expression": "sympy.logcombine(sympy.powsimp(sympy.expand(expr)))",
        "templates": {
            "path": "point_neuron",
            "model_templates": {
                "neuron": ["NeuronClass.cpp.jinja2", "NeuronHeader.h.jinja2"],
                "synapse": ["SynapseHeader.h.jinja2"]
            },
            "module_templates": ["setup"]
        }
    }

    _model_templates = dict()
    _module_templates = list()

    def __init__(self, options: Optional[Mapping[str, Any]] = None):
        super().__init__("NEST", options)
        self.analytic_solver = {}
        self.numeric_solver = {}
        self.non_equations_state_variables = {}   # those state variables not defined as an ODE in the equations block

        self.setup_template_env()

        self._types_printer = CppTypesPrinter()
        self._gsl_reference_converter = GSLReferenceConverter()
        self._nest_reference_converter = NESTReferenceConverter()

        self._printer = CppExpressionPrinter(self._nest_reference_converter)
        self._unitless_expression_printer = UnitlessExpressionPrinter(self._nest_reference_converter)
        self._gsl_printer = UnitlessExpressionPrinter(reference_converter=self._gsl_reference_converter)

        self._nest_printer = NestPrinter(reference_converter=self._nest_reference_converter,
                                         types_printer=self._types_printer,
                                         expression_printer=self._printer)

        self._unitless_nest_gsl_printer = NestPrinter(reference_converter=self._nest_reference_converter,
                                                      types_printer=self._types_printer,
                                                      expression_printer=self._unitless_expression_printer)

        self._ode_toolbox_printer = UnitlessExpressionPrinter(ODEToolboxReferenceConverter())

    def raise_helper(self, msg):
        raise TemplateRuntimeError(msg)

    def setup_template_env(self):
        """
        Setup the Jinja2 template environment
        """

        # Get templates path
        templates_root_dir = self.get_option("templates")["path"]
        if not os.path.isabs(templates_root_dir):
            # Prefix the default templates location
            templates_root_dir = os.path.join(os.path.dirname(__file__), "resources_nest", templates_root_dir)
            code, message = Messages.get_template_root_path_created(templates_root_dir)
            Logger.log_message(None, code, message, None, LoggingLevel.INFO)
        if not os.path.isdir(templates_root_dir):
            raise InvalidPathException("Templates path (" + templates_root_dir + ")  is not a directory")

        # Setup neuron template environment
        neuron_model_templates = self.get_option("templates")["model_templates"]["neuron"]
        if not neuron_model_templates:
            raise Exception("A list of neuron model template files/directories is missing.")
        self._model_templates["neuron"] = list()
        self._model_templates["neuron"].extend(self.__setup_template_env(neuron_model_templates, templates_root_dir))

        # Setup synapse template environment
        if "synapse" in self.get_option("templates")["model_templates"]:
            synapse_model_templates = self.get_option("templates")["model_templates"]["synapse"]
            if synapse_model_templates:
                self._model_templates["synapse"] = list()
                self._model_templates["synapse"].extend(
                    self.__setup_template_env(synapse_model_templates, templates_root_dir))

        # Setup modules template environment
        module_templates = self.get_option("templates")["module_templates"]
        if not module_templates:
            raise Exception("A list of module template files/directories is missing.")
        self._module_templates.extend(self.__setup_template_env(module_templates, templates_root_dir))

    def __setup_template_env(self, template_files: List[str], templates_root_dir: str) -> List[Template]:
        """
        A helper function to setup the jinja2 template environment
        :param template_files: A list of template file names or a directory (relative to ``templates_root_dir``) containing the templates
        :param templates_root_dir: path of the root directory containing all the jinja2 templates
        :return: A list of jinja2 template objects
        """
        _template_files = self._get_abs_template_paths(template_files, templates_root_dir)
        _template_dirs = set([os.path.dirname(_file) for _file in _template_files])

        # Environment for neuron templates
        env = Environment(loader=FileSystemLoader(_template_dirs))
        env.globals["raise"] = self.raise_helper
        env.globals["is_delta_kernel"] = ASTTransformers.is_delta_kernel

        # Load all the templates
        _templates = list()
        for _templ_file in _template_files:
            _templates.append(env.get_template(os.path.basename(_templ_file)))

        return _templates

    def _get_abs_template_paths(self, template_files: List[str], templates_root_dir: str) -> List[str]:
        """
        Resolve the directory paths and get the absolute paths of the jinja templates.
        :param template_files: A list of template file names or a directory (relative to ``templates_root_dir``) containing the templates
        :param templates_root_dir: path of the root directory containing all the jinja2 templates
        :return: A list of absolute paths of the ``template_files``
        """
        _abs_template_paths = list()
        for _path in template_files:
            # Convert from relative to absolute path
            _path = os.path.join(templates_root_dir, _path)
            if os.path.isdir(_path):
                for file in glob.glob(os.path.join(_path, "*.jinja2")):
                    _abs_template_paths.append(os.path.join(_path, file))
            else:
                _abs_template_paths.append(_path)

        return _abs_template_paths

    def set_options(self, options: Mapping[str, Any]) -> Mapping[str, Any]:
        ret = super().set_options(options)
        self.setup_template_env()

        return ret

    def update_blocktype_for_common_parameters(self, node):
        """Change the BlockType for all homogeneous parameters to BlockType.COMMON_PARAMETER"""
        # get all homogeneous parameters
        all_homogeneous_parameters = []
        for parameter in node.get_parameter_symbols():
            is_homogeneous = PyNestMLLexer.DECORATOR_HOMOGENEOUS in parameter.get_decorators()
            if is_homogeneous:
                all_homogeneous_parameters.append(parameter.name)

        # change the block type
        class ASTHomogeneousParametersBlockTypeChangeVisitor(ASTVisitor):
            def __init__(self, all_homogeneous_parameters):
                super(ASTHomogeneousParametersBlockTypeChangeVisitor, self).__init__()
                self._all_homogeneous_parameters = all_homogeneous_parameters

            def visit_variable(self, node: ASTNode):
                if node.get_name() in self._all_homogeneous_parameters:
                    symbol = node.get_scope().resolve_to_symbol(node.get_complete_name(),
                                                                SymbolKind.VARIABLE)
                    if symbol is None:
                        code, message = Messages.get_variable_not_defined(node.get_variable().get_complete_name())
                        Logger.log_message(code=code, message=message, error_position=node.get_source_position(),
                                           log_level=LoggingLevel.ERROR, node=node)
                        return

                    assert symbol.block_type in [BlockType.PARAMETERS, BlockType.COMMON_PARAMETERS]
                    symbol.block_type = BlockType.COMMON_PARAMETERS
                    Logger.log_message(None, -1, "Changing block type of variable " + str(node.get_complete_name()),
                                       None, LoggingLevel.INFO)

        if node is None:
            return

        visitor = ASTHomogeneousParametersBlockTypeChangeVisitor(all_homogeneous_parameters)
        node.accept(visitor)

    def is_continuous_port(self, port_name: str, parent_node: ASTNeuronOrSynapse):
        for port in parent_node.get_input_blocks().get_input_ports():
            if port.is_continuous() and port_name == port.get_name():
                return True
        return False

    def is_special_port(self, special_type: str, port_name: str, neuron_name: str, synapse_name: str) -> bool:
        """
        Check if a port by the given name is specified as connecting to the postsynaptic neuron. Only makes sense
        for synapses.
        """
        assert special_type in ["post", "vt"]
        if not "neuron_synapse_pairs" in self._options.keys():
            return False

        for neuron_synapse_pair in self._options["neuron_synapse_pairs"]:
            if not (neuron_name in [neuron_synapse_pair["neuron"], neuron_synapse_pair["neuron"] + FrontendConfiguration.suffix]
                    and synapse_name in [neuron_synapse_pair["synapse"], neuron_synapse_pair["synapse"] + FrontendConfiguration.suffix]):
                continue

            if not special_type + "_ports" in neuron_synapse_pair.keys():
                return False

            post_ports = neuron_synapse_pair[special_type + "_ports"]
            if not isinstance(post_ports, list):
                # only one port name given, not a list
                return port_name == post_ports

            for post_port in post_ports:
                if type(post_port) is not str and len(post_port) == 2:  # (syn_port_name, neuron_port_name) tuple
                    post_port = post_port[0]
                if type(post_port) is not str and len(post_port) == 1:  # (syn_port_name)
                    return post_port[0] == port_name
                if port_name == post_port:
                    return True
        return False

    def is_post_port(self, port_name: str, neuron_name: str, synapse_name: str) -> bool:
        return self.is_special_port("post", port_name, neuron_name, synapse_name)

    def is_vt_port(self, port_name: str, neuron_name: str, synapse_name: str) -> bool:
        return self.is_special_port("vt", port_name, neuron_name, synapse_name)

    def get_spiking_post_port_names(self, synapse, neuron_name: str, synapse_name: str):
        post_port_names = []
        for port in synapse.get_input_blocks().get_input_ports():
            if self.is_post_port(port.name, neuron_name, synapse_name) and port.is_spike():
                post_port_names.append(port.get_name())
        return post_port_names

    def get_post_port_names(self, synapse, neuron_name: str, synapse_name: str):
        post_port_names = []
        for port in synapse.get_input_blocks().get_input_ports():
            if self.is_post_port(port.name, neuron_name, synapse_name):
                post_port_names.append(port.get_name())
        return post_port_names

    def get_vt_port_names(self, synapse, neuron_name: str, synapse_name: str):
        post_port_names = []
        for port in synapse.get_input_blocks().get_input_ports():
            if self.is_vt_port(port.name, neuron_name, synapse_name):
                post_port_names.append(port.get_name())
        return post_port_names

    def get_neuron_var_name_from_syn_port_name(self, port_name: str, neuron_name: str, synapse_name: str) -> Optional[str]:
        """
        Check if a port by the given name is specified as connecting to the postsynaptic neuron. Only makes sense for synapses.
        """
        if not "neuron_synapse_pairs" in self._options.keys():
            return False

        for neuron_synapse_pair in self._options["neuron_synapse_pairs"]:
            if not (neuron_name in [neuron_synapse_pair["neuron"], neuron_synapse_pair["neuron"] + FrontendConfiguration.suffix]
                    and synapse_name in [neuron_synapse_pair["synapse"], neuron_synapse_pair["synapse"] + FrontendConfiguration.suffix]):
                continue

            if not "post_ports" in neuron_synapse_pair.keys():
                return None

            post_ports = neuron_synapse_pair["post_ports"]

            for post_port in post_ports:
                if type(post_port) is not str and len(post_port) == 2:  # (syn_port_name, neuron_var_name) tuple
                    if port_name == post_port[0]:
                        return post_port[1]

            return None

        return None

    def get_all_variables_assigned_to(self, node):
        class ASTAssignedToVariablesFinderVisitor(ASTVisitor):
            _variables = []

            def __init__(self, synapse):
                super(ASTAssignedToVariablesFinderVisitor, self).__init__()
                self.synapse = synapse

            def visit_assignment(self, node):
                symbol = node.get_scope().resolve_to_symbol(node.get_variable().get_complete_name(), SymbolKind.VARIABLE)
                assert symbol is not None  # should have been checked in a CoCo before
                self._variables.append(symbol)

        if node is None:
            return []

        visitor = ASTAssignedToVariablesFinderVisitor(node)
        node.accept(visitor)

        return [v.name for v in visitor._variables]

    def get_convolve_with_not_post_vars(self, node, neuron_name, synapse_name, parent_node):
        class ASTVariablesUsedInConvolutionVisitor(ASTVisitor):
            _variables = []

            def __init__(self, node: ASTNode, parent_node: ASTNode, codegen_class):
                super(ASTVariablesUsedInConvolutionVisitor, self).__init__()
                self.node = node
                self.parent_node = parent_node
                self.codegen_class = codegen_class

            def visit_function_call(self, node):
                func_name = node.get_name()
                if func_name == "convolve":
                    symbol_buffer = node.get_scope().resolve_to_symbol(str(node.get_args()[1]),
                                                                       SymbolKind.VARIABLE)
                    input_port = ASTTransformers.get_input_port_by_name(
                        self.parent_node.get_input_blocks(), symbol_buffer.name)
                    if input_port and not self.codegen_class.is_post_port(input_port.name, neuron_name, synapse_name):
                        kernel_name = node.get_args()[0].get_variable().name
                        self._variables.append(kernel_name)

                        found_parent_assignment = False
                        node_ = node
                        while not found_parent_assignment:
                            node_ = self.parent_node.get_parent(node_)
                            # XXX TODO also needs to accept normal ASTExpression, ASTAssignment?
                            if isinstance(node_, ASTInlineExpression):
                                found_parent_assignment = True
                        var_name = node_.get_variable_name()
                        self._variables.append(var_name)

        if node is None:
            return []

        visitor = ASTVariablesUsedInConvolutionVisitor(node, parent_node, self)
        node.accept(visitor)
        return visitor._variables

    def analyse_transform_neuron_synapse_pairs(self, neurons, synapses):
        r"""
        "Co-generation" or in-tandem generation of neuron and synapse code.

        Does not modify existing neurons or synapses, but returns lists with additional elements representing new pair neuron and synapse
        """
        from pynestml.utils.ast_utils import ASTUtils
        if not "neuron_synapse_pairs" in self._options:
            return neurons, synapses

        paired_synapses = []
        for neuron_synapse_pair in self._options["neuron_synapse_pairs"]:
            neuron_name = neuron_synapse_pair["neuron"]
            neuron_names = [neuron.get_name() for neuron in neurons]
            if not neuron_name + FrontendConfiguration.suffix in neuron_names:
                raise Exception("Neuron name used in pair ("" + neuron_name + "") not found")  # XXX: log error
                return neurons, synapses
            neuron = neurons[neuron_names.index(neuron_name + FrontendConfiguration.suffix)]
            new_neuron = neuron.clone()

            synapse_name = neuron_synapse_pair["synapse"]
            synapse_names = [synapse.get_name() for synapse in synapses]
            if not synapse_name + FrontendConfiguration.suffix in synapse_names:
                raise Exception("Synapse name used in pair ("" + synapse_name + "") not found")  # XXX: log error
                return neurons, synapses
            synapse = synapses[synapse_names.index(synapse_name + FrontendConfiguration.suffix)]
            paired_synapses.append(synapse)
            new_synapse = synapse.clone()

            #
            #   suffix for variables that will be transferred to neuron
            #

            var_name_suffix = "__for_" + synapse.get_name()

            #
            #   determine which variables and dynamics in synapse can be transferred to neuron
            #

            all_state_vars = ASTUtils.all_variables_defined_in_block(synapse.get_state_blocks())
            all_state_vars = [var.get_complete_name() for var in all_state_vars]

            # add names of convolutions
            all_state_vars += ASTUtils.get_all_variables_used_in_convolutions(synapse.get_equations_blocks(), synapse)

            # add names of kernels
            kernel_buffers = ASTTransformers.generate_kernel_buffers_(synapse, synapse.get_equations_blocks())
            all_state_vars += [var.name for k in kernel_buffers for var in k[0].variables]

            # if any variable is assigned to in any block that is not connected to a postsynaptic port
            strictly_synaptic_vars = []
            for port in new_synapse.get_input_blocks().get_input_ports():
                if not self.is_post_port(port.name, neuron.name, synapse.name):
                    strictly_synaptic_vars += self.get_all_variables_assigned_to(
                        synapse.get_on_receive_block(port.name))
            strictly_synaptic_vars += self.get_all_variables_assigned_to(synapse.get_update_blocks())

            convolve_with_not_post_vars = self.get_convolve_with_not_post_vars(
                synapse.get_equations_blocks(), neuron.name, synapse.name, synapse)

            syn_to_neuron_state_vars = list(set(all_state_vars) - (set(strictly_synaptic_vars) | set(convolve_with_not_post_vars)))
            Logger.log_message(None, -1, "State variables that will be moved from synapse to neuron: " + str(syn_to_neuron_state_vars),
                               None, LoggingLevel.INFO)

            #
            #   collect all the variable/parameter/kernel/function/etc. names used in defining expressions of `syn_to_neuron_state_vars`
            #

            recursive_vars_used = ASTTransformers.recursive_dependent_variables_search(syn_to_neuron_state_vars, synapse)
            new_neuron.recursive_vars_used = recursive_vars_used
            new_neuron._transferred_variables = [neuron_state_var + var_name_suffix
                                                 for neuron_state_var in syn_to_neuron_state_vars
                                                 if new_synapse.get_kernel_by_name(neuron_state_var) is None]

            #
            #   collect all the parameters
            #

            all_declared_params = [s.get_variables() for s in new_synapse.get_parameter_blocks().get_declarations()]
            all_declared_params = sum(all_declared_params, [])
            all_declared_params = [var.name for var in all_declared_params]

            syn_to_neuron_params = [v for v in recursive_vars_used if v in all_declared_params]

            # parameters used in the declarations of the state variables
            vars_used = []
            for var in syn_to_neuron_state_vars:
                decls = ASTTransformers.get_declarations_from_block(var, neuron.get_state_blocks())
                for decl in decls:
                    if decl.has_expression():
                        vars_used.extend(ASTTransformers.collect_variable_names_in_expression(decl.get_expression()))

                # parameters used in equations
                vars_used.extend(ASTUtils.collects_vars_used_in_equation(var, neuron.get_equations_blocks()))

            syn_to_neuron_params.extend([var for var in vars_used if var in all_declared_params])

            Logger.log_message(None, -1, "Parameters that will be copied from synapse to neuron: " + str(syn_to_neuron_params),
                               None, LoggingLevel.INFO)

            #
            #   collect all the internal parameters
            #

            # XXX: TODO

            #
            #   move state variable declarations from synapse to neuron
            #

            for state_var in syn_to_neuron_state_vars:
                decls = ASTUtils.move_decls(state_var,
                                            neuron.get_state_blocks(),
                                            synapse.get_state_blocks(),
                                            var_name_suffix,
                                            block_type=BlockType.STATE)
                ASTUtils.add_suffix_to_variable_names(decls, var_name_suffix)

            #
            #   move defining equations for variables from synapse to neuron
            #

            for state_var in syn_to_neuron_state_vars:
                Logger.log_message(None, -1, "Moving state var defining equation(s) " + str(state_var),
                                   None, LoggingLevel.INFO)
                decls = ASTUtils.equations_from_block_to_block(state_var,
                                                               new_synapse.get_equations_block(),
                                                               new_neuron.get_equations_block(),
                                                               var_name_suffix,
                                                               mode="move")
                ASTUtils.add_suffix_to_variable_names(decls, var_name_suffix)

            #
            #    move initial values for equations
            #

            for state_var in syn_to_neuron_state_vars:
                Logger.log_message(None, -1, "Moving state variables for equation(s) " + str(state_var),
                                   None, LoggingLevel.INFO)
                ASTUtils.move_decls(var_name=state_var,
                                    from_block=new_synapse.get_state_blocks(),
                                    to_block=new_neuron.get_state_blocks(),
                                    var_name_suffix=var_name_suffix,
                                    block_type=BlockType.STATE,
                                    mode="move")

            #
            #     mark variables in the neuron pertaining to synapse postsynaptic ports
            #
            #     convolutions with them ultimately yield variable updates when post neuron calls emit_spike()
            #

            def mark_post_ports(neuron, synapse, mark_node):
                post_ports = []

                def mark_post_port(_expr=None):
                    var = None
                    if isinstance(_expr, ASTSimpleExpression) and _expr.is_variable():
                        var = _expr.get_variable()
                    elif isinstance(_expr, ASTVariable):
                        var = _expr

                    if var:
                        var_base_name = var.name[:-len(var_name_suffix)]   # prune the suffix
                        if self.is_post_port(var_base_name, neuron.name, synapse.name):
                            post_ports.append(var)
                            var._is_post_port = True
                            print("Marking " + str(var.name) + " as post port")

                mark_node.accept(ASTHigherOrderVisitor(lambda x: mark_post_port(x)))
                return post_ports

            mark_post_ports(new_neuron, new_synapse, new_neuron)

            #
            #    move statements in post receive block from synapse to ``new_neuron.moved_spike_updates``
            #

            vars_used = []

            new_neuron.moved_spike_updates = []

            spiking_post_port_names = self.get_spiking_post_port_names(synapse, neuron.name, synapse.name)
            assert len(spiking_post_port_names) <= 1, "Can only handle one spiking \"post\" port"
            if len(spiking_post_port_names) > 0:
                post_port_name = spiking_post_port_names[0]
                post_receive_block = new_synapse.get_on_receive_block(post_port_name)
                assert post_receive_block is not None
                for state_var in syn_to_neuron_state_vars:
                    Logger.log_message(None, -1, "Moving onPost updates for " + str(state_var), None, LoggingLevel.INFO)

                    stmts = ASTUtils.get_statements_from_block(state_var, post_receive_block)
                    if stmts:
                        Logger.log_message(None, -1, "Moving state var updates for " + state_var
                                           + " from synapse to neuron", None, LoggingLevel.INFO)
                        for stmt in stmts:
                            vars_used.extend(ASTTransformers.collect_variable_names_in_expression(stmt))
                            post_receive_block.block.stmts.remove(stmt)
                            ASTUtils.add_suffix_to_decl_lhs(stmt, suffix=var_name_suffix)
                            ASTUtils.add_suffix_to_variable_names(stmt, var_name_suffix)
                            stmt.update_scope(new_neuron.get_update_blocks().get_scope())
                            stmt.accept(ASTSymbolTableVisitor())
                            new_neuron.moved_spike_updates.append(stmt)

            vars_used = list(set([v.name for v in vars_used]))
            syn_to_neuron_params.extend([v for v in vars_used if v in [p + var_name_suffix for p in all_declared_params]])

            #
            #   replace ``continuous`` type input ports that are connected to postsynaptic neuron with suffixed external variable references
            #

            Logger.log_message(
                None, -1, "In synapse: replacing ``continuous`` type input ports that are connected to postsynaptic neuron with suffixed external variable references", None, LoggingLevel.INFO)
            post_connected_continuous_input_ports = []
            post_variable_names = []
            for port in synapse.get_input_blocks().get_input_ports():
                if self.is_post_port(port.get_name(), neuron.name, synapse.name) and self.is_continuous_port(port.get_name(), synapse):
                    post_connected_continuous_input_ports.append(port.get_name())
                    post_variable_names.append(self.get_neuron_var_name_from_syn_port_name(
                        port.get_name(), neuron.name, synapse.name))

            for state_var, alternate_name in zip(post_connected_continuous_input_ports, post_variable_names):
                Logger.log_message(None, -1, "\t• Replacing variable " + str(state_var), None, LoggingLevel.INFO)
                ASTUtils.replace_with_external_variable(state_var, new_synapse, "",
                                                        new_synapse.get_equations_blocks(), alternate_name)

            #
            #    copy parameters
            #

            Logger.log_message(None, -1, "Copying parameters from synapse to neuron...", None, LoggingLevel.INFO)
            for param_var in syn_to_neuron_params:
                Logger.log_message(None, -1, "\tCopying parameter with name " + str(param_var)
                                   + " from synapse to neuron", None, LoggingLevel.INFO)
                decls = ASTUtils.move_decls(param_var,
                                            new_synapse.get_parameter_blocks(),
                                            new_neuron.get_parameter_blocks(),
                                            var_name_suffix,
                                            block_type=BlockType.PARAMETERS,
                                            mode="copy")

            #
            #   add suffix to variables in spike updates
            #

            Logger.log_message(
                None, -1, "Adding suffix to variables in spike updates", None, LoggingLevel.INFO)

            for stmt in new_neuron.moved_spike_updates:
                for param_var in syn_to_neuron_params:
                    param_var = str(param_var)
                    ASTUtils.add_suffix_to_variable_name(param_var, stmt, var_name_suffix, scope=new_neuron.get_update_blocks().get_scope())

            #
            #    replace occurrences of the variables in expressions in the original synapse with calls to the corresponding neuron getters
            #

            Logger.log_message(
                None, -1, "In synapse: replacing variables with suffixed external variable references", None, LoggingLevel.INFO)
            for state_var in syn_to_neuron_state_vars:
                Logger.log_message(None, -1, "\t• Replacing variable " + str(state_var), None, LoggingLevel.INFO)
                ASTUtils.replace_with_external_variable(
                    state_var, new_synapse, var_name_suffix, new_neuron.get_equations_blocks())

            #
            #     rename neuron
            #

            name_separator_str = "__with_"

            new_neuron_name = neuron.get_name() + name_separator_str + synapse.get_name()
            # self.analytic_solver[new_neuron_name] = self.analytic_solver[neuron.get_name()]
            # self.numeric_solver[new_neuron_name] = self.numeric_solver[neuron.get_name()]
            new_neuron.set_name(new_neuron_name)
            new_neuron.paired_synapse = new_synapse

            #
            #    rename synapse
            #

            new_synapse_name = synapse.get_name() + name_separator_str + neuron.get_name()
            # self.analytic_solver[new_synapse_name] = self.analytic_solver[synapse.get_name()]
            # self.numeric_solver[new_synapse_name] = self.numeric_solver[synapse.get_name()]
            new_synapse.set_name(new_synapse_name)
            new_synapse.paired_neuron = new_neuron
            new_neuron.paired_synapse = new_synapse

            #
            #    add modified versions of neuron and synapse to list
            #

            new_neuron.accept(ASTSymbolTableVisitor())
            new_synapse.accept(ASTSymbolTableVisitor())

            self.update_blocktype_for_common_parameters(new_synapse)

            # neurons = [new_neuron]
            # synapses = [new_synapse]  # XXX: only generate this neuron-synapse pair, and nothing else!
            neurons.append(new_neuron)
            synapses.append(new_synapse)

            Logger.log_message(None, -1, "Successfully constructed neuron-synapse pair "
                               + new_neuron.name + ", " + new_synapse.name, None, LoggingLevel.INFO)

        # remove those original synapses models that have been paired with a neuron
        synapses_ = []
        for synapse in synapses:
            if synapse not in paired_synapses:
                synapses_.append(synapse)
        synapses = synapses_

        return neurons, synapses

    def generate_code(self, neurons: List[ASTNeuron], synapses: List[ASTSynapse] = None) -> None:
        if synapses is None:
            synapses = []
        if self._options and "neuron_synapse_pairs" in self._options:
            neurons, synapses = self.analyse_transform_neuron_synapse_pairs(neurons, synapses)
        self.analyse_transform_neurons(neurons)
        self.analyse_transform_synapses(synapses)
        self.generate_neurons(neurons)
        self.generate_synapses(synapses)
        self.generate_module_code(neurons, synapses)

    def generate_module_code(self, neurons: Sequence[ASTNeuron], synapses: Sequence[ASTSynapse]):
        """
        Generates code that is necessary to integrate neuron models into the NEST infrastructure.
        :param neurons: a list of neurons
        :type neurons: list(ASTNeuron)
        """
        namespace = self._get_module_namespace(neurons, synapses)
        if not os.path.exists(FrontendConfiguration.get_target_path()):
            os.makedirs(FrontendConfiguration.get_target_path())

        for _module_templ in self._module_templates:
            file_name_parts = os.path.basename(_module_templ.filename).split(".")
            file_extension = file_name_parts[-2]
            if file_extension in ["cpp", "h"]:
                filename = FrontendConfiguration.get_module_name()
            else:
                filename = file_name_parts[0]

            file_path = str(os.path.join(FrontendConfiguration.get_target_path(), filename))
            with open(file_path + "." + file_extension, "w+") as f:
                f.write(str(_module_templ.render(namespace)))

        code, message = Messages.get_module_generated(FrontendConfiguration.get_target_path())
        Logger.log_message(None, code, message, None, LoggingLevel.INFO)

    def _get_module_namespace(self, neurons: List[ASTNeuron], synapses: List[ASTSynapse]) -> Dict:
        """
        Creates a namespace for generating NEST extension module code
        :param neurons: List of neurons
        :return: a context dictionary for rendering templates
        """
        namespace = {"neurons": neurons,
                     "synapses": synapses,
                     "moduleName": FrontendConfiguration.get_module_name(),
                     "now": datetime.datetime.utcnow()}
        return namespace

    def analyse_transform_neurons(self, neurons: List[ASTNeuron]) -> None:
        """
        Analyse and transform a list of neurons.
        :param neurons: a list of neurons.
        """
        for neuron in neurons:
            code, message = Messages.get_analysing_transforming_neuron(neuron.get_name())
            Logger.log_message(None, code, message, None, LoggingLevel.INFO)
            spike_updates, post_spike_updates = self.analyse_neuron(neuron)
            neuron.spike_updates = spike_updates
            neuron.post_spike_updates = post_spike_updates

    def analyse_transform_synapses(self, synapses: List[ASTSynapse]) -> None:
        """
        Analyse and transform a list of synapses.
        :param synapses: a list of synapses.
        """
        for synapse in synapses:
            if Logger.logging_level == LoggingLevel.INFO:
                print("Analysing/transforming synapse {}.".format(synapse.get_name()))
            spike_updates = self.analyse_synapse(synapse)
            synapse.spike_updates = spike_updates

<<<<<<< HEAD
    def find_non_equations_state_variables(self, neuron: ASTNeuron):
        non_equations_state_variables = []
        for decl in neuron.get_state_blocks().get_declarations():
            for var in decl.get_variables():
                # check if this variable is not in equations

                # if there is no equations, all variables are not in equations
                if not neuron.get_equations_blocks():
                    non_equations_state_variables.append(var)
                    continue

                    # check if equation name is also a state variable
                used_in_eq = False
                for ode_eq in neuron.get_equations_blocks().get_ode_equations():
                    if ode_eq.get_lhs().get_name() == var.get_name():
                        used_in_eq = True
                        break

                # check for any state variables being used by a kernel
                for kern in neuron.get_equations_blocks().get_kernels():
                    for kern_var in kern.get_variables():
                        if kern_var.get_name() == var.get_name():
                            used_in_eq = True
                            break

                # if no usage found at this point, we have a non-equation state variable
                if not used_in_eq:
                    non_equations_state_variables.append(var)
        return non_equations_state_variables

    def analyse_neuron(self, neuron: ASTNeuron) -> List[ASTAssignment]:
=======
    def analyse_neuron(self, neuron: ASTNeuron) -> Tuple[Dict[str, ASTAssignment], Dict[str, ASTAssignment]]:
>>>>>>> ee92d85c
        """
        Analyse and transform a single neuron.
        :param neuron: a single neuron.
        :return: see documentation for get_spike_update_expressions() for more information.
        """
        code, message = Messages.get_start_processing_model(neuron.get_name())
        Logger.log_message(neuron, code, message, neuron.get_source_position(), LoggingLevel.INFO)

        equations_block = neuron.get_equations_block()

        if equations_block is None:
            from pynestml.utils.ast_utils import ASTUtils
            # add all declared state variables as none of them are used in equations block
            self.non_equations_state_variables[neuron.get_name()] = []
            self.non_equations_state_variables[neuron.get_name()].extend(
                ASTUtils.all_variables_defined_in_block(neuron.get_state_blocks()))

            return [], []

        delta_factors = ASTTransformers.get_delta_factors_(neuron, equations_block)
        kernel_buffers = ASTTransformers.generate_kernel_buffers_(neuron, equations_block)
        ASTTransformers.replace_convolve_calls_with_buffers_(neuron, equations_block)
        ASTTransformers.make_inline_expressions_self_contained(equations_block.get_inline_expressions())
        ASTTransformers.replace_inline_expressions_through_defining_expressions(
            equations_block.get_ode_equations(), equations_block.get_inline_expressions())

        analytic_solver, numeric_solver = self.ode_toolbox_analysis(neuron, kernel_buffers)
        self.analytic_solver[neuron.get_name()] = analytic_solver
        self.numeric_solver[neuron.get_name()] = numeric_solver

        # get all variables from state block that are not found in equations
        self.non_equations_state_variables[neuron.get_name()] = \
            self.find_non_equations_state_variables(neuron)

        ASTTransformers.remove_initial_values_for_kernels(neuron)
        kernels = ASTTransformers.remove_kernel_definitions_from_equations_block(neuron)
        ASTTransformers.update_initial_values_for_odes(neuron, [analytic_solver, numeric_solver])
        ASTTransformers.remove_ode_definitions_from_equations_block(neuron)
        ASTTransformers.create_initial_values_for_kernels(neuron, [analytic_solver, numeric_solver], kernels)
        ASTTransformers.replace_variable_names_in_expressions(neuron, [analytic_solver, numeric_solver])
        ASTTransformers.replace_convolution_aliasing_inlines(neuron)
        ASTTransformers.add_timestep_symbol(neuron)

        if self.analytic_solver[neuron.get_name()] is not None:
            neuron = ASTTransformers.add_declarations_to_internals(
                neuron, self.analytic_solver[neuron.get_name()]["propagators"])

        self.update_symbol_table(neuron, kernel_buffers)
        spike_updates, post_spike_updates = self.get_spike_update_expressions(
            neuron, kernel_buffers, [analytic_solver, numeric_solver], delta_factors)

        return spike_updates, post_spike_updates

    def analyse_synapse(self, synapse: ASTSynapse) -> Dict[str, ASTAssignment]:
        """
        Analyse and transform a single synapse.
        :param synapse: a single synapse.
        """
        code, message = Messages.get_start_processing_model(synapse.get_name())
        Logger.log_message(synapse, code, message, synapse.get_source_position(), LoggingLevel.INFO)

        equations_block = synapse.get_equations_block()
        spike_updates = {}
        if equations_block is not None:
            delta_factors = ASTTransformers.get_delta_factors_(synapse, equations_block)
            kernel_buffers = ASTTransformers.generate_kernel_buffers_(synapse, equations_block)
            ASTTransformers.replace_convolve_calls_with_buffers_(synapse, equations_block)
            ASTTransformers.make_inline_expressions_self_contained(equations_block.get_inline_expressions())
            ASTTransformers.replace_inline_expressions_through_defining_expressions(
                equations_block.get_ode_equations(), equations_block.get_inline_expressions())

            analytic_solver, numeric_solver = self.ode_toolbox_analysis(synapse, kernel_buffers)
            self.analytic_solver[synapse.get_name()] = analytic_solver
            self.numeric_solver[synapse.get_name()] = numeric_solver

            ASTTransformers.remove_initial_values_for_kernels(synapse)
            kernels = ASTTransformers.remove_kernel_definitions_from_equations_block(synapse)
            ASTTransformers.update_initial_values_for_odes(synapse, [analytic_solver, numeric_solver])
            ASTTransformers.remove_ode_definitions_from_equations_block(synapse)
            ASTTransformers.create_initial_values_for_kernels(synapse, [analytic_solver, numeric_solver], kernels)
            ASTTransformers.replace_variable_names_in_expressions(synapse, [analytic_solver, numeric_solver])
            ASTTransformers.add_timestep_symbol(synapse)
            self.update_symbol_table(synapse, kernel_buffers)

            if not self.analytic_solver[synapse.get_name()] is None:
                synapse = ASTTransformers.add_declarations_to_internals(
                    synapse, self.analytic_solver[synapse.get_name()]["propagators"])

            self.update_symbol_table(synapse, kernel_buffers)
            spike_updates, _ = self.get_spike_update_expressions(
                synapse, kernel_buffers, [analytic_solver, numeric_solver], delta_factors)
        else:
            ASTTransformers.add_timestep_symbol(synapse)

        self.update_blocktype_for_common_parameters(synapse)

        return spike_updates

    def generate_neuron_code(self, neuron: ASTNeuron) -> None:
        """
        For a handed over neuron, this method generates the corresponding header and implementation file.
        :param neuron: a single neuron object.
        """
        if not os.path.isdir(FrontendConfiguration.get_target_path()):
            os.makedirs(FrontendConfiguration.get_target_path())
        for _model_templ in self._model_templates["neuron"]:
            file_extension = _model_templ.filename.split(".")[-2]
            _file = _model_templ.render(self._get_neuron_model_namespace(neuron))
            with open(str(os.path.join(FrontendConfiguration.get_target_path(),
                                       neuron.get_name())) + "." + file_extension, "w+") as f:
                f.write(str(_file))

    def generate_synapse_code(self, synapse: ASTSynapse) -> None:
        """
        For a handed over synapse, this method generates the corresponding header and implementation file.
        :param synapse: a single synapse object.
        """
        if not os.path.isdir(FrontendConfiguration.get_target_path()):
            os.makedirs(FrontendConfiguration.get_target_path())
        for _model_templ in self._model_templates["synapse"]:
            file_extension = _model_templ.filename.split(".")[-2]
            _file = _model_templ.render(self._get_synapse_model_namespace(synapse))
            with open(str(os.path.join(FrontendConfiguration.get_target_path(),
                                       synapse.get_name())) + "." + file_extension, "w+") as f:
                f.write(str(_file))

    def _get_synapse_model_namespace(self, synapse: ASTSynapse) -> Dict:
        """
        Returns a standard namespace with often required functionality.
        :param synapse: a single synapse instance
        :return: a map from name to functionality.
        :rtype: dict
        """
        from pynestml.utils.ast_utils import ASTUtils

        namespace = dict()

        if "paired_neuron" in dir(synapse):
            # synapse is being co-generated with neuron
            namespace["paired_neuron"] = synapse.paired_neuron.get_name()
            base_neuron_name = namespace["paired_neuron"][:namespace["paired_neuron"].index(
                "__with_") - len(FrontendConfiguration.suffix)]
            base_synapse_name = synapse.name[:synapse.name.index("__with_") - len(FrontendConfiguration.suffix)]
            namespace["post_ports"] = self.get_post_port_names(synapse, base_neuron_name, base_synapse_name)
            namespace["spiking_post_ports"] = self.get_spiking_post_port_names(
                synapse, base_neuron_name, base_synapse_name)
            namespace["vt_ports"] = self.get_vt_port_names(synapse, base_neuron_name, base_synapse_name)
            all_input_port_names = [p.name for p in synapse.get_input_blocks().get_input_ports()]
            namespace["pre_ports"] = list(set(all_input_port_names)
                                          - set(namespace["post_ports"]) - set(namespace["vt_ports"]))
        else:
            # separate (not neuron+synapse co-generated)
            all_input_port_names = [p.name for p in synapse.get_input_blocks().get_input_ports()]
            namespace["pre_ports"] = all_input_port_names

        assert len(namespace["pre_ports"]) <= 1, "Synapses only support one spiking input port"

        namespace["synapseName"] = synapse.get_name()
        namespace["synapse"] = synapse
        namespace["astnode"] = synapse
        namespace["moduleName"] = FrontendConfiguration.get_module_name()
        namespace["printer"] = self._unitless_nest_gsl_printer
        namespace["assignments"] = NestAssignmentsHelper()
        namespace["names"] = self._nest_reference_converter
        namespace["declarations"] = NestDeclarationsHelper(self._types_printer)
        namespace["utils"] = ASTUtils
        namespace["idemPrinter"] = self._printer
        namespace["odeTransformer"] = OdeTransformer()
        namespace["printerGSL"] = self._gsl_printer
        namespace["now"] = datetime.datetime.utcnow()
        namespace["tracing"] = FrontendConfiguration.is_dev
        namespace["has_state_vectors"] = False
        namespace["vector_symbols"] = []
        namespace['names_namespace'] = synapse.get_name() + "_names"

        # event handlers priority
        # XXX: this should be refactored in case we have additional modulatory (3rd-factor) spiking input ports in the synapse
        namespace["pre_before_post_update"] = 0   # C++-compatible boolean...
        spiking_post_port = find_spiking_post_port(synapse, namespace)
        if spiking_post_port:
            post_spike_port_priority = None
            if "priority" in synapse.get_on_receive_block(spiking_post_port).get_const_parameters().keys():
                post_spike_port_priority = int(synapse.get_on_receive_block(
                    spiking_post_port).get_const_parameters()["priority"])

            if post_spike_port_priority \
                    and len(namespace["pre_ports"]) and len(namespace["post_ports"]) \
                    and "priority" in synapse.get_on_receive_block(namespace["pre_ports"][0]).get_const_parameters().keys() \
                    and int(synapse.get_on_receive_block(namespace["pre_ports"][0]).get_const_parameters()["priority"]) < post_spike_port_priority:
                namespace["pre_before_post_update"] = 1   # C++-compatible boolean...

        namespace["PredefinedUnits"] = pynestml.symbols.predefined_units.PredefinedUnits
        namespace["UnitTypeSymbol"] = pynestml.symbols.unit_type_symbol.UnitTypeSymbol
        namespace["SymbolKind"] = pynestml.symbols.symbol.SymbolKind

        namespace["initial_values"] = {}
        namespace["variable_symbols"] = {}
        namespace["uses_analytic_solver"] = synapse.get_name() in self.analytic_solver.keys() \
            and self.analytic_solver[synapse.get_name()] is not None
        if namespace["uses_analytic_solver"]:
            namespace["analytic_state_variables"] = self.analytic_solver[synapse.get_name()]["state_variables"]
            namespace["variable_symbols"].update({sym: synapse.get_equations_block().get_scope().resolve_to_symbol(
                sym, SymbolKind.VARIABLE) for sym in namespace["analytic_state_variables"]})
            namespace["update_expressions"] = {}
            for sym, expr in self.analytic_solver[synapse.get_name()]["initial_values"].items():
                namespace["initial_values"][sym] = expr
            for sym in namespace["analytic_state_variables"]:
                expr_str = self.analytic_solver[synapse.get_name()]["update_expressions"][sym]
                expr_ast = ModelParser.parse_expression(expr_str)
                # pretend that update expressions are in "equations" block, which should always be present, as differential equations must have been defined to get here
                expr_ast.update_scope(synapse.get_equations_blocks().get_scope())
                expr_ast.accept(ASTSymbolTableVisitor())
                namespace["update_expressions"][sym] = expr_ast

            namespace["propagators"] = self.analytic_solver[synapse.get_name()]["propagators"]

        namespace["uses_numeric_solver"] = synapse.get_name() in self.numeric_solver.keys() \
            and self.numeric_solver[synapse.get_name()] is not None
        if namespace["uses_numeric_solver"]:
            namespace["numeric_state_variables"] = self.numeric_solver[synapse.get_name()]["state_variables"]
            namespace["variable_symbols"].update({sym: synapse.get_equations_block().get_scope().resolve_to_symbol(
                sym, SymbolKind.VARIABLE) for sym in namespace["numeric_state_variables"]})
            assert not any([sym is None for sym in namespace["variable_symbols"].values()])
            namespace["numeric_update_expressions"] = {}
            for sym, expr in self.numeric_solver[synapse.get_name()]["initial_values"].items():
                namespace["initial_values"][sym] = expr
            for sym in namespace["numeric_state_variables"]:
                expr_str = self.numeric_solver[synapse.get_name()]["update_expressions"][sym]
                expr_ast = ModelParser.parse_expression(expr_str)
                # pretend that update expressions are in "equations" block, which should always be present, as differential equations must have been defined to get here
                expr_ast.update_scope(synapse.get_equations_blocks().get_scope())
                expr_ast.accept(ASTSymbolTableVisitor())
                namespace["numeric_update_expressions"][sym] = expr_ast

            namespace["names"] = self._gsl_reference_converter
            namespace["printer"] = self._unitless_nest_gsl_printer

        namespace["spike_updates"] = synapse.spike_updates

        rng_visitor = ASTRandomNumberGeneratorVisitor()
        synapse.accept(rng_visitor)
        namespace["norm_rng"] = rng_visitor._norm_rng_is_used

        namespace["PyNestMLLexer"] = {}
        from pynestml.generated.PyNestMLLexer import PyNestMLLexer
        for kw in dir(PyNestMLLexer):
            if kw.isupper():
                namespace["PyNestMLLexer"][kw] = eval("PyNestMLLexer." + kw)

        return namespace

    def _get_neuron_model_namespace(self, neuron: ASTNeuron) -> Dict:
        """
        Returns a standard namespace with often required functionality.
        :param neuron: a single neuron instance
        :type neuron: ASTNeuron
        :return: a map from name to functionality.
        :rtype: dict
        """
        from pynestml.utils.ast_utils import ASTUtils

        namespace = dict()

        if "paired_synapse" in dir(neuron):
            namespace["paired_synapse"] = neuron.paired_synapse.get_name()
            namespace["post_spike_updates"] = neuron.post_spike_updates
            if "moved_spike_updates" in dir(neuron):
                namespace["spike_update_stmts"] = neuron.moved_spike_updates
            else:
                namespace["spike_update_stmts"] = []
            namespace["transferred_variables"] = neuron._transferred_variables
            namespace["transferred_variables_syms"] = {var_name: neuron.scope.resolve_to_symbol(
                var_name, SymbolKind.VARIABLE) for var_name in namespace["transferred_variables"]}
            assert not any([v is None for v in namespace["transferred_variables_syms"].values()])
            # {var_name: ASTUtils.get_declaration_by_name(neuron.get_initial_values_blocks(), var_name) for var_name in namespace["transferred_variables"]}
        namespace["neuronName"] = neuron.get_name()
        namespace["neuron"] = neuron
        namespace["astnode"] = neuron
        namespace["moduleName"] = FrontendConfiguration.get_module_name()
        namespace["printer"] = self._unitless_nest_gsl_printer
        namespace["nest_printer"] = self._nest_printer
        namespace["assignments"] = NestAssignmentsHelper()
        namespace["names"] = self._nest_reference_converter
        namespace["declarations"] = NestDeclarationsHelper(self._types_printer)
        namespace["utils"] = ASTUtils
        namespace["idemPrinter"] = self._printer
        namespace["outputEvent"] = namespace["printer"].print_output_event(neuron.get_body())
        namespace["has_spike_input"] = ASTUtils.has_spike_input(neuron.get_body())
        namespace["has_continuous_input"] = ASTUtils.has_continuous_input(neuron.get_body())
        namespace["odeTransformer"] = OdeTransformer()
        namespace["printerGSL"] = self._gsl_printer
        namespace["now"] = datetime.datetime.utcnow()
        namespace["tracing"] = FrontendConfiguration.is_dev
        namespace["has_state_vectors"] = neuron.has_state_vectors()
        namespace["vector_symbols"] = neuron.get_vector_symbols()
        namespace['names_namespace'] = neuron.get_name() + "_names"

        namespace["neuron_parent_class"] = self.get_option("neuron_parent_class")
        namespace["neuron_parent_class_include"] = self.get_option("neuron_parent_class_include")

        namespace["PredefinedUnits"] = pynestml.symbols.predefined_units.PredefinedUnits
        namespace["UnitTypeSymbol"] = pynestml.symbols.unit_type_symbol.UnitTypeSymbol
        namespace["SymbolKind"] = pynestml.symbols.symbol.SymbolKind

        namespace["initial_values"] = {}
        namespace["variable_symbols"] = {}
        namespace["uses_analytic_solver"] = neuron.get_name() in self.analytic_solver.keys() \
            and self.analytic_solver[neuron.get_name()] is not None
        if namespace["uses_analytic_solver"]:
            namespace["analytic_state_variables_moved"] = []
            if "paired_synapse" in dir(neuron):
                namespace["analytic_state_variables"] = []
                for sv in self.analytic_solver[neuron.get_name()]["state_variables"]:
                    moved = False
                    for mv in neuron.recursive_vars_used:
                        name_snip = mv + "__"
                        if name_snip == sv[:len(name_snip)]:
                            # this variable was moved from synapse to neuron
                            if not sv in namespace["analytic_state_variables_moved"]:
                                namespace["analytic_state_variables_moved"].append(sv)
                                moved = True
                    if not moved:
                        namespace["analytic_state_variables"].append(sv)
                namespace["variable_symbols"].update({sym: neuron.get_equations_block().get_scope().resolve_to_symbol(
                    sym, SymbolKind.VARIABLE) for sym in namespace["analytic_state_variables_moved"]})
            else:
                namespace["analytic_state_variables"] = self.analytic_solver[neuron.get_name()]["state_variables"]
            namespace["variable_symbols"].update({sym: neuron.get_equations_block().get_scope().resolve_to_symbol(
                sym, SymbolKind.VARIABLE) for sym in namespace["analytic_state_variables"]})

            namespace["update_expressions"] = {}
            for sym, expr in self.analytic_solver[neuron.get_name()]["initial_values"].items():
                namespace["initial_values"][sym] = expr
            for sym in namespace["analytic_state_variables"] + namespace["analytic_state_variables_moved"]:
                expr_str = self.analytic_solver[neuron.get_name()]["update_expressions"][sym]
                expr_ast = ModelParser.parse_expression(expr_str)
                # pretend that update expressions are in "equations" block, which should always be present, as differential equations must have been defined to get here
                expr_ast.update_scope(neuron.get_equations_blocks().get_scope())
                expr_ast.accept(ASTSymbolTableVisitor())
                namespace["update_expressions"][sym] = expr_ast

            namespace["propagators"] = self.analytic_solver[neuron.get_name()]["propagators"]

        # convert variables from ASTVariable instances to strings
        _names = self.non_equations_state_variables[neuron.get_name()]
        _names = [ASTTransformers.to_ode_toolbox_processed_name(var.get_complete_name()) for var in _names]
        namespace["non_equations_state_variables"] = _names

        namespace["uses_numeric_solver"] = neuron.get_name() in self.numeric_solver.keys() \
            and self.numeric_solver[neuron.get_name()] is not None
        if namespace["uses_numeric_solver"]:
            namespace["numeric_state_variables_moved"] = []
            if "paired_synapse" in dir(neuron):
                namespace["numeric_state_variables"] = []
                for sv in self.numeric_solver[neuron.get_name()]["state_variables"]:
                    moved = False
                    for mv in neuron.recursive_vars_used:
                        name_snip = mv + "__"
                        if name_snip == sv[:len(name_snip)]:
                            # this variable was moved from synapse to neuron
                            if not sv in namespace["numeric_state_variables_moved"]:
                                namespace["numeric_state_variables_moved"].append(sv)
                                moved = True
                    if not moved:
                        namespace["numeric_state_variables"].append(sv)
                namespace["variable_symbols"].update({sym: neuron.get_equations_block().get_scope().resolve_to_symbol(
                    sym, SymbolKind.VARIABLE) for sym in namespace["numeric_state_variables_moved"]})
            else:
                namespace["numeric_state_variables"] = self.numeric_solver[neuron.get_name()]["state_variables"]

            namespace["variable_symbols"].update({sym: neuron.get_equations_block().get_scope().resolve_to_symbol(
                sym, SymbolKind.VARIABLE) for sym in namespace["numeric_state_variables"]})
            assert not any([sym is None for sym in namespace["variable_symbols"].values()])
            for sym, expr in self.numeric_solver[neuron.get_name()]["initial_values"].items():
                namespace["initial_values"][sym] = expr
            namespace["numeric_update_expressions"] = {}
            for sym in namespace["numeric_state_variables"] + namespace["numeric_state_variables_moved"]:
                expr_str = self.numeric_solver[neuron.get_name()]["update_expressions"][sym]
                expr_ast = ModelParser.parse_expression(expr_str)
                # pretend that update expressions are in "equations" block, which should always be present, as differential equations must have been defined to get here
                expr_ast.update_scope(neuron.get_equations_blocks().get_scope())
                expr_ast.accept(ASTSymbolTableVisitor())
                namespace["numeric_update_expressions"][sym] = expr_ast

            if namespace["uses_numeric_solver"]:
                if "analytic_state_variables_moved" in namespace.keys():
                    namespace["purely_numeric_state_variables_moved"] = list(
                        set(namespace["numeric_state_variables_moved"]) - set(namespace["analytic_state_variables_moved"]))
                else:
                    namespace["purely_numeric_state_variables_moved"] = namespace["numeric_state_variables_moved"]

            namespace["names"] = self._gsl_reference_converter
            namespace["printer"] = self._unitless_nest_gsl_printer
        namespace["spike_updates"] = neuron.spike_updates

        namespace["recordable_state_variables"] = [sym for sym in neuron.get_state_symbols()
                                                   if isinstance(sym.get_type_symbol(), (UnitTypeSymbol, RealTypeSymbol))
                                                   and sym.is_recordable
                                                   and not ASTTransformers.is_delta_kernel(neuron.get_kernel_by_name(sym.name))]

        namespace["recordable_inline_expressions"] = [sym for sym in neuron.get_inline_expression_symbols()
                                                      if isinstance(sym.get_type_symbol(), (UnitTypeSymbol, RealTypeSymbol))
                                                      and sym.is_recordable]

        namespace["parameter_syms_with_iv"] = [sym for sym in neuron.get_parameter_symbols()
                                               if sym.has_declaring_expression()
                                               and (not neuron.get_kernel_by_name(sym.name))]

        rng_visitor = ASTRandomNumberGeneratorVisitor()
        neuron.accept(rng_visitor)
        namespace["norm_rng"] = rng_visitor._norm_rng_is_used

        return namespace

    def ode_toolbox_analysis(self, neuron: ASTNeuron, kernel_buffers: Mapping[ASTKernel, ASTInputPort]):
        """
        Prepare data for ODE-toolbox input format, invoke ODE-toolbox analysis via its API, and return the output.
        """
        assert isinstance(neuron.get_equations_blocks(), ASTEquationsBlock), "only one equation block should be present"

        equations_block = neuron.get_equations_block()

        if len(equations_block.get_kernels()) == 0 and len(equations_block.get_ode_equations()) == 0:
            # no equations defined -> no changes to the neuron
            return None, None

        code, message = Messages.get_neuron_analyzed(neuron.get_name())
        Logger.log_message(neuron, code, message, neuron.get_source_position(), LoggingLevel.INFO)

        parameters_block = neuron.get_parameter_blocks()
        odetoolbox_indict = ASTTransformers.transform_ode_and_kernels_to_json(neuron, parameters_block, kernel_buffers, printer=self._ode_toolbox_printer)
        odetoolbox_indict["options"] = {}
        odetoolbox_indict["options"]["output_timestep_symbol"] = "__h"
        solver_result = odetoolbox.analysis(odetoolbox_indict,
                                            disable_stiffness_check=True,
                                            preserve_expressions=self.get_option("preserve_expressions"),
                                            simplify_expression=self.get_option("simplify_expression"),
                                            log_level=FrontendConfiguration.logging_level)
        analytic_solver = None
        analytic_solvers = [x for x in solver_result if x["solver"] == "analytical"]
        assert len(analytic_solvers) <= 1, "More than one analytic solver not presently supported"
        if len(analytic_solvers) > 0:
            analytic_solver = analytic_solvers[0]

        # if numeric solver is required, generate a stepping function that includes each state variable, including the analytic ones
        numeric_solver = None
        numeric_solvers = [x for x in solver_result if x["solver"].startswith("numeric")]
        if numeric_solvers:
            solver_result = odetoolbox.analysis(odetoolbox_indict,
                                                disable_stiffness_check=True,
                                                disable_analytic_solver=True,
                                                preserve_expressions=self.get_option("preserve_expressions"),
                                                simplify_expression=self.get_option("simplify_expression"),
                                                log_level=FrontendConfiguration.logging_level)
            numeric_solvers = [x for x in solver_result if x["solver"].startswith("numeric")]
            assert len(numeric_solvers) <= 1, "More than one numeric solver not presently supported"
            if len(numeric_solvers) > 0:
                numeric_solver = numeric_solvers[0]

        return analytic_solver, numeric_solver

    def update_symbol_table(self, neuron, kernel_buffers):
        """
        Update symbol table and scope.
        """
        SymbolTable.delete_neuron_scope(neuron.get_name())
        symbol_table_visitor = ASTSymbolTableVisitor()
        symbol_table_visitor.after_ast_rewrite_ = True
        neuron.accept(symbol_table_visitor)
        SymbolTable.add_neuron_scope(neuron.get_name(), neuron.get_scope())

    def get_spike_update_expressions(self, neuron: ASTNeuron, kernel_buffers, solver_dicts, delta_factors) -> Tuple[Dict[str, ASTAssignment], Dict[str, ASTAssignment]]:
        r"""
        Generate the equations that update the dynamical variables when incoming spikes arrive. To be invoked after ode-toolbox.

        For example, a resulting `assignment_str` could be "I_kernel_in += (inh_spikes/nS) * 1". The values are taken from the initial values for each corresponding dynamical variable, either from ode-toolbox or directly from user specification in the model.

        Note that for kernels, `initial_values` actually contains the increment upon spike arrival, rather than the initial value of the corresponding ODE dimension.

        ``spike_updates`` is a mapping from input port name (as a string) to update expressions.

        ``post_spike_updates`` is a mapping from kernel name (as a string) to update expressions.
        """
        spike_updates = {}
        post_spike_updates = {}

        for kernel, spike_input_port in kernel_buffers:
            if ASTTransformers.is_delta_kernel(kernel):
                continue

            if not str(spike_input_port) in spike_updates.keys():
                spike_updates[str(spike_input_port)] = []

            if "_is_post_port" in dir(spike_input_port.get_variable()) \
               and spike_input_port.get_variable()._is_post_port:
                # it's a port in the neuron ??? that receives post spikes ???
                orig_port_name = str(spike_input_port)[:str(spike_input_port).index("__for_")]
                buffer_type = neuron.paired_synapse.get_scope().resolve_to_symbol(orig_port_name, SymbolKind.VARIABLE).get_type_symbol()
            else:
                buffer_type = neuron.get_scope().resolve_to_symbol(str(spike_input_port), SymbolKind.VARIABLE).get_type_symbol()

            assert not buffer_type is None

            for kernel_var in kernel.get_variables():
                for var_order in range(ASTTransformers.get_kernel_var_order_from_ode_toolbox_result(kernel_var.get_name(), solver_dicts)):
                    kernel_spike_buf_name = ASTTransformers.construct_kernel_X_spike_buf_name(
                        kernel_var.get_name(), spike_input_port, var_order)
                    expr = ASTTransformers.get_initial_value_from_ode_toolbox_result(
                        kernel_spike_buf_name, solver_dicts)
                    assert expr is not None, "Initial value not found for kernel " + kernel_var
                    expr = str(expr)
                    if expr in ["0", "0.", "0.0"]:
                        continue    # skip adding the statement if we are only adding zero

                    assignment_str = kernel_spike_buf_name + " += "
                    if "_is_post_port" in dir(spike_input_port.get_variable()) \
                       and spike_input_port.get_variable()._is_post_port:
                        assignment_str += "1."
                    else:
                        assignment_str += "(" + str(spike_input_port) + ")"
                    if not expr in ["1.", "1.0", "1"]:
                        assignment_str += " * (" + expr + ")"

                    if not buffer_type.print_nestml_type() in ["1.", "1.0", "1", "real", "integer"]:
                        assignment_str += " / (" + buffer_type.print_nestml_type() + ")"

                    ast_assignment = ModelParser.parse_assignment(assignment_str)
                    ast_assignment.update_scope(neuron.get_scope())
                    ast_assignment.accept(ASTSymbolTableVisitor())

                    if neuron.get_scope().resolve_to_symbol(str(spike_input_port), SymbolKind.VARIABLE) is None:
                        # this case covers variables that were moved from synapse to the neuron
                        post_spike_updates[kernel_var.get_name()] = ast_assignment
                    elif "_is_post_port" in dir(spike_input_port.get_variable()) and spike_input_port.get_variable()._is_post_port:
                        print("adding post assignment string: " + str(ast_assignment))
                        spike_updates[str(spike_input_port)].append(ast_assignment)
                    else:
                        spike_updates[str(spike_input_port)].append(ast_assignment)

        for k, factor in delta_factors.items():
            var = k[0]
            inport = k[1]
            assignment_str = var.get_name() + "'" * (var.get_differential_order() - 1) + " += "
            if not factor in ["1.", "1.0", "1"]:
                factor_expr = ModelParser.parse_expression(factor)
                factor_expr.update_scope(neuron.get_scope())
                factor_expr.accept(ASTSymbolTableVisitor())
                assignment_str += "(" + self._unitless_expression_printer.print_expression(factor_expr) + ") * "

            assignment_str += str(inport)
            ast_assignment = ModelParser.parse_assignment(assignment_str)
            ast_assignment.update_scope(neuron.get_scope())
            ast_assignment.accept(ASTSymbolTableVisitor())

            if not str(inport) in spike_updates.keys():
                spike_updates[str(inport)] = []

            spike_updates[str(inport)].append(ast_assignment)

        return spike_updates, post_spike_updates<|MERGE_RESOLUTION|>--- conflicted
+++ resolved
@@ -58,10 +58,7 @@
 from pynestml.symbols.real_type_symbol import RealTypeSymbol
 from pynestml.symbols.unit_type_symbol import UnitTypeSymbol
 from pynestml.symbols.symbol import SymbolKind
-<<<<<<< HEAD
-=======
 from pynestml.symbols.variable_symbol import BlockType
->>>>>>> ee92d85c
 from pynestml.utils.logger import Logger
 from pynestml.utils.logger import LoggingLevel
 from pynestml.utils.messages import Messages
@@ -801,7 +798,6 @@
             spike_updates = self.analyse_synapse(synapse)
             synapse.spike_updates = spike_updates
 
-<<<<<<< HEAD
     def find_non_equations_state_variables(self, neuron: ASTNeuron):
         non_equations_state_variables = []
         for decl in neuron.get_state_blocks().get_declarations():
@@ -832,10 +828,7 @@
                     non_equations_state_variables.append(var)
         return non_equations_state_variables
 
-    def analyse_neuron(self, neuron: ASTNeuron) -> List[ASTAssignment]:
-=======
     def analyse_neuron(self, neuron: ASTNeuron) -> Tuple[Dict[str, ASTAssignment], Dict[str, ASTAssignment]]:
->>>>>>> ee92d85c
         """
         Analyse and transform a single neuron.
         :param neuron: a single neuron.
