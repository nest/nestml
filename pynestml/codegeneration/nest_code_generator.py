--- conflicted
+++ resolved
@@ -311,15 +311,12 @@
         for neuron in neurons:
             code, message = Messages.get_analysing_transforming_model(neuron.get_name())
             Logger.log_message(None, code, message, None, LoggingLevel.INFO)
-<<<<<<< HEAD
             spike_updates, post_spike_updates, equations_with_delay_vars, equations_with_vector_vars  = self.analyse_neuron(neuron)  #, analytic_solver , parameter_value_dict, updated_state_dict = self.analyse_neuron(neuron)
-=======
-            spike_updates, post_spike_updates, equations_with_delay_vars, equations_with_vector_vars = self.analyse_neuron(neuron)  # , parameter_value_dict, updated_state_dict = self.analyse_neuron(neuron)
->>>>>>> a8c6f08e
             neuron.spike_updates = spike_updates
             neuron.post_spike_updates = post_spike_updates
             neuron.equations_with_delay_vars = equations_with_delay_vars
             neuron.equations_with_vector_vars = equations_with_vector_vars
+            # neuron.analytic_solver = analytic_solver
             # neuron.analytic_solver = analytic_solver
             # neuron.parameter_value_dict = parameter_value_dict
             # neuron.updated_state_dict = updated_state_dict
@@ -428,11 +425,7 @@
 
         spike_updates, post_spike_updates = self.get_spike_update_expressions(neuron, kernel_buffers, [analytic_solver, numeric_solver], delta_factors)
 
-<<<<<<< HEAD
         return spike_updates, post_spike_updates, equations_with_delay_vars, equations_with_vector_vars  #, analytic_solver , parameter_value_dict, updated_state_dict
-=======
-        return spike_updates, post_spike_updates, equations_with_delay_vars, equations_with_vector_vars# , analytic_solver  , parameter_value_dict, updated_state_dict
->>>>>>> a8c6f08e
 
     def analyse_synapse(self, synapse: ASTModel) -> Dict[str, ASTAssignment]:
         """
