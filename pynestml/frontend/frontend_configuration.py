--- conflicted
+++ resolved
@@ -60,16 +60,11 @@
     """
     This class encapsulates all settings as handed over to the frontend at start of the toolchain.
     """
-<<<<<<< HEAD
-    DEFAULT_TARGET_PATH_: str = "target"
-
-=======
 
     # static properties
     DEFAULT_TARGET_PATH_: str = "target"
 
     # member variables
->>>>>>> 186216cf
     argument_parser = None
     paths_to_compilation_units = None
     provided_input_path = None
@@ -263,11 +258,7 @@
     def handle_target_path(cls, path: Optional[str]) -> None:
         r"""Process the target path parameter.
 
-<<<<<<< HEAD
-        Create the target path if it is specified as a string, but does not exist. Its parent directory has to exist already.
-=======
         Create the target path directory if it is specified as a string, but does not exist. Its parent directory has to exist already.
->>>>>>> 186216cf
 
         If the path is None, it will default to ``FrontendConfiguration.DEFAULT_TARGET_PATH_`` in the current working directory.
         """
@@ -293,20 +284,13 @@
 
         code, msg = Messages.get_target_path_info(cls.target_path)
         Logger.log_message(code=code, message=msg, log_level=LoggingLevel.INFO)
-<<<<<<< HEAD
-
-=======
->>>>>>> 186216cf
+
 
     @classmethod
     def handle_install_path(cls, path: Optional[str]) -> None:
         r"""Process the installation path parameter.
 
-<<<<<<< HEAD
-        Create the installation path if it is specified as a string, but does not exist. Its parent directory has to exist already. The path will not be created if ``path`` is None."""
-=======
         Create the installation path directory if it is specified as a string, but does not exist. Its parent directory has to exist already. The path will not be created if ``path`` is None."""
->>>>>>> 186216cf
         if path is None:
             return
 
@@ -319,11 +303,7 @@
         if not os.path.isdir(cls.install_path):
             parent_dir = os.path.abspath(os.path.join(cls.install_path, os.path.pardir))
             if os.path.isdir(parent_dir):
-<<<<<<< HEAD
-                code, msg = Messages.get_creating_install_path(cls.install_path)
-=======
                 code, msg = Messages.get_creating_install_path(path)
->>>>>>> 186216cf
                 Logger.log_message(code=code, message=msg, log_level=LoggingLevel.INFO)
                 os.makedirs(cls.install_path)
                 return
