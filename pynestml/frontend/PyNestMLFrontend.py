--- conflicted
+++ resolved
@@ -18,32 +18,17 @@
 # You should have received a copy of the GNU General Public License
 # along with NEST.  If not, see <http://www.gnu.org/licenses/>.
 
-<<<<<<< HEAD
 import os
 import sys
 
 from pynestml.cocos.CoCosManager import CoCosManager
-from pynestml.codegeneration.NestCodeGenerator import NestCodeGenerator
+from pynestml.codegeneration.nest_codegeneration import analyse_and_generate_neurons, generate_nest_module_code
 from pynestml.frontend.FrontendConfiguration import FrontendConfiguration, InvalidPathException
 from pynestml.symbols.PredefinedFunctions import PredefinedFunctions
 from pynestml.symbols.PredefinedTypes import PredefinedTypes
 from pynestml.symbols.PredefinedUnits import PredefinedUnits
 from pynestml.symbols.PredefinedVariables import PredefinedVariables
 from pynestml.utils.Logger import Logger, LoggingLevel
-=======
-import sys, os
-
-from pynestml.codegeneration.nest_codegeneration import generate_nest_module_code, analyse_and_generate_neurons
-from pynestml.frontend.FrontendConfiguration import FrontendConfiguration
-from pynestml.modelprocessor.ModelParser import ModelParser
-from pynestml.modelprocessor.ModelParserExceptions import InvalidPathException
-from pynestml.modelprocessor.PredefinedUnits import PredefinedUnits
-from pynestml.modelprocessor.PredefinedTypes import PredefinedTypes
-from pynestml.modelprocessor.PredefinedFunctions import PredefinedFunctions
-from pynestml.modelprocessor.PredefinedVariables import PredefinedVariables
-from pynestml.modelprocessor.CoCosManager import CoCosManager
-from pynestml.utils.Logger import Logger, LOGGING_LEVEL
->>>>>>> 1c3b9f54
 from pynestml.utils.Messages import Messages
 from pynestml.utils.ModelParser import ModelParser
 
@@ -77,17 +62,9 @@
                                    error_position=neuron.get_source_position(),
                                    log_level=LoggingLevel.INFO)
                 neurons.remove(neuron)
-
-<<<<<<< HEAD
     if not FrontendConfiguration.is_dry_run():
-        nest_generator = NestCodeGenerator()
-        nest_generator.analyseAndGenerateNeurons(neurons)
-        nest_generator.generateNESTModuleCode(neurons)
-=======
-    if not FrontendConfiguration.isDryRun():
         analyse_and_generate_neurons(neurons)
         generate_nest_module_code(neurons)
->>>>>>> 1c3b9f54
     else:
         code, message = Messages.get_dry_run()
         Logger.log_message(neuron=None, code=code, message=message, log_level=LoggingLevel.INFO)
