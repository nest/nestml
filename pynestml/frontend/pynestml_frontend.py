--- conflicted
+++ resolved
@@ -125,19 +125,17 @@
 
     if target_name.upper() == "NEST":
         from pynestml.codegeneration.nest_builder import NESTBuilder
-        nest_builder = NESTBuilder(options)
-        remaining_options = nest_builder.set_options(options)
-        return nest_builder, remaining_options
-
-<<<<<<< HEAD
+        builder = NESTBuilder(options)
+        remaining_options = builder.set_options(options)
+        return builder, remaining_options
+
     if target_name.upper() == "SPINNAKER":
         from pynestml.codegeneration.spinnaker_builder import SpiNNakerBuilder
-        return SpiNNakerBuilder(options)
-
-    return None  # no builder requested or available
-=======
+        builder = SpiNNakerBuilder(options)
+        remaining_options = builder.set_options(options)
+        return builder, remaining_options
+
     return None, options  # no builder requested or available
->>>>>>> 8955b771
 
 
 def generate_target(input_path: Union[str, Sequence[str]], target_platform: str, target_path=None,
@@ -273,6 +271,7 @@
                     logging_level=logging_level, store_log=store_log, suffix=suffix, dev=dev,
                     codegen_opts=codegen_opts)
 
+
 def generate_spinnaker_target(input_path: Union[str, Sequence[str]], target_path: Optional[str] = None, install_path: Optional[str] = None,
                               logging_level="ERROR", module_name: str = "nestmlmodule", store_log: bool=False,
                               suffix: str="", dev: bool=False, codegen_opts: Optional[Mapping[str, Any]]=None):
