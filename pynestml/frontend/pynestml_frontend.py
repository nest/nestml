--- conflicted
+++ resolved
@@ -45,11 +45,7 @@
 
 
 def get_known_targets():
-<<<<<<< HEAD
-    targets = ["NEST", "NEST_compartmental", "autodoc", "none"]
-=======
-    targets = ["NEST", "python_standalone", "autodoc", "none"]
->>>>>>> 8955b771
+    targets = ["NEST", "NEST_compartmental", "python_standalone", "autodoc", "none"]
     targets = [s.upper() for s in targets]
     return targets
 
@@ -245,18 +241,10 @@
                     dev=dev, codegen_opts=codegen_opts)
 
 
-<<<<<<< HEAD
-def generate_nest_compartmental_target(input_path: Union[str, Sequence[str]], target_path: Optional[str] = None,
-                                       install_path: Optional[str] = None, logging_level="ERROR",
-                                       module_name=None, store_log: bool = False, suffix: str = "",
-                                       dev: bool = False, codegen_opts: Optional[Mapping[str, Any]] = None):
-    r"""Generate and build compartmental model code for NEST Simulator.
-=======
 def generate_python_standalone_target(input_path: Union[str, Sequence[str]], target_path: Optional[str] = None,
                                       logging_level="ERROR", module_name: str = "nestmlmodule", store_log: bool = False,
                                       suffix: str = "", dev: bool = False, codegen_opts: Optional[Mapping[str, Any]] = None):
     r"""Generate and build code for the standalone Python target.
->>>>>>> 8955b771
 
     Parameters
     ----------
@@ -267,34 +255,51 @@
     logging_level : str, optional (default: "ERROR")
         Sets which level of information should be displayed duing code generation (among "ERROR", "WARNING", "INFO", or "NO").
     module_name : str, optional (default: "nestmlmodule")
-<<<<<<< HEAD
-        Name of the module, which will be used to import the model in NEST via `nest.Install(module_name)`.
-=======
         The name of the generated Python module.
->>>>>>> 8955b771
     store_log : bool, optional (default: False)
         Whether the log should be saved to file.
     suffix : str, optional (default: "")
         A suffix string that will be appended to the name of all generated models.
-<<<<<<< HEAD
-    install_path
-        Path to the directory where the generated NEST extension module will be installed into. If the parameter is not specified, the module will be installed into the NEST Simulator installation directory, as reported by nest-config.
-=======
->>>>>>> 8955b771
     dev : bool, optional (default: False)
         Enable development mode: code generation is attempted even for models that contain errors, and extra information is rendered in the generated code.
     codegen_opts : Optional[Mapping[str, Any]]
         A dictionary containing additional options for the target code generator.
     """
-<<<<<<< HEAD
+    generate_target(input_path, target_platform="python_standalone", target_path=target_path,
+                    logging_level=logging_level, store_log=store_log, suffix=suffix, dev=dev,
+                    codegen_opts=codegen_opts)
+
+
+def generate_nest_compartmental_target(input_path: Union[str, Sequence[str]], target_path: Optional[str] = None,
+                                       install_path: Optional[str] = None, logging_level="ERROR",
+                                       module_name=None, store_log: bool = False, suffix: str = "",
+                                       dev: bool = False, codegen_opts: Optional[Mapping[str, Any]] = None):
+    r"""Generate and build compartmental model code for NEST Simulator.
+
+    Parameters
+    ----------
+    input_path : str **or** Sequence[str]
+        Path to the NESTML file(s) or to folder(s) containing NESTML files to convert to NEST code.
+    target_path : str, optional (default: append "target" to `input_path`)
+        Path to the generated C++ code and install files.
+    logging_level : str, optional (default: "ERROR")
+        Sets which level of information should be displayed duing code generation (among "ERROR", "WARNING", "INFO", or "NO").
+    module_name : str, optional (default: "nestmlmodule")
+        Name of the module, which will be used to import the model in NEST via `nest.Install(module_name)`.
+    store_log : bool, optional (default: False)
+        Whether the log should be saved to file.
+    suffix : str, optional (default: "")
+        A suffix string that will be appended to the name of all generated models.
+    install_path
+        Path to the directory where the generated NEST extension module will be installed into. If the parameter is not specified, the module will be installed into the NEST Simulator installation directory, as reported by nest-config.
+    dev : bool, optional (default: False)
+        Enable development mode: code generation is attempted even for models that contain errors, and extra information is rendered in the generated code.
+    codegen_opts : Optional[Mapping[str, Any]]
+        A dictionary containing additional options for the target code generator.
+    """
     generate_target(input_path, target_platform="NEST_compartmental", target_path=target_path,
                     logging_level=logging_level, module_name=module_name, store_log=store_log,
                     suffix=suffix, install_path=install_path, dev=dev, codegen_opts=codegen_opts)
-=======
-    generate_target(input_path, target_platform="python_standalone", target_path=target_path,
-                    logging_level=logging_level, store_log=store_log, suffix=suffix, dev=dev,
-                    codegen_opts=codegen_opts)
->>>>>>> 8955b771
 
 
 def main() -> int:
@@ -350,7 +355,6 @@
     codegen_and_builder_opts = FrontendConfiguration.get_codegen_opts()
     transformers, codegen_and_builder_opts = transformers_from_target_name(FrontendConfiguration.get_target_platform(),
                                                                            options=codegen_and_builder_opts)
-<<<<<<< HEAD
     _codeGenerator = code_generator_from_target_name(
         FrontendConfiguration.get_target_platform())
     codegen_and_builder_opts = _codeGenerator.set_options(
@@ -361,11 +365,6 @@
     if _builder is not None:
         codegen_and_builder_opts = _builder.set_options(
             codegen_and_builder_opts)
-=======
-    _codeGenerator = code_generator_from_target_name(FrontendConfiguration.get_target_platform())
-    codegen_and_builder_opts = _codeGenerator.set_options(codegen_and_builder_opts)
-    _builder, codegen_and_builder_opts = builder_from_target_name(FrontendConfiguration.get_target_platform(), options=codegen_and_builder_opts)
->>>>>>> 8955b771
 
     if len(codegen_and_builder_opts) > 0:
         raise CodeGeneratorOptionsException(
@@ -382,7 +381,6 @@
         CoCosManager.check_no_duplicate_compilation_unit_names(models)
 
         # now exclude those which are broken, i.e. have errors.
-<<<<<<< HEAD
         if not FrontendConfiguration.is_dev:
             for model in models:
                 if Logger.has_errors(model):
@@ -393,15 +391,6 @@
                                        log_level=LoggingLevel.WARNING)
                     models.remove(model)
                     errors_occurred = True
-=======
-        for model in models:
-            if Logger.has_errors(model):
-                code, message = Messages.get_model_contains_errors(model.get_name())
-                Logger.log_message(node=model, code=code, message=message,
-                                   error_position=model.get_source_position(),
-                                   log_level=LoggingLevel.WARNING)
-                return True
->>>>>>> 8955b771
 
         # run transformers
         for transformer in transformers:
