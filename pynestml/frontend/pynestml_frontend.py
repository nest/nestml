#
# pynestml_frontend.py
#
# This file is part of NEST.
#
# Copyright (C) 2004 The NEST Initiative
#
# NEST is free software: you can redistribute it and/or modify
# it under the terms of the GNU General Public License as published by
# the Free Software Foundation, either version 2 of the License, or
# (at your option) any later version.
#
# NEST is distributed in the hope that it will be useful,
# but WITHOUT ANY WARRANTY; without even the implied warranty of
# MERCHANTABILITY or FITNESS FOR A PARTICULAR PURPOSE.  See the
# GNU General Public License for more details.
#
# You should have received a copy of the GNU General Public License
# along with NEST.  If not, see <http://www.gnu.org/licenses/>.

import json
import os
import sys

from pynestml.cocos.co_cos_manager import CoCosManager
from pynestml.codegeneration.codegenerator import CodeGenerator
from pynestml.frontend.frontend_configuration import FrontendConfiguration, InvalidPathException, \
    qualifier_store_log_arg, qualifier_module_name_arg, qualifier_logging_level_arg, \
    qualifier_target_arg, qualifier_target_path_arg, qualifier_input_path_arg, qualifier_suffix_arg, qualifier_dev_arg, qualifier_codegen_opts_arg
from pynestml.symbols.predefined_functions import PredefinedFunctions
from pynestml.symbols.predefined_types import PredefinedTypes
from pynestml.symbols.predefined_units import PredefinedUnits
from pynestml.symbols.predefined_variables import PredefinedVariables
from pynestml.utils.logger import Logger, LoggingLevel
from pynestml.utils.messages import Messages
from pynestml.utils.model_parser import ModelParser
from pynestml.utils.model_installer import install_nest as nest_installer


def to_nest(input_path, target_path=None, logging_level='ERROR',
            module_name=None, store_log=False, suffix='', dev=False, codegen_opts=''):
    '''Translate NESTML files into their equivalent C++ code for the NEST simulator.

    Parameters
    ----------
    input_path : str
        Path to the NESTML file or to a folder containing NESTML files to convert to NEST code.
    target_path : str, optional (default: append "target" to `input_path`)
        Path to the generated C++ code and install files.
    logging_level : str, optional (default: 'ERROR')
        Sets which level of information should be displayed duing code generation (among 'ERROR', 'WARNING', 'INFO', or 'NO').
    module_name : str, optional (default: "nestmlmodule")
        Name of the module, which will be used to import the model in NEST via `nest.Install(module_name)`.
    store_log : bool, optional (default: False)
        Whether the log should be saved to file.
    suffix : str, optional (default: "")
        Suffix which will be appended to the model's name (internal use to avoid naming conflicts with existing NEST models).
    dev : bool, optional (default: False)
        Enable development mode: code generation is attempted even for models that contain errors, and extra information is rendered in the generated code.
    codegen_opts : str, optional
        Path to a JSON file containing additional options for the target code generator.
    '''
    # if target_path is not None and not os.path.isabs(target_path):
    #    print('PyNestML: Please provide absolute target path!')
    #    return
    args = list()
    args.append(qualifier_input_path_arg)
    args.append(str(input_path))

    if target_path is not None:
        args.append(qualifier_target_path_arg)
        args.append(str(target_path))

    args.append(qualifier_target_arg)
    args.append(str("NEST"))
    args.append(qualifier_logging_level_arg)
    args.append(str(logging_level))

    if module_name is not None:
        args.append(qualifier_module_name_arg)
        args.append(str(module_name))

    if store_log:
        args.append(qualifier_store_log_arg)

    if suffix:
        args.append(qualifier_suffix_arg)
        args.append(suffix)

    if dev:
        args.append(qualifier_dev_arg)

    if codegen_opts:
        args.append(qualifier_codegen_opts_arg)
        args.append(codegen_opts)

    FrontendConfiguration.parse_config(args)
    if not process() == 0:
        raise Exception("Error(s) occurred while processing the model")


def install_nest(models_path, nest_path):
    # type: (str,str) -> None
    '''
    This procedure can be used to install generated models into the NEST
    simulator.

    Parameters
    ----------
    models_path : str
        Path to the generated models, which should contain the
        (automatically generated) CMake file.
    nest_path : str
        Path to the NEST installation, which should point to the main directory
        where NEST is installed. This folder contains the bin/, lib(64)/,
        include/, and share/ folders of the NEST install. Most importantly, the
        bin/ folder should contain the "nest-config" script. This path is
        passed through the -Dwith-nest argument of the CMake command during the
        installation of the generated NEST module. The suffix /bin/nest-config
        will be automatically attached to `nest_path`.
    '''
    nest_installer(models_path, nest_path)


def main():
    """
    Entry point for the command-line application.

    Returns
    -------
    The process exit code: 0 for success, > 0 for failure
    """
    try:
        FrontendConfiguration.parse_config(sys.argv[1:])
    except InvalidPathException:
        print('Not a valid path to model or directory: "%s"!' % FrontendConfiguration.get_path())
        return 1
    # after all argument have been collected, start the actual processing
    return int(process())


def process():
    """
    Returns
    -------
    errors_occurred : bool
        Flag indicating whether errors occurred during processing
    """

    errors_occurred = False

    sys.setrecursionlimit(10000)

    # init log dir
    create_report_dir()
    # The handed over parameters seem to be correct, proceed with the main routine
    init_predefined()
    # now proceed to parse all models
    compilation_units = list()
    nestml_files = FrontendConfiguration.get_files()
    if not type(nestml_files) is list:
        nestml_files = [nestml_files]
    for nestml_file in nestml_files:
        parsed_unit = ModelParser.parse_model(nestml_file)
        if parsed_unit is not None:
            compilation_units.append(parsed_unit)
    if len(compilation_units) > 0:
        # generate a list of all neurons
        neurons = []
        synapses = []
        for compilationUnit in compilation_units:
            neurons.extend(compilationUnit.get_neuron_list())
            synapses.extend(compilationUnit.get_synapse_list())

            # check if across two files neurons with duplicate names have been defined
            CoCosManager.check_no_duplicate_compilation_unit_names(neurons)

            # check if across two files synapses with duplicate names have been defined
            CoCosManager.check_no_duplicate_compilation_unit_names(synapses)

        # now exclude those which are broken, i.e. have errors.
        if not FrontendConfiguration.is_dev:
            for neuron in neurons:
                if Logger.has_errors(neuron):
                    code, message = Messages.get_neuron_contains_errors(neuron.get_name())
                    Logger.log_message(astnode=neuron, code=code, message=message,
                                       error_position=neuron.get_source_position(),
                                       log_level=LoggingLevel.INFO)
                    neurons.remove(neuron)
                    errors_occurred = True
<<<<<<< HEAD

            for synapse in synapses:
                if Logger.has_errors(synapse):
                    code, message = Messages.get_synapse_contains_errors(synapse.get_name())
                    Logger.log_message(astnode=synapse, code=code, message=message,
                                       error_position=synapse.get_source_position(),
                                       log_level=LoggingLevel.INFO)
                    synapses.remove(synapse)
                    errors_occurred = True

        # perform code generation
        _codeGenerator = CodeGenerator(target=FrontendConfiguration.get_target())
        _codeGenerator.generate_code(neurons, synapses)
        for neuron in neurons + synapses:
=======
        # load optional code generator options from JSON
        if FrontendConfiguration.codegen_opts_fn:
            with open(FrontendConfiguration.codegen_opts_fn) as json_file:
                codegen_opts = json.load(json_file)
        else:
            codegen_opts = None
        # perform code generation
        _codeGenerator = CodeGenerator(target=FrontendConfiguration.get_target(), options=codegen_opts)
        _codeGenerator.generate_code(neurons)
        for neuron in neurons:
>>>>>>> 356f8967
            if Logger.has_errors(neuron):
                errors_occurred = True
                break
    if FrontendConfiguration.store_log:
        store_log_to_file()
    return errors_occurred


def init_predefined():
    # initialize the predefined elements
    PredefinedUnits.register_units()
    PredefinedTypes.register_types()
    PredefinedFunctions.register_functions()
    PredefinedVariables.register_variables()


def create_report_dir():
    if not os.path.isdir(os.path.join(FrontendConfiguration.get_target_path(), '..', 'report')):
        os.makedirs(os.path.join(FrontendConfiguration.get_target_path(), '..', 'report'))


def store_log_to_file():
    with open(str(os.path.join(FrontendConfiguration.get_target_path(), '..', 'report',
                               'log')) + '.txt', 'w+') as f:
        f.write(str(Logger.get_json_format()))


if __name__ == '__main__':
    main(sys.argv[1:])<|MERGE_RESOLUTION|>--- conflicted
+++ resolved
@@ -188,7 +188,6 @@
                                        log_level=LoggingLevel.INFO)
                     neurons.remove(neuron)
                     errors_occurred = True
-<<<<<<< HEAD
 
             for synapse in synapses:
                 if Logger.has_errors(synapse):
@@ -203,18 +202,6 @@
         _codeGenerator = CodeGenerator(target=FrontendConfiguration.get_target())
         _codeGenerator.generate_code(neurons, synapses)
         for neuron in neurons + synapses:
-=======
-        # load optional code generator options from JSON
-        if FrontendConfiguration.codegen_opts_fn:
-            with open(FrontendConfiguration.codegen_opts_fn) as json_file:
-                codegen_opts = json.load(json_file)
-        else:
-            codegen_opts = None
-        # perform code generation
-        _codeGenerator = CodeGenerator(target=FrontendConfiguration.get_target(), options=codegen_opts)
-        _codeGenerator.generate_code(neurons)
-        for neuron in neurons:
->>>>>>> 356f8967
             if Logger.has_errors(neuron):
                 errors_occurred = True
                 break
@@ -239,8 +226,4 @@
 def store_log_to_file():
     with open(str(os.path.join(FrontendConfiguration.get_target_path(), '..', 'report',
                                'log')) + '.txt', 'w+') as f:
-        f.write(str(Logger.get_json_format()))
-
-
-if __name__ == '__main__':
-    main(sys.argv[1:])+        f.write(str(Logger.get_json_format()))