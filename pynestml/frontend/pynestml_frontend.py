--- conflicted
+++ resolved
@@ -41,10 +41,6 @@
 from pynestml.utils.logger import Logger, LoggingLevel
 from pynestml.utils.messages import Messages
 from pynestml.utils.model_parser import ModelParser
-<<<<<<< HEAD
-from pynestml.visitors.ast_include_statement_visitor import ASTIncludeStatementVisitor
-=======
->>>>>>> 9b7d1d0f
 from pynestml.visitors.ast_parent_visitor import ASTParentVisitor
 from pynestml.visitors.ast_symbol_table_visitor import ASTSymbolTableVisitor
 
@@ -432,7 +428,6 @@
         parsed_unit = ModelParser.parse_file(nestml_file)
         if parsed_unit:
             compilation_units.append(parsed_unit)
-<<<<<<< HEAD
 
     # generate a list of all models
     models: Sequence[ASTModel] = []
@@ -450,21 +445,6 @@
 
     # check that no models with duplicate names have been defined
     CoCosManager.check_no_duplicate_compilation_unit_names(models)
-
-    for model in models:
-        model.accept(ASTParentVisitor())
-        model.accept(ASTSymbolTableVisitor())
-=======
-
-    # generate a list of all models
-    models: Sequence[ASTModel] = []
-    for compilation_unit in compilation_units:
-        CoCosManager.check_model_names_unique(compilation_unit)
-        models.extend(compilation_unit.get_model_list())
-
-    # check that no models with duplicate names have been defined
-    CoCosManager.check_no_duplicate_compilation_unit_names(models)
->>>>>>> 9b7d1d0f
 
     return models
 
@@ -525,12 +505,9 @@
     # exclude models that have errors
     models = list(set(models) - set(excluded_models))
 
-<<<<<<< HEAD
-=======
     if len(models) == 0:
         return True    # there is no model code to generate, return error condition
 
->>>>>>> 9b7d1d0f
     # transformation(s)
     models = transform_models(transformers, models)
 
