--- conflicted
+++ resolved
@@ -36,10 +36,6 @@
 from pynestml.utils.model_installer import install_nest as nest_installer
 
 
-<<<<<<< HEAD
-def to_nest(input_path, target_path = None, logging_level = 'ERROR', module_name = None, store_log = False,
-            suffix = "", dev = False):
-=======
 def to_nest(input_path, target_path=None, logging_level='ERROR',
             module_name=None, store_log=False, suffix="", dev=False):
     '''
@@ -66,7 +62,6 @@
         avoid naming conflicts with existing NEST models).
     dev : bool, optional (default: False)
     '''
->>>>>>> a41eb318
     # if target_path is not None and not os.path.isabs(target_path):
     #    print('PyNestML: Please provide absolute target path!')
     #    return
@@ -89,17 +84,11 @@
 
     if store_log:
         args.append(qualifier_store_log_arg)
-<<<<<<< HEAD
-    if len(suffix) > 0:
-        args.append(qualifier_suffix_arg)
-        args.append(suffix)
-=======
 
     if suffix:
         args.append(qualifier_suffix_arg)
         args.append(suffix)
 
->>>>>>> a41eb318
     if dev:
         args.append(qualifier_dev_arg)
 
@@ -109,16 +98,6 @@
 
 def install_nest(models_path, nest_path):
     # type: (str,str) -> None
-<<<<<<< HEAD
-    """
-    This procedure can be used to install generate models into the NEST simulator.
-    :param models_path: the path to the generated models, should contain the cmake file (automatically generated).
-    :param nest_path: the path to the NEST installation, should point to the dir where nest is installed, a.k.a.
-            the -Dwith-nest argument of the make command. The postfix /bin/nest-config is automatically attached.
-    :return:
-    """
-    nest_installer(models_path=models_path, nest_path=nest_path)
-=======
     '''
     This procedure can be used to install generated models into the NEST
     simulator.
@@ -138,7 +117,6 @@
         will be automatically attached to `nest_path`.
     '''
     nest_installer(models_path, nest_path)
->>>>>>> a41eb318
 
 
 def main(args):
