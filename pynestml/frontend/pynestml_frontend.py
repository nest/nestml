# -*- coding: utf-8 -*-
#
# pynestml_frontend.py
#
# This file is part of NEST.
#
# Copyright (C) 2004 The NEST Initiative
#
# NEST is free software: you can redistribute it and/or modify
# it under the terms of the GNU General Public License as published by
# the Free Software Foundation, either version 2 of the License, or
# (at your option) any later version.
#
# NEST is distributed in the hope that it will be useful,
# but WITHOUT ANY WARRANTY; without even the implied warranty of
# MERCHANTABILITY or FITNESS FOR A PARTICULAR PURPOSE.  See the
# GNU General Public License for more details.
#
# You should have received a copy of the GNU General Public License
# along with NEST.  If not, see <http://www.gnu.org/licenses/>.

from typing import Any, Dict, List, Mapping, Optional, Sequence, Tuple, Union

import os
import sys

from pynestml.cocos.co_cos_manager import CoCosManager
from pynestml.codegeneration.builder import Builder
from pynestml.codegeneration.code_generator import CodeGenerator
from pynestml.exceptions.code_generator_options_exception import CodeGeneratorOptionsException
from pynestml.frontend.frontend_configuration import FrontendConfiguration, InvalidPathException, \
    qualifier_store_log_arg, qualifier_module_name_arg, qualifier_logging_level_arg, \
    qualifier_target_platform_arg, qualifier_target_path_arg, qualifier_input_path_arg, qualifier_suffix_arg, \
    qualifier_dev_arg, qualifier_install_path_arg
from pynestml.meta_model.ast_neuron import ASTNeuron
from pynestml.meta_model.ast_synapse import ASTSynapse
from pynestml.symbols.predefined_functions import PredefinedFunctions
from pynestml.symbols.predefined_types import PredefinedTypes
from pynestml.symbols.predefined_units import PredefinedUnits
from pynestml.symbols.predefined_variables import PredefinedVariables
from pynestml.transformers.transformer import Transformer
from pynestml.utils.logger import Logger, LoggingLevel
from pynestml.utils.messages import Messages
from pynestml.utils.model_parser import ModelParser


def get_known_targets():
    targets = ["NEST", "python_standalone", "autodoc", "none"]
    targets = [s.upper() for s in targets]
    return targets


def transformers_from_target_name(target_name: str, options: Optional[Mapping[str, Any]] = None) -> Tuple[Transformer, Dict[str, Any]]:
    """Static factory method that returns a list of new instances of a child class of Transformers"""
    assert target_name.upper() in get_known_targets(), "Unknown target platform requested: \"" + str(target_name) + "\""

    # default: no transformers (empty list); options unchanged
    transformers: List[Transformer] = []
    if options is None:
        options = {}

    if target_name.upper() == "NEST":
        from pynestml.transformers.illegal_variable_name_transformer import IllegalVariableNameTransformer
        from pynestml.transformers.synapse_post_neuron_transformer import SynapsePostNeuronTransformer

        # rewrite all C++ keywords
        # from: https://docs.microsoft.com/en-us/cpp/cpp/keywords-cpp 2022-04-23
        variable_name_rewriter = IllegalVariableNameTransformer({"forbidden_names": ["alignas", "alignof", "and", "and_eq", "asm", "auto", "bitand", "bitor", "bool", "break", "case", "catch", "char", "char8_t", "char16_t", "char32_t", "class", "compl", "concept", "const", "const_cast", "consteval", "constexpr", "constinit", "continue", "co_await", "co_return", "co_yield", "decltype", "default", "delete", "do", "double", "dynamic_cast", "else", "enum", "explicit", "export", "extern", "false", "float", "for", "friend", "goto", "if", "inline", "int", "long", "mutable", "namespace", "new", "noexcept", "not", "not_eq", "nullptr", "operator", "or", "or_eq", "private", "protected", "public", "register", "reinterpret_cast", "requires", "return", "short", "signed", "sizeof", "static", "static_assert", "static_cast", "struct", "switch", "template", "this", "thread_local", "throw", "true", "try", "typedef", "typeid", "typename", "union", "unsigned", "using", "virtual", "void", "volatile", "wchar_t", "while", "xor", "xor_eq"]})
        transformers.append(variable_name_rewriter)

        # co-generate neuron and synapse
        synapse_post_neuron_co_generation = SynapsePostNeuronTransformer()
        options = synapse_post_neuron_co_generation.set_options(options)
        transformers.append(synapse_post_neuron_co_generation)

    if target_name.upper() in ["PYTHON_STANDALONE"]:
        from pynestml.transformers.illegal_variable_name_transformer import IllegalVariableNameTransformer

        # rewrite all Python keywords
        # from: ``import keyword; print(keyword.kwlist)``
        variable_name_rewriter = IllegalVariableNameTransformer({"forbidden_names": ['False', 'None', 'True', 'and', 'as', 'assert', 'async', 'await', 'break', 'class', 'continue', 'def', 'del', 'elif', 'else', 'except', 'finally', 'for', 'from', 'global', 'if', 'import', 'in', 'is', 'lambda', 'nonlocal', 'not', 'or', 'pass', 'raise', 'return', 'try', 'while', 'with', 'yield']})
        transformers.append(variable_name_rewriter)

    return transformers, options


def code_generator_from_target_name(target_name: str, options: Optional[Mapping[str, Any]] = None) -> CodeGenerator:
    """Static factory method that returns a new instance of a child class of CodeGenerator"""
    assert target_name.upper() in get_known_targets(), "Unknown target platform requested: \"" + str(target_name) + "\""

    if target_name.upper() == "NEST":
        from pynestml.codegeneration.nest_code_generator import NESTCodeGenerator
        return NESTCodeGenerator(options)

    if target_name.upper() == "PYTHON_STANDALONE":
        from pynestml.codegeneration.python_standalone_code_generator import PythonStandaloneCodeGenerator
        return PythonStandaloneCodeGenerator(options)

    if target_name.upper() == "AUTODOC":
        from pynestml.codegeneration.autodoc_code_generator import AutoDocCodeGenerator
        assert options is None or options == {}, "\"autodoc\" code generator does not support options"
        return AutoDocCodeGenerator()

    if target_name.upper() == "NONE":
        # dummy/null target: user requested to not generate any code
        code, message = Messages.get_no_code_generated()
        Logger.log_message(None, code, message, None, LoggingLevel.INFO)
        return CodeGenerator("", options)

    assert "Unknown code generator requested: " + target_name  # cannot reach here due to earlier assert -- silence
    # static checker warnings


def builder_from_target_name(target_name: str, options: Optional[Mapping[str, Any]] = None) -> Builder:
    r"""Static factory method that returns a new instance of a child class of Builder"""
    from pynestml.frontend.pynestml_frontend import get_known_targets

    assert target_name.upper() in get_known_targets(), "Unknown target platform requested: \"" + str(target_name) + "\""

    if target_name.upper() == "NEST":
        from pynestml.codegeneration.nest_builder import NESTBuilder
        return NESTBuilder(options)

    return None  # no builder requested or available


def generate_target(input_path: Union[str, Sequence[str]], target_platform: str, target_path=None,
                    install_path: str = None, logging_level="ERROR", module_name=None, store_log=False, suffix="",
                    dev=False, codegen_opts: Optional[Mapping[str, Any]] = None):
    r"""Generate and build code for the given target platform.

    Parameters
    ----------
    input_path : str **or** Sequence[str]
        One or more input path(s). Each path is a NESTML file, or a directory containing NESTML files. Directories will be searched recursively for files matching ``*.nestml``.
    target_platform : str
        The name of the target platform to generate code for.
    target_path : str, optional (default: append "target" to `input_path`)
        Path to target directory where generated code will be written into. Default is ``target``, which will be created in the current working directory if it does not yet exist.
    logging_level : str, optional (default: "ERROR")
        Sets the logging level, i.e., which level of messages should be printed. Default is ERROR, available are: DEBUG, INFO, WARNING, ERROR, NO.
    module_name : str, optional (default: "nestmlmodule")
        Sets the name of the module which shall be generated. Default is the name of the directory containing the models. The name has to end in ``module``. Default is ``nestmlmodule``.
    store_log : bool, optional (default: False)
        Stores a log.txt containing all messages in JSON notation. Default is OFF.
    suffix : str, optional (default: "")
        A suffix string that will be appended to the name of all generated models.
    install_path
        Path to the directory where the generated code will be installed.
    dev : bool, optional (default: False)
        Enable development mode: code generation is attempted even for models that contain errors, and extra information is rendered in the generated code.
    codegen_opts : Optional[Mapping[str, Any]]
        A dictionary containing additional options for the target code generator.
    """
    args = list()
    args.append(qualifier_input_path_arg)
    if type(input_path) is str:
        args.append(str(input_path))
    else:
        for s in input_path:
            args.append(s)

    if target_path is not None:
        args.append(qualifier_target_path_arg)
        args.append(str(target_path))

    args.append(qualifier_target_platform_arg)
    args.append(target_platform)

    args.append(qualifier_logging_level_arg)
    args.append(str(logging_level))

    if module_name is not None:
        args.append(qualifier_module_name_arg)
        args.append(str(module_name))

    if store_log:
        args.append(qualifier_store_log_arg)

    if suffix:
        args.append(qualifier_suffix_arg)
        args.append(suffix)

    if install_path is not None:
        args.append(qualifier_install_path_arg)
        args.append(str(install_path))

    if dev:
        args.append(qualifier_dev_arg)

    FrontendConfiguration.parse_config(args)

    if codegen_opts:
        FrontendConfiguration.set_codegen_opts(codegen_opts)

    if not process() == 0:
        raise Exception("Error(s) occurred while processing the model")


def generate_nest_target(input_path: Union[str, Sequence[str]], target_path: Optional[str] = None,
                         install_path: Optional[str] = None, logging_level="ERROR",
                         module_name=None, store_log: bool = False, suffix: str = "",
                         dev: bool = False, codegen_opts: Optional[Mapping[str, Any]] = None):
    r"""Generate and build code for NEST Simulator.

    Parameters
    ----------
    input_path : str **or** Sequence[str]
        Path to the NESTML file(s) or to folder(s) containing NESTML files to convert to NEST code.
    target_path : str, optional (default: append "target" to `input_path`)
        Path to the generated C++ code and install files.
    logging_level : str, optional (default: "ERROR")
        Sets which level of information should be displayed duing code generation (among "ERROR", "WARNING", "INFO", or "NO").
    module_name : str, optional (default: "nestmlmodule")
        Name of the module, which will be used to import the model in NEST via `nest.Install(module_name)`.
    store_log : bool, optional (default: False)
        Whether the log should be saved to file.
    suffix : str, optional (default: "")
        A suffix string that will be appended to the name of all generated models.
    install_path
        Path to the directory where the generated NEST extension module will be installed into. If the parameter is not specified, the module will be installed into the NEST Simulator installation directory, as reported by nest-config.
    dev : bool, optional (default: False)
        Enable development mode: code generation is attempted even for models that contain errors, and extra information is rendered in the generated code.
    codegen_opts : Optional[Mapping[str, Any]]
        A dictionary containing additional options for the target code generator.
    """
    generate_target(input_path, target_platform="NEST", target_path=target_path, logging_level=logging_level,
                    module_name=module_name, store_log=store_log, suffix=suffix, install_path=install_path,
                    dev=dev, codegen_opts=codegen_opts)


def generate_python_standalone_target(input_path: Union[str, Sequence[str]], target_path: Optional[str] = None,
                                      logging_level="ERROR", module_name: str = "nestmlmodule", store_log: bool=False,
                                      suffix: str="", dev: bool=False, codegen_opts: Optional[Mapping[str, Any]]=None):
    r"""Generate and build code for the standalone Python target.

    Parameters
    ----------
    input_path : str **or** Sequence[str]
        Path to the NESTML file(s) or to folder(s) containing NESTML files to convert to NEST code.
    target_path : str, optional (default: append "target" to `input_path`)
        Path to the generated C++ code and install files.
    logging_level : str, optional (default: "ERROR")
        Sets which level of information should be displayed duing code generation (among "ERROR", "WARNING", "INFO", or "NO").
    module_name : str, optional (default: "nestmlmodule")
        The name of the generated Python module.
    store_log : bool, optional (default: False)
        Whether the log should be saved to file.
    suffix : str, optional (default: "")
        A suffix string that will be appended to the name of all generated models.
    dev : bool, optional (default: False)
        Enable development mode: code generation is attempted even for models that contain errors, and extra information is rendered in the generated code.
    codegen_opts : Optional[Mapping[str, Any]]
        A dictionary containing additional options for the target code generator.
    """
    generate_target(input_path, target_platform="python_standalone", target_path=target_path,
                    logging_level=logging_level, store_log=store_log, suffix=suffix, dev=dev,
                    codegen_opts=codegen_opts)


def main() -> int:
    """
    Entry point for the command-line application.

    Returns
    -------
    The process exit code: 0 for success, > 0 for failure
    """
    try:
        FrontendConfiguration.parse_config(sys.argv[1:])
    except InvalidPathException as e:
        return 1
    # the default Python recursion limit is 1000, which might not be enough in practice when running an AST visitor on a deep tree, e.g. containing an automatically generated expression
    sys.setrecursionlimit(10000)
    # after all argument have been collected, start the actual processing
    return int(process())


def process():
    r"""
    The main toolchain workflow entry point. For all models: parse, validate, transform, generate code and build.

    Returns
    -------
    errors_occurred : bool
        Flag indicating whether errors occurred during processing
    """

    # init log dir
    create_report_dir()

    # The handed over parameters seem to be correct, proceed with the main routine
    init_predefined()

    # now proceed to parse all models
    compilation_units = list()
    nestml_files = FrontendConfiguration.get_files()

    if not type(nestml_files) is list:
        nestml_files = [nestml_files]

    for nestml_file in nestml_files:
        parsed_unit = ModelParser.parse_model(nestml_file)
<<<<<<< HEAD
        if parsed_unit is not None:
            compilation_units.append(parsed_unit)
        else:
            errors_occurred = True
=======
        if parsed_unit is None:
            # Parsing error in the NESTML model, return True
            return True

        compilation_units.append(parsed_unit)
>>>>>>> 4c1a5807

    # initialize and set options for transformers, code generator and builder
    codegen_and_builder_opts = FrontendConfiguration.get_codegen_opts()
    transformers, codegen_and_builder_opts = transformers_from_target_name(FrontendConfiguration.get_target_platform(),
                                                                           options=codegen_and_builder_opts)
    _codeGenerator = code_generator_from_target_name(FrontendConfiguration.get_target_platform())
    codegen_and_builder_opts = _codeGenerator.set_options(codegen_and_builder_opts)
    _builder = builder_from_target_name(FrontendConfiguration.get_target_platform())

    if _builder is not None:
        codegen_and_builder_opts = _builder.set_options(codegen_and_builder_opts)

    if len(codegen_and_builder_opts) > 0:
        raise CodeGeneratorOptionsException("The code generator option(s) \"" + ", ".join(codegen_and_builder_opts.keys()) + "\" do not exist.")

    if len(compilation_units) > 0:
        # generate a list of all neurons + synapses
        models: Sequence[Union[ASTNeuron, ASTSynapse]] = []
        for compilationUnit in compilation_units:
            models.extend(compilationUnit.get_neuron_list())
            models.extend(compilationUnit.get_synapse_list())

        # check that no models with duplicate names have been defined
        CoCosManager.check_no_duplicate_compilation_unit_names(models)

        # now exclude those which are broken, i.e. have errors.
        for model in models:
            if Logger.has_errors(model):
                code, message = Messages.get_model_contains_errors(model.get_name())
                Logger.log_message(node=model, code=code, message=message,
                                   error_position=model.get_source_position(),
                                   log_level=LoggingLevel.WARNING)
                return True

        # run transformers
        for transformer in transformers:
            models = transformer.transform(models)

        # perform code generation
        _codeGenerator.generate_code(models)

    # perform build
    if _builder is not None:
        _builder.build()

    if FrontendConfiguration.store_log:
        store_log_to_file()

    # Everything is fine, return false, i.e., no errors have occurred.
    return False


def init_predefined():
    # initialize the predefined elements
    PredefinedUnits.register_units()
    PredefinedTypes.register_types()
    PredefinedFunctions.register_functions()
    PredefinedVariables.register_variables()


def create_report_dir():
    if not os.path.isdir(os.path.join(FrontendConfiguration.get_target_path(), os.pardir, "report")):
        os.makedirs(os.path.join(FrontendConfiguration.get_target_path(), os.pardir, "report"))


def store_log_to_file():
    with open(str(os.path.join(FrontendConfiguration.get_target_path(), os.pardir, "report",
                               "log")) + ".txt", "w+") as f:
        f.write(str(Logger.get_json_format()))<|MERGE_RESOLUTION|>--- conflicted
+++ resolved
@@ -301,18 +301,11 @@
 
     for nestml_file in nestml_files:
         parsed_unit = ModelParser.parse_model(nestml_file)
-<<<<<<< HEAD
-        if parsed_unit is not None:
-            compilation_units.append(parsed_unit)
-        else:
-            errors_occurred = True
-=======
         if parsed_unit is None:
             # Parsing error in the NESTML model, return True
             return True
 
         compilation_units.append(parsed_unit)
->>>>>>> 4c1a5807
 
     # initialize and set options for transformers, code generator and builder
     codegen_and_builder_opts = FrontendConfiguration.get_codegen_opts()
