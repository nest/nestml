# -*- coding: utf-8 -*-
#
# pynestml_frontend.py
#
# This file is part of NEST.
#
# Copyright (C) 2004 The NEST Initiative
#
# NEST is free software: you can redistribute it and/or modify
# it under the terms of the GNU General Public License as published by
# the Free Software Foundation, either version 2 of the License, or
# (at your option) any later version.
#
# NEST is distributed in the hope that it will be useful,
# but WITHOUT ANY WARRANTY; without even the implied warranty of
# MERCHANTABILITY or FITNESS FOR A PARTICULAR PURPOSE.  See the
# GNU General Public License for more details.
#
# You should have received a copy of the GNU General Public License
# along with NEST.  If not, see <http://www.gnu.org/licenses/>.

from typing import Any, Mapping, Optional, Sequence, Union, TextIO

import os
import sys
import platform


from pynestml.cocos.co_cos_manager import CoCosManager
from pynestml.codegeneration.codegenerator import CodeGenerator
from pynestml.frontend.frontend_configuration import FrontendConfiguration, InvalidPathException, \
    qualifier_store_log_arg, qualifier_module_name_arg, qualifier_logging_level_arg, \
    qualifier_target_arg, qualifier_target_path_arg, qualifier_input_path_arg, qualifier_suffix_arg, \
    qualifier_dev_arg, qualifier_codegen_opts_arg
from pynestml.symbols.predefined_functions import PredefinedFunctions
from pynestml.symbols.predefined_types import PredefinedTypes
from pynestml.symbols.predefined_units import PredefinedUnits
from pynestml.symbols.predefined_variables import PredefinedVariables
from pynestml.utils.logger import Logger, LoggingLevel
from pynestml.utils.messages import Messages
from pynestml.utils.model_parser import ModelParser
from pynestml.utils.model_installer import install_nest as nest_installer


def to_nest(input_path: Union[str, Sequence[str]], target_path=None, logging_level='ERROR',
            module_name=None, store_log=False, suffix="", dev=False, codegen_opts: Optional[Mapping[str, Any]] = None):
    '''Translate NESTML files into their equivalent C++ code for the NEST simulator.

    Parameters
    ----------
    input_path : str **or** Sequence[str]
        Path to the NESTML file(s) or to folder(s) containing NESTML files to convert to NEST code.
    target_path : str, optional (default: append "target" to `input_path`)
        Path to the generated C++ code and install files.
    logging_level : str, optional (default: 'ERROR')
        Sets which level of information should be displayed duing code generation (among 'ERROR', 'WARNING', 'INFO', or 'NO').
    module_name : str, optional (default: "nestmlmodule")
        Name of the module, which will be used to import the model in NEST via `nest.Install(module_name)`.
    store_log : bool, optional (default: False)
        Whether the log should be saved to file.
    suffix : str, optional (default: "")
        Suffix which will be appended to the model's name (internal use to avoid naming conflicts with existing NEST models).
    dev : bool, optional (default: False)
        Enable development mode: code generation is attempted even for models that contain errors, and extra information is rendered in the generated code.
    codegen_opts : Optional[Mapping[str, Any]]
        A dictionary containing additional options for the target code generator.
    '''
    # if target_path is not None and not os.path.isabs(target_path):
    #    print('PyNestML: Please provide absolute target path!')
    #    return
    args = list()
    args.append(qualifier_input_path_arg)
    if type(input_path) is str:
        args.append(str(input_path))
    else:
        for s in input_path:
            args.append(s)

    if target_path is not None:
        args.append(qualifier_target_path_arg)
        args.append(str(target_path))

    args.append(qualifier_target_arg)
    args.append(str("NEST"))
    args.append(qualifier_logging_level_arg)
    args.append(str(logging_level))

    if module_name is not None:
        args.append(qualifier_module_name_arg)
        args.append(str(module_name))

    if store_log:
        args.append(qualifier_store_log_arg)

    if suffix:
        args.append(qualifier_suffix_arg)
        args.append(suffix)

    if dev:
        args.append(qualifier_dev_arg)

    FrontendConfiguration.parse_config(args)

    if codegen_opts:
        FrontendConfiguration.set_codegen_opts(codegen_opts)

    if not process() == 0:
        raise Exception("Error(s) occurred while processing the model")


<<<<<<< HEAD
def install_nest(target_path: str, nest_path: str, install_path: str = None) -> None:
=======
def install_nest(target_path: str, nest_path: str, install_path: str = None, stdout: TextIO = None, stderr: TextIO = None) -> None:
>>>>>>> 4bbcd520
    '''
    This method can be used to build the generated code and install the resulting extension module into NEST.

    Parameters
    ----------
    target_path
        Path to the target directory, which should contain the generated code artifacts (target platform code and CMake configuration file).
    nest_path
        Path to the NEST installation, which should point to the main directory where NEST is installed. This folder contains the ``bin``, ``lib(64)``, ``include``, and ``share`` folders of the NEST install. The ``bin`` folder should contain the ``nest-config`` script, which is accessed by NESTML to perform the installation. This path is the same as that passed through the ``-Dwith-nest`` argument of the CMake command before building the generated NEST module. The suffix ``bin/nest-config`` will be automatically appended to ``nest_path``.

<<<<<<< HEAD
    install_path
        Path to the directory where the generated NEST extension module will be installed into. If the parameter is not specified, the module will be installed into the NEST Simulator installation directory, as reported by nest-config.
=======
    install_path: str
        Path to the install directory, where the generated module library will be created.
>>>>>>> 4bbcd520

    Raises
    ------
    GeneratedCodeBuildException
        If any kind of failure occurs during cmake configuration, build, or install.
    '''
    if install_path is not None:
<<<<<<< HEAD
        nest_installer(target_path, nest_path, install_path)
        # add the install_path to the python library
        add_libraries_to_sli(install_path)
    else:
        nest_installer(target_path, nest_path)
=======
        nest_installer(target_path, nest_path, install_path,
                       stdout=stdout, stderr=stderr)
        # add the install_path to the python library
        system = platform.system()
        lib_key = ""

        if system == "Linux":
            lib_key = "LD_LIBRARY_PATH"
        else:
            lib_key = "DYLD_LIBRARY_PATH"

        lib_path = os.path.join(install_path, "lib", "nest")
        if lib_key in os.environ:
            os.environ[lib_key] += os.pathsep + lib_path
        else:
            os.environ[lib_key] = lib_path
    else:
        nest_installer(target_path, nest_path, nest_path,
                       stdout=stdout, stderr=stderr)
>>>>>>> 4bbcd520


def main() -> int:
    """
    Entry point for the command-line application.

    Returns
    -------
    The process exit code: 0 for success, > 0 for failure
    """
    try:
        FrontendConfiguration.parse_config(sys.argv[1:])
    except InvalidPathException as e:
        return 1
    # the default Python recursion limit is 1000, which might not be enough in practice when running an AST visitor on a deep tree, e.g. containing an automatically generated expression
    sys.setrecursionlimit(10000)
    # after all argument have been collected, start the actual processing
    return int(process())


def process():
    """
    Returns
    -------
    errors_occurred : bool
        Flag indicating whether errors occurred during processing
    """

    errors_occurred = False

    # init log dir
    create_report_dir()

    # The handed over parameters seem to be correct, proceed with the main routine
    init_predefined()

    # now proceed to parse all models
    compilation_units = list()
    nestml_files = FrontendConfiguration.get_files()
    if not type(nestml_files) is list:
        nestml_files = [nestml_files]
    for nestml_file in nestml_files:
        parsed_unit = ModelParser.parse_model(nestml_file)
        if parsed_unit is not None:
            compilation_units.append(parsed_unit)

    if len(compilation_units) > 0:
        # generate a list of all compilation units (neurons + synapses)
        neurons = list()
        synapses = list()
        for compilationUnit in compilation_units:
            neurons.extend(compilationUnit.get_neuron_list())
            synapses.extend(compilationUnit.get_synapse_list())

            # check if across two files neurons with duplicate names have been defined
            CoCosManager.check_no_duplicate_compilation_unit_names(neurons)

            # check if across two files synapses with duplicate names have been defined
            CoCosManager.check_no_duplicate_compilation_unit_names(synapses)

        # now exclude those which are broken, i.e. have errors.
        if not FrontendConfiguration.is_dev:
            for neuron in neurons:
                if Logger.has_errors(neuron):
                    code, message = Messages.get_model_contains_errors(neuron.get_name())
                    Logger.log_message(node=neuron, code=code, message=message,
                                       error_position=neuron.get_source_position(),
                                       log_level=LoggingLevel.INFO)
                    neurons.remove(neuron)
                    errors_occurred = True

            for synapse in synapses:
                if Logger.has_errors(synapse):
                    code, message = Messages.get_model_contains_errors(synapse.get_name())
                    Logger.log_message(node=synapse, code=code, message=message,
                                       error_position=synapse.get_source_position(),
                                       log_level=LoggingLevel.INFO)
                    synapses.remove(synapse)
                    errors_occurred = True

        # perform code generation
        _codeGenerator = CodeGenerator.from_target_name(FrontendConfiguration.get_target(),
                                                        options=FrontendConfiguration.get_codegen_opts())
        _codeGenerator.generate_code(neurons, synapses)
        for astnode in neurons + synapses:
            if Logger.has_errors(astnode):
                errors_occurred = True
                break
    # if len(compilation_units) == 0, then parsed_unit was None => error in parsing the model
    else:
        errors_occurred = True

    if FrontendConfiguration.store_log:
        store_log_to_file()

    return errors_occurred


def init_predefined():
    # initialize the predefined elements
    PredefinedUnits.register_units()
    PredefinedTypes.register_types()
    PredefinedFunctions.register_functions()
    PredefinedVariables.register_variables()


def create_report_dir():
    if not os.path.isdir(os.path.join(FrontendConfiguration.get_target_path(), '..', 'report')):
        os.makedirs(os.path.join(
            FrontendConfiguration.get_target_path(), '..', 'report'))


def store_log_to_file():
    with open(str(os.path.join(FrontendConfiguration.get_target_path(), '..', 'report', 'log')) + '.txt', 'w+') as f:
        f.write(str(Logger.get_json_format()))


def __add_library_to_sli(lib_path):
    if not os.path.isabs(lib_path):
        lib_path = os.path.abspath(lib_path)

    system = platform.system()
    lib_key = ""

    if system == "Linux":
        lib_key = "LD_LIBRARY_PATH"
    else:
        lib_key = "DYLD_LIBRARY_PATH"

    if lib_key in os.environ:
        current = os.environ[lib_key].split(os.pathsep)
        if lib_path not in current:
            current.append(lib_path)
            os.environ[lib_key] += os.pathsep.join(current)
    else:
        os.environ[lib_key] = lib_path


def add_libraries_to_sli(paths: Union[str, Sequence[str]]):
    '''
    This method can be used to add external modules to SLI environment

    Parameters
    ----------
    paths
        paths to external nest modules
    '''
    if isinstance(paths, str):
        paths = [paths]
    for path in paths:
        __add_library_to_sli(path)<|MERGE_RESOLUTION|>--- conflicted
+++ resolved
@@ -108,11 +108,7 @@
         raise Exception("Error(s) occurred while processing the model")
 
 
-<<<<<<< HEAD
-def install_nest(target_path: str, nest_path: str, install_path: str = None) -> None:
-=======
 def install_nest(target_path: str, nest_path: str, install_path: str = None, stdout: TextIO = None, stderr: TextIO = None) -> None:
->>>>>>> 4bbcd520
     '''
     This method can be used to build the generated code and install the resulting extension module into NEST.
 
@@ -123,13 +119,8 @@
     nest_path
         Path to the NEST installation, which should point to the main directory where NEST is installed. This folder contains the ``bin``, ``lib(64)``, ``include``, and ``share`` folders of the NEST install. The ``bin`` folder should contain the ``nest-config`` script, which is accessed by NESTML to perform the installation. This path is the same as that passed through the ``-Dwith-nest`` argument of the CMake command before building the generated NEST module. The suffix ``bin/nest-config`` will be automatically appended to ``nest_path``.
 
-<<<<<<< HEAD
     install_path
         Path to the directory where the generated NEST extension module will be installed into. If the parameter is not specified, the module will be installed into the NEST Simulator installation directory, as reported by nest-config.
-=======
-    install_path: str
-        Path to the install directory, where the generated module library will be created.
->>>>>>> 4bbcd520
 
     Raises
     ------
@@ -137,33 +128,12 @@
         If any kind of failure occurs during cmake configuration, build, or install.
     '''
     if install_path is not None:
-<<<<<<< HEAD
-        nest_installer(target_path, nest_path, install_path)
-        # add the install_path to the python library
-        add_libraries_to_sli(install_path)
-    else:
-        nest_installer(target_path, nest_path)
-=======
         nest_installer(target_path, nest_path, install_path,
                        stdout=stdout, stderr=stderr)
         # add the install_path to the python library
-        system = platform.system()
-        lib_key = ""
-
-        if system == "Linux":
-            lib_key = "LD_LIBRARY_PATH"
-        else:
-            lib_key = "DYLD_LIBRARY_PATH"
-
-        lib_path = os.path.join(install_path, "lib", "nest")
-        if lib_key in os.environ:
-            os.environ[lib_key] += os.pathsep + lib_path
-        else:
-            os.environ[lib_key] = lib_path
-    else:
-        nest_installer(target_path, nest_path, nest_path,
-                       stdout=stdout, stderr=stderr)
->>>>>>> 4bbcd520
+        add_libraries_to_sli(install_path)
+    else:
+        nest_installer(target_path, nest_path, nest_path,ynstdout=stdout, stderr=stderr)
 
 
 def main() -> int:
@@ -272,8 +242,7 @@
 
 def create_report_dir():
     if not os.path.isdir(os.path.join(FrontendConfiguration.get_target_path(), '..', 'report')):
-        os.makedirs(os.path.join(
-            FrontendConfiguration.get_target_path(), '..', 'report'))
+        os.makedirs(os.path.join(FrontendConfiguration.get_target_path(), '..', 'report'))
 
 
 def store_log_to_file():
