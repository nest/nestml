# -*- coding: utf-8 -*-
#
# pynestml_frontend.py
#
# This file is part of NEST.
#
# Copyright (C) 2004 The NEST Initiative
#
# NEST is free software: you can redistribute it and/or modify
# it under the terms of the GNU General Public License as published by
# the Free Software Foundation, either version 2 of the License, or
# (at your option) any later version.
#
# NEST is distributed in the hope that it will be useful,
# but WITHOUT ANY WARRANTY; without even the implied warranty of
# MERCHANTABILITY or FITNESS FOR A PARTICULAR PURPOSE.  See the
# GNU General Public License for more details.
#
# You should have received a copy of the GNU General Public License
# along with NEST.  If not, see <http://www.gnu.org/licenses/>.

from typing import Any, Dict, List, Mapping, Optional, Sequence, Tuple, Union

import os
import sys

from pynestml.cocos.co_cos_manager import CoCosManager
from pynestml.codegeneration.builder import Builder
from pynestml.codegeneration.code_generator import CodeGenerator
from pynestml.exceptions.code_generator_options_exception import CodeGeneratorOptionsException
from pynestml.frontend.frontend_configuration import FrontendConfiguration, InvalidPathException, \
    qualifier_store_log_arg, qualifier_module_name_arg, qualifier_logging_level_arg, \
    qualifier_target_platform_arg, qualifier_target_path_arg, qualifier_input_path_arg, qualifier_suffix_arg, \
    qualifier_dev_arg, qualifier_install_path_arg
from pynestml.meta_model.ast_model import ASTModel
from pynestml.symbols.predefined_functions import PredefinedFunctions
from pynestml.symbols.predefined_types import PredefinedTypes
from pynestml.symbols.predefined_units import PredefinedUnits
from pynestml.symbols.predefined_variables import PredefinedVariables
from pynestml.transformers.transformer import Transformer
from pynestml.utils.logger import Logger, LoggingLevel
from pynestml.utils.messages import Messages
from pynestml.utils.model_parser import ModelParser
from pynestml.visitors.ast_parent_visitor import ASTParentVisitor
from pynestml.visitors.ast_symbol_table_visitor import ASTSymbolTableVisitor


def get_known_targets():
<<<<<<< HEAD
    targets = ["NEST", "NEST_compartmental", "python_standalone", "autodoc", "pretty_render", "spinnaker", "spinnaker2", "NEST_DESKTOP", "none"]
=======
    targets = ["NEST", "NEST_compartmental", "python_standalone", "autodoc", "pretty_render", "spinnaker", "NEST_DESKTOP", "GeNN", "none"]
>>>>>>> 4608a384
    targets = [s.upper() for s in targets]
    return targets


def transformers_from_target_name(target_name: str, options: Optional[Mapping[str, Any]] = None) -> Tuple[Transformer, Dict[str, Any]]:
    """Static factory method that returns a list of new instances of a child class of Transformers"""
    assert target_name.upper() in get_known_targets(
    ), "Unknown target platform requested: \"" + str(target_name) + "\""

    # default: no transformers (empty list); options unchanged
    transformers: List[Transformer] = []
    if options is None:
        options = {}

<<<<<<< HEAD
    if target_name.upper() in ["SPINNAKER2", "NEST", "SPINNAKER", "PYTHON_STANDALONE", "NEST_COMPARTMENTAL", "NEST_DESKTOP"]:
=======
    if target_name.upper() in ["NEST", "SPINNAKER", "PYTHON_STANDALONE", "NEST_COMPARTMENTAL", "NEST_DESKTOP", "GENN"]:
>>>>>>> 4608a384
        from pynestml.transformers.add_timestep_to_internals_transformer import AddTimestepToInternalsTransformer

        add_timestep_to_internals_transformer = AddTimestepToInternalsTransformer()
        transformers.append(add_timestep_to_internals_transformer)

    if target_name.upper() in ["NEST", "SPINNAKER", "GENN"]:
        from pynestml.transformers.illegal_variable_name_transformer import IllegalVariableNameTransformer

        # rewrite all C++ keywords
        # from: https://docs.microsoft.com/en-us/cpp/cpp/keywords-cpp 2022-04-23
        variable_name_rewriter = IllegalVariableNameTransformer({"forbidden_names": ["alignas", "alignof", "and", "and_eq", "asm", "auto", "bitand", "bitor", "bool", "break", "case", "catch", "char", "char8_t", "char16_t", "char32_t", "class", "compl", "concept", "const", "const_cast", "consteval", "constexpr", "constinit", "continue", "co_await", "co_return", "co_yield", "decltype", "default", "delete", "do", "double", "dynamic_cast", "else", "enum", "explicit", "export", "extern", "false", "float", "for", "friend",
                                                                "goto", "if", "inline", "int", "long", "mutable", "namespace", "new", "noexcept", "not", "not_eq", "nullptr", "operator", "or", "or_eq", "private", "protected", "public", "register", "reinterpret_cast", "requires", "return", "short", "signed", "sizeof", "static", "static_assert", "static_cast", "struct", "switch", "template", "this", "thread_local", "throw", "true", "try", "typedef", "typeid", "typename", "union", "unsigned", "using", "virtual", "void", "volatile", "wchar_t", "while", "xor", "xor_eq"]})
        transformers.append(variable_name_rewriter)

    if target_name.upper() in ["SPINNAKER"]:
        from pynestml.transformers.synapse_remove_post_port import SynapseRemovePostPortTransformer

        # co-generate neuron and synapse
        synapse_post_neuron_co_generation = SynapseRemovePostPortTransformer()
        options = synapse_post_neuron_co_generation.set_options(options)
        transformers.append(synapse_post_neuron_co_generation)

    if target_name.upper() in ["SPINNAKER2"]:
        pass
        # from pynestml.transformers.spinnaker2_unit_transformer import Spinnaker2UnitTransformer

        # unit_transformer = Spinnaker2UnitTransformer()
        # transformers.append(unit_transformer)

    if target_name.upper() == "NEST":
        from pynestml.transformers.synapse_post_neuron_transformer import SynapsePostNeuronTransformer

        # co-generate neuron and synapse
        synapse_post_neuron_co_generation = SynapsePostNeuronTransformer()
        options = synapse_post_neuron_co_generation.set_options(options)
        transformers.append(synapse_post_neuron_co_generation)

    if target_name.upper() in ["PYTHON_STANDALONE"]:
        from pynestml.transformers.illegal_variable_name_transformer import IllegalVariableNameTransformer

        # rewrite all Python keywords
        # from: ``import keyword; print(keyword.kwlist)``
        variable_name_rewriter = IllegalVariableNameTransformer({"forbidden_names": ["False", "None", "True", "and", "as", "assert", "async", "await", "break", "class", "continue", "def", "del", "elif", "else", "except", "finally", "for", "from", "global", "if", "import", "in", "is", "lambda", "nonlocal", "not", "or", "pass", "raise", "return", "try", "while", "with", "yield"]})
        transformers.append(variable_name_rewriter)

        # co-generate neuron and synapse
        from pynestml.transformers.synapse_remove_post_port import SynapseRemovePostPortTransformer

        synapse_post_neuron_co_generation = SynapseRemovePostPortTransformer()
        options = synapse_post_neuron_co_generation.set_options(options)
        transformers.append(synapse_post_neuron_co_generation)

    if target_name.upper() in ["NEST", "SPINNAKER2"]:
        from pynestml.transformers.non_dimensionalisation_transformer import NonDimensionalisationTransformer

        non_dimensionalisation_transformer = NonDimensionalisationTransformer()
        options = non_dimensionalisation_transformer.set_options(options)
        transformers.append(non_dimensionalisation_transformer)

    return transformers, options


def code_generator_from_target_name(target_name: str, options: Optional[Mapping[str, Any]] = None) -> CodeGenerator:
    """Static factory method that returns a new instance of a child class of CodeGenerator"""
    assert target_name.upper() in get_known_targets(
    ), "Unknown target platform requested: \"" + str(target_name) + "\""

    if target_name.upper() == "NEST":
        from pynestml.codegeneration.nest_code_generator import NESTCodeGenerator
        return NESTCodeGenerator(options)

    if target_name.upper() == "PYTHON_STANDALONE":
        from pynestml.codegeneration.python_standalone_code_generator import PythonStandaloneCodeGenerator
        return PythonStandaloneCodeGenerator(options)

    if target_name.upper() == "PRETTY_RENDER":
        from pynestml.codegeneration.pretty_render_code_generator import PrettyRenderCodeGenerator
        return PrettyRenderCodeGenerator()

    if target_name.upper() == "AUTODOC":
        from pynestml.codegeneration.autodoc_code_generator import AutoDocCodeGenerator
        assert options is None or options == {
        }, "\"autodoc\" code generator does not support options"
        return AutoDocCodeGenerator()

    if target_name.upper() == "NEST_DESKTOP":
        from pynestml.codegeneration.nest_desktop_code_generator import NESTDesktopCodeGenerator
        return NESTDesktopCodeGenerator(options)

    if target_name.upper() == "NEST_COMPARTMENTAL":
        from pynestml.codegeneration.nest_compartmental_code_generator import NESTCompartmentalCodeGenerator
        return NESTCompartmentalCodeGenerator()

    if target_name.upper() == "SPINNAKER":
        from pynestml.codegeneration.spinnaker_code_generator import SpiNNakerCodeGenerator
        return SpiNNakerCodeGenerator(options)

<<<<<<< HEAD
    if target_name.upper() == "SPINNAKER2":
        from pynestml.codegeneration.spinnaker2_code_generator import Spinnaker2CodeGenerator
        return Spinnaker2CodeGenerator(options)
=======
    if target_name.upper() == "GENN":
        from pynestml.codegeneration.genn_code_generator import GeNNCodeGenerator
        return GeNNCodeGenerator(options)
>>>>>>> 4608a384

    if target_name.upper() == "NONE":
        # dummy/null target: user requested to not generate any code (for instance, when just doing validation of a model)
        code, message = Messages.get_no_code_generated()
        Logger.log_message(None, code, message, None, LoggingLevel.INFO)
        return CodeGenerator(options)

    # cannot reach here due to earlier assert -- silence static checker warnings
    assert "Unknown code generator requested: " + target_name


def builder_from_target_name(target_name: str, options: Optional[Mapping[str, Any]] = None) -> Tuple[Builder, Dict[str, Any]]:
    r"""Static factory method that returns a new instance of a child class of Builder"""

    assert target_name.upper() in get_known_targets(), "Unknown target platform requested: \"" + str(target_name) + "\""

    if target_name.upper() in ["NEST", "NEST_COMPARTMENTAL"]:
        from pynestml.codegeneration.nest_builder import NESTBuilder
        builder = NESTBuilder(options)
        remaining_options = builder.set_options(options)
        return builder, remaining_options

    if target_name.upper() == "SPINNAKER":
        from pynestml.codegeneration.spinnaker_builder import SpiNNakerBuilder
        builder = SpiNNakerBuilder(options)
        remaining_options = builder.set_options(options)
        return builder, remaining_options

    if target_name.upper() == "SPINNAKER2":
        from pynestml.codegeneration.spinnaker2_builder import SpiNNaker2Builder
        builder = SpiNNaker2Builder(options)
        remaining_options = builder.set_options(options)
        return builder, remaining_options

    if target_name.upper() == "AUTODOC":
        from pynestml.codegeneration.autodoc_builder import AutodocBuilder
        builder = AutodocBuilder(options)
        remaining_options = builder.set_options(options)
        return builder, remaining_options

    return None, options  # no builder requested or available


def generate_target(input_path: Union[str, Sequence[str]], target_platform: str, target_path=None,
                    install_path: str = None, logging_level="ERROR", module_name=None, store_log=False, suffix="",
                    dev=False, codegen_opts: Optional[Mapping[str, Any]] = None):
    r"""Generate and build code for the given target platform.

    Parameters
    ----------
    input_path : str **or** Sequence[str]
        One or more input path(s). Each path is a NESTML file, or a directory containing NESTML files. Directories will be searched recursively for files matching ``*.nestml``.
    target_platform : str
        The name of the target platform to generate code for.
    target_path : str, optional (default: append "target" to `input_path`)
        Path to target directory where generated code will be written into. Default is ``target``, which will be created in the current working directory if it does not yet exist.
    logging_level : str, optional (default: "ERROR")
        Sets the logging level, i.e., which level of messages should be printed. Default is ERROR, available are: DEBUG, INFO, WARNING, ERROR, NO.
    module_name : str, optional (default: "nestmlmodule")
        Sets the name of the module which shall be generated. Default is the name of the directory containing the models. The name has to end in ``module``. Default is ``nestmlmodule``.
    store_log : bool, optional (default: False)
        Stores a log.txt containing all messages in JSON notation. Default is OFF.
    suffix : str, optional (default: "")
        A suffix string that will be appended to the name of all generated models.
    install_path
        Path to the directory where the generated code will be installed.
    dev : bool, optional (default: False)
        Enable development mode: code generation is attempted even for models that contain errors, and extra information is rendered in the generated code.
    codegen_opts : Optional[Mapping[str, Any]]
        A dictionary containing additional options for the target code generator.

    Return
    ------
    errors_occurred
        Flag indicating whether errors occurred during processing. False if processing was successful; True if errors occurred in any of the models.
    """

    configure_front_end(input_path, target_platform, target_path, install_path, logging_level,
                        module_name, store_log, suffix, dev, codegen_opts)

    return process()


def configure_front_end(input_path: Union[str, Sequence[str]], target_platform: str, target_path=None,
                        install_path: str = None, logging_level="ERROR", module_name=None, store_log=False, suffix="",
                        dev=False, codegen_opts: Optional[Mapping[str, Any]] = None):

    args = list()
    args.append(qualifier_input_path_arg)
    if type(input_path) is str:
        args.append(str(input_path))
    else:
        for s in input_path:
            args.append(s)

    if target_path is not None:
        args.append(qualifier_target_path_arg)
        args.append(str(target_path))

    args.append(qualifier_target_platform_arg)
    args.append(target_platform)

    args.append(qualifier_logging_level_arg)
    args.append(str(logging_level))

    if module_name is not None:
        args.append(qualifier_module_name_arg)
        args.append(str(module_name))

    if store_log:
        args.append(qualifier_store_log_arg)

    if suffix:
        args.append(qualifier_suffix_arg)
        args.append(suffix)

    if install_path is not None:
        args.append(qualifier_install_path_arg)
        args.append(str(install_path))

    if dev:
        args.append(qualifier_dev_arg)

    FrontendConfiguration.parse_config(args)

    if codegen_opts:
        FrontendConfiguration.set_codegen_opts(codegen_opts)


def generate_nest_target(input_path: Union[str, Sequence[str]], target_path: Optional[str] = None,
                         install_path: Optional[str] = None, logging_level="ERROR",
                         module_name=None, store_log: bool = False, suffix: str = "",
                         dev: bool = False, codegen_opts: Optional[Mapping[str, Any]] = None):
    r"""Generate and build code for NEST Simulator.

    Parameters
    ----------
    input_path : str **or** Sequence[str]
        Path to the NESTML file(s) or to folder(s) containing NESTML files to convert to NEST code.
    target_path : str, optional (default: append "target" to `input_path`)
        Path to the generated C++ code and install files.
    logging_level : str, optional (default: "ERROR")
        Sets which level of information should be displayed duing code generation (among "ERROR", "WARNING", "INFO", or "NO").
    module_name : str, optional (default: "nestmlmodule")
        Name of the module, which will be used to import the model in NEST via `nest.Install(module_name)`.
    store_log : bool, optional (default: False)
        Whether the log should be saved to file.
    suffix : str, optional (default: "")
        A suffix string that will be appended to the name of all generated models.
    install_path
        Path to the directory where the generated NEST extension module will be installed into. If the parameter is not specified, the module will be installed into the NEST Simulator installation directory, as reported by nest-config.
    dev : bool, optional (default: False)
        Enable development mode: code generation is attempted even for models that contain errors, and extra information is rendered in the generated code.
    codegen_opts : Optional[Mapping[str, Any]]
        A dictionary containing additional options for the target code generator.
    """
    generate_target(input_path, target_platform="NEST", target_path=target_path, logging_level=logging_level,
                    module_name=module_name, store_log=store_log, suffix=suffix, install_path=install_path,
                    dev=dev, codegen_opts=codegen_opts)


def generate_python_standalone_target(input_path: Union[str, Sequence[str]], target_path: Optional[str] = None,
                                      logging_level="ERROR", module_name: str = "nestmlmodule", store_log: bool = False,
                                      suffix: str = "", dev: bool = False, codegen_opts: Optional[Mapping[str, Any]] = None):
    r"""Generate and build code for the standalone Python target.

    Parameters
    ----------
    input_path : str **or** Sequence[str]
        Path to the NESTML file(s) or to folder(s) containing NESTML files to convert to NEST code.
    target_path : str, optional (default: append "target" to `input_path`)
        Path to the generated C++ code and install files.
    logging_level : str, optional (default: "ERROR")
        Sets which level of information should be displayed duing code generation (among "ERROR", "WARNING", "INFO", or "NO").
    module_name : str, optional (default: "nestmlmodule")
        The name of the generated Python module.
    store_log : bool, optional (default: False)
        Whether the log should be saved to file.
    suffix : str, optional (default: "")
        A suffix string that will be appended to the name of all generated models.
    dev : bool, optional (default: False)
        Enable development mode: code generation is attempted even for models that contain errors, and extra information is rendered in the generated code.
    codegen_opts : Optional[Mapping[str, Any]]
        A dictionary containing additional options for the target code generator.
    """
    generate_target(input_path, target_platform="python_standalone", target_path=target_path,
                    logging_level=logging_level, store_log=store_log, suffix=suffix, dev=dev,
                    codegen_opts=codegen_opts)


def generate_genn_target(input_path: Union[str, Sequence[str]], target_path: Optional[str] = None,
                         logging_level="ERROR", module_name: str = "nestmlmodule", store_log: bool = False,
                         suffix: str = "", dev: bool = False, codegen_opts: Optional[Mapping[str, Any]] = None):
    r"""Generate and build code for the GeNN target.

    Parameters
    ----------
    input_path : str **or** Sequence[str]
        Path to the NESTML file(s) or to folder(s) containing NESTML files to convert to NEST code.
    target_path : str, optional (default: append "target" to `input_path`)
        Path to the generated C++ code and install files.
    logging_level : str, optional (default: "ERROR")
        Sets which level of information should be displayed duing code generation (among "ERROR", "WARNING", "INFO", or "NO").
    module_name : str, optional (default: "nestmlmodule")
        The name of the generated Python module.
    store_log : bool, optional (default: False)
        Whether the log should be saved to file.
    suffix : str, optional (default: "")
        A suffix string that will be appended to the name of all generated models.
    dev : bool, optional (default: False)
        Enable development mode: code generation is attempted even for models that contain errors, and extra information is rendered in the generated code.
    codegen_opts : Optional[Mapping[str, Any]]
        A dictionary containing additional options for the target code generator.
    """
    generate_target(input_path, target_platform="GeNN", target_path=target_path,
                    logging_level=logging_level, store_log=store_log, suffix=suffix, dev=dev,
                    codegen_opts=codegen_opts)


def generate_spinnaker_target(input_path: Union[str, Sequence[str]], target_path: Optional[str] = None, install_path: Optional[str] = None,
                              logging_level="ERROR", store_log: bool=False,
                              suffix: str="", dev: bool=False, codegen_opts: Optional[Mapping[str, Any]]=None):
    r"""Generate and build code for the SpiNNaker target.

    Parameters
    ----------
    input_path : str **or** Sequence[str]
        Path to the NESTML file(s) or to folder(s) containing NESTML files to convert to NEST code.
    target_path : str, optional (default: append "target" to `input_path`)
        Path to the generated C++ code and install files.
    install_path
        Path to the directory where the generated code will be installed.
    logging_level : str, optional (default: "ERROR")
        Sets which level of information should be displayed duing code generation (among "ERROR", "WARNING", "INFO", or "NO").
    store_log : bool, optional (default: False)
        Whether the log should be saved to file.
    suffix : str, optional (default: "")
        A suffix string that will be appended to the name of all generated models.
    dev : bool, optional (default: False)
        Enable development mode: code generation is attempted even for models that contain errors, and extra information is rendered in the generated code.
    codegen_opts : Optional[Mapping[str, Any]]
        A dictionary containing additional options for the target code generator.
    """

    # removed module_name from generate_spinnaker_target() arguments because it is not directly needed for the Jinja templates at the end of the pipeline
    # but still added to generate_target() to surpress following log: [5,GLOBAL, INFO]: No module name specified; the generated module will be named "nestmlmodule"

    generate_target(input_path, target_platform="spinnaker", target_path=target_path,
                    install_path=install_path,
                    logging_level=logging_level, module_name="nestmlmodule", store_log=store_log, suffix=suffix, dev=dev,
                    codegen_opts=codegen_opts)

def generate_spinnaker2_target(input_path: Union[str, Sequence[str]], target_path: Optional[str] = None, install_path: Optional[str] = None,
                              logging_level="ERROR", module_name: str = "nestmlmodule", store_log: bool=False,
                              suffix: str="", dev: bool=False, codegen_opts: Optional[Mapping[str, Any]]=None):
    r"""Generate and build code for the SpiNNaker target.

    Parameters
    ----------
    input_path : str **or** Sequence[str]
        Path to the NESTML file(s) or to folder(s) containing NESTML files to convert to NEST code.
    target_path : str, optional (default: append "target" to `input_path`)
        Path to the generated C++ code and install files.
    install_path
        Path to the directory where the generated code will be installed.
    logging_level : str, optional (default: "ERROR")
        Sets which level of information should be displayed duing code generation (among "ERROR", "WARNING", "INFO", or "NO").
    module_name : str, optional (default: "nestmlmodule")
        The name of the generated Python module.
    store_log : bool, optional (default: False)
        Whether the log should be saved to file.
    suffix : str, optional (default: "")
        A suffix string that will be appended to the name of all generated models.
    dev : bool, optional (default: False)
        Enable development mode: code generation is attempted even for models that contain errors, and extra information is rendered in the generated code.
    codegen_opts : Optional[Mapping[str, Any]]
        A dictionary containing additional options for the target code generator.
    """
    generate_target(input_path, target_platform="spinnaker2", target_path=target_path,
                    install_path=install_path,
                    logging_level=logging_level, store_log=store_log, suffix=suffix, dev=dev,
                    codegen_opts=codegen_opts)


def generate_nest_compartmental_target(input_path: Union[str, Sequence[str]], target_path: Optional[str] = None,
                                       install_path: Optional[str] = None, logging_level="ERROR",
                                       module_name=None, store_log: bool = False, suffix: str = "",
                                       dev: bool = False, codegen_opts: Optional[Mapping[str, Any]] = None):
    r"""Generate and build compartmental model code for NEST Simulator.

    Parameters
    ----------
    input_path : str **or** Sequence[str]
        Path to the NESTML file(s) or to folder(s) containing NESTML files to convert to NEST code.
    target_path : str, optional (default: append "target" to `input_path`)
        Path to the generated C++ code and install files.
    install_path
        Path to the directory where the generated code will be installed.
    logging_level : str, optional (default: "ERROR")
        Sets which level of information should be displayed duing code generation (among "ERROR", "WARNING", "INFO", or "NO").
    module_name : str, optional (default: "nestmlmodule")
        The name of the generated Python module.
    store_log : bool, optional (default: False)
        Whether the log should be saved to file.
    suffix : str, optional (default: "")
        A suffix string that will be appended to the name of all generated models.
    dev : bool, optional (default: False)
        Enable development mode: code generation is attempted even for models that contain errors, and extra information is rendered in the generated code.
    codegen_opts : Optional[Mapping[str, Any]]
        A dictionary containing additional options for the target code generator.
    """
    generate_target(input_path, target_platform="NEST_compartmental", target_path=target_path,
                    logging_level=logging_level, module_name=module_name, store_log=store_log,
                    suffix=suffix, install_path=install_path, dev=dev, codegen_opts=codegen_opts)


def main() -> int:
    r"""
    Entry point for the command-line application.

    Returns
    -------
    exit_code
        The process exit code: 0 for success, > 0 for failure
    """
    try:
        FrontendConfiguration.parse_config(sys.argv[1:])
    except InvalidPathException as e:
        print(e)

        return 1

    # the default Python recursion limit is 1000, which might not be enough in practice when running an AST visitor on a deep tree, e.g. containing an automatically generated expression
    sys.setrecursionlimit(10000)

    # after all argument have been collected, start the actual processing
    return int(process())


def get_parsed_models() -> List[ASTModel]:
    r"""
   Handle the parsing and validation of the NESTML files

    Returns
    -------
    models
        List of correctly parsed models
    """
    # init log dir
    create_report_dir()

    # The handed over parameters seem to be correct, proceed with the main routine
    init_predefined()

    # now proceed to parse all models
    compilation_units = list()
    nestml_files = FrontendConfiguration.get_files()

    if not type(nestml_files) is list:
        nestml_files = [nestml_files]

    for nestml_file in nestml_files:
        parsed_unit = ModelParser.parse_file(nestml_file)
        if parsed_unit:
            compilation_units.append(parsed_unit)

    # generate a list of all models
    models: Sequence[ASTModel] = []
    for compilation_unit in compilation_units:
        CoCosManager.check_model_names_unique(compilation_unit)
        models.extend(compilation_unit.get_model_list())

    # check that no models with duplicate names have been defined
    CoCosManager.check_no_duplicate_compilation_unit_names(models)

    return models


def transform_models(transformers, models):
    for transformer in transformers:
        models = transformer.transform(models)

    return models


def generate_code(code_generators, models):
    code_generators.generate_code(models)


def process() -> bool:
    r"""
    The main toolchain workflow entry point. For all models: parse, validate, transform, generate code and build.

    Return
    ------
    errors_occurred
        Flag indicating whether errors occurred during processing. False if processing was successful; True if errors occurred in any of the models.
    """

    # initialise model transformers
    transformers, unused_opts_transformer = transformers_from_target_name(FrontendConfiguration.get_target_platform(),
                                                                          options=FrontendConfiguration.get_codegen_opts())

    # initialise code generator
    code_generator = code_generator_from_target_name(FrontendConfiguration.get_target_platform())
    unused_opts_codegen = code_generator.set_options(FrontendConfiguration.get_codegen_opts())

    # initialise builder
    _builder, unused_opts_builder = builder_from_target_name(FrontendConfiguration.get_target_platform(),
                                                             options=FrontendConfiguration.get_codegen_opts())

    # check for unused codegen options
    for opt_key in FrontendConfiguration.get_codegen_opts().keys():
        if opt_key in unused_opts_transformer.keys() and opt_key in unused_opts_codegen.keys() and opt_key in unused_opts_builder.keys():
            raise CodeGeneratorOptionsException("The code generator option \"" + opt_key + "\" does not exist.")

    models = get_parsed_models()

    # validation -- check cocos for models that do not have errors already
    excluded_models = []
    for model in models:
        if not Logger.has_errors(model.name):
            CoCosManager.check_cocos(model)

        if Logger.has_errors(model.name):
            code, message = Messages.get_model_contains_errors(model.get_name())
            Logger.log_message(node=model, code=code, message=message,
                               error_position=model.get_source_position(),
                               log_level=LoggingLevel.WARNING)
            excluded_models.append(model)

    # exclude models that have errors
    models = list(set(models) - set(excluded_models))

    if len(models) == 0:
        return True    # there is no model code to generate, return error condition

    # transformation(s)
    models = transform_models(transformers, models)

    # generate code
    generate_code(code_generator, models)

    # perform build
    if _builder is not None:
        _builder.build()

    if FrontendConfiguration.store_log:
        store_log_to_file()

    # return a boolean indicating whether errors occurred
    return len(Logger.get_messages(level=LoggingLevel.ERROR)) > 0


def init_predefined():
    # initialize the predefined elements
    PredefinedUnits.register_units()
    PredefinedTypes.register_types()
    PredefinedFunctions.register_functions()
    PredefinedVariables.register_variables()


def create_report_dir():
    if not os.path.isdir(os.path.join(FrontendConfiguration.get_target_path(), os.pardir, "report")):
        os.makedirs(os.path.join(FrontendConfiguration.get_target_path(), os.pardir, "report"))


def store_log_to_file():
    with open(str(os.path.join(FrontendConfiguration.get_target_path(), os.pardir, "report",
                               "log")) + ".txt", "w+") as f:
        f.write(str(Logger.get_json_format()))<|MERGE_RESOLUTION|>--- conflicted
+++ resolved
@@ -46,11 +46,7 @@
 
 
 def get_known_targets():
-<<<<<<< HEAD
-    targets = ["NEST", "NEST_compartmental", "python_standalone", "autodoc", "pretty_render", "spinnaker", "spinnaker2", "NEST_DESKTOP", "none"]
-=======
     targets = ["NEST", "NEST_compartmental", "python_standalone", "autodoc", "pretty_render", "spinnaker", "NEST_DESKTOP", "GeNN", "none"]
->>>>>>> 4608a384
     targets = [s.upper() for s in targets]
     return targets
 
@@ -65,11 +61,7 @@
     if options is None:
         options = {}
 
-<<<<<<< HEAD
-    if target_name.upper() in ["SPINNAKER2", "NEST", "SPINNAKER", "PYTHON_STANDALONE", "NEST_COMPARTMENTAL", "NEST_DESKTOP"]:
-=======
     if target_name.upper() in ["NEST", "SPINNAKER", "PYTHON_STANDALONE", "NEST_COMPARTMENTAL", "NEST_DESKTOP", "GENN"]:
->>>>>>> 4608a384
         from pynestml.transformers.add_timestep_to_internals_transformer import AddTimestepToInternalsTransformer
 
         add_timestep_to_internals_transformer = AddTimestepToInternalsTransformer()
@@ -167,15 +159,9 @@
         from pynestml.codegeneration.spinnaker_code_generator import SpiNNakerCodeGenerator
         return SpiNNakerCodeGenerator(options)
 
-<<<<<<< HEAD
-    if target_name.upper() == "SPINNAKER2":
-        from pynestml.codegeneration.spinnaker2_code_generator import Spinnaker2CodeGenerator
-        return Spinnaker2CodeGenerator(options)
-=======
     if target_name.upper() == "GENN":
         from pynestml.codegeneration.genn_code_generator import GeNNCodeGenerator
         return GeNNCodeGenerator(options)
->>>>>>> 4608a384
 
     if target_name.upper() == "NONE":
         # dummy/null target: user requested to not generate any code (for instance, when just doing validation of a model)
@@ -425,7 +411,7 @@
 
     generate_target(input_path, target_platform="spinnaker", target_path=target_path,
                     install_path=install_path,
-                    logging_level=logging_level, module_name="nestmlmodule", store_log=store_log, suffix=suffix, dev=dev,
+                    logging_level=logging_level, store_log=store_log, suffix=suffix, dev=dev,
                     codegen_opts=codegen_opts)
 
 def generate_spinnaker2_target(input_path: Union[str, Sequence[str]], target_path: Optional[str] = None, install_path: Optional[str] = None,
@@ -456,7 +442,7 @@
     """
     generate_target(input_path, target_platform="spinnaker2", target_path=target_path,
                     install_path=install_path,
-                    logging_level=logging_level, store_log=store_log, suffix=suffix, dev=dev,
+                    logging_level=logging_level, module_name="nestmlmodule", store_log=store_log, suffix=suffix, dev=dev,
                     codegen_opts=codegen_opts)
 
 
