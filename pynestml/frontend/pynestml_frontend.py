--- conflicted
+++ resolved
@@ -211,12 +211,7 @@
         if not FrontendConfiguration.is_dev:
             for neuron in neurons:
                 if Logger.has_errors(neuron):
-<<<<<<< HEAD
-                    code, message = Messages.get_neuron_contains_errors(
-                        neuron.get_name())
-=======
                     code, message = Messages.get_model_contains_errors(neuron.get_name())
->>>>>>> 73b02298
                     Logger.log_message(node=neuron, code=code, message=message,
                                        error_position=neuron.get_source_position(),
                                        log_level=LoggingLevel.INFO)
@@ -240,12 +235,9 @@
             if Logger.has_errors(astnode):
                 errors_occurred = True
                 break
-<<<<<<< HEAD
     # if len(compilation_units) == 0, then parsed_unit was None => error in parsing the model
     else:
         errors_occurred = True
-=======
->>>>>>> 73b02298
 
     if FrontendConfiguration.store_log:
         store_log_to_file()
