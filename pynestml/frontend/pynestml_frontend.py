# -*- coding: utf-8 -*-
#
# pynestml_frontend.py
#
# This file is part of NEST.
#
# Copyright (C) 2004 The NEST Initiative
#
# NEST is free software: you can redistribute it and/or modify
# it under the terms of the GNU General Public License as published by
# the Free Software Foundation, either version 2 of the License, or
# (at your option) any later version.
#
# NEST is distributed in the hope that it will be useful,
# but WITHOUT ANY WARRANTY; without even the implied warranty of
# MERCHANTABILITY or FITNESS FOR A PARTICULAR PURPOSE.  See the
# GNU General Public License for more details.
#
# You should have received a copy of the GNU General Public License
# along with NEST.  If not, see <http://www.gnu.org/licenses/>.

from typing import Any, Dict, List, Mapping, Optional, Sequence, Tuple, Union

import os
import sys

from pynestml.cocos.co_cos_manager import CoCosManager
from pynestml.codegeneration.builder import Builder
from pynestml.codegeneration.code_generator import CodeGenerator
from pynestml.exceptions.code_generator_options_exception import CodeGeneratorOptionsException
from pynestml.frontend.frontend_configuration import FrontendConfiguration, InvalidPathException, \
    qualifier_store_log_arg, qualifier_module_name_arg, qualifier_logging_level_arg, \
    qualifier_target_platform_arg, qualifier_target_path_arg, qualifier_input_path_arg, qualifier_suffix_arg, \
    qualifier_dev_arg, qualifier_install_path_arg
from pynestml.meta_model.ast_model import ASTModel
from pynestml.symbols.predefined_functions import PredefinedFunctions
from pynestml.symbols.predefined_types import PredefinedTypes
from pynestml.symbols.predefined_units import PredefinedUnits
from pynestml.symbols.predefined_variables import PredefinedVariables
from pynestml.transformers.transformer import Transformer
from pynestml.utils.logger import Logger, LoggingLevel
from pynestml.utils.messages import Messages
from pynestml.utils.model_parser import ModelParser


def get_known_targets():
<<<<<<< HEAD
    targets = ["NEST", "NEST_compartmental", "nest_gpu", "python_standalone", "autodoc", "spinnaker", "none"]
=======
    targets = ["NEST", "NEST_compartmental", "python_standalone", "autodoc", "spinnaker", "NEST_DESKTOP", "none"]
>>>>>>> eaf1b3cf
    targets = [s.upper() for s in targets]
    return targets


def transformers_from_target_name(target_name: str, options: Optional[Mapping[str, Any]] = None) -> Tuple[Transformer, Dict[str, Any]]:
    """Static factory method that returns a list of new instances of a child class of Transformers"""
    assert target_name.upper() in get_known_targets(
    ), "Unknown target platform requested: \"" + str(target_name) + "\""

    # default: no transformers (empty list); options unchanged
    transformers: List[Transformer] = []
    if options is None:
        options = {}

    if target_name.upper() in ["NEST", "SPINNAKER"]:
        from pynestml.transformers.illegal_variable_name_transformer import IllegalVariableNameTransformer

        # rewrite all C++ keywords
        # from: https://docs.microsoft.com/en-us/cpp/cpp/keywords-cpp 2022-04-23
        variable_name_rewriter = IllegalVariableNameTransformer({"forbidden_names": ["alignas", "alignof", "and", "and_eq", "asm", "auto", "bitand", "bitor", "bool", "break", "case", "catch", "char", "char8_t", "char16_t", "char32_t", "class", "compl", "concept", "const", "const_cast", "consteval", "constexpr", "constinit", "continue", "co_await", "co_return", "co_yield", "decltype", "default", "delete", "do", "double", "dynamic_cast", "else", "enum", "explicit", "export", "extern", "false", "float", "for", "friend",
                                                                "goto", "if", "inline", "int", "long", "mutable", "namespace", "new", "noexcept", "not", "not_eq", "nullptr", "operator", "or", "or_eq", "private", "protected", "public", "register", "reinterpret_cast", "requires", "return", "short", "signed", "sizeof", "static", "static_assert", "static_cast", "struct", "switch", "template", "this", "thread_local", "throw", "true", "try", "typedef", "typeid", "typename", "union", "unsigned", "using", "virtual", "void", "volatile", "wchar_t", "while", "xor", "xor_eq"]})
        transformers.append(variable_name_rewriter)

    if target_name.upper() in ["SPINNAKER"]:
        from pynestml.transformers.synapse_remove_post_port import SynapseRemovePostPortTransformer

        # co-generate neuron and synapse
        synapse_post_neuron_co_generation = SynapseRemovePostPortTransformer()
        options = synapse_post_neuron_co_generation.set_options(options)
        transformers.append(synapse_post_neuron_co_generation)

    if target_name.upper() == "NEST":
        from pynestml.transformers.synapse_post_neuron_transformer import SynapsePostNeuronTransformer

        # co-generate neuron and synapse
        synapse_post_neuron_co_generation = SynapsePostNeuronTransformer()
        options = synapse_post_neuron_co_generation.set_options(options)
        transformers.append(synapse_post_neuron_co_generation)

    if target_name.upper() in ["PYTHON_STANDALONE"]:
        from pynestml.transformers.illegal_variable_name_transformer import IllegalVariableNameTransformer

        # rewrite all Python keywords
        # from: ``import keyword; print(keyword.kwlist)``
        variable_name_rewriter = IllegalVariableNameTransformer({"forbidden_names": ['False', 'None', 'True', 'and', 'as', 'assert', 'async', 'await', 'break', 'class', 'continue', 'def', 'del', 'elif', 'else', 'except', 'finally', 'for', 'from', 'global', 'if', 'import', 'in', 'is', 'lambda', 'nonlocal', 'not', 'or', 'pass', 'raise', 'return', 'try', 'while', 'with', 'yield']})
        transformers.append(variable_name_rewriter)

    return transformers, options


def code_generator_from_target_name(target_name: str, options: Optional[Mapping[str, Any]] = None) -> CodeGenerator:
    """Static factory method that returns a new instance of a child class of CodeGenerator"""
    assert target_name.upper() in get_known_targets(
    ), "Unknown target platform requested: \"" + str(target_name) + "\""

    if target_name.upper() == "NEST":
        from pynestml.codegeneration.nest_code_generator import NESTCodeGenerator
        return NESTCodeGenerator(options)

    if target_name.upper() == "PYTHON_STANDALONE":
        from pynestml.codegeneration.python_standalone_code_generator import PythonStandaloneCodeGenerator
        return PythonStandaloneCodeGenerator(options)

    if target_name.upper() == "NEST_GPU":
        from pynestml.codegeneration.nest_gpu_code_generator import NESTGPUCodeGenerator
        return NESTGPUCodeGenerator(options)

    if target_name.upper() == "AUTODOC":
        from pynestml.codegeneration.autodoc_code_generator import AutoDocCodeGenerator
        assert options is None or options == {
        }, "\"autodoc\" code generator does not support options"
        return AutoDocCodeGenerator()

    if target_name.upper() == "NEST_DESKTOP":
        from pynestml.codegeneration.nest_desktop_code_generator import NESTDesktopCodeGenerator
        return NESTDesktopCodeGenerator(options)

    if target_name.upper() == "NEST_COMPARTMENTAL":
        from pynestml.codegeneration.nest_compartmental_code_generator import NESTCompartmentalCodeGenerator
        return NESTCompartmentalCodeGenerator()

    if target_name.upper() == "SPINNAKER":
        from pynestml.codegeneration.spinnaker_code_generator import SpiNNakerCodeGenerator
        return SpiNNakerCodeGenerator(options)

    if target_name.upper() == "NONE":
        # dummy/null target: user requested to not generate any code
        code, message = Messages.get_no_code_generated()
        Logger.log_message(None, code, message, None, LoggingLevel.INFO)
        return CodeGenerator("", options)

    # cannot reach here due to earlier assert -- silence static checker warnings
    assert "Unknown code generator requested: " + target_name


def builder_from_target_name(target_name: str, options: Optional[Mapping[str, Any]] = None) -> Tuple[Builder, Mapping[str, Any]]:
    r"""Static factory method that returns a new instance of a child class of Builder"""

    assert target_name.upper() in get_known_targets(), "Unknown target platform requested: \"" + str(target_name) + "\""

    if target_name.upper() in ["NEST", "NEST_COMPARTMENTAL"]:
        from pynestml.codegeneration.nest_builder import NESTBuilder
        nest_builder = NESTBuilder(options)
        remaining_options = nest_builder.set_options(options)
        return nest_builder, remaining_options
    if target_name.upper() == "NEST_GPU":
        from pynestml.codegeneration.nest_gpu_builder import NESTGPUBuilder
        nest_gpu_builder = NESTGPUBuilder(options)
        remaining_options = nest_gpu_builder.set_options(options)
        return nest_gpu_builder, remaining_options
    if target_name.upper() == "SPINNAKER":
        from pynestml.codegeneration.spinnaker_builder import SpiNNakerBuilder
        builder = SpiNNakerBuilder(options)
        remaining_options = builder.set_options(options)
        return builder, remaining_options
    if target_name.upper() == "AUTODOC":
        from pynestml.codegeneration.autodoc_builder import AutodocBuilder
        builder = AutodocBuilder(options)
        remaining_options = builder.set_options(options)
        return builder, remaining_options

    return None, options  # no builder requested or available


def generate_target(input_path: Union[str, Sequence[str]], target_platform: str, target_path=None,
                    install_path: str = None, logging_level="ERROR", module_name=None, store_log=False, suffix="",
                    dev=False, codegen_opts: Optional[Mapping[str, Any]] = None):
    r"""Generate and build code for the given target platform.

    Parameters
    ----------
    input_path : str **or** Sequence[str]
        One or more input path(s). Each path is a NESTML file, or a directory containing NESTML files. Directories will be searched recursively for files matching ``*.nestml``.
    target_platform : str
        The name of the target platform to generate code for.
    target_path : str, optional (default: append "target" to `input_path`)
        Path to target directory where generated code will be written into. Default is ``target``, which will be created in the current working directory if it does not yet exist.
    logging_level : str, optional (default: "ERROR")
        Sets the logging level, i.e., which level of messages should be printed. Default is ERROR, available are: DEBUG, INFO, WARNING, ERROR, NO.
    module_name : str, optional (default: "nestmlmodule")
        Sets the name of the module which shall be generated. Default is the name of the directory containing the models. The name has to end in ``module``. Default is ``nestmlmodule``.
    store_log : bool, optional (default: False)
        Stores a log.txt containing all messages in JSON notation. Default is OFF.
    suffix : str, optional (default: "")
        A suffix string that will be appended to the name of all generated models.
    install_path
        Path to the directory where the generated code will be installed.
    dev : bool, optional (default: False)
        Enable development mode: code generation is attempted even for models that contain errors, and extra information is rendered in the generated code.
    codegen_opts : Optional[Mapping[str, Any]]
        A dictionary containing additional options for the target code generator.
    """

    configure_front_end(input_path, target_platform, target_path, install_path, logging_level,
                        module_name, store_log, suffix, dev, codegen_opts)
    if not process() == 0:
        raise Exception("Error(s) occurred while processing the model")


def configure_front_end(input_path: Union[str, Sequence[str]], target_platform: str, target_path=None,
                        install_path: str = None, logging_level="ERROR", module_name=None, store_log=False, suffix="",
                        dev=False, codegen_opts: Optional[Mapping[str, Any]] = None):

    args = list()
    args.append(qualifier_input_path_arg)
    if type(input_path) is str:
        args.append(str(input_path))
    else:
        for s in input_path:
            args.append(s)

    if target_path is not None:
        args.append(qualifier_target_path_arg)
        args.append(str(target_path))

    args.append(qualifier_target_platform_arg)
    args.append(target_platform)

    args.append(qualifier_logging_level_arg)
    args.append(str(logging_level))

    if module_name is not None:
        args.append(qualifier_module_name_arg)
        args.append(str(module_name))

    if store_log:
        args.append(qualifier_store_log_arg)

    if suffix:
        args.append(qualifier_suffix_arg)
        args.append(suffix)

    if install_path is not None:
        args.append(qualifier_install_path_arg)
        args.append(str(install_path))

    if dev:
        args.append(qualifier_dev_arg)

    FrontendConfiguration.parse_config(args)

    if codegen_opts:
        FrontendConfiguration.set_codegen_opts(codegen_opts)


def generate_nest_target(input_path: Union[str, Sequence[str]], target_path: Optional[str] = None,
                         install_path: Optional[str] = None, logging_level="ERROR",
                         module_name=None, store_log: bool = False, suffix: str = "",
                         dev: bool = False, codegen_opts: Optional[Mapping[str, Any]] = None):
    r"""Generate and build code for NEST Simulator.

    Parameters
    ----------
    input_path : str **or** Sequence[str]
        Path to the NESTML file(s) or to folder(s) containing NESTML files to convert to NEST code.
    target_path : str, optional (default: append "target" to `input_path`)
        Path to the generated C++ code and install files.
    logging_level : str, optional (default: "ERROR")
        Sets which level of information should be displayed duing code generation (among "ERROR", "WARNING", "INFO", or "NO").
    module_name : str, optional (default: "nestmlmodule")
        Name of the module, which will be used to import the model in NEST via `nest.Install(module_name)`.
    store_log : bool, optional (default: False)
        Whether the log should be saved to file.
    suffix : str, optional (default: "")
        A suffix string that will be appended to the name of all generated models.
    install_path
        Path to the directory where the generated NEST extension module will be installed into. If the parameter is not specified, the module will be installed into the NEST Simulator installation directory, as reported by nest-config.
    dev : bool, optional (default: False)
        Enable development mode: code generation is attempted even for models that contain errors, and extra information is rendered in the generated code.
    codegen_opts : Optional[Mapping[str, Any]]
        A dictionary containing additional options for the target code generator.
    """
    generate_target(input_path, target_platform="NEST", target_path=target_path, logging_level=logging_level,
                    module_name=module_name, store_log=store_log, suffix=suffix, install_path=install_path,
                    dev=dev, codegen_opts=codegen_opts)


def generate_python_standalone_target(input_path: Union[str, Sequence[str]], target_path: Optional[str] = None,
                                      logging_level="ERROR", module_name: str = "nestmlmodule", store_log: bool = False,
                                      suffix: str = "", dev: bool = False, codegen_opts: Optional[Mapping[str, Any]] = None):
    r"""Generate and build code for the standalone Python target.

    Parameters
    ----------
    input_path : str **or** Sequence[str]
        Path to the NESTML file(s) or to folder(s) containing NESTML files to convert to NEST code.
    target_path : str, optional (default: append "target" to `input_path`)
        Path to the generated C++ code and install files.
    logging_level : str, optional (default: "ERROR")
        Sets which level of information should be displayed duing code generation (among "ERROR", "WARNING", "INFO", or "NO").
    module_name : str, optional (default: "nestmlmodule")
        The name of the generated Python module.
    store_log : bool, optional (default: False)
        Whether the log should be saved to file.
    suffix : str, optional (default: "")
        A suffix string that will be appended to the name of all generated models.
    dev : bool, optional (default: False)
        Enable development mode: code generation is attempted even for models that contain errors, and extra information is rendered in the generated code.
    codegen_opts : Optional[Mapping[str, Any]]
        A dictionary containing additional options for the target code generator.
    """
    generate_target(input_path, target_platform="python_standalone", target_path=target_path,
                    logging_level=logging_level, store_log=store_log, suffix=suffix, dev=dev,
                    codegen_opts=codegen_opts)


def generate_nest_gpu_target(input_path: Union[str, Sequence[str]], target_path: Optional[str] = None,
                             logging_level="ERROR", module_name: str = "nestmlmodule", store_log: bool=False,
                             suffix: str="", dev: bool=False, codegen_opts: Optional[Mapping[str, Any]]=None):
    r"""Generate and build code for the NEST-GPU target.
    Parameters
    ----------
    input_path : str **or** Sequence[str]
        Path to the NESTML file(s) or to folder(s) containing NESTML files to convert to NEST code.
    target_path : str, optional (default: append "target" to `input_path`)
        Path to the generated C++ code and install files.
    install_path
        Path to the directory where the generated code will be installed.
    logging_level : str, optional (default: "ERROR")
        Sets which level of information should be displayed duing code generation (among "ERROR", "WARNING", "INFO", or "NO").
    module_name : str, optional (default: "nestmlmodule")
        The name of the generated Python module.
    store_log : bool, optional (default: False)
        Whether the log should be saved to file.
    suffix : str, optional (default: "")
        A suffix string that will be appended to the name of all generated models.
    dev : bool, optional (default: False)
        Enable development mode: code generation is attempted even for models that contain errors, and extra information is rendered in the generated code.
    codegen_opts : Optional[Mapping[str, Any]]
        A dictionary containing additional options for the target code generator.
    """
    generate_target(input_path, target_platform="nest_gpu", target_path=target_path,
                    logging_level=logging_level, store_log=store_log, suffix=suffix, dev=dev,
                    codegen_opts=codegen_opts)

def generate_spinnaker_target(input_path: Union[str, Sequence[str]], target_path: Optional[str] = None, install_path: Optional[str] = None,
                              logging_level="ERROR", module_name: str = "nestmlmodule", store_log: bool=False,
                              suffix: str="", dev: bool=False, codegen_opts: Optional[Mapping[str, Any]]=None):
    r"""Generate and build code for the SpiNNaker target.
    Parameters
    ----------
    input_path : str **or** Sequence[str]
        Path to the NESTML file(s) or to folder(s) containing NESTML files to convert to NEST code.
    target_path : str, optional (default: append "target" to `input_path`)
        Path to the generated C++ code and install files.
    install_path
        Path to the directory where the generated code will be installed.
    logging_level : str, optional (default: "ERROR")
        Sets which level of information should be displayed duing code generation (among "ERROR", "WARNING", "INFO", or "NO").
    module_name : str, optional (default: "nestmlmodule")
        The name of the generated Python module.
    store_log : bool, optional (default: False)
        Whether the log should be saved to file.
    suffix : str, optional (default: "")
        A suffix string that will be appended to the name of all generated models.
    dev : bool, optional (default: False)
        Enable development mode: code generation is attempted even for models that contain errors, and extra information is rendered in the generated code.
    codegen_opts : Optional[Mapping[str, Any]]
        A dictionary containing additional options for the target code generator.
    """
    generate_target(input_path, target_platform="spinnaker", target_path=target_path,
                    install_path=install_path,
                    logging_level=logging_level, store_log=store_log, suffix=suffix, dev=dev,
                    codegen_opts=codegen_opts)

def generate_nest_compartmental_target(input_path: Union[str, Sequence[str]], target_path: Optional[str] = None,
                                       install_path: Optional[str] = None, logging_level="ERROR",
                                       module_name=None, store_log: bool = False, suffix: str = "",
                                       dev: bool = False, codegen_opts: Optional[Mapping[str, Any]] = None):
    r"""Generate and build compartmental model code for NEST Simulator.

    Parameters
    ----------
    input_path : str **or** Sequence[str]
        Path to the NESTML file(s) or to folder(s) containing NESTML files to convert to NEST code.
    target_path : str, optional (default: append "target" to `input_path`)
        Path to the generated C++ code and install files.
    install_path
        Path to the directory where the generated code will be installed.
    logging_level : str, optional (default: "ERROR")
        Sets which level of information should be displayed duing code generation (among "ERROR", "WARNING", "INFO", or "NO").
    module_name : str, optional (default: "nestmlmodule")
        The name of the generated Python module.
    store_log : bool, optional (default: False)
        Whether the log should be saved to file.
    suffix : str, optional (default: "")
        A suffix string that will be appended to the name of all generated models.
    dev : bool, optional (default: False)
        Enable development mode: code generation is attempted even for models that contain errors, and extra information is rendered in the generated code.
    codegen_opts : Optional[Mapping[str, Any]]
        A dictionary containing additional options for the target code generator.
    """
    generate_target(input_path, target_platform="NEST_compartmental", target_path=target_path,
                    logging_level=logging_level, module_name=module_name, store_log=store_log,
                    suffix=suffix, install_path=install_path, dev=dev, codegen_opts=codegen_opts)


def main() -> int:
    """
    Entry point for the command-line application.

    Returns
    -------
    The process exit code: 0 for success, > 0 for failure
    """
    try:
        FrontendConfiguration.parse_config(sys.argv[1:])
    except InvalidPathException as e:
        print(e)
        return 1
    # the default Python recursion limit is 1000, which might not be enough in practice when running an AST visitor on a deep tree, e.g. containing an automatically generated expression
    sys.setrecursionlimit(10000)
    # after all argument have been collected, start the actual processing
    return int(process())


def get_parsed_models():
    r"""
   Handle the parsing and validation of the NESTML files

    Returns
    -------
    models: Sequence[ASTModel]
        List of correctly parsed models
    errors_occurred : bool
        Flag indicating whether errors occurred during processing
    """
    # init log dir
    create_report_dir()

    # The handed over parameters seem to be correct, proceed with the main routine
    init_predefined()

    # now proceed to parse all models
    compilation_units = list()
    nestml_files = FrontendConfiguration.get_files()

    if not type(nestml_files) is list:
        nestml_files = [nestml_files]

    for nestml_file in nestml_files:
        parsed_unit = ModelParser.parse_file(nestml_file)
        if parsed_unit is None:
            # Parsing error in the NESTML model, return True
            return [],  True

        compilation_units.append(parsed_unit)

    if len(compilation_units) > 0:
        # generate a list of all models
        models: Sequence[ASTModel] = []
        for compilationUnit in compilation_units:
            models.extend(compilationUnit.get_model_list())

        # check that no models with duplicate names have been defined
        CoCosManager.check_no_duplicate_compilation_unit_names(models)

        # now exclude those which are broken, i.e. have errors.
        for model in models:
            if Logger.has_errors(model):
                code, message = Messages.get_model_contains_errors(model.get_name())
                Logger.log_message(node=model, code=code, message=message,
                                   error_position=model.get_source_position(),
                                   log_level=LoggingLevel.WARNING)
                return [model], True

        return models, False


def transform_models(transformers, models):
    for transformer in transformers:
        models = transformer.transform(models)
    return models


def generate_code(code_generators, models):
    code_generators.generate_code(models)


def process():
    r"""
    The main toolchain workflow entry point. For all models: parse, validate, transform, generate code and build.

    Returns
    -------
    errors_occurred : bool
        Flag indicating whether errors occurred during processing
    """

    # initialize and set options for transformers, code generator and builder
    codegen_and_builder_opts = FrontendConfiguration.get_codegen_opts()

    transformers, codegen_and_builder_opts = transformers_from_target_name(FrontendConfiguration.get_target_platform(),
                                                                           options=codegen_and_builder_opts)

    code_generator = code_generator_from_target_name(FrontendConfiguration.get_target_platform())
    codegen_and_builder_opts = code_generator.set_options(codegen_and_builder_opts)

    _builder, codegen_and_builder_opts = builder_from_target_name(FrontendConfiguration.get_target_platform(), options=codegen_and_builder_opts)

    if len(codegen_and_builder_opts) > 0:
        raise CodeGeneratorOptionsException("The code generator option(s) \"" + ", ".join(codegen_and_builder_opts.keys()) + "\" do not exist.")

    models, errors_occurred = get_parsed_models()

    if not errors_occurred:
        models = transform_models(transformers, models)
        generate_code(code_generator, models)

        # perform build
        if _builder is not None:
            _builder.build()

    if FrontendConfiguration.store_log:
        store_log_to_file()

    return errors_occurred


def init_predefined():
    # initialize the predefined elements
    PredefinedUnits.register_units()
    PredefinedTypes.register_types()
    PredefinedFunctions.register_functions()
    PredefinedVariables.register_variables()


def create_report_dir():
    if not os.path.isdir(os.path.join(FrontendConfiguration.get_target_path(), os.pardir, "report")):
        os.makedirs(os.path.join(FrontendConfiguration.get_target_path(), os.pardir, "report"))


def store_log_to_file():
    with open(str(os.path.join(FrontendConfiguration.get_target_path(), os.pardir, "report",
                               "log")) + ".txt", "w+") as f:
        f.write(str(Logger.get_json_format()))<|MERGE_RESOLUTION|>--- conflicted
+++ resolved
@@ -44,11 +44,7 @@
 
 
 def get_known_targets():
-<<<<<<< HEAD
-    targets = ["NEST", "NEST_compartmental", "nest_gpu", "python_standalone", "autodoc", "spinnaker", "none"]
-=======
-    targets = ["NEST", "NEST_compartmental", "python_standalone", "autodoc", "spinnaker", "NEST_DESKTOP", "none"]
->>>>>>> eaf1b3cf
+    targets = ["NEST", "NEST_compartmental", "python_standalone", "autodoc", "spinnaker", "NEST_DESKTOP", "nest_gpu", "none"]
     targets = [s.upper() for s in targets]
     return targets
 
