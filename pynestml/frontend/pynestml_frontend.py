# -*- coding: utf-8 -*-
#
# pynestml_frontend.py
#
# This file is part of NEST.
#
# Copyright (C) 2004 The NEST Initiative
#
# NEST is free software: you can redistribute it and/or modify
# it under the terms of the GNU General Public License as published by
# the Free Software Foundation, either version 2 of the License, or
# (at your option) any later version.
#
# NEST is distributed in the hope that it will be useful,
# but WITHOUT ANY WARRANTY; without even the implied warranty of
# MERCHANTABILITY or FITNESS FOR A PARTICULAR PURPOSE.  See the
# GNU General Public License for more details.
#
# You should have received a copy of the GNU General Public License
# along with NEST.  If not, see <http://www.gnu.org/licenses/>.

from typing import Any, Dict, List, Mapping, Optional, Sequence, Tuple, Union

import os
import sys

from pynestml.cocos.co_cos_manager import CoCosManager
from pynestml.codegeneration.builder import Builder
from pynestml.codegeneration.code_generator import CodeGenerator
from pynestml.exceptions.code_generator_options_exception import CodeGeneratorOptionsException
from pynestml.frontend.frontend_configuration import FrontendConfiguration, InvalidPathException, \
    qualifier_store_log_arg, qualifier_module_name_arg, qualifier_logging_level_arg, \
    qualifier_target_platform_arg, qualifier_target_path_arg, qualifier_input_path_arg, qualifier_suffix_arg, \
    qualifier_dev_arg, qualifier_install_path_arg
from pynestml.meta_model.ast_model import ASTModel
from pynestml.symbols.predefined_functions import PredefinedFunctions
from pynestml.symbols.predefined_types import PredefinedTypes
from pynestml.symbols.predefined_units import PredefinedUnits
from pynestml.symbols.predefined_variables import PredefinedVariables
from pynestml.transformers.transformer import Transformer
from pynestml.utils.logger import Logger, LoggingLevel
from pynestml.utils.messages import Messages
from pynestml.utils.model_parser import ModelParser


def get_known_targets():
<<<<<<< HEAD
    targets = ["NEST", "autodoc", "NEST_DESKTOP", "none"]
=======
    targets = ["NEST", "NEST_compartmental", "python_standalone", "autodoc", "spinnaker", "none"]
>>>>>>> 4087d622
    targets = [s.upper() for s in targets]
    return targets


def transformers_from_target_name(target_name: str, options: Optional[Mapping[str, Any]] = None) -> Tuple[Transformer, Dict[str, Any]]:
    """Static factory method that returns a list of new instances of a child class of Transformers"""
    assert target_name.upper() in get_known_targets(
    ), "Unknown target platform requested: \"" + str(target_name) + "\""

    # default: no transformers (empty list); options unchanged
    transformers: List[Transformer] = []
    if options is None:
        options = {}

    if target_name.upper() in ["NEST", "SPINNAKER"]:
        from pynestml.transformers.illegal_variable_name_transformer import IllegalVariableNameTransformer

        # rewrite all C++ keywords
        # from: https://docs.microsoft.com/en-us/cpp/cpp/keywords-cpp 2022-04-23
        variable_name_rewriter = IllegalVariableNameTransformer({"forbidden_names": ["alignas", "alignof", "and", "and_eq", "asm", "auto", "bitand", "bitor", "bool", "break", "case", "catch", "char", "char8_t", "char16_t", "char32_t", "class", "compl", "concept", "const", "const_cast", "consteval", "constexpr", "constinit", "continue", "co_await", "co_return", "co_yield", "decltype", "default", "delete", "do", "double", "dynamic_cast", "else", "enum", "explicit", "export", "extern", "false", "float", "for", "friend",
                                                                "goto", "if", "inline", "int", "long", "mutable", "namespace", "new", "noexcept", "not", "not_eq", "nullptr", "operator", "or", "or_eq", "private", "protected", "public", "register", "reinterpret_cast", "requires", "return", "short", "signed", "sizeof", "static", "static_assert", "static_cast", "struct", "switch", "template", "this", "thread_local", "throw", "true", "try", "typedef", "typeid", "typename", "union", "unsigned", "using", "virtual", "void", "volatile", "wchar_t", "while", "xor", "xor_eq"]})
        transformers.append(variable_name_rewriter)

    if target_name.upper() in ["SPINNAKER"]:
        from pynestml.transformers.synapse_remove_post_port import SynapseRemovePostPortTransformer

        # co-generate neuron and synapse
        synapse_post_neuron_co_generation = SynapseRemovePostPortTransformer()
        options = synapse_post_neuron_co_generation.set_options(options)
        transformers.append(synapse_post_neuron_co_generation)

    if target_name.upper() == "NEST":
        from pynestml.transformers.synapse_post_neuron_transformer import SynapsePostNeuronTransformer

        # co-generate neuron and synapse
        synapse_post_neuron_co_generation = SynapsePostNeuronTransformer()
        options = synapse_post_neuron_co_generation.set_options(options)
        transformers.append(synapse_post_neuron_co_generation)

    if target_name.upper() in ["PYTHON_STANDALONE"]:
        from pynestml.transformers.illegal_variable_name_transformer import IllegalVariableNameTransformer

        # rewrite all Python keywords
        # from: ``import keyword; print(keyword.kwlist)``
        variable_name_rewriter = IllegalVariableNameTransformer({"forbidden_names": ['False', 'None', 'True', 'and', 'as', 'assert', 'async', 'await', 'break', 'class', 'continue', 'def', 'del', 'elif', 'else', 'except', 'finally', 'for', 'from', 'global', 'if', 'import', 'in', 'is', 'lambda', 'nonlocal', 'not', 'or', 'pass', 'raise', 'return', 'try', 'while', 'with', 'yield']})
        transformers.append(variable_name_rewriter)

    return transformers, options


def code_generator_from_target_name(target_name: str, options: Optional[Mapping[str, Any]] = None) -> CodeGenerator:
    """Static factory method that returns a new instance of a child class of CodeGenerator"""
    assert target_name.upper() in get_known_targets(
    ), "Unknown target platform requested: \"" + str(target_name) + "\""

    if target_name.upper() == "NEST":
        from pynestml.codegeneration.nest_code_generator import NESTCodeGenerator
        return NESTCodeGenerator(options)

    if target_name.upper() == "PYTHON_STANDALONE":
        from pynestml.codegeneration.python_standalone_code_generator import PythonStandaloneCodeGenerator
        return PythonStandaloneCodeGenerator(options)

    if target_name.upper() == "AUTODOC":
        from pynestml.codegeneration.autodoc_code_generator import AutoDocCodeGenerator
        assert options is None or options == {
        }, "\"autodoc\" code generator does not support options"
        return AutoDocCodeGenerator()

<<<<<<< HEAD
    if target_name.upper() == "NEST_DESKTOP":
        from pynestml.codegeneration.nest_desktop_code_generator import NESTDesktopCodeGenerator
        return NESTDesktopCodeGenerator(options)
=======
    if target_name.upper() == "NEST_COMPARTMENTAL":
        from pynestml.codegeneration.nest_compartmental_code_generator import NESTCompartmentalCodeGenerator
        return NESTCompartmentalCodeGenerator()

    if target_name.upper() == "SPINNAKER":
        from pynestml.codegeneration.spinnaker_code_generator import SpiNNakerCodeGenerator
        return SpiNNakerCodeGenerator(options)
>>>>>>> 4087d622

    if target_name.upper() == "NONE":
        # dummy/null target: user requested to not generate any code
        code, message = Messages.get_no_code_generated()
        Logger.log_message(None, code, message, None, LoggingLevel.INFO)
        return CodeGenerator("", options)

    # cannot reach here due to earlier assert -- silence
    assert "Unknown code generator requested: " + target_name
    # static checker warnings


def builder_from_target_name(target_name: str, options: Optional[Mapping[str, Any]] = None) -> Tuple[Builder, Dict[str, Any]]:
    r"""Static factory method that returns a new instance of a child class of Builder"""

    assert target_name.upper() in get_known_targets(), "Unknown target platform requested: \"" + str(target_name) + "\""

    if target_name.upper() in ["NEST", "NEST_COMPARTMENTAL"]:
        from pynestml.codegeneration.nest_builder import NESTBuilder
        builder = NESTBuilder(options)
        remaining_options = builder.set_options(options)
        return builder, remaining_options

    if target_name.upper() == "SPINNAKER":
        from pynestml.codegeneration.spinnaker_builder import SpiNNakerBuilder
        builder = SpiNNakerBuilder(options)
        remaining_options = builder.set_options(options)
        return builder, remaining_options

    if target_name.upper() == "AUTODOC":
        from pynestml.codegeneration.autodoc_builder import AutodocBuilder
        builder = AutodocBuilder(options)
        remaining_options = builder.set_options(options)
        return builder, remaining_options

    return None, options  # no builder requested or available


def generate_target(input_path: Union[str, Sequence[str]], target_platform: str, target_path=None,
                    install_path: str = None, logging_level="ERROR", module_name=None, store_log=False, suffix="",
                    dev=False, codegen_opts: Optional[Mapping[str, Any]] = None):
    r"""Generate and build code for the given target platform.

    Parameters
    ----------
    input_path : str **or** Sequence[str]
        One or more input path(s). Each path is a NESTML file, or a directory containing NESTML files. Directories will be searched recursively for files matching ``*.nestml``.
    target_platform : str
        The name of the target platform to generate code for.
    target_path : str, optional (default: append "target" to `input_path`)
        Path to target directory where generated code will be written into. Default is ``target``, which will be created in the current working directory if it does not yet exist.
    logging_level : str, optional (default: "ERROR")
        Sets the logging level, i.e., which level of messages should be printed. Default is ERROR, available are: DEBUG, INFO, WARNING, ERROR, NO.
    module_name : str, optional (default: "nestmlmodule")
        Sets the name of the module which shall be generated. Default is the name of the directory containing the models. The name has to end in ``module``. Default is ``nestmlmodule``.
    store_log : bool, optional (default: False)
        Stores a log.txt containing all messages in JSON notation. Default is OFF.
    suffix : str, optional (default: "")
        A suffix string that will be appended to the name of all generated models.
    install_path
        Path to the directory where the generated code will be installed.
    dev : bool, optional (default: False)
        Enable development mode: code generation is attempted even for models that contain errors, and extra information is rendered in the generated code.
    codegen_opts : Optional[Mapping[str, Any]]
        A dictionary containing additional options for the target code generator.
    """

    configure_front_end(input_path, target_platform, target_path, install_path, logging_level,
                        module_name, store_log, suffix, dev, codegen_opts)
    if not process() == 0:
        raise Exception("Error(s) occurred while processing the model")


def configure_front_end(input_path: Union[str, Sequence[str]], target_platform: str, target_path=None,
                        install_path: str = None, logging_level="ERROR", module_name=None, store_log=False, suffix="",
                        dev=False, codegen_opts: Optional[Mapping[str, Any]] = None):

    args = list()
    args.append(qualifier_input_path_arg)
    if type(input_path) is str:
        args.append(str(input_path))
    else:
        for s in input_path:
            args.append(s)

    if target_path is not None:
        args.append(qualifier_target_path_arg)
        args.append(str(target_path))

    args.append(qualifier_target_platform_arg)
    args.append(target_platform)

    args.append(qualifier_logging_level_arg)
    args.append(str(logging_level))

    if module_name is not None:
        args.append(qualifier_module_name_arg)
        args.append(str(module_name))

    if store_log:
        args.append(qualifier_store_log_arg)

    if suffix:
        args.append(qualifier_suffix_arg)
        args.append(suffix)

    if install_path is not None:
        args.append(qualifier_install_path_arg)
        args.append(str(install_path))

    if dev:
        args.append(qualifier_dev_arg)

    FrontendConfiguration.parse_config(args)

    if codegen_opts:
        FrontendConfiguration.set_codegen_opts(codegen_opts)


def generate_nest_target(input_path: Union[str, Sequence[str]], target_path: Optional[str] = None,
                         install_path: Optional[str] = None, logging_level="ERROR",
                         module_name=None, store_log: bool = False, suffix: str = "",
                         dev: bool = False, codegen_opts: Optional[Mapping[str, Any]] = None):
    r"""Generate and build code for NEST Simulator.

    Parameters
    ----------
    input_path : str **or** Sequence[str]
        Path to the NESTML file(s) or to folder(s) containing NESTML files to convert to NEST code.
    target_path : str, optional (default: append "target" to `input_path`)
        Path to the generated C++ code and install files.
    logging_level : str, optional (default: "ERROR")
        Sets which level of information should be displayed duing code generation (among "ERROR", "WARNING", "INFO", or "NO").
    module_name : str, optional (default: "nestmlmodule")
        Name of the module, which will be used to import the model in NEST via `nest.Install(module_name)`.
    store_log : bool, optional (default: False)
        Whether the log should be saved to file.
    suffix : str, optional (default: "")
        A suffix string that will be appended to the name of all generated models.
    install_path
        Path to the directory where the generated NEST extension module will be installed into. If the parameter is not specified, the module will be installed into the NEST Simulator installation directory, as reported by nest-config.
    dev : bool, optional (default: False)
        Enable development mode: code generation is attempted even for models that contain errors, and extra information is rendered in the generated code.
    codegen_opts : Optional[Mapping[str, Any]]
        A dictionary containing additional options for the target code generator.
    """
    generate_target(input_path, target_platform="NEST", target_path=target_path, logging_level=logging_level,
                    module_name=module_name, store_log=store_log, suffix=suffix, install_path=install_path,
                    dev=dev, codegen_opts=codegen_opts)


def generate_python_standalone_target(input_path: Union[str, Sequence[str]], target_path: Optional[str] = None,
                                      logging_level="ERROR", module_name: str = "nestmlmodule", store_log: bool = False,
                                      suffix: str = "", dev: bool = False, codegen_opts: Optional[Mapping[str, Any]] = None):
    r"""Generate and build code for the standalone Python target.

    Parameters
    ----------
    input_path : str **or** Sequence[str]
        Path to the NESTML file(s) or to folder(s) containing NESTML files to convert to NEST code.
    target_path : str, optional (default: append "target" to `input_path`)
        Path to the generated C++ code and install files.
    logging_level : str, optional (default: "ERROR")
        Sets which level of information should be displayed duing code generation (among "ERROR", "WARNING", "INFO", or "NO").
    module_name : str, optional (default: "nestmlmodule")
        The name of the generated Python module.
    store_log : bool, optional (default: False)
        Whether the log should be saved to file.
    suffix : str, optional (default: "")
        A suffix string that will be appended to the name of all generated models.
    dev : bool, optional (default: False)
        Enable development mode: code generation is attempted even for models that contain errors, and extra information is rendered in the generated code.
    codegen_opts : Optional[Mapping[str, Any]]
        A dictionary containing additional options for the target code generator.
    """
    generate_target(input_path, target_platform="python_standalone", target_path=target_path,
                    logging_level=logging_level, store_log=store_log, suffix=suffix, dev=dev,
                    codegen_opts=codegen_opts)


def generate_spinnaker_target(input_path: Union[str, Sequence[str]], target_path: Optional[str] = None, install_path: Optional[str] = None,
                              logging_level="ERROR", module_name: str = "nestmlmodule", store_log: bool=False,
                              suffix: str="", dev: bool=False, codegen_opts: Optional[Mapping[str, Any]]=None):
    r"""Generate and build code for the SpiNNaker target.

    Parameters
    ----------
    input_path : str **or** Sequence[str]
        Path to the NESTML file(s) or to folder(s) containing NESTML files to convert to NEST code.
    target_path : str, optional (default: append "target" to `input_path`)
        Path to the generated C++ code and install files.
    install_path
        Path to the directory where the generated code will be installed.
    logging_level : str, optional (default: "ERROR")
        Sets which level of information should be displayed duing code generation (among "ERROR", "WARNING", "INFO", or "NO").
    module_name : str, optional (default: "nestmlmodule")
        The name of the generated Python module.
    store_log : bool, optional (default: False)
        Whether the log should be saved to file.
    suffix : str, optional (default: "")
        A suffix string that will be appended to the name of all generated models.
    dev : bool, optional (default: False)
        Enable development mode: code generation is attempted even for models that contain errors, and extra information is rendered in the generated code.
    codegen_opts : Optional[Mapping[str, Any]]
        A dictionary containing additional options for the target code generator.
    """
    generate_target(input_path, target_platform="spinnaker", target_path=target_path,
                    install_path=install_path,
                    logging_level=logging_level, store_log=store_log, suffix=suffix, dev=dev,
                    codegen_opts=codegen_opts)


def generate_nest_compartmental_target(input_path: Union[str, Sequence[str]], target_path: Optional[str] = None,
                                       install_path: Optional[str] = None, logging_level="ERROR",
                                       module_name=None, store_log: bool = False, suffix: str = "",
                                       dev: bool = False, codegen_opts: Optional[Mapping[str, Any]] = None):
    r"""Generate and build compartmental model code for NEST Simulator.

    Parameters
    ----------
    input_path : str **or** Sequence[str]
        Path to the NESTML file(s) or to folder(s) containing NESTML files to convert to NEST code.
    target_path : str, optional (default: append "target" to `input_path`)
        Path to the generated C++ code and install files.
    install_path
        Path to the directory where the generated code will be installed.
    logging_level : str, optional (default: "ERROR")
        Sets which level of information should be displayed duing code generation (among "ERROR", "WARNING", "INFO", or "NO").
    module_name : str, optional (default: "nestmlmodule")
        The name of the generated Python module.
    store_log : bool, optional (default: False)
        Whether the log should be saved to file.
    suffix : str, optional (default: "")
        A suffix string that will be appended to the name of all generated models.
    dev : bool, optional (default: False)
        Enable development mode: code generation is attempted even for models that contain errors, and extra information is rendered in the generated code.
    codegen_opts : Optional[Mapping[str, Any]]
        A dictionary containing additional options for the target code generator.
    """
    generate_target(input_path, target_platform="NEST_compartmental", target_path=target_path,
                    logging_level=logging_level, module_name=module_name, store_log=store_log,
                    suffix=suffix, install_path=install_path, dev=dev, codegen_opts=codegen_opts)


def main() -> int:
    """
    Entry point for the command-line application.

    Returns
    -------
    The process exit code: 0 for success, > 0 for failure
    """
    try:
        FrontendConfiguration.parse_config(sys.argv[1:])
    except InvalidPathException as e:
        print(e)
        return 1
    # the default Python recursion limit is 1000, which might not be enough in practice when running an AST visitor on a deep tree, e.g. containing an automatically generated expression
    sys.setrecursionlimit(10000)
    # after all argument have been collected, start the actual processing
    return int(process())


def get_parsed_models():
    r"""
   Handle the parsing and validation of the NESTML files

    Returns
    -------
    models: Sequence[ASTModel]
        List of correctly parsed models
    errors_occurred : bool
        Flag indicating whether errors occurred during processing
    """
    # init log dir
    create_report_dir()

    # The handed over parameters seem to be correct, proceed with the main routine
    init_predefined()

    # now proceed to parse all models
    compilation_units = list()
    nestml_files = FrontendConfiguration.get_files()

    if not type(nestml_files) is list:
        nestml_files = [nestml_files]

    for nestml_file in nestml_files:
        parsed_unit = ModelParser.parse_file(nestml_file)
        if parsed_unit is None:
            # Parsing error in the NESTML model, return True
            return [],  True

        compilation_units.append(parsed_unit)

    if len(compilation_units) > 0:
        # generate a list of all models
        models: Sequence[ASTModel] = []
        for compilationUnit in compilation_units:
            models.extend(compilationUnit.get_model_list())

        # check that no models with duplicate names have been defined
        CoCosManager.check_no_duplicate_compilation_unit_names(models)

        # now exclude those which are broken, i.e. have errors.
        for model in models:
            if Logger.has_errors(model):
                code, message = Messages.get_model_contains_errors(model.get_name())
                Logger.log_message(node=model, code=code, message=message,
                                   error_position=model.get_source_position(),
                                   log_level=LoggingLevel.WARNING)
                return [model], True

        return models, False


def transform_models(transformers, models):
    for transformer in transformers:
        models = transformer.transform(models)
    return models


def generate_code(code_generators, models):
    code_generators.generate_code(models)


def process():
    r"""
    The main toolchain workflow entry point. For all models: parse, validate, transform, generate code and build.

    Returns
    -------
    errors_occurred : bool
        Flag indicating whether errors occurred during processing
    """

    # initialize and set options for transformers, code generator and builder
    codegen_and_builder_opts = FrontendConfiguration.get_codegen_opts()

    transformers, codegen_and_builder_opts = transformers_from_target_name(FrontendConfiguration.get_target_platform(),
                                                                           options=codegen_and_builder_opts)

    code_generator = code_generator_from_target_name(FrontendConfiguration.get_target_platform())
    codegen_and_builder_opts = code_generator.set_options(codegen_and_builder_opts)

    _builder, codegen_and_builder_opts = builder_from_target_name(FrontendConfiguration.get_target_platform(), options=codegen_and_builder_opts)

    if len(codegen_and_builder_opts) > 0:
        raise CodeGeneratorOptionsException("The code generator option(s) \"" + ", ".join(codegen_and_builder_opts.keys()) + "\" do not exist.")

    models, errors_occurred = get_parsed_models()

    if not errors_occurred:
        models = transform_models(transformers, models)
        generate_code(code_generator, models)

        # perform build
        if _builder is not None:
            _builder.build()

    if FrontendConfiguration.store_log:
        store_log_to_file()

    return errors_occurred


def init_predefined():
    # initialize the predefined elements
    PredefinedUnits.register_units()
    PredefinedTypes.register_types()
    PredefinedFunctions.register_functions()
    PredefinedVariables.register_variables()


def create_report_dir():
    if not os.path.isdir(os.path.join(FrontendConfiguration.get_target_path(), os.pardir, "report")):
        os.makedirs(os.path.join(FrontendConfiguration.get_target_path(), os.pardir, "report"))


def store_log_to_file():
    with open(str(os.path.join(FrontendConfiguration.get_target_path(), os.pardir, "report",
                               "log")) + ".txt", "w+") as f:
        f.write(str(Logger.get_json_format()))<|MERGE_RESOLUTION|>--- conflicted
+++ resolved
@@ -44,11 +44,7 @@
 
 
 def get_known_targets():
-<<<<<<< HEAD
-    targets = ["NEST", "autodoc", "NEST_DESKTOP", "none"]
-=======
-    targets = ["NEST", "NEST_compartmental", "python_standalone", "autodoc", "spinnaker", "none"]
->>>>>>> 4087d622
+    targets = ["NEST", "NEST_compartmental", "python_standalone", "autodoc", "spinnaker", "NEST_DESKTOP", "none"]
     targets = [s.upper() for s in targets]
     return targets
 
@@ -118,11 +114,10 @@
         }, "\"autodoc\" code generator does not support options"
         return AutoDocCodeGenerator()
 
-<<<<<<< HEAD
     if target_name.upper() == "NEST_DESKTOP":
         from pynestml.codegeneration.nest_desktop_code_generator import NESTDesktopCodeGenerator
         return NESTDesktopCodeGenerator(options)
-=======
+
     if target_name.upper() == "NEST_COMPARTMENTAL":
         from pynestml.codegeneration.nest_compartmental_code_generator import NESTCompartmentalCodeGenerator
         return NESTCompartmentalCodeGenerator()
@@ -130,7 +125,6 @@
     if target_name.upper() == "SPINNAKER":
         from pynestml.codegeneration.spinnaker_code_generator import SpiNNakerCodeGenerator
         return SpiNNakerCodeGenerator(options)
->>>>>>> 4087d622
 
     if target_name.upper() == "NONE":
         # dummy/null target: user requested to not generate any code
