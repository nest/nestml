# -*- coding: utf-8 -*-
#
# pynestml_frontend.py
#
# This file is part of NEST.
#
# Copyright (C) 2004 The NEST Initiative
#
# NEST is free software: you can redistribute it and/or modify
# it under the terms of the GNU General Public License as published by
# the Free Software Foundation, either version 2 of the License, or
# (at your option) any later version.
#
# NEST is distributed in the hope that it will be useful,
# but WITHOUT ANY WARRANTY; without even the implied warranty of
# MERCHANTABILITY or FITNESS FOR A PARTICULAR PURPOSE.  See the
# GNU General Public License for more details.
#
# You should have received a copy of the GNU General Public License
# along with NEST.  If not, see <http://www.gnu.org/licenses/>.

from typing import Any, Mapping, Optional, Sequence, Union

import os
import sys
import platform


from pynestml.cocos.co_cos_manager import CoCosManager
from pynestml.codegeneration.builder import Builder
from pynestml.codegeneration.code_generator import CodeGenerator
from pynestml.frontend.frontend_configuration import FrontendConfiguration, InvalidPathException, \
    qualifier_store_log_arg, qualifier_module_name_arg, qualifier_logging_level_arg, \
    qualifier_target_platform_arg, qualifier_target_path_arg, qualifier_input_path_arg, qualifier_suffix_arg, \
    qualifier_dev_arg, qualifier_codegen_opts_arg
from pynestml.symbols.predefined_functions import PredefinedFunctions
from pynestml.symbols.predefined_types import PredefinedTypes
from pynestml.symbols.predefined_units import PredefinedUnits
from pynestml.symbols.predefined_variables import PredefinedVariables
from pynestml.utils.logger import Logger, LoggingLevel
from pynestml.utils.messages import Messages
from pynestml.utils.model_parser import ModelParser


<<<<<<< HEAD
def get_known_targets():
    targets = ["NEST", "NEST2", "autodoc", "none"]
    targets = [s.upper() for s in targets]
    return targets


def code_generator_from_target_name(target_name: str, options: Optional[Mapping[str, Any]]=None) -> CodeGenerator:
    """Static factory method that returns a new instance of a child class of CodeGenerator"""
    assert target_name.upper() in get_known_targets(), "Unknown target platform requested: \"" + str(target_name) + "\""
    if target_name.upper() == "NEST":
        from pynestml.codegeneration.nest_code_generator import NESTCodeGenerator
        return NESTCodeGenerator(options)
    elif target_name.upper() == "NEST2":
        from pynestml.codegeneration.nest2_code_generator import NEST2CodeGenerator
        return NEST2CodeGenerator(options)
    elif target_name.upper() == "AUTODOC":
        from pynestml.codegeneration.autodoc_code_generator import AutoDocCodeGenerator
        assert options is None or options == {}, "\"autodoc\" code generator does not support options"
        return AutoDocCodeGenerator()
    elif target_name.upper() == "NONE":
        # dummy/null target: user requested to not generate any code
        code, message = Messages.get_no_code_generated()
        Logger.log_message(None, code, message, None, LoggingLevel.INFO)
        return CodeGenerator("", options)
    assert "Unknown code generator requested: " + target_name  # cannot reach here due to earlier assert -- silence static checker warnings


def builder_from_target_name(target_name: str, options: Optional[Mapping[str, Any]]=None) -> Builder:
    r"""Static factory method that returns a new instance of a child class of Builder"""
    from pynestml.frontend.pynestml_frontend import get_known_targets

    assert target_name.upper() in get_known_targets(), "Unknown target platform requested: \"" + str(target_name) + "\""

    if target_name.upper() in ["NEST", "NEST2"]:
        from pynestml.codegeneration.nest_builder import NESTBuilder
        return NESTBuilder(options)

    return None   # no builder requested or available


def generate_target(input_path: Union[str, Sequence[str]], target_path=None, target_platform: str = "NEST", logging_level="ERROR",
                    module_name=None, store_log=False, suffix="", dev=False, codegen_opts: Optional[Mapping[str, Any]]=None):
    r"""Generate and build code for the given target platform.
=======
def to_nest(input_path: Union[str, Sequence[str]], target_path=None, logging_level='ERROR',
            module_name=None, store_log=False, suffix="", dev=False, codegen_opts: Optional[Mapping[str, Any]] = None):
    '''Translate NESTML files into their equivalent C++ code for the NEST simulator.
>>>>>>> 8fa5bfd7

    Parameters
    ----------
    input_path : str **or** Sequence[str]
        Path to the NESTML file(s) or to folder(s) containing NESTML files to convert to NEST code.
    target_path : str, optional (default: append "target" to `input_path`)
        Path to the generated C++ code and install files.
    target_platform : str, optional (default: "NEST")
        Which target platform to generate code for.
    logging_level : str, optional (default: "ERROR")
        Sets which level of information should be displayed duing code generation (among "ERROR", "WARNING", "INFO", or "NO").
    module_name : str, optional (default: "nestmlmodule")
        Name of the module, which will be used to import the model in NEST via `nest.Install(module_name)`.
    store_log : bool, optional (default: False)
        Whether the log should be saved to file.
    suffix : str, optional (default: "")
        Suffix which will be appended to the model"s name (internal use to avoid naming conflicts with existing NEST models).
    dev : bool, optional (default: False)
        Enable development mode: code generation is attempted even for models that contain errors, and extra information is rendered in the generated code.
    codegen_opts : Optional[Mapping[str, Any]]
        A dictionary containing additional options for the target code generator.
    """
    args = list()
    args.append(qualifier_input_path_arg)
    if type(input_path) is str:
        args.append(str(input_path))
    else:
        for s in input_path:
            args.append(s)

    if target_path is not None:
        args.append(qualifier_target_path_arg)
        args.append(str(target_path))

    args.append(qualifier_target_platform_arg)
    args.append(target_platform)

    args.append(qualifier_logging_level_arg)
    args.append(str(logging_level))

    if module_name is not None:
        args.append(qualifier_module_name_arg)
        args.append(str(module_name))

    if store_log:
        args.append(qualifier_store_log_arg)

    if suffix:
        args.append(qualifier_suffix_arg)
        args.append(suffix)

    if dev:
        args.append(qualifier_dev_arg)

    FrontendConfiguration.parse_config(args)

    if codegen_opts:
        FrontendConfiguration.set_codegen_opts(codegen_opts)

    if not process() == 0:
        raise Exception("Error(s) occurred while processing the model")


<<<<<<< HEAD
def to_nest(input_path: Union[str, Sequence[str]], target_path=None, logging_level="ERROR",
            module_name=None, store_log=False, suffix="", dev=False, codegen_opts: Optional[Mapping[str, Any]]=None):
    r"""Generate and build code for NEST Simulator.

    Parameters
    ----------
    input_path : str **or** Sequence[str]
        Path to the NESTML file(s) or to folder(s) containing NESTML files to convert to NEST code.
    target_path : str, optional (default: append "target" to `input_path`)
        Path to the generated C++ code and install files.
    logging_level : str, optional (default: "ERROR")
        Sets which level of information should be displayed duing code generation (among "ERROR", "WARNING", "INFO", or "NO").
    module_name : str, optional (default: "nestmlmodule")
        Name of the module, which will be used to import the model in NEST via `nest.Install(module_name)`.
    store_log : bool, optional (default: False)
        Whether the log should be saved to file.
    suffix : str, optional (default: "")
        Suffix which will be appended to the model"s name (internal use to avoid naming conflicts with existing NEST models).
    dev : bool, optional (default: False)
        Enable development mode: code generation is attempted even for models that contain errors, and extra information is rendered in the generated code.
    codegen_opts : Optional[Mapping[str, Any]]
        A dictionary containing additional options for the target code generator.
    """
    generate_target(input_path, target_path, target_platform="NEST", logging_level=logging_level,
                    module_name=module_name, store_log=store_log, suffix=suffix, dev=dev, codegen_opts=codegen_opts)
=======
def install_nest(target_path: str, nest_path: str, install_path: str = None) -> None:
    '''
    This method can be used to build the generated code and install the resulting extension module into NEST.

    Parameters
    ----------
    target_path
        Path to the target directory, which should contain the generated code artifacts (target platform code and CMake configuration file).
    nest_path
        Path to the NEST installation, which should point to the main directory where NEST is installed. This folder contains the ``bin``, ``lib(64)``, ``include``, and ``share`` folders of the NEST install. The ``bin`` folder should contain the ``nest-config`` script, which is accessed by NESTML to perform the installation. This path is the same as that passed through the ``-Dwith-nest`` argument of the CMake command before building the generated NEST module. The suffix ``bin/nest-config`` will be automatically appended to ``nest_path``.

    install_path
        Path to the directory where the generated NEST extension module will be installed into. If the parameter is not specified, the module will be installed into the NEST Simulator installation directory, as reported by nest-config.

    Raises
    ------
    GeneratedCodeBuildException
        If any kind of failure occurs during cmake configuration, build, or install.
    '''
    if install_path is not None:
        nest_installer(target_path, nest_path, install_path)
        # add the install_path to the python library
        add_libraries_to_sli(install_path)
    else:
        nest_installer(target_path, nest_path)
>>>>>>> 8fa5bfd7


def main() -> int:
    """
    Entry point for the command-line application.

    Returns
    -------
    The process exit code: 0 for success, > 0 for failure
    """
    try:
        FrontendConfiguration.parse_config(sys.argv[1:])
    except InvalidPathException as e:
        return 1
    # the default Python recursion limit is 1000, which might not be enough in practice when running an AST visitor on a deep tree, e.g. containing an automatically generated expression
    sys.setrecursionlimit(10000)
    # after all argument have been collected, start the actual processing
    return int(process())


def process():
    """
    Returns
    -------
    errors_occurred : bool
        Flag indicating whether errors occurred during processing
    """

    errors_occurred = False

    # init log dir
    create_report_dir()

    # The handed over parameters seem to be correct, proceed with the main routine
    init_predefined()

    # now proceed to parse all models
    compilation_units = list()
    nestml_files = FrontendConfiguration.get_files()
    if not type(nestml_files) is list:
        nestml_files = [nestml_files]
    for nestml_file in nestml_files:
        parsed_unit = ModelParser.parse_model(nestml_file)
        if parsed_unit is not None:
            compilation_units.append(parsed_unit)

    if len(compilation_units) > 0:
        # generate a list of all compilation units (neurons + synapses)
        neurons = list()
        synapses = list()
        for compilationUnit in compilation_units:
            neurons.extend(compilationUnit.get_neuron_list())
            synapses.extend(compilationUnit.get_synapse_list())

            # check if across two files neurons with duplicate names have been defined
            CoCosManager.check_no_duplicate_compilation_unit_names(neurons)

            # check if across two files synapses with duplicate names have been defined
            CoCosManager.check_no_duplicate_compilation_unit_names(synapses)

        # now exclude those which are broken, i.e. have errors.
        if not FrontendConfiguration.is_dev:
            for neuron in neurons:
                if Logger.has_errors(neuron):
                    code, message = Messages.get_model_contains_errors(neuron.get_name())
                    Logger.log_message(node=neuron, code=code, message=message,
                                       error_position=neuron.get_source_position(),
                                       log_level=LoggingLevel.INFO)
                    neurons.remove(neuron)
                    errors_occurred = True

            for synapse in synapses:
                if Logger.has_errors(synapse):
                    code, message = Messages.get_model_contains_errors(synapse.get_name())
                    Logger.log_message(node=synapse, code=code, message=message,
                                       error_position=synapse.get_source_position(),
                                       log_level=LoggingLevel.INFO)
                    synapses.remove(synapse)
                    errors_occurred = True

        # perform code generation
        _codeGenerator = code_generator_from_target_name(FrontendConfiguration.get_target_platform(),
                                                         options=FrontendConfiguration.get_codegen_opts())
        _codeGenerator.generate_code(neurons, synapses)
        for astnode in neurons + synapses:
            if Logger.has_errors(astnode):
                errors_occurred = True
                break

    # perform build
    if not errors_occurred:
        _builder = builder_from_target_name(FrontendConfiguration.get_target_platform(),
                                            options=FrontendConfiguration.get_codegen_opts())
        if _builder is not None:
            _builder.build()

    if FrontendConfiguration.store_log:
        store_log_to_file()

    return errors_occurred


def init_predefined():
    # initialize the predefined elements
    PredefinedUnits.register_units()
    PredefinedTypes.register_types()
    PredefinedFunctions.register_functions()
    PredefinedVariables.register_variables()


def create_report_dir():
    if not os.path.isdir(os.path.join(FrontendConfiguration.get_target_path(), "..", "report")):
        os.makedirs(os.path.join(FrontendConfiguration.get_target_path(), "..", "report"))


def store_log_to_file():
<<<<<<< HEAD
    with open(str(os.path.join(FrontendConfiguration.get_target_path(), "..", "report",
                               "log")) + ".txt", "w+") as f:
        f.write(str(Logger.get_json_format()))
=======
    with open(str(os.path.join(FrontendConfiguration.get_target_path(), '..', 'report', 'log')) + '.txt', 'w+') as f:
        f.write(str(Logger.get_json_format()))


def __add_library_to_sli(lib_path):
    if not os.path.isabs(lib_path):
        lib_path = os.path.abspath(lib_path)

    system = platform.system()
    lib_key = ""

    if system == "Linux":
        lib_key = "LD_LIBRARY_PATH"
    else:
        lib_key = "DYLD_LIBRARY_PATH"

    if lib_key in os.environ:
        current = os.environ[lib_key].split(os.pathsep)
        if lib_path not in current:
            current.append(lib_path)
            os.environ[lib_key] += os.pathsep.join(current)
    else:
        os.environ[lib_key] = lib_path


def add_libraries_to_sli(paths: Union[str, Sequence[str]]):
    '''
    This method can be used to add external modules to SLI environment

    Parameters
    ----------
    paths
        paths to external nest modules
    '''
    if isinstance(paths, str):
        paths = [paths]
    for path in paths:
        __add_library_to_sli(path)
>>>>>>> 8fa5bfd7
<|MERGE_RESOLUTION|>--- conflicted
+++ resolved
@@ -42,7 +42,6 @@
 from pynestml.utils.model_parser import ModelParser
 
 
-<<<<<<< HEAD
 def get_known_targets():
     targets = ["NEST", "NEST2", "autodoc", "none"]
     targets = [s.upper() for s in targets]
@@ -86,11 +85,6 @@
 def generate_target(input_path: Union[str, Sequence[str]], target_path=None, target_platform: str = "NEST", logging_level="ERROR",
                     module_name=None, store_log=False, suffix="", dev=False, codegen_opts: Optional[Mapping[str, Any]]=None):
     r"""Generate and build code for the given target platform.
-=======
-def to_nest(input_path: Union[str, Sequence[str]], target_path=None, logging_level='ERROR',
-            module_name=None, store_log=False, suffix="", dev=False, codegen_opts: Optional[Mapping[str, Any]] = None):
-    '''Translate NESTML files into their equivalent C++ code for the NEST simulator.
->>>>>>> 8fa5bfd7
 
     Parameters
     ----------
@@ -154,9 +148,8 @@
         raise Exception("Error(s) occurred while processing the model")
 
 
-<<<<<<< HEAD
 def to_nest(input_path: Union[str, Sequence[str]], target_path=None, logging_level="ERROR",
-            module_name=None, store_log=False, suffix="", dev=False, codegen_opts: Optional[Mapping[str, Any]]=None):
+            module_name=None, store_log=False, suffix="", install_path: str = None, dev=False, codegen_opts: Optional[Mapping[str, Any]]=None):
     r"""Generate and build code for NEST Simulator.
 
     Parameters
@@ -175,38 +168,13 @@
         Suffix which will be appended to the model"s name (internal use to avoid naming conflicts with existing NEST models).
     dev : bool, optional (default: False)
         Enable development mode: code generation is attempted even for models that contain errors, and extra information is rendered in the generated code.
+    install_path
+        Path to the directory where the generated NEST extension module will be installed into. If the parameter is not specified, the module will be installed into the NEST Simulator installation directory, as reported by nest-config.nded to ``nest_path``.
     codegen_opts : Optional[Mapping[str, Any]]
         A dictionary containing additional options for the target code generator.
     """
     generate_target(input_path, target_path, target_platform="NEST", logging_level=logging_level,
                     module_name=module_name, store_log=store_log, suffix=suffix, dev=dev, codegen_opts=codegen_opts)
-=======
-def install_nest(target_path: str, nest_path: str, install_path: str = None) -> None:
-    '''
-    This method can be used to build the generated code and install the resulting extension module into NEST.
-
-    Parameters
-    ----------
-    target_path
-        Path to the target directory, which should contain the generated code artifacts (target platform code and CMake configuration file).
-    nest_path
-        Path to the NEST installation, which should point to the main directory where NEST is installed. This folder contains the ``bin``, ``lib(64)``, ``include``, and ``share`` folders of the NEST install. The ``bin`` folder should contain the ``nest-config`` script, which is accessed by NESTML to perform the installation. This path is the same as that passed through the ``-Dwith-nest`` argument of the CMake command before building the generated NEST module. The suffix ``bin/nest-config`` will be automatically appended to ``nest_path``.
-
-    install_path
-        Path to the directory where the generated NEST extension module will be installed into. If the parameter is not specified, the module will be installed into the NEST Simulator installation directory, as reported by nest-config.
-
-    Raises
-    ------
-    GeneratedCodeBuildException
-        If any kind of failure occurs during cmake configuration, build, or install.
-    '''
-    if install_path is not None:
-        nest_installer(target_path, nest_path, install_path)
-        # add the install_path to the python library
-        add_libraries_to_sli(install_path)
-    else:
-        nest_installer(target_path, nest_path)
->>>>>>> 8fa5bfd7
 
 
 def main() -> int:
@@ -323,12 +291,8 @@
 
 
 def store_log_to_file():
-<<<<<<< HEAD
     with open(str(os.path.join(FrontendConfiguration.get_target_path(), "..", "report",
                                "log")) + ".txt", "w+") as f:
-        f.write(str(Logger.get_json_format()))
-=======
-    with open(str(os.path.join(FrontendConfiguration.get_target_path(), '..', 'report', 'log')) + '.txt', 'w+') as f:
         f.write(str(Logger.get_json_format()))
 
 
@@ -365,5 +329,4 @@
     if isinstance(paths, str):
         paths = [paths]
     for path in paths:
-        __add_library_to_sli(path)
->>>>>>> 8fa5bfd7
+        __add_library_to_sli(path)