--- conflicted
+++ resolved
@@ -59,14 +59,11 @@
         from pynestml.codegeneration.nest2_code_generator import NEST2CodeGenerator
         return NEST2CodeGenerator(options)
 
-<<<<<<< HEAD
     if target_name.upper() == "PYTHON_STANDALONE":
         from pynestml.codegeneration.python_standalone_code_generator import PythonStandaloneCodeGenerator
         assert options is None or options == {}, "\"autodoc\" code generator does not support options"
         return PythonStandaloneCodeGenerator()
 
-=======
->>>>>>> ee92d85c
     if target_name.upper() == "AUTODOC":
         from pynestml.codegeneration.autodoc_code_generator import AutoDocCodeGenerator
         assert options is None or options == {}, "\"autodoc\" code generator does not support options"
