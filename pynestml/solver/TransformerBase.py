--- conflicted
+++ resolved
@@ -20,26 +20,15 @@
 import re as re
 
 from pynestml.codegeneration.ExpressionsPrettyPrinter import ExpressionsPrettyPrinter
-<<<<<<< HEAD
+from pynestml.meta_model.ASTBlock import ASTBlock
+from pynestml.modelprocessor.ASTDeclaration import ASTDeclaration
 from pynestml.meta_model.ASTNeuron import ASTNeuron
-from pynestml.meta_model.ASTNodeFactory import ASTNodeFactory
-from pynestml.meta_model.ASTSourceLocation import ASTSourceLocation
-from pynestml.meta_model.ASTStmt import ASTStmt
-from pynestml.utils.ASTUtils import ASTUtils
-from pynestml.utils.Logger import LoggingLevel, Logger
-from pynestml.utils.Messages import Messages
-from pynestml.utils.ModelParser import ModelParser
-=======
-from pynestml.modelprocessor.ASTBlock import ASTBlock
-from pynestml.modelprocessor.ASTDeclaration import ASTDeclaration
-from pynestml.modelprocessor.ASTNeuron import ASTNeuron
-from pynestml.modelprocessor.ASTSmallStmt import ASTSmallStmt
+from pynestml.meta_model.ASTSmallStmt import ASTSmallStmt
 from pynestml.modelprocessor.ASTSourcePosition import ASTSourcePosition
 from pynestml.modelprocessor.ModelParser import ModelParser
-from pynestml.modelprocessor.PredefinedFunctions import PredefinedFunctions
-from pynestml.utils.ASTCreator import ASTCreator
+from pynestml.symbols.PredefinedFunctions import PredefinedFunctions
+from pynestml.utils.ModelParser import ModelParser
 from pynestml.utils.ASTUtils import ASTUtils
->>>>>>> 1c3b9f54
 from pynestml.utils.OdeTransformer import OdeTransformer
 
 
@@ -67,7 +56,7 @@
     """
     try:
         tmp = ModelParser.parseExpression(init_expression)
-        vector_variable = ASTUtils.getVectorizedVariable(tmp, neuron.getScope())
+        vector_variable = ASTUtils.get_vectorized_variable(tmp, neuron.get_scope())
 
         declaration_string = variable_name + ' real' + (
             '[' + vector_variable.getVectorParameter() + ']'
@@ -107,7 +96,7 @@
     try:
 
         tmp = ModelParser.parseExpression(initial_value)
-        vector_variable = ASTUtils.getVectorizedVariable(tmp, neuron.getScope())
+        vector_variable = ASTUtils.get_vectorized_variable(tmp, neuron.get_scope())
         declaration_string = variable + ' real' + (
             '[' + vector_variable.getVectorParameter() + ']'
             if vector_variable is not None and vector_variable.hasVectorParameter() else '') + ' = ' + initial_value
@@ -174,7 +163,7 @@
     :return: The neuron without an integrate calls. The function calls are replaced through an
              incremental exact solution,
     """
-    integrate_call = ASTUtils.getFunctionCall(neuron.getUpdateBlocks(), PredefinedFunctions.INTEGRATE_ODES)
+    integrate_call = ASTUtils.get_function_call(neuron.getUpdateBlocks(), PredefinedFunctions.INTEGRATE_ODES)
     # by construction of a valid neuron, only a single integrate call should be there
     if isinstance(integrate_call, list):
         integrate_call = integrate_call[0]
@@ -188,39 +177,39 @@
         for i in range(0, len(block.getStmts())):
             if block.getStmts()[i].equals(small_statement):
                 del block.getStmts()[i]
-                block.getStmts()[i:i] = list((ASTCreator.createStatement(prop) for prop in update_instructions))
+                block.getStmts()[i:i] = list((ModelParser.parse_stmt(prop) for prop in update_instructions))
                 break
     return neuron
 
 
-def applyIncomingSpikes(_neuron=None):
+def applyIncomingSpikes(neuron):
     """
     Adds a set of update instructions to the handed over neuron.
-    :param _neuron: a single neuron instance
-    :type _neuron: ASTNeuron
+    :param neuron: a single neuron instance
+    :type neuron: ASTNeuron
     :return: the modified neuron
     :rtype: ASTNeuron
     """
-    assert (_neuron is not None and isinstance(_neuron, ASTNeuron)), \
-        '(PyNestML.Solver.BaseTransformer) No or wrong type of neuron provided (%s)!' % type(_neuron)
-    convCalls = OdeTransformer.get_sumFunctionCalls(_neuron)
+    assert (neuron is not None and isinstance(neuron, ASTNeuron)), \
+        '(PyNestML.Solver.BaseTransformer) No or wrong type of neuron provided (%s)!' % type(neuron)
+    conv_calls = OdeTransformer.get_sum_function_calls(neuron)
     printer = ExpressionsPrettyPrinter()
-    spikesUpdates = list()
-    for convCall in convCalls:
+    spikes_updates = list()
+    for convCall in conv_calls:
         shape = convCall.getArgs()[0].getVariable().getCompleteName()
         buffer = convCall.getArgs()[1].getVariable().getCompleteName()
-        initialValues = (_neuron.get_initial_values_blocks().getDeclarations()
-                         if _neuron.get_initial_values_blocks() is not None else list())
-        for astDeclaration in initialValues:
+        initial_values = (neuron.get_initial_values_blocks().getDeclarations()
+                         if neuron.get_initial_values_blocks() is not None else list())
+        for astDeclaration in initial_values:
             for variable in astDeclaration.getVariables():
                 if re.match(shape + "[\']*", variable.getCompleteName()) or re.match(shape + '__[\\d]+$',
                                                                                      variable.getCompleteName()):
-                    spikesUpdates.append(ASTCreator.createAssignment(
-                        variable.getCompleteName() + " += " + buffer + " * " + printer.printExpression(
+                    spikes_updates.append(ModelParser.parse_assignment(
+                        variable.getCompleteName() + " += " + buffer + " * " + printer.print_expression(
                             astDeclaration.getExpression())))
-    for update in spikesUpdates:
-        add_assignment_to_update_block(update, _neuron)
-    return _neuron
+    for update in spikes_updates:
+        add_assignment_to_update_block(update, neuron)
+    return neuron
 
 
 def add_assignment_to_update_block(assignment, neuron):
@@ -230,7 +219,7 @@
     :param neuron: a single neuron instance
     :return: the modified neuron
     """
-    small_stmt = ASTSmallStmt(_assignment=assignment, _sourcePosition=ASTSourcePosition.getAddedSourcePosition())
+    small_stmt = ASTSmallStmt(assignment=assignment, source_position=ASTSourcePosition.getAddedSourcePosition())
     neuron.getUpdateBlocks().getBlock().getStmts().append(small_stmt)
     return neuron
 
@@ -243,8 +232,8 @@
     :param neuron: a single neuron instance
     :return: a modified neuron
     """
-    small_stmt = ASTSmallStmt(_declaration=declaration, _sourcePosition=ASTSourcePosition.getAddedSourcePosition())
-    neuron.getUpdateBlocks().getBlock().getStmts().append(small_stmt)
+    small_stmt = ASTSmallStmt(declaration=declaration, source_position=ASTSourcePosition.getAddedSourcePosition())
+    neuron.get_update_blocks().getBlock().getStmts().append(small_stmt)
     return neuron
 
 
@@ -256,243 +245,9 @@
     :param neuron: a single neuron
     :return: a modified version of the neuron
     """
-
     for variable in state_shape_variables_updates:
         declaration_statement = variable + '__tmp real = ' + state_shape_variables_updates[variable]
-        add_declaration_to_update_block(ASTCreator.createDeclaration(declaration_statement), neuron)
-
-<<<<<<< HEAD
-    @classmethod
-    def addVariablesToInternals(cls, _neuron=None, _declarations=None):
-        """
-        Adds the variables as stored in the declaration tuples to the neuron.
-        :param _neuron: a single neuron instance
-        :type _neuron: ASTNeuron
-        :param _declarations: a list of declaration tuples
-        :type _declarations: list((str,str))
-        :return: a modified neuron
-        :rtype: ASTNeuron
-        """
-        assert (_neuron is not None and isinstance(_neuron, ASTNeuron)), \
-            '(PyNestML.Solver.BaseTransformer) No or wrong type of neuron provided (%s)!' % type(_neuron)
-        assert (_declarations is not None and isinstance(_declarations, list)), \
-            '(PyNestML.Solver.BaseTransformer) No or wrong type of declarations provided (%s)!' % type(_declarations)
-        for declaration in _declarations:
-            cls.addVariableToInternals(_neuron, declaration)
-        return _neuron
-
-    @classmethod
-    def addVariableToInternals(cls, _neuron=None, _declaration=None):
-        """
-        Adds the variable as stored in the declaration tuple to the neuron.
-        :param _neuron: a single neuron instance
-        :type _neuron: ASTNeuron
-        :param _declaration: a single declaration
-        :type _declaration: dict
-        :return: the neuron extended by the variable
-        :rtype: ASTNeuron
-        """
-        (var, value) = ASTUtils.get_tuple_from_single_dict_entry(_declaration)
-        tmp = ModelParser.parse_expression(value)
-        vector_variable = ASTUtils.get_vectorized_variable(tmp, _neuron.get_scope())
-        declaration_string = var + ' real' + (
-            '[' + vector_variable.get_vector_parameter() + ']'
-            if vector_variable is not None and vector_variable.has_vector_parameter() else '') + ' = ' + value
-        ast_declaration = ModelParser.parse_declaration(declaration_string)
-        if vector_variable is not None:
-            ast_declaration.set_size_parameter(vector_variable.get_vector_parameter())
-        _neuron.addToInternalBlock(ast_declaration)
-        return _neuron
-
-    @classmethod
-    def replaceIntegrateCallThroughPropagation(cls, _neuron=None, _constInput=None, _propagatorSteps=None):
-        """
-        Replaces all intergrate calls to the corresponding references to propagation.
-        :param _neuron: a single neuron instance
-        :type _neuron: ASTNeuron
-        :param _constInput: an initial constant value
-        :type _constInput: tuple
-        :param _propagatorSteps: a list of propagator steps
-        :type _propagatorSteps: list(str)
-        :return: the modified neuron
-        :rtype: ASTNeuron
-        """
-        from pynestml.symbols.PredefinedFunctions import PredefinedFunctions
-        from pynestml.meta_model.ASTSmallStmt import ASTSmallStmt
-        from pynestml.meta_model.ASTBlock import ASTBlock
-        assert (_neuron is not None and isinstance(_neuron, ASTNeuron)), \
-            '(PyNestML.Solver.BaseTransformer) No or wrong type of neuron provided (%s)!' % type(_neuron)
-        assert (_propagatorSteps is not None and isinstance(_propagatorSteps, list)), \
-            '(PyNestML.Solver.BaseTransformer) No or wrong type of propagator steps provided (%s)!' % type(
-                _propagatorSteps)
-        integrate_call = ASTUtils.get_function_call(_neuron.get_update_blocks(), PredefinedFunctions.INTEGRATE_ODES)
-        # by construction of a valid neuron, only a single integrate call should be there
-        if isinstance(integrate_call, list):
-            integrate_call = integrate_call[0]
-        if integrate_call is not None:
-            small_statement = _neuron.get_parent(integrate_call)
-            assert (small_statement is not None and isinstance(small_statement, ASTSmallStmt))
-            stmt = _neuron.get_parent(small_statement)
-            assert (stmt is not None and isinstance(stmt, ASTStmt))
-            block = _neuron.get_parent(_neuron.get_parent(small_statement))
-            assert (block is not None and isinstance(block, ASTBlock))
-            for i in range(0, len(block.get_stmts())):
-                if block.get_stmts()[i].equals(stmt):
-                    del block.get_stmts()[i]
-                    const_tuple = ASTUtils.get_tuple_from_single_dict_entry(_constInput)
-                    update_statements = list()
-                    update_statements.append(ModelParser.parse_stmt(const_tuple[0] + " real = " + const_tuple[1]))
-                    update_statements += list((ModelParser.parse_stmt(prop) for prop in _propagatorSteps))
-                    block.get_stmts()[i:i] = update_statements
-                    break
-        else:
-            code, message = Messages.get_ode_solution_not_used()
-            Logger.log_message(neuron=_neuron, code=code, message=message,
-                               error_position=_neuron.get_source_position(),
-                               log_level=LoggingLevel.INFO)
-        return _neuron
-
-    @classmethod
-    def addVariablesToInitialValues(cls, _neuron=None, _declarationsFile=None):
-        """
-        Adds a list with declarations to the internals block in the neuron.
-        :param _neuron: a single neuron instance
-        :type _neuron: ASTNeuron
-        :param _declarationsFile: a single
-        :type _declarationsFile: list(tuple)
-        :return: a modified neuron
-        :rtype: ASTNeuron
-        """
-        for decl in _declarationsFile:
-            cls.addVariableToInitialValue(_neuron, decl)
-        return _neuron
-
-    @classmethod
-    def addVariableToInitialValue(cls, _neuron=None, _declaration=None):
-        """
-        Adds a single declaration to the internals block of the neuron.
-        :param _neuron: a single neuron
-        :type _neuron: ASTNeuron
-        :param _declaration: a single key,value tuple
-        :type _declaration: tuple
-        :return: a modified neuron
-        :rtype: ASTNeuron
-        """
-        try:
-            (var, value) = _declaration
-            tmp = ModelParser.parse_expression(value)
-            vector_variable = ASTUtils.get_vectorized_variable(tmp, _neuron.get_scope())
-            declaration_string = var + ' real' + (
-                '[' + vector_variable.get_vector_parameter() + ']'
-                if vector_variable is not None and vector_variable.has_vector_parameter() else '') + ' = ' + value
-            ast_declaration = ModelParser.parse_declaration(declaration_string)
-            if vector_variable is not None:
-                ast_declaration.set_size_parameter(vector_variable.get_vector_parameter())
-            _neuron.addToInitialValuesBlock(ast_declaration)
-            return _neuron
-        except:
-            raise RuntimeError('Must not fail by construction.')
-
-    @classmethod
-    def applyIncomingSpikes(cls, _neuron=None):
-        """
-        Adds a set of update instructions to the handed over neuron.
-        :param _neuron: a single neuron instance
-        :type _neuron: ASTNeuron
-        :return: the modified neuron
-        :rtype: ASTNeuron
-        """
-        assert (_neuron is not None and isinstance(_neuron, ASTNeuron)), \
-            '(PyNestML.Solver.BaseTransformer) No or wrong type of neuron provided (%s)!' % type(_neuron)
-        conv_calls = OdeTransformer.get_sum_function_calls(_neuron)
-        printer = ExpressionsPrettyPrinter()
-        spikes_updates = list()
-        for conv_call in conv_calls:
-            shape = conv_call.get_args()[0].get_variable().get_complete_name()
-            buffer = conv_call.get_args()[1].get_variable().get_complete_name()
-            buffer_type = conv_call.get_args()[1].type
-            initial_values = (_neuron.get_initial_blocks().get_declarations() if _neuron.get_initial_blocks()
-                                                                                 is not None else list())
-            for astDeclaration in initial_values:
-                for variable in astDeclaration.get_variables():
-                    if re.match(shape + "[\']*", variable.get_complete_name()) or re.match(shape + '__[\\d]+$',
-                                                                                           variable.get_complete_name()):
-                        spikes_updates.append(ModelParser.parse_assignment(
-                            variable.get_complete_name() + " += (" + buffer + "/" + buffer_type.print_nestml_type() + ") * "
-                            + printer.print_expression(astDeclaration.get_expression())))
-        for update in spikes_updates:
-            cls.addAssignmentToUpdateBlock(update, _neuron)
-        return _neuron
-
-    @classmethod
-    def addAssignmentToUpdateBlock(cls, _assignment=None, _neuron=None):
-        """
-        Adds a single assignment to the end of the update block of the handed over neuron.
-        :param _assignment: a single assignment
-        :type _assignment: ASTAssignment
-        :param _neuron: a single neuron instance
-        :type _neuron: ASTNeuron
-        :return: the modified neuron
-        :rtype: ASTNeuron
-        """
-        from pynestml.meta_model.ASTNodeFactory import ASTNodeFactory
-        from pynestml.meta_model.ASTAssignment import ASTAssignment
-        from pynestml.meta_model.ASTSourceLocation import ASTSourceLocation
-        assert (_assignment is not None and isinstance(_assignment, ASTAssignment)), \
-            '(PyNestML.Solver.TransformerBase) No or wrong type of assignment provided (%s)!' % type(_assignment)
-        assert (_neuron is not None and isinstance(_neuron, ASTNeuron)), \
-            '(PyNestML.Solver.TransformerBase) No or wrong type of neuron provided (%s)!' % type(_neuron)
-        small_stmt = ASTNodeFactory.create_ast_small_stmt(assignment=_assignment,
-                                                          source_position=ASTSourceLocation.get_added_source_position())
-        stmt = ASTNodeFactory.create_ast_stmt(small_stmt=small_stmt,
-                                              source_position=ASTSourceLocation.get_added_source_position())
-        _neuron.get_update_blocks().get_block().get_stmts().append(stmt)
-        return _neuron
-
-    @classmethod
-    def addDeclarationToUpdateBlock(cls, _declaration=None, _neuron=None):
-        """
-        Adds a single declaration to the end of the update block of the handed over neuron.
-        :param _declaration:
-        :type _declaration: ASTDeclaration
-        :param _neuron: a single neuron instance
-        :type _neuron: ASTNeuron
-        :return: a modified neuron
-        :rtype: ASTNeuron
-        """
-        from pynestml.meta_model.ASTDeclaration import ASTDeclaration
-        assert (_declaration is not None and isinstance(_declaration, ASTDeclaration)), \
-            '(PyNestML.Solver.TransformerBase) No or wrong type of declaration provided (%s)!' % type(_declaration)
-        assert (_neuron is not None and isinstance(_neuron, ASTNeuron)), \
-            '(PyNestML.Solver.TransformerBase) No or wrong type of neuron provided (%s)!' % type(_neuron)
-        small_stmt = ASTNodeFactory.create_ast_small_stmt(declaration=_declaration,
-                                                          source_position=ASTSourceLocation.get_added_source_position())
-        stmt = ASTNodeFactory.create_ast_stmt(small_stmt=small_stmt,
-                                              source_position=ASTSourceLocation.get_added_source_position())
-        _neuron.get_update_blocks().get_block().get_stmts().append(stmt)
-        return _neuron
-
-    @classmethod
-    def computeShapeStateVariablesWithInitialValues(cls, _solverOutput=None):
-        """
-        Computes a set of state variables with the corresponding set of initial values from the given solver output.
-        :param _solverOutput: a single solver output file
-        :type _solverOutput: SolverOutput
-        :return: a list of variable initial value tuple as strings
-        :rtype: tuple
-        """
-        from pynestml.solver.SolverOutput import SolverOutput
-        assert (_solverOutput is not None and isinstance(_solverOutput, SolverOutput)), \
-            '(PyNestML.Solver.TransformerBase) No or wrong type of solver output provided (%s)!' % tuple(_solverOutput)
-        state_shape_variables_with_initial_values = list()
-        for shapeStateVariable in _solverOutput.shape_state_variables:
-            for initialValueAsDict in _solverOutput.initial_values:
-                for var in initialValueAsDict.keys():
-                    if var.endswith(shapeStateVariable):
-                        state_shape_variables_with_initial_values.append((shapeStateVariable, initialValueAsDict[var]))
-        return state_shape_variables_with_initial_values
-=======
+        add_declaration_to_update_block(ModelParser.parse_declaration(declaration_statement), neuron)
     for variable in state_shape_variables_updates:
-        add_assignment_to_update_block(ASTCreator.createAssignment(variable + ' = ' + variable + '__tmp'), neuron)
-    return neuron
->>>>>>> 1c3b9f54
+        add_assignment_to_update_block(ModelParser.parse_assignment(variable + ' = ' + variable + '__tmp'), neuron)
+    return neuron