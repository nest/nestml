--- conflicted
+++ resolved
@@ -43,11 +43,7 @@
 
   DOCSTRING : DOCSTRING_TRIPLEQUOTE .*? DOCSTRING_TRIPLEQUOTE NEWLINE_FRAG+? -> channel(2);
 
-<<<<<<< HEAD
-  SL_COMMENT: ('#' (~('\n' |'\r' ))*) ('\n' | '\r' | '\n\r')? -> channel(2);
-=======
   SL_COMMENT : ('#' (~('\n' | '\r'))* ) -> channel(2);  // we cannot capture the final \n here, because the comment might appear to the right of an expression
->>>>>>> 7b3f1279
 
   // newline is handled inside the ``onNewLine()`` method of the PyNestMLLexerBase class
   NEWLINE : ( { self.atStartOfInput() }? WS | ('\r'? '\n') WS? )
