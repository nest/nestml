--- conflicted
+++ resolved
@@ -77,13 +77,9 @@
   EQUATIONS_KEYWORD : 'equations';
   INPUT_KEYWORD : 'input';
   OUTPUT_KEYWORD : 'output';
-<<<<<<< HEAD
+  CONTINUOUS_KEYWORD : 'continuous';
   PRE_RECEIVE_KEYWORD : 'preReceive';
   POST_RECEIVE_KEYWORD : 'postReceive';
-  CURRENT_KEYWORD : 'current';
-=======
-  CONTINUOUS_KEYWORD : 'continuous';
->>>>>>> 9ed41497
   SPIKE_KEYWORD : 'spike';
   INHIBITORY_KEYWORD : 'inhibitory';
   EXCITATORY_KEYWORD : 'excitatory';
