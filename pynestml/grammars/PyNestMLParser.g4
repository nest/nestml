/*
 *  PyNestML.g4
 *
 *  This file is part of NEST.
 *
 *  Copyright (C) 2004 The NEST Initiative
 *
 *  NEST is free software: you can redistribute it and/or modify
 *  it under the terms of the GNU General Public License as published by
 *  the Free Software Foundation, either version 2 of the License, or
 *  (at your option) any later version.
 *
 *  NEST is distributed in the hope that it will be useful,
 *  but WITHOUT ANY WARRANTY; without even the implied warranty of
 *  MERCHANTABILITY or FITNESS FOR A PARTICULAR PURPOSE.  See the
 *  GNU General Public License for more details.
 *
 *  You should have received a copy of the GNU General Public License
 *  along with NEST.  If not, see <http://www.gnu.org/licenses/>.
 *
 */

parser grammar PyNestMLParser;

  options { tokenVocab = PyNestMLLexer; }


  // -------------------------------------------------------------------------
  //  Physical units and types
  // -------------------------------------------------------------------------

  /**
   * ASTDatatype. Represents predefined data types and gives a possibility to use an unit data type.
   * @attribute boolean getters for integer, real, ...
   * @attribute unitType a SI data type
  **/
  dataType : isInt=INTEGER_KEYWORD
           | isReal=REAL_KEYWORD
           | isString=STRING_KEYWORD
           | isBool=BOOLEAN_KEYWORD
           | isVoid=VOID_KEYWORD
           | unit=unitType;
  /**
   * ASTUnitType. Represents an unit data type. It can be a plain data type as 'mV' or a complex data type as 'mV/s'
  **/
  unitType : leftParentheses=LEFT_PAREN compoundUnit=unitType rightParentheses=RIGHT_PAREN
           | base=unitType powOp=STAR_STAR exponent=unitTypeExponent
           | left=unitType (timesOp=STAR | divOp=FORWARD_SLASH) right=unitType
           | unitlessLiteral=UNSIGNED_INTEGER divOp=FORWARD_SLASH right=unitType
           | unit=NAME;

  unitTypeExponent : ( PLUS | MINUS )? UNSIGNED_INTEGER;


  // -------------------------------------------------------------------------
  //  Decorators on equations, expressions, declarations, etc.
  // -------------------------------------------------------------------------

  anyDecorator : DECORATOR_HOMOGENEOUS
                 | DECORATOR_HETEROGENEOUS
                 | AT namespaceDecoratorNamespace DOUBLE_COLON namespaceDecoratorName;

  namespaceDecoratorNamespace : name=NAME;
  namespaceDecoratorName : name=NAME;


  // -------------------------------------------------------------------------
  //  Expressions
  // -------------------------------------------------------------------------

  /**
   * ASTExpression, i.e., several subexpressions combined by one or more operators, e.g. ``10mV + V_m - (V_reset * 2)/ms``, or a simple expression, e.g. ``10 mV``.
  **/
  expression : leftParentheses=LEFT_PAREN term=expression rightParentheses=RIGHT_PAREN
               | <assoc=right> left=expression powOp=STAR_STAR right=expression
               | unaryOperator term=expression
               | left=expression (timesOp=STAR | divOp=FORWARD_SLASH | moduloOp=PERCENT) right=expression
               | left=expression (plusOp=PLUS | minusOp=MINUS) right=expression
               | left=expression bitOperator right=expression
               | left=expression comparisonOperator right=expression
               | logicalNot=NOT_KEYWORD term=expression
               | left=expression logicalOperator right=expression
               | condition=expression QUESTION ifTrue=expression COLON ifNot=expression
               | simpleExpression;

  /**
   * ASTSimpleExpression, consisting of a single element without combining operator, e.g. ``10 mV``, ``inf``, ``V_m``.
   * @attribute functionCall: A simple function call, e.g., myFunc(a,b)
   * @attribute BOOLEAN_LITERAL: A single boolean literal, e.g., True.
   * @attribute INTEGER: A integer number, e.g., 10.
   * @attribute FLOAT: A float number, e.g., 10.01.
   * @attribute variable: A optional variable representing the unit, e.g., ms, OR a single variable representing a reference, e.g. V_m.
   * @attribute isInf: True iff, this expression shall represent the value infinity.
  **/
  simpleExpression : functionCall
                     | BOOLEAN_LITERAL // true & false;
                     | (UNSIGNED_INTEGER | FLOAT) (variable)?
                     | string=STRING_LITERAL
                     | isInf=INF_KEYWORD
                     | variable;

  unaryOperator : unaryPlus=PLUS
                  | unaryMinus=MINUS
                  | unaryTilde=TILDE;

  bitOperator : bitAnd=AMPERSAND
                | bitXor=CARET
                | bitOr=PIPE
                | bitShiftLeft=LEFT_LEFT_ANGLE
                | bitShiftRight=RIGHT_RIGHT_ANGLE;

  comparisonOperator : lt=LEFT_ANGLE
                       | le=LEFT_ANGLE_EQUALS
                       | eq=EQUALS_EQUALS
                       | ne=EXCLAMATION_EQUALS
                       | ne2=LEFT_ANGLE_RIGHT_ANGLE
                       | ge=RIGHT_ANGLE_EQUALS
                       | gt=RIGHT_ANGLE;

  logicalOperator : logicalAnd=AND_KEYWORD
                    | logicalOr=OR_KEYWORD;

  /**
<<<<<<< HEAD
    ASTVariable: A variable used in expressions. Can optionally be a vector, have a differential order, and attributes.

    If it is a vector, the square brackets contain a variable declaration (used for example as in ``onReceive(my_vector_input_port[i integer])``).

    @attribute name: The name of the variable without the differential order, e.g. V_m
    @attribute vectorParameter: An optional array parameter, e.g., 'tau_syn ms[n_receptors]'.
    @attribute differentialOrder: The corresponding differential order, e.g. 2
  */
  variable : name=NAME
             (LEFT_SQUARE_BRACKET vectorParameter=expressionOrParameter RIGHT_SQUARE_BRACKET)?
             (DIFFERENTIAL_ORDER)*
             (FULLSTOP attribute=variable)?;

  /**
    ASTFunctionCall: Represents a function call, e.g. ``myFun("a", "b")``.
    @attribute calleeName: The (qualified) name of the functions
    @attribute args: Comma separated list of expressions representing parameters.
  */
=======
   * ASTVariable Provides a 'marker' AST node to identify variables used in expressions.
   * @attribute name: The name of the variable without the differential order, e.g. V_m
   * @attribute vectorParameter: An optional array parameter, e.g., 'tau_syn ms[n_receptors]'.
   * @attribute differentialOrder: The corresponding differential order, e.g. 2
  **/
  variable : name=NAME
             (LEFT_SQUARE_BRACKET vectorParameter=expression RIGHT_SQUARE_BRACKET)?
             (DIFFERENTIAL_ORDER)*;

  /**
   * ASTFunctionCall Represents a function call, e.g. myFun("a", "b").
   * @attribute calleeName: The (qualified) name of the functions
   * @attribute args: Comma separated list of expressions representing parameters.
  **/
>>>>>>> 8e9b5640
  functionCall : calleeName=NAME LEFT_PAREN (expression (COMMA expression)*)? RIGHT_PAREN;

  // -------------------------------------------------------------------------
  //  Equations
  // -------------------------------------------------------------------------

  inlineExpression : (recordable=RECORDABLE_KEYWORD)? INLINE_KEYWORD variableName=NAME dataType EQUALS expression (SEMICOLON)? decorator=anyDecorator* NEWLINE;

  odeEquation : lhs=variable EQUALS rhs=expression (SEMICOLON)? decorator=anyDecorator* NEWLINE;

  kernel : KERNEL_KEYWORD variable EQUALS expression (KERNEL_JOINING variable EQUALS expression)* SEMICOLON? NEWLINE;

  // -------------------------------------------------------------------------
  //  Procedural
  // -------------------------------------------------------------------------

  stmt : smallStmt | compoundStmt;

  compoundStmt : ifStmt
                 | forStmt
                 | whileStmt;

  smallStmt : (assignment
              | functionCall
              | declaration
              | returnStmt) NEWLINE;

  assignment : lhs_variable=variable
                (directAssignment=EQUALS
                 | compoundSum=PLUS_EQUALS
                 | compoundMinus=MINUS_EQUALS
                 | compoundProduct=STAR_EQUALS
                 | compoundQuotient=FORWARD_SLASH_EQUALS)
               expression;

<<<<<<< HEAD
  /** ASTDeclaration A variable declaration. It can be a simple declaration defining one or multiple variables:
   'a,b,c real = 0'. Or an function declaration 'function a = b + c'.
    @attribute isRecordable: Is true iff. declaration is recordable.
    @attribute isInlineExpression: Is true iff. declaration is an inline expression.
    @attribute variable: List with variables.
    @attribute datatype: Obligatory data type, e.g., 'real' or 'mV/s'.
    @attribute rhs: An optional initial expression, e.g., 'a real = 10+10'
    @attribute invariant: A single, optional invariant expression, e.g., '[a < 21]'
   */
  declaration :
    (isRecordable=RECORDABLE_KEYWORD)? (isInlineExpression=INLINE_KEYWORD)?
    variable (COMMA variable)*
    dataType
    ( EQUALS rhs = expression)?
    (LEFT_LEFT_SQUARE invariant=expression RIGHT_RIGHT_SQUARE)?
    decorator=anyDecorator*;

  declaration_newline : declaration NEWLINE;

  /** ...
  */
  anyDecorator : DECORATOR_HOMOGENEOUS | DECORATOR_HETEROGENEOUS | AT namespaceDecoratorNamespace DOUBLE_COLON namespaceDecoratorName;
=======
  /**
   * ASTDeclaration A variable declaration. It can be a simple declaration defining one or multiple variables (``a,b,c real = 0``), or an function declaration ``function a = b + c``.
   * @attribute isRecordable: Is true iff. declaration is recordable.
   * @attribute isInlineExpression: Is true iff. declaration is an inline expression.
   * @attribute variable: List with variables.
   * @attribute datatype: Obligatory data type, e.g., 'real' or 'mV/s'.
   * @attribute rhs: An optional initial expression, e.g., 'a real = 10+10'
   * @attribute invariant: A single, optional invariant expression, e.g., '[a < 21]'
  **/
  declaration : (isRecordable=RECORDABLE_KEYWORD)? (isInlineExpression=INLINE_KEYWORD)?
                variable (COMMA variable)*
                dataType
                (EQUALS rhs = expression)?
                (LEFT_LEFT_SQUARE invariant=expression RIGHT_RIGHT_SQUARE)?
                decorator=anyDecorator*;

  declaration_newline : declaration NEWLINE;
>>>>>>> 8e9b5640

  /**
   * ASTStmtsBody A sequence of statements.
  **/
  stmtsBody : NEWLINE? stmt (NEWLINE | stmt)*;

  /**
   * ASTReturnStmt Models the return statement in a function.
   * @expression An optional return expression
  **/
  returnStmt : RETURN_KEYWORD expression?;

<<<<<<< HEAD
  ifStmt : ifClause
            elifClause*
            (elseClause)?;

  ifClause : IF_KEYWORD expression COLON block;

  elifClause : ELIF_KEYWORD expression COLON block;

  elseClause : ELSE_KEYWORD COLON block;

  forStmt : FOR_KEYWORD var=NAME IN_KEYWORD start_from=expression ELLIPSIS end_at=expression STEP_KEYWORD
            (negative=MINUS?) (UNSIGNED_INTEGER | FLOAT)
            COLON
             block;

  whileStmt : WHILE_KEYWORD expression COLON block;

  /*********************************************************************************************************************
  * NestML: language root element
  *********************************************************************************************************************/

  /** ASTNestMLCompilationUnit represents a collection of models.
    @attribute model: A list of processed models.
  */
  nestMLCompilationUnit : ( model | NEWLINE )+ EOF;

/*********************************************************************************************************************
  * NestML model and model blocks
  *********************************************************************************************************************/

  /** ASTModel Represents a single dynamical system model, such as a neuron or a synapse.
    @attribute Name:    The name of the model, e.g., ht_neuron.
    @attribute body:    The body of the model consisting of several sub-blocks.
  */
  model : MODEL_KEYWORD NAME modelBody;

  /** ASTBody The body of the model, e.g. internal, state, parameter...
    @attribute blockWithVariables: A single block of variables, e.g. the state block.
    @attribute equationsBlock: A block of ode declarations.
    @attribute inputBlock: A block of input port declarations.
    @attribute outputBlock: A block of output declarations.
    @attribute updateBlock: A single update block containing the dynamic behavior.
    @attribute function: A block declaring a user-defined function.
  */
  modelBody : COLON
         NEWLINE INDENT ( blockWithVariables | equationsBlock | inputBlock | outputBlock | function | onReceiveBlock | onConditionBlock | updateBlock )+ DEDENT;

  /** ASTOnReceiveBlock
     @attribute block implementation of the dynamics
   */
  onReceiveBlock : ON_RECEIVE_KEYWORD LEFT_PAREN inputPortVariable=variable (COMMA constParameter)* RIGHT_PAREN COLON
                block;

  /** ASTOnConditionBlock
     @attribute block implementation of the dynamics
   */
  onConditionBlock : ON_CONDITION_KEYWORD LEFT_PAREN condition=expression (COMMA constParameter)* RIGHT_PAREN COLON
                block;

  /** ASTBlockWithVariables Represent a block with variables and constants, e.g.:
    state:
        y0, y1, y2, y3 mV [y1 > 0; y2 > 0]

    @attribute state: True iff the varblock is a state.
    @attribute parameters:  True iff the varblock is a parameters block.
    @attribute internals: True iff the varblock is a state internals block.
    @attribute declaration: A list of corresponding declarations.
  */
  blockWithVariables :
    blockType=(STATE_KEYWORD | PARAMETERS_KEYWORD | INTERNALS_KEYWORD)
    COLON
      NEWLINE INDENT declaration_newline+ DEDENT;

  /** ASTUpdateBlock The definition of a block where the dynamical behavior of the neuron is stated:
      update:
          if r == 0: # not refractory
              integrate(V)
     @attribute block Implementation of the dynamics.
   */
  updateBlock : UPDATE_KEYWORD COLON
                block;

  /** ASTEquationsBlock A block declaring equations and inline expressions.
     @attribute inlineExpression: A single inline expression, e.g., inline V_m mV = ...
     @attribute odeEquation: A single ode equation statement, e.g., V_m' = ...
   */
  equationsBlock : EQUATIONS_KEYWORD COLON
                   NEWLINE INDENT ( inlineExpression | odeEquation | kernel )+ DEDENT;

  /** ASTInputBlock represents a single input block, e.g.:
    input:
        spike_in <- spike
        current_in pA <- continuous
    @attribute inputPort: A list of input ports.
  */
  inputBlock : INPUT_KEYWORD COLON
               NEWLINE INDENT (spikeInputPort | continuousInputPort)+ DEDENT;

  /** ASTInputPort represents a single input port, e.g.:
      spike_in[3] <- spike
      I_stim[3] pA <- continuous
    @attribute name: The name of the input port.
    @attribute sizeParameter: Optional size parameter for model with multiple input ports.
    @attribute datatype: Optional data type of the port.
    @attribute isSpike: Indicates that this input port accepts spikes.
    @attribute isContinuous: Indicates that this input port accepts continuous-time input.
  */
  spikeInputPort :
    name=NAME
    (LEFT_SQUARE_BRACKET sizeParameter=expression RIGHT_SQUARE_BRACKET)?
    LEFT_ANGLE_MINUS SPIKE_KEYWORD (LEFT_PAREN (parameter (COMMA parameter)*)? RIGHT_PAREN)? NEWLINE;

  continuousInputPort :
    name = NAME
    (LEFT_SQUARE_BRACKET sizeParameter=expression RIGHT_SQUARE_BRACKET)?
    dataType
    LEFT_ANGLE_MINUS CONTINUOUS_KEYWORD NEWLINE;


  /** ASTOutputBlock Represents the output block of the neuron, i.e., declarations of output ports:
        output:
            spike
      @attribute isSpike: true if and only if the neuron has a spike output.
      @attribute isContinuous: true if and only if the neuron has a continuous-time output.
    */
  outputBlock : OUTPUT_KEYWORD COLON
               NEWLINE INDENT ((isSpike=SPIKE_KEYWORD (LEFT_PAREN (attribute=parameter (COMMA attribute=parameter)*)? RIGHT_PAREN)?) | isContinuous=CONTINUOUS_KEYWORD)
               NEWLINE DEDENT;

  /** ASTFunction A single declaration of a user-defined function definition:
      function set_V_m(v mV):
          y3 = v - E_L
    @attribute name: The name of the function.
    @attribute parameters: List with function parameters.
    @attribute returnType: An arbitrary return type, e.g. string or mV.
    @attribute block: Implementation of the function.
  */
  function : FUNCTION_KEYWORD NAME LEFT_PAREN (parameter (COMMA parameter)*)? RIGHT_PAREN (returnType=dataType)?
           COLON
             block
           ;

  /** ASTParameter represents a single parameter consisting of a name and the corresponding
      data type, e.g. T_in ms
    @attribute name: The name of the parameter.
    @attribute dataType: The corresponding data type.
  */
  parameter : NAME dataType;

  expressionOrParameter : parameter | expression;

  /** ASTConstParameter represents a single parameter consisting of a name and a literal default value, e.g. "foo=42".
    @attribute name: The name of the parameter.
    @attribute value: The corresponding default value.
  */
  constParameter : name=NAME EQUALS value=(BOOLEAN_LITERAL
                                          | UNSIGNED_INTEGER
                                          | FLOAT
                                          | STRING_LITERAL
                                          | INF_KEYWORD);
=======
  ifStmt : ifClause elifClause* (elseClause)?;

  ifClause : IF_KEYWORD expression COLON 
             NEWLINE INDENT stmtsBody DEDENT;

  elifClause : ELIF_KEYWORD expression COLON
               NEWLINE INDENT stmtsBody DEDENT;

  elseClause : ELSE_KEYWORD COLON
               NEWLINE INDENT stmtsBody DEDENT;

  forStmt : FOR_KEYWORD var=NAME IN_KEYWORD start_from=expression ELLIPSIS end_at=expression STEP_KEYWORD (negative=MINUS?) (UNSIGNED_INTEGER | FLOAT) COLON
            NEWLINE INDENT stmtsBody DEDENT;

  whileStmt : WHILE_KEYWORD expression COLON
              NEWLINE INDENT stmtsBody DEDENT;

  // -------------------------------------------------------------------------
  //  NESTML language root element
  // -------------------------------------------------------------------------

  /**
   * ASTNestMLCompilationUnit represents a collection of models.
   * @attribute model: A list of processed models.
  **/
  nestMLCompilationUnit : ( model | NEWLINE )+ EOF;

  // -------------------------------------------------------------------------
  //  NESTML model and model blocks
  // -------------------------------------------------------------------------

  /**
   * ASTModel Represents a single dynamical system model, such as a neuron or a synapse.
   * @attribute NAME:    The name of the model, e.g., ht_neuron.
   * @attribute modelBody:    The body of the model consisting of several sub-blocks.
  **/
  model : MODEL_KEYWORD NAME COLON
          modelBody;

  /**
   * ASTBody The body of the model, e.g. internal, state, parameter...
   * @attribute blockWithVariables: A single block of variables, e.g. the state block.
   * @attribute equationsBlock: A block of ode declarations.
   * @attribute inputBlock: A block of input port declarations.
   * @attribute outputBlock: A block of output declarations.
   * @attribute function: A block declaring a user-defined function.
   * @attribute onReceiveBlock: A block declaring event handler statements.
   * @attribute onConditionBlock: A block declaring condition statements.
   * @attribute updateBlock: A single update block containing the dynamic behavior.
  **/
  modelBody : NEWLINE INDENT ( blockWithVariables | equationsBlock | inputBlock | outputBlock | function | onReceiveBlock | onConditionBlock | updateBlock )+ DEDENT;

  /**
   * ASTOnReceiveBlock
   * @attribute stmtsBody implementation of the dynamics
  **/
  onReceiveBlock : ON_RECEIVE_KEYWORD LEFT_PAREN inputPortName=NAME (COMMA constParameter)* RIGHT_PAREN COLON
                   NEWLINE INDENT stmtsBody DEDENT;

  /**
   * ASTOnConditionBlock
   * @attribute stmtsBody implementation of the dynamics
  **/
  onConditionBlock : ON_CONDITION_KEYWORD LEFT_PAREN condition=expression (COMMA constParameter)* RIGHT_PAREN COLON
                     NEWLINE INDENT stmtsBody DEDENT;

  /**
   * ASTBlockWithVariables Represent a block with variables and constants
   * @attribute state: True iff the varblock is a state block.
   * @attribute parameters: True iff the varblock is a parameters block.
   * @attribute internals: True iff the varblock is a state internals block.
   * @attribute declaration: A list of corresponding declarations.
  **/
  blockWithVariables : blockType=(STATE_KEYWORD | PARAMETERS_KEYWORD | INTERNALS_KEYWORD) COLON
                       NEWLINE INDENT declaration_newline+ DEDENT;

  /**
   * ASTUpdateBlock The definition of a block where the dynamical behavior of the neuron is stated.
   * @attribute stmtsBody Implementation of the dynamics.
  **/
  updateBlock : UPDATE_KEYWORD COLON
                NEWLINE INDENT stmtsBody DEDENT;

  /**
   * ASTEquationsBlock A block declaring equations, kernels and inline expressions.
   * @attribute inlineExpression: A single inline expression definition.
   * @attribute odeEquation: A single ODE definition.
   * @attribute kernel: A single kernel definition.
  **/
  equationsBlock : EQUATIONS_KEYWORD COLON
                   NEWLINE INDENT ( inlineExpression | odeEquation | kernel )+ DEDENT;

  /**
   * ASTInputBlock represents a single input block.
   * @attribute spikeInputPort: A list of spiking input ports.
   * @attribute continuousInputPort: A list of continous-time input ports.
  **/
  inputBlock : INPUT_KEYWORD COLON
               NEWLINE INDENT ((spikeInputPort | continuousInputPort) (LEFT_PAREN (parameter (COMMA parameter)*)? RIGHT_PAREN)?)+ DEDENT;

  /**
   * ASTInputPort represents a single input port.
   * @attribute name: The name of the input port.
   * @attribute sizeParameter: Optional size parameter for model with multiple input ports.
   * @attribute datatype: Optional data type of the port.
   * @attribute inputQualifier: The qualifier keyword of the input port, to indicate e.g. inhibitory-only or excitatory-only spiking inputs on this port.
  **/
  spikeInputPort : name=NAME
                   (LEFT_SQUARE_BRACKET sizeParameter=expression RIGHT_SQUARE_BRACKET)?
                   LEFT_ANGLE_MINUS inputQualifier*
                   SPIKE_KEYWORD NEWLINE;

  continuousInputPort : name = NAME
                        (LEFT_SQUARE_BRACKET sizeParameter=expression RIGHT_SQUARE_BRACKET)?
                        dataType
                        LEFT_ANGLE_MINUS CONTINUOUS_KEYWORD NEWLINE;

  /**
   * ASTInputQualifier represents the qualifier of an inputPort. Only valid for spiking inputs.
   * @attribute isInhibitory: Indicates that this spiking input port is inhibitory.
   * @attribute isExcitatory: Indicates that this spiking input port is excitatory.
  **/
  inputQualifier : isInhibitory=INHIBITORY_KEYWORD | isExcitatory=EXCITATORY_KEYWORD;

  /**
   * ASTOutputBlock Represents the output block of the model, i.e., declarations of output ports.
   * @attribute isSpike: true if and only if the model has a spike output.
   * @attribute isContinuous: true if and only if the model has a continuous-time output.
  **/
  outputBlock : OUTPUT_KEYWORD COLON
                NEWLINE INDENT ((isSpike=SPIKE_KEYWORD (LEFT_PAREN (attribute=parameter (COMMA attribute=parameter)*)? RIGHT_PAREN)?) | isContinuous=CONTINUOUS_KEYWORD)
                NEWLINE DEDENT;

  /**
   * ASTFunction A single declaration of a user-defined function definition.
   * @attribute name: The name of the function.
   * @attribute parameters: List with function parameters.
   * @attribute returnType: An arbitrary return type, e.g. string or mV.
   * @attribute stmtsBody: Implementation of the function.
  **/
  function: FUNCTION_KEYWORD NAME LEFT_PAREN (parameter (COMMA parameter)*)? RIGHT_PAREN (returnType=dataType)? COLON
            NEWLINE INDENT stmtsBody DEDENT;

  /**
   * ASTParameter represents a single parameter consisting of a name and the corresponding data type, e.g. ``T_in ms``.
   * @attribute NAME: The name of the parameter.
   * @attribute dataType: The corresponding data type.
  **/
  parameter : NAME dataType;

  /**
   * ASTConstParameter represents a single parameter consisting of a name and a literal default value, e.g. ``foo=42``.
   * @attribute name: The name of the parameter.
   * @attribute value: The corresponding default value.
  **/
  constParameter : name=NAME EQUALS value=(BOOLEAN_LITERAL
                                           | UNSIGNED_INTEGER
                                           | FLOAT
                                           | STRING_LITERAL
                                           | INF_KEYWORD);
>>>>>>> 8e9b5640
<|MERGE_RESOLUTION|>--- conflicted
+++ resolved
@@ -121,41 +121,22 @@
                     | logicalOr=OR_KEYWORD;
 
   /**
-<<<<<<< HEAD
-    ASTVariable: A variable used in expressions. Can optionally be a vector, have a differential order, and attributes.
-
-    If it is a vector, the square brackets contain a variable declaration (used for example as in ``onReceive(my_vector_input_port[i integer])``).
-
-    @attribute name: The name of the variable without the differential order, e.g. V_m
-    @attribute vectorParameter: An optional array parameter, e.g., 'tau_syn ms[n_receptors]'.
-    @attribute differentialOrder: The corresponding differential order, e.g. 2
-  */
-  variable : name=NAME
-             (LEFT_SQUARE_BRACKET vectorParameter=expressionOrParameter RIGHT_SQUARE_BRACKET)?
-             (DIFFERENTIAL_ORDER)*
-             (FULLSTOP attribute=variable)?;
-
-  /**
-    ASTFunctionCall: Represents a function call, e.g. ``myFun("a", "b")``.
-    @attribute calleeName: The (qualified) name of the functions
-    @attribute args: Comma separated list of expressions representing parameters.
-  */
-=======
-   * ASTVariable Provides a 'marker' AST node to identify variables used in expressions.
+   * ASTVariable: A variable used in expressions. Can optionally be a vector, have a differential order, and attributes.
+   * If it is a vector, the square brackets contain a variable declaration (used for example as in ``onReceive(my_vector_input_port[i integer])``).
    * @attribute name: The name of the variable without the differential order, e.g. V_m
    * @attribute vectorParameter: An optional array parameter, e.g., 'tau_syn ms[n_receptors]'.
    * @attribute differentialOrder: The corresponding differential order, e.g. 2
   **/
   variable : name=NAME
              (LEFT_SQUARE_BRACKET vectorParameter=expression RIGHT_SQUARE_BRACKET)?
-             (DIFFERENTIAL_ORDER)*;
+             (DIFFERENTIAL_ORDER)*
+             (FULLSTOP attribute=variable)?;
 
   /**
    * ASTFunctionCall Represents a function call, e.g. myFun("a", "b").
    * @attribute calleeName: The (qualified) name of the functions
    * @attribute args: Comma separated list of expressions representing parameters.
   **/
->>>>>>> 8e9b5640
   functionCall : calleeName=NAME LEFT_PAREN (expression (COMMA expression)*)? RIGHT_PAREN;
 
   // -------------------------------------------------------------------------
@@ -191,30 +172,6 @@
                  | compoundQuotient=FORWARD_SLASH_EQUALS)
                expression;
 
-<<<<<<< HEAD
-  /** ASTDeclaration A variable declaration. It can be a simple declaration defining one or multiple variables:
-   'a,b,c real = 0'. Or an function declaration 'function a = b + c'.
-    @attribute isRecordable: Is true iff. declaration is recordable.
-    @attribute isInlineExpression: Is true iff. declaration is an inline expression.
-    @attribute variable: List with variables.
-    @attribute datatype: Obligatory data type, e.g., 'real' or 'mV/s'.
-    @attribute rhs: An optional initial expression, e.g., 'a real = 10+10'
-    @attribute invariant: A single, optional invariant expression, e.g., '[a < 21]'
-   */
-  declaration :
-    (isRecordable=RECORDABLE_KEYWORD)? (isInlineExpression=INLINE_KEYWORD)?
-    variable (COMMA variable)*
-    dataType
-    ( EQUALS rhs = expression)?
-    (LEFT_LEFT_SQUARE invariant=expression RIGHT_RIGHT_SQUARE)?
-    decorator=anyDecorator*;
-
-  declaration_newline : declaration NEWLINE;
-
-  /** ...
-  */
-  anyDecorator : DECORATOR_HOMOGENEOUS | DECORATOR_HETEROGENEOUS | AT namespaceDecoratorNamespace DOUBLE_COLON namespaceDecoratorName;
-=======
   /**
    * ASTDeclaration A variable declaration. It can be a simple declaration defining one or multiple variables (``a,b,c real = 0``), or an function declaration ``function a = b + c``.
    * @attribute isRecordable: Is true iff. declaration is recordable.
@@ -232,7 +189,6 @@
                 decorator=anyDecorator*;
 
   declaration_newline : declaration NEWLINE;
->>>>>>> 8e9b5640
 
   /**
    * ASTStmtsBody A sequence of statements.
@@ -245,171 +201,9 @@
   **/
   returnStmt : RETURN_KEYWORD expression?;
 
-<<<<<<< HEAD
-  ifStmt : ifClause
-            elifClause*
-            (elseClause)?;
-
-  ifClause : IF_KEYWORD expression COLON block;
-
-  elifClause : ELIF_KEYWORD expression COLON block;
-
-  elseClause : ELSE_KEYWORD COLON block;
-
-  forStmt : FOR_KEYWORD var=NAME IN_KEYWORD start_from=expression ELLIPSIS end_at=expression STEP_KEYWORD
-            (negative=MINUS?) (UNSIGNED_INTEGER | FLOAT)
-            COLON
-             block;
-
-  whileStmt : WHILE_KEYWORD expression COLON block;
-
-  /*********************************************************************************************************************
-  * NestML: language root element
-  *********************************************************************************************************************/
-
-  /** ASTNestMLCompilationUnit represents a collection of models.
-    @attribute model: A list of processed models.
-  */
-  nestMLCompilationUnit : ( model | NEWLINE )+ EOF;
-
-/*********************************************************************************************************************
-  * NestML model and model blocks
-  *********************************************************************************************************************/
-
-  /** ASTModel Represents a single dynamical system model, such as a neuron or a synapse.
-    @attribute Name:    The name of the model, e.g., ht_neuron.
-    @attribute body:    The body of the model consisting of several sub-blocks.
-  */
-  model : MODEL_KEYWORD NAME modelBody;
-
-  /** ASTBody The body of the model, e.g. internal, state, parameter...
-    @attribute blockWithVariables: A single block of variables, e.g. the state block.
-    @attribute equationsBlock: A block of ode declarations.
-    @attribute inputBlock: A block of input port declarations.
-    @attribute outputBlock: A block of output declarations.
-    @attribute updateBlock: A single update block containing the dynamic behavior.
-    @attribute function: A block declaring a user-defined function.
-  */
-  modelBody : COLON
-         NEWLINE INDENT ( blockWithVariables | equationsBlock | inputBlock | outputBlock | function | onReceiveBlock | onConditionBlock | updateBlock )+ DEDENT;
-
-  /** ASTOnReceiveBlock
-     @attribute block implementation of the dynamics
-   */
-  onReceiveBlock : ON_RECEIVE_KEYWORD LEFT_PAREN inputPortVariable=variable (COMMA constParameter)* RIGHT_PAREN COLON
-                block;
-
-  /** ASTOnConditionBlock
-     @attribute block implementation of the dynamics
-   */
-  onConditionBlock : ON_CONDITION_KEYWORD LEFT_PAREN condition=expression (COMMA constParameter)* RIGHT_PAREN COLON
-                block;
-
-  /** ASTBlockWithVariables Represent a block with variables and constants, e.g.:
-    state:
-        y0, y1, y2, y3 mV [y1 > 0; y2 > 0]
-
-    @attribute state: True iff the varblock is a state.
-    @attribute parameters:  True iff the varblock is a parameters block.
-    @attribute internals: True iff the varblock is a state internals block.
-    @attribute declaration: A list of corresponding declarations.
-  */
-  blockWithVariables :
-    blockType=(STATE_KEYWORD | PARAMETERS_KEYWORD | INTERNALS_KEYWORD)
-    COLON
-      NEWLINE INDENT declaration_newline+ DEDENT;
-
-  /** ASTUpdateBlock The definition of a block where the dynamical behavior of the neuron is stated:
-      update:
-          if r == 0: # not refractory
-              integrate(V)
-     @attribute block Implementation of the dynamics.
-   */
-  updateBlock : UPDATE_KEYWORD COLON
-                block;
-
-  /** ASTEquationsBlock A block declaring equations and inline expressions.
-     @attribute inlineExpression: A single inline expression, e.g., inline V_m mV = ...
-     @attribute odeEquation: A single ode equation statement, e.g., V_m' = ...
-   */
-  equationsBlock : EQUATIONS_KEYWORD COLON
-                   NEWLINE INDENT ( inlineExpression | odeEquation | kernel )+ DEDENT;
-
-  /** ASTInputBlock represents a single input block, e.g.:
-    input:
-        spike_in <- spike
-        current_in pA <- continuous
-    @attribute inputPort: A list of input ports.
-  */
-  inputBlock : INPUT_KEYWORD COLON
-               NEWLINE INDENT (spikeInputPort | continuousInputPort)+ DEDENT;
-
-  /** ASTInputPort represents a single input port, e.g.:
-      spike_in[3] <- spike
-      I_stim[3] pA <- continuous
-    @attribute name: The name of the input port.
-    @attribute sizeParameter: Optional size parameter for model with multiple input ports.
-    @attribute datatype: Optional data type of the port.
-    @attribute isSpike: Indicates that this input port accepts spikes.
-    @attribute isContinuous: Indicates that this input port accepts continuous-time input.
-  */
-  spikeInputPort :
-    name=NAME
-    (LEFT_SQUARE_BRACKET sizeParameter=expression RIGHT_SQUARE_BRACKET)?
-    LEFT_ANGLE_MINUS SPIKE_KEYWORD (LEFT_PAREN (parameter (COMMA parameter)*)? RIGHT_PAREN)? NEWLINE;
-
-  continuousInputPort :
-    name = NAME
-    (LEFT_SQUARE_BRACKET sizeParameter=expression RIGHT_SQUARE_BRACKET)?
-    dataType
-    LEFT_ANGLE_MINUS CONTINUOUS_KEYWORD NEWLINE;
-
-
-  /** ASTOutputBlock Represents the output block of the neuron, i.e., declarations of output ports:
-        output:
-            spike
-      @attribute isSpike: true if and only if the neuron has a spike output.
-      @attribute isContinuous: true if and only if the neuron has a continuous-time output.
-    */
-  outputBlock : OUTPUT_KEYWORD COLON
-               NEWLINE INDENT ((isSpike=SPIKE_KEYWORD (LEFT_PAREN (attribute=parameter (COMMA attribute=parameter)*)? RIGHT_PAREN)?) | isContinuous=CONTINUOUS_KEYWORD)
-               NEWLINE DEDENT;
-
-  /** ASTFunction A single declaration of a user-defined function definition:
-      function set_V_m(v mV):
-          y3 = v - E_L
-    @attribute name: The name of the function.
-    @attribute parameters: List with function parameters.
-    @attribute returnType: An arbitrary return type, e.g. string or mV.
-    @attribute block: Implementation of the function.
-  */
-  function : FUNCTION_KEYWORD NAME LEFT_PAREN (parameter (COMMA parameter)*)? RIGHT_PAREN (returnType=dataType)?
-           COLON
-             block
-           ;
-
-  /** ASTParameter represents a single parameter consisting of a name and the corresponding
-      data type, e.g. T_in ms
-    @attribute name: The name of the parameter.
-    @attribute dataType: The corresponding data type.
-  */
-  parameter : NAME dataType;
-
-  expressionOrParameter : parameter | expression;
-
-  /** ASTConstParameter represents a single parameter consisting of a name and a literal default value, e.g. "foo=42".
-    @attribute name: The name of the parameter.
-    @attribute value: The corresponding default value.
-  */
-  constParameter : name=NAME EQUALS value=(BOOLEAN_LITERAL
-                                          | UNSIGNED_INTEGER
-                                          | FLOAT
-                                          | STRING_LITERAL
-                                          | INF_KEYWORD);
-=======
   ifStmt : ifClause elifClause* (elseClause)?;
 
-  ifClause : IF_KEYWORD expression COLON 
+  ifClause : IF_KEYWORD expression COLON
              NEWLINE INDENT stmtsBody DEDENT;
 
   elifClause : ELIF_KEYWORD expression COLON
@@ -463,7 +257,7 @@
    * ASTOnReceiveBlock
    * @attribute stmtsBody implementation of the dynamics
   **/
-  onReceiveBlock : ON_RECEIVE_KEYWORD LEFT_PAREN inputPortName=NAME (COMMA constParameter)* RIGHT_PAREN COLON
+  onReceiveBlock : ON_RECEIVE_KEYWORD LEFT_PAREN inputPortVariable=variable (COMMA constParameter)* RIGHT_PAREN COLON
                    NEWLINE INDENT stmtsBody DEDENT;
 
   /**
@@ -505,7 +299,7 @@
    * @attribute continuousInputPort: A list of continous-time input ports.
   **/
   inputBlock : INPUT_KEYWORD COLON
-               NEWLINE INDENT ((spikeInputPort | continuousInputPort) (LEFT_PAREN (parameter (COMMA parameter)*)? RIGHT_PAREN)?)+ DEDENT;
+               NEWLINE INDENT (spikeInputPort | continuousInputPort)+ DEDENT;
 
   /**
    * ASTInputPort represents a single input port.
@@ -516,20 +310,16 @@
   **/
   spikeInputPort : name=NAME
                    (LEFT_SQUARE_BRACKET sizeParameter=expression RIGHT_SQUARE_BRACKET)?
-                   LEFT_ANGLE_MINUS inputQualifier*
-                   SPIKE_KEYWORD NEWLINE;
+                   LEFT_ANGLE_MINUS SPIKE_KEYWORD
+                   (LEFT_PAREN (parameter (COMMA parameter)*)? RIGHT_PAREN)?
+                   NEWLINE;
 
   continuousInputPort : name = NAME
                         (LEFT_SQUARE_BRACKET sizeParameter=expression RIGHT_SQUARE_BRACKET)?
                         dataType
-                        LEFT_ANGLE_MINUS CONTINUOUS_KEYWORD NEWLINE;
-
-  /**
-   * ASTInputQualifier represents the qualifier of an inputPort. Only valid for spiking inputs.
-   * @attribute isInhibitory: Indicates that this spiking input port is inhibitory.
-   * @attribute isExcitatory: Indicates that this spiking input port is excitatory.
-  **/
-  inputQualifier : isInhibitory=INHIBITORY_KEYWORD | isExcitatory=EXCITATORY_KEYWORD;
+                        LEFT_ANGLE_MINUS CONTINUOUS_KEYWORD
+                        (LEFT_PAREN (parameter (COMMA parameter)*)? RIGHT_PAREN)?
+                        NEWLINE;
 
   /**
    * ASTOutputBlock Represents the output block of the model, i.e., declarations of output ports.
@@ -566,5 +356,4 @@
                                            | UNSIGNED_INTEGER
                                            | FLOAT
                                            | STRING_LITERAL
-                                           | INF_KEYWORD);
->>>>>>> 8e9b5640
+                                           | INF_KEYWORD);