--- conflicted
+++ resolved
@@ -151,11 +151,7 @@
   //  Procedural
   // -------------------------------------------------------------------------
 
-<<<<<<< HEAD
-  stmt : NEWLINE? (smallStmt | compoundStmt);
-=======
   stmt : smallStmt | compoundStmt;
->>>>>>> 8e9b5640
 
   compoundStmt : ifStmt
                  | forStmt
@@ -164,12 +160,8 @@
   smallStmt : (assignment
               | functionCall
               | declaration
-<<<<<<< HEAD
               | returnStmt
               | includeStmt) NEWLINE;
-=======
-              | returnStmt) NEWLINE;
->>>>>>> 8e9b5640
 
   assignment : lhs_variable=variable
                 (directAssignment=EQUALS
@@ -179,7 +171,6 @@
                  | compoundQuotient=FORWARD_SLASH_EQUALS)
                expression;
 
-<<<<<<< HEAD
   includeStmt : INCLUDE_KEYWORD filename=STRING_LITERAL;
   includeStmt_newline : includeStmt NEWLINE;
 
@@ -204,35 +195,9 @@
   /**
    * ASTStmtsBody A sequence of statements.
   **/
-  stmtsBody : stmt+;
-
-  /**
-=======
-  /**
-   * ASTDeclaration A variable declaration. It can be a simple declaration defining one or multiple variables (``a,b,c real = 0``), or an function declaration ``function a = b + c``.
-   * @attribute isRecordable: Is true iff. declaration is recordable.
-   * @attribute isInlineExpression: Is true iff. declaration is an inline expression.
-   * @attribute variable: List with variables.
-   * @attribute datatype: Obligatory data type, e.g., 'real' or 'mV/s'.
-   * @attribute rhs: An optional initial expression, e.g., 'a real = 10+10'
-   * @attribute invariant: A single, optional invariant expression, e.g., '[a < 21]'
-  **/
-  declaration : (isRecordable=RECORDABLE_KEYWORD)? (isInlineExpression=INLINE_KEYWORD)?
-                variable (COMMA variable)*
-                dataType
-                (EQUALS rhs = expression)?
-                (LEFT_LEFT_SQUARE invariant=expression RIGHT_RIGHT_SQUARE)?
-                decorator=anyDecorator*;
-
-  declaration_newline : declaration NEWLINE;
-
-  /**
-   * ASTStmtsBody A sequence of statements.
-  **/
   stmtsBody : NEWLINE? stmt (NEWLINE | stmt)*;
 
   /**
->>>>>>> 8e9b5640
    * ASTReturnStmt Models the return statement in a function.
    * @expression An optional return expression
   **/
@@ -240,11 +205,7 @@
 
   ifStmt : ifClause elifClause* (elseClause)?;
 
-<<<<<<< HEAD
-  ifClause : IF_KEYWORD expression COLON
-=======
   ifClause : IF_KEYWORD expression COLON 
->>>>>>> 8e9b5640
              NEWLINE INDENT stmtsBody DEDENT;
 
   elifClause : ELIF_KEYWORD expression COLON
@@ -292,11 +253,7 @@
    * @attribute onConditionBlock: A block declaring condition statements.
    * @attribute updateBlock: A single update block containing the dynamic behavior.
   **/
-<<<<<<< HEAD
   modelBody : NEWLINE INDENT ( includeStmt_newline | blockWithVariables | equationsBlock | inputBlock | outputBlock | function | onReceiveBlock | onConditionBlock | updateBlock )+ DEDENT;
-=======
-  modelBody : NEWLINE INDENT ( blockWithVariables | equationsBlock | inputBlock | outputBlock | function | onReceiveBlock | onConditionBlock | updateBlock )+ DEDENT;
->>>>>>> 8e9b5640
 
   /**
    * ASTOnReceiveBlock
@@ -320,11 +277,7 @@
    * @attribute declaration: A list of corresponding declarations.
   **/
   blockWithVariables : blockType=(STATE_KEYWORD | PARAMETERS_KEYWORD | INTERNALS_KEYWORD) COLON
-<<<<<<< HEAD
                        NEWLINE INDENT (includeStmt_newline | declaration_newline)+ DEDENT;
-=======
-                       NEWLINE INDENT declaration_newline+ DEDENT;
->>>>>>> 8e9b5640
 
   /**
    * ASTUpdateBlock The definition of a block where the dynamical behavior of the neuron is stated.
@@ -340,11 +293,7 @@
    * @attribute kernel: A single kernel definition.
   **/
   equationsBlock : EQUATIONS_KEYWORD COLON
-<<<<<<< HEAD
                    NEWLINE INDENT ( includeStmt_newline | inlineExpression | odeEquation | kernel )+ DEDENT;
-=======
-                   NEWLINE INDENT ( inlineExpression | odeEquation | kernel )+ DEDENT;
->>>>>>> 8e9b5640
 
   /**
    * ASTInputBlock represents a single input block.
@@ -386,7 +335,6 @@
   outputBlock : OUTPUT_KEYWORD COLON
                 NEWLINE INDENT ((isSpike=SPIKE_KEYWORD (LEFT_PAREN (attribute=parameter (COMMA attribute=parameter)*)? RIGHT_PAREN)?) | isContinuous=CONTINUOUS_KEYWORD)
                 NEWLINE DEDENT;
-
   /**
    * ASTFunction A single declaration of a user-defined function definition.
    * @attribute name: The name of the function.
