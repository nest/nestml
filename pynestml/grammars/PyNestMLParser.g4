--- conflicted
+++ resolved
@@ -168,7 +168,6 @@
     (LEFT_LEFT_SQUARE invariant=expression RIGHT_RIGHT_SQUARE)?
     decorator=anyDecorator*;
 
-<<<<<<< HEAD
   /** ...
   */
   anyDecorator : DECORATOR_HOMOGENEOUS | DECORATOR_HETEROGENEOUS | AT namespaceDecoratorNamespace DOUBLE_COLON namespaceDecoratorName;
@@ -181,8 +180,6 @@
   namespaceDecoratorNamespace : name=NAME;
   namespaceDecoratorName : name=NAME;
 
-=======
->>>>>>> 411c9f73
   /** ASTReturnStmt Models the return statement in a function.
     @expression An optional return expression, e.g., return tempVar
    */
@@ -214,15 +211,11 @@
   /** ASTNestMLCompilationUnit represents a collection of neurons as stored in a model.
     @attribute neuron: A list of processed models.
   */
-<<<<<<< HEAD
   nestMLCompilationUnit: (neuron | synapse | NEWLINE )* EOF;
 
 /*********************************************************************************************************************
   * NestML neuron
   *********************************************************************************************************************/
-=======
-  nestMLCompilationUnit : (neuron | NEWLINE )* EOF;
->>>>>>> 411c9f73
 
   /** ASTNeuron Represents a single neuron.
     @attribute Name:    The name of the neuron, e.g., ht_neuron.
