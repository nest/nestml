--- conflicted
+++ resolved
@@ -158,16 +158,10 @@
                  | whileStmt;
 
   smallStmt : (assignment
-<<<<<<< HEAD
-            | functionCall
-            | declaration
-            | returnStmt
-            | includeStmt) NEWLINE;
-=======
               | functionCall
               | declaration
-              | returnStmt) NEWLINE;
->>>>>>> 7b3f1279
+              | returnStmt
+              | includeStmt) NEWLINE;
 
   assignment : lhs_variable=variable
                 (directAssignment=EQUALS
@@ -177,33 +171,9 @@
                  | compoundQuotient=FORWARD_SLASH_EQUALS)
                expression;
 
-<<<<<<< HEAD
   includeStmt : INCLUDE_KEYWORD filename=STRING_LITERAL;
   includeStmt_newline : includeStmt NEWLINE;
 
-  /** ASTDeclaration A variable declaration. It can be a simple declaration defining one or multiple variables:
-   'a,b,c real = 0'. Or an function declaration 'function a = b + c'.
-    @attribute isRecordable: Is true iff. declaration is recordable.
-    @attribute isInlineExpression: Is true iff. declaration is an inline expression.
-    @attribute variable: List with variables.
-    @attribute datatype: Obligatory data type, e.g., 'real' or 'mV/s'.
-    @attribute rhs: An optional initial expression, e.g., 'a real = 10+10'
-    @attribute invariant: A single, optional invariant expression, e.g., '[a < 21]'
-   */
-  declaration :
-    (isRecordable=RECORDABLE_KEYWORD)? (isInlineExpression=INLINE_KEYWORD)?
-    variable (COMMA variable)*
-    dataType
-    ( EQUALS rhs = expression)?
-    (LEFT_LEFT_SQUARE invariant=expression RIGHT_RIGHT_SQUARE)?
-    decorator=anyDecorator*;
-
-  declaration_newline: declaration NEWLINE;
-
-  /** ...
-  */
-  anyDecorator : DECORATOR_HOMOGENEOUS | DECORATOR_HETEROGENEOUS | AT namespaceDecoratorNamespace DOUBLE_COLON namespaceDecoratorName;
-=======
   /**
    * ASTDeclaration A variable declaration. It can be a simple declaration defining one or multiple variables (``a,b,c real = 0``), or an function declaration ``function a = b + c``.
    * @attribute isRecordable: Is true iff. declaration is recordable.
@@ -221,7 +191,6 @@
                 decorator=anyDecorator*;
 
   declaration_newline : declaration NEWLINE;
->>>>>>> 7b3f1279
 
   /**
    * ASTStmtsBody A sequence of statements.
@@ -234,95 +203,6 @@
   **/
   returnStmt : RETURN_KEYWORD expression?;
 
-<<<<<<< HEAD
-  ifStmt : ifClause
-            elifClause*
-            (elseClause)?;
-
-  ifClause : IF_KEYWORD expression COLON block;
-
-  elifClause : ELIF_KEYWORD expression COLON block;
-
-  elseClause : ELSE_KEYWORD COLON block;
-
-  forStmt : FOR_KEYWORD var=NAME IN_KEYWORD start_from=expression ELLIPSIS end_at=expression STEP_KEYWORD
-            (negative=MINUS?) (UNSIGNED_INTEGER | FLOAT)
-            COLON
-             block;
-
-  whileStmt : WHILE_KEYWORD expression COLON block;
-
-  /*********************************************************************************************************************
-  * NestML: language root element
-  *********************************************************************************************************************/
-
-  /** ASTNestMLCompilationUnit represents a collection of models.
-    @attribute model: A list of processed models.
-  */
-  nestMLCompilationUnit: ( model | NEWLINE )+ EOF;
-
-/*********************************************************************************************************************
-  * NestML model and model blocks
-  *********************************************************************************************************************/
-
-  /** ASTModel Represents a single dynamical system model, such as a neuron or a synapse.
-    @attribute Name:    The name of the model, e.g., ht_neuron.
-    @attribute body:    The body of the model consisting of several sub-blocks.
-  */
-  model : MODEL_KEYWORD NAME modelBody COLON;
-
-  /** ASTBody The body of the model, e.g. internal, state, parameter...
-    @attribute blockWithVariables: A single block of variables, e.g. the state block.
-    @attribute equationsBlock: A block of ode declarations.
-    @attribute inputBlock: A block of input port declarations.
-    @attribute outputBlock: A block of output declarations.
-    @attribute updateBlock: A single update block containing the dynamic behavior.
-    @attribute function: A block declaring a user-defined function.
-  */
-  modelBody: NEWLINE INDENT ( includeStmt_newline | blockWithVariables | equationsBlock | inputBlock | outputBlock | function | onReceiveBlock | onConditionBlock | updateBlock )+ DEDENT;
-
-  /** ASTOnReceiveBlock
-     @attribute block implementation of the dynamics
-   */
-  onReceiveBlock: ON_RECEIVE_KEYWORD LEFT_PAREN inputPortName=NAME (COMMA constParameter)* RIGHT_PAREN COLON
-                block;
-
-  /** ASTOnConditionBlock
-     @attribute block implementation of the dynamics
-   */
-  onConditionBlock: ON_CONDITION_KEYWORD LEFT_PAREN condition=expression (COMMA constParameter)* RIGHT_PAREN COLON
-                block;
-
-  /** ASTBlockWithVariables Represent a block with variables and constants, e.g.:
-    state:
-        y0, y1, y2, y3 mV [y1 > 0; y2 > 0]
-
-    @attribute state: True iff the varblock is a state.
-    @attribute parameters:  True iff the varblock is a parameters block.
-    @attribute internals: True iff the varblock is a state internals block.
-    @attribute declaration: A list of corresponding declarations.
-  */
-  blockWithVariables:
-    blockType=(STATE_KEYWORD | PARAMETERS_KEYWORD | INTERNALS_KEYWORD)
-    COLON
-      NEWLINE INDENT (includeStmt_newline | declaration_newline)+ DEDENT;
-
-  /** ASTUpdateBlock The definition of a block where the dynamical behavior of the neuron is stated:
-      update:
-          if r == 0: # not refractory
-              integrate(V)
-     @attribute block Implementation of the dynamics.
-   */
-  updateBlock: UPDATE_KEYWORD COLON
-                block;
-
-  /** ASTEquationsBlock A block declaring equations and inline expressions.
-     @attribute inlineExpression: A single inline expression, e.g., inline V_m mV = ...
-     @attribute odeEquation: A single ode equation statement, e.g., V_m' = ...
-   */
-  equationsBlock: EQUATIONS_KEYWORD COLON
-                   NEWLINE INDENT ( inlineExpression | odeEquation | kernel | includeStmt_newline )+ DEDENT;
-=======
   ifStmt : ifClause elifClause* (elseClause)?;
 
   ifClause : IF_KEYWORD expression COLON 
@@ -373,7 +253,7 @@
    * @attribute onConditionBlock: A block declaring condition statements.
    * @attribute updateBlock: A single update block containing the dynamic behavior.
   **/
-  modelBody : NEWLINE INDENT ( blockWithVariables | equationsBlock | inputBlock | outputBlock | function | onReceiveBlock | onConditionBlock | updateBlock )+ DEDENT;
+  modelBody : NEWLINE INDENT ( includeStmt_newline | blockWithVariables | equationsBlock | inputBlock | outputBlock | function | onReceiveBlock | onConditionBlock | updateBlock )+ DEDENT;
 
   /**
    * ASTOnReceiveBlock
@@ -397,7 +277,7 @@
    * @attribute declaration: A list of corresponding declarations.
   **/
   blockWithVariables : blockType=(STATE_KEYWORD | PARAMETERS_KEYWORD | INTERNALS_KEYWORD) COLON
-                       NEWLINE INDENT declaration_newline+ DEDENT;
+                       NEWLINE INDENT (includeStmt_newline | declaration_newline)+ DEDENT;
 
   /**
    * ASTUpdateBlock The definition of a block where the dynamical behavior of the neuron is stated.
@@ -413,8 +293,7 @@
    * @attribute kernel: A single kernel definition.
   **/
   equationsBlock : EQUATIONS_KEYWORD COLON
-                   NEWLINE INDENT ( inlineExpression | odeEquation | kernel )+ DEDENT;
->>>>>>> 7b3f1279
+                   NEWLINE INDENT ( includeStmt_newline | inlineExpression | odeEquation | kernel )+ DEDENT;
 
   /**
    * ASTInputBlock represents a single input block.
