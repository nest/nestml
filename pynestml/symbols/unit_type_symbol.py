--- conflicted
+++ resolved
@@ -160,10 +160,7 @@
             return True
         from pynestml.symbols.real_type_symbol import RealTypeSymbol
         if _other_type.is_instance_of(RealTypeSymbol):
-<<<<<<< HEAD
-=======
             # anything can be cast to a real
->>>>>>> 361e2110
             return True
         else:
             # check unit equivalence with astropy
