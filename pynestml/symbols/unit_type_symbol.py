#
# unit_type_symbol.py
#
# This file is part of NEST.
#
# Copyright (C) 2004 The NEST Initiative
#
# NEST is free software: you can redistribute it and/or modify
# it under the terms of the GNU General Public License as published by
# the Free Software Foundation, either version 2 of the License, or
# (at your option) any later version.
#
# NEST is distributed in the hope that it will be useful,
# but WITHOUT ANY WARRANTY; without even the implied warranty of
# MERCHANTABILITY or FITNESS FOR A PARTICULAR PURPOSE.  See the
# GNU General Public License for more details.
#
# You should have received a copy of the GNU General Public License
# along with NEST.  If not, see <http://www.gnu.org/licenses/>.

from pynestml.symbols.type_symbol import TypeSymbol
from pynestml.utils.logger import Logger, LoggingLevel
from pynestml.utils.messages import Messages
from pynestml.utils.unit_type import UnitType

class UnitTypeSymbol(TypeSymbol):

    @property
    def astropy_unit(self):
        return self.unit.get_unit()

    def is_numeric(self):
        return True

    def is_primitive(self):
        return False

    def __init__(self, unit):
        assert isinstance(unit, UnitType)
        self.unit = unit
        super(UnitTypeSymbol, self).__init__(name=unit.name)

    def print_nestml_type(self):
        return self.unit.print_unit()

    def equals(self, other=None):
        basic_equals = super(UnitTypeSymbol, self).equals(other)
        if basic_equals is True:
            return self.unit == other.unit

        return False

    def __mul__(self, other):
        from pynestml.symbols.error_type_symbol import ErrorTypeSymbol
        if other.is_instance_of(ErrorTypeSymbol):
            return other
        if other.is_instance_of(UnitTypeSymbol):
            return self.multiply_by(other)
        if other.is_numeric_primitive():
            return self
        return self.binary_operation_not_defined_error('*', other)

    def multiply_by(self, other):
        from pynestml.symbols.predefined_types import PredefinedTypes
        return PredefinedTypes.get_type(self.astropy_unit * other.astropy_unit)

    def __truediv__(self, other):
        from pynestml.symbols.error_type_symbol import ErrorTypeSymbol
        if other.is_instance_of(ErrorTypeSymbol):
            return other
        if other.is_instance_of(UnitTypeSymbol):
            return self.divide_by(other)
        if other.is_numeric_primitive():
            return self
        return self.binary_operation_not_defined_error('/', other)

    def __div__(self, other):
        return self.__truediv__(other)

    def divide_by(self, other):
        from pynestml.symbols.predefined_types import PredefinedTypes
        return PredefinedTypes.get_type(self.astropy_unit / other.astropy_unit)

    def __neg__(self):
        return self

    def __pos__(self):
        return self

    def __invert__(self):
        return self.unary_operation_not_defined_error('~')

    def __pow__(self, power, modulo=None):
        from pynestml.symbols.error_type_symbol import ErrorTypeSymbol
        if isinstance(power, ErrorTypeSymbol):
            return power
        if isinstance(power, int) \
         or isinstance(power, float):
            return self.to_the_power_of(power)
        return self.binary_operation_not_defined_error('**', power)

    def to_the_power_of(self, power):
        from pynestml.symbols.predefined_types import PredefinedTypes
        return PredefinedTypes.get_type(self.astropy_unit ** power)

    def __add__(self, other):
        from pynestml.symbols.error_type_symbol import ErrorTypeSymbol
        from pynestml.symbols.string_type_symbol import StringTypeSymbol
        if other.is_instance_of(ErrorTypeSymbol):
            return other
        if other.is_instance_of(StringTypeSymbol):
            return other
        if other.is_numeric_primitive():
            return self.warn_implicit_cast_from_to(other, self)
        if other.is_instance_of(UnitTypeSymbol):
            return self.add_or_sub_another_unit(other)
        return self.binary_operation_not_defined_error('+', other)

    def __sub__(self, other):
        from pynestml.symbols.error_type_symbol import ErrorTypeSymbol
        if other.is_instance_of(ErrorTypeSymbol):
            return other
        if other.is_numeric_primitive():
            return self.warn_implicit_cast_from_to(other, self)
        if other.is_instance_of(UnitTypeSymbol):
            return self.add_or_sub_another_unit(other)
        return self.binary_operation_not_defined_error('-', other)

    def add_or_sub_another_unit(self, other):
        if self.equals(other):
            return other
        else:
            return self.attempt_magnitude_cast(other)

    def attempt_magnitude_cast(self, other):
        if self.differs_only_in_magnitude(other):
            factor = UnitTypeSymbol.get_conversion_factor(self.astropy_unit, other.astropy_unit)
            other.referenced_object.set_implicit_conversion_factor(factor)
            code, message = Messages.get_implicit_magnitude_conversion(self, other, factor)
            Logger.log_message(code=code, message=message,
                               error_position=self.referenced_object.get_source_position(),
                               log_level=LoggingLevel.WARNING)
            return self
        else:
            return self.binary_operation_not_defined_error('+/-', other)

    # TODO: change order of parameters to conform with the from_to scheme.
    # TODO: Also rename to reflect that, i.e. get_conversion_factor_from_to
    @classmethod
    def get_conversion_factor(cls, to, _from):
        """
        Calculates the conversion factor from _convertee_unit to target_unit.
        Behaviour is only well-defined if both units have the same physical base type
        """
        factor = (_from / to).si.scale
        return factor

<<<<<<< HEAD
    def is_castable_to(self, other_type):
        #import pdb;pdb.set_trace()
        from pynestml.symbols.real_type_symbol import RealTypeSymbol
        #if self.is_instance_of(RealTypeSymbol) \
        if other_type.is_instance_of(RealTypeSymbol):
=======
    def is_castable_to(self, _other_type):
        if super(UnitTypeSymbol, self).is_castable_to(_other_type):
            return True
        from pynestml.symbols.real_type_symbol import RealTypeSymbol
        if _other_type.is_instance_of(RealTypeSymbol):
            # anything can be cast to a real
>>>>>>> d8333543
            return True
        else:
            # check unit equivalence with astropy
            try:
<<<<<<< HEAD
                self.unit.get_unit().to(other_type.unit.get_unit())
                return True
            except:
                return False
=======
                self.unit.get_unit().to(_other_type.unit.get_unit())
                return True
            except:
                return False
>>>>>>> d8333543
<|MERGE_RESOLUTION|>--- conflicted
+++ resolved
@@ -155,32 +155,17 @@
         factor = (_from / to).si.scale
         return factor
 
-<<<<<<< HEAD
-    def is_castable_to(self, other_type):
-        #import pdb;pdb.set_trace()
-        from pynestml.symbols.real_type_symbol import RealTypeSymbol
-        #if self.is_instance_of(RealTypeSymbol) \
-        if other_type.is_instance_of(RealTypeSymbol):
-=======
     def is_castable_to(self, _other_type):
         if super(UnitTypeSymbol, self).is_castable_to(_other_type):
             return True
         from pynestml.symbols.real_type_symbol import RealTypeSymbol
         if _other_type.is_instance_of(RealTypeSymbol):
             # anything can be cast to a real
->>>>>>> d8333543
             return True
         else:
             # check unit equivalence with astropy
             try:
-<<<<<<< HEAD
-                self.unit.get_unit().to(other_type.unit.get_unit())
-                return True
-            except:
-                return False
-=======
                 self.unit.get_unit().to(_other_type.unit.get_unit())
                 return True
             except:
-                return False
->>>>>>> d8333543
+                return False