# -*- coding: utf-8 -*-
#
# predefined_functions.py
#
# This file is part of NEST.
#
# Copyright (C) 2004 The NEST Initiative
#
# NEST is free software: you can redistribute it and/or modify
# it under the terms of the GNU General Public License as published by
# the Free Software Foundation, either version 2 of the License, or
# (at your option) any later version.
#
# NEST is distributed in the hope that it will be useful,
# but WITHOUT ANY WARRANTY; without even the implied warranty of
# MERCHANTABILITY or FITNESS FOR A PARTICULAR PURPOSE.  See the
# GNU General Public License for more details.
#
# You should have received a copy of the GNU General Public License
# along with NEST.  If not, see <http://www.gnu.org/licenses/>.
from typing import Mapping

from pynestml.symbols.function_symbol import FunctionSymbol
from pynestml.symbols.predefined_types import PredefinedTypes


class PredefinedFunctions:
    r"""
    This class is used to represent all predefined functions of NESTML.
<<<<<<< HEAD
    """

    TIME_RESOLUTION = "resolution"
    TIME_STEPS = "steps"
    EMIT_SPIKE = "emit_spike"
    PRINT = "print"
    PRINTLN = "println"
    EXP = "exp"
    LN = "ln"
    LOG10 = "log10"
    COSH = "cosh"
    SINH = "sinh"
    TANH = "tanh"
    LOGGER_INFO = "info"
    LOGGER_WARNING = "warning"
    RANDOM_NORMAL = "random_normal"
    RANDOM_UNIFORM = "random_uniform"
    EXPM1 = "expm1"
    DELTA = "delta"
    CLIP = "clip"
    POW = "pow"
    MAX = "max"
    MIN = "min"
    ABS = "abs"
    INTEGRATE_ODES = "integrate_odes"
    CONVOLVE = "convolve"
    DELIVER_SPIKE = "deliver_spike"
    PROCESS_INPUT = "process_input"
=======

    Attributes:
        TIME_RESOLUTION       The callee name of the resolution function.
        TIME_STEPS            The callee name of the time-steps function.
        EMIT_SPIKE            The callee name of the emit-spike function.
        PRINT                 The callee name of the print function.
        PRINTLN               The callee name of the println function.
        EXP                   The callee name of the exponent function.
        LN                    The callee name of the natural logarithm function, i.e. the logarithm function of base :math:`e`.
        LOG10                 The callee name of the logarithm function of base 10.
        COSH                  The callee name of the hyperbolic cosine.
        SINH                  The callee name of the hyperbolic sine.
        TANH                  The callee name of the hyperbolic tangent.
        ERF                   The callee name of the error function
        ERFC                  The callee name of the complementary error function
        LOGGER_INFO           The callee name of the logger-info function.
        LOGGER_WARNING        The callee name of the logger-warning function.
        RANDOM_NORMAL         The callee name of the function used to generate a random normal (Gaussian) distributed variable with parameters `mean` and `var` (variance).
        RANDOM_UNIFORM        The callee name of the function used to generate a random sample from a uniform distribution in the interval `[offset, offset + scale)`.
        EXPM1                 The callee name of the exponent (alternative) function.
        DELTA                 The callee name of the delta function.
        CLIP                  The callee name of the clip function.
        POW                   The callee name of the pow function.
        MAX                   The callee name of the max function.
        MIN                   The callee name of the min function.
        ABS                   The callee name of the abs function.
        INTEGRATE_ODES        The callee name of the integrate_odes function.
        CONVOLVE              The callee name of the convolve function.
        name2function         A dict of function symbols as currently defined.
    """
    TIME_RESOLUTION = 'resolution'
    TIME_STEPS = 'steps'
    EMIT_SPIKE = 'emit_spike'
    PRINT = 'print'
    PRINTLN = 'println'
    EXP = 'exp'
    LN = 'ln'
    LOG10 = 'log10'
    COSH = 'cosh'
    SINH = 'sinh'
    TANH = 'tanh'
    ERF = 'erf'
    ERFC = 'erfc'
    LOGGER_INFO = 'info'
    LOGGER_WARNING = 'warning'
    RANDOM_NORMAL = 'random_normal'
    RANDOM_UNIFORM = 'random_uniform'
    EXPM1 = 'expm1'
    DELTA = 'delta'
    CLIP = 'clip'
    POW = 'pow'
    MAX = 'max'
    MIN = 'min'
    ABS = 'abs'
    INTEGRATE_ODES = 'integrate_odes'
    CONVOLVE = 'convolve'
    DELIVER_SPIKE = 'deliver_spike'
>>>>>>> 45c4cf69
    name2function = {}   # type: Mapping[str, FunctionSymbol]

    @classmethod
    def register_functions(cls):
        """
        Registers all predefined functions.
        """
        cls.name2function = {}
        cls.__register_time_resolution_function()
        cls.__register_time_steps_function()
        cls.__register_emit_spike_function()
        cls.__register_print_function()
        cls.__register_print_ln_function()
        cls.__register_exponent_function()
        cls.__register_ln_function()
        cls.__register_log10_function()
        cls.__register_cosh_function()
        cls.__register_sinh_function()
        cls.__register_tanh_function()
        cls.__register_erf_function()
        cls.__register_erfc_function()
        cls.__register_logger_info_function()
        cls.__register_logger_warning_function()
        cls.__register_random_normal_function()
        cls.__register_random_uniform_function()
        cls.__register_exp1_function()
        cls.__register_delta_function()
        cls.__register_clip_function()
        cls.__register_pow_function()
        cls.__register_max_function()
        cls.__register_min_function()
        cls.__register_abs_function()
        cls.__register_integrate_odes_function()
        cls.__register_convolve()
        cls.__register_deliver_spike()
        cls.__register_process_input_function()

    @classmethod
    def register_function(cls, name, params, return_type, element_reference):
        symbol = FunctionSymbol(name=name, param_types=params,
                                return_type=return_type,
                                element_reference=element_reference, is_predefined=True)
        cls.name2function[name] = symbol

    @classmethod
    def __register_time_steps_function(cls):
        """
        Registers the time-resolution.
        """
        params = list()
        params.append(PredefinedTypes.get_type("ms"))
        symbol = FunctionSymbol(name=cls.TIME_STEPS, param_types=params,
                                return_type=PredefinedTypes.get_integer_type(),
                                element_reference=None, is_predefined=True)
        cls.name2function[cls.TIME_STEPS] = symbol

    @classmethod
    def __register_emit_spike_function(cls):
        """
        Registers the emit-spike function.
        """
        symbol = FunctionSymbol(name=cls.EMIT_SPIKE, param_types=list(),
                                return_type=PredefinedTypes.get_real_type(),
                                element_reference=None, is_predefined=True)
        cls.name2function[cls.EMIT_SPIKE] = symbol

    @classmethod
    def __register_print_function(cls):
        """
        Registers the print function.
        """
        params = list()
        params.append(PredefinedTypes.get_string_type())
        symbol = FunctionSymbol(name=cls.PRINT, param_types=params,
                                return_type=PredefinedTypes.get_void_type(),
                                element_reference=None, is_predefined=True)
        cls.name2function[cls.PRINT] = symbol

    @classmethod
    def __register_print_ln_function(cls):
        """
        Registers the print-line function.
        """
        params = list()
        params.append(PredefinedTypes.get_string_type())
        symbol = FunctionSymbol(name=cls.PRINTLN, param_types=params,
                                return_type=PredefinedTypes.get_void_type(),
                                element_reference=None, is_predefined=True)
        cls.name2function[cls.PRINTLN] = symbol

    @classmethod
    def __register_exponent_function(cls):
        """
        Registers the exponent (e(X)) function.
        """
        params = list()
        params.append(PredefinedTypes.get_real_type())  # the argument
        symbol = FunctionSymbol(name=cls.EXP, param_types=params,
                                return_type=PredefinedTypes.get_real_type(),
                                element_reference=None, is_predefined=True)
        cls.name2function[cls.EXP] = symbol

    @classmethod
    def __register_ln_function(cls):
        """
        Registers the natural logarithm function, i.e. the logarithm function of base :math:`e`.
        """
        params = list()
        params.append(PredefinedTypes.get_real_type())  # the argument
        symbol = FunctionSymbol(name=cls.LN, param_types=params,
                                return_type=PredefinedTypes.get_real_type(),
                                element_reference=None, is_predefined=True)
        cls.name2function[cls.LN] = symbol

    @classmethod
    def __register_log10_function(cls):
        """
        Registers the logarithm function of base 10.
        """
        params = list()
        params.append(PredefinedTypes.get_real_type())  # the argument
        symbol = FunctionSymbol(name=cls.LOG10, param_types=params,
                                return_type=PredefinedTypes.get_real_type(),
                                element_reference=None, is_predefined=True)
        cls.name2function[cls.LOG10] = symbol

    @classmethod
    def __register_cosh_function(cls):
        """
        Registers the hyperbolic cosine function.
        """
        params = list()
        params.append(PredefinedTypes.get_real_type())  # the argument
        symbol = FunctionSymbol(name=cls.COSH, param_types=params,
                                return_type=PredefinedTypes.get_real_type(),
                                element_reference=None, is_predefined=True)
        cls.name2function[cls.COSH] = symbol

    @classmethod
    def __register_sinh_function(cls):
        """
        Registers the hyperbolic sine function.
        """
        params = list()
        params.append(PredefinedTypes.get_real_type())  # the argument
        symbol = FunctionSymbol(name=cls.SINH, param_types=params,
                                return_type=PredefinedTypes.get_real_type(),
                                element_reference=None, is_predefined=True)
        cls.name2function[cls.SINH] = symbol

    @classmethod
    def __register_tanh_function(cls):
        """
        Registers the hyperbolic tangent function.
        """
        params = list()
        params.append(PredefinedTypes.get_real_type())  # the argument
        symbol = FunctionSymbol(name=cls.TANH, param_types=params,
                                return_type=PredefinedTypes.get_real_type(),
                                element_reference=None, is_predefined=True)
        cls.name2function[cls.TANH] = symbol

    @classmethod
    def __register_erf_function(cls):
        """
        Registers the error function.
        """
        params = list()
        params.append(PredefinedTypes.get_real_type())  # the argument
        symbol = FunctionSymbol(name=cls.ERF, param_types=params,
                                return_type=PredefinedTypes.get_real_type(),
                                element_reference=None, is_predefined=True)
        cls.name2function[cls.ERF] = symbol

    @classmethod
    def __register_erfc_function(cls):
        """
        Registers the complementary error function.
        """
        params = list()
        params.append(PredefinedTypes.get_real_type())  # the argument
        symbol = FunctionSymbol(name=cls.ERFC, param_types=params,
                                return_type=PredefinedTypes.get_real_type(),
                                element_reference=None, is_predefined=True)
        cls.name2function[cls.ERFC] = symbol

    @classmethod
    def __register_logger_info_function(cls):
        """
        Registers the logger info method into the scope.
        """
        params = list()
        params.append(PredefinedTypes.get_string_type())  # the argument
        symbol = FunctionSymbol(name=cls.LOGGER_INFO, param_types=params,
                                return_type=PredefinedTypes.get_void_type(),
                                element_reference=None, is_predefined=True)
        cls.name2function[cls.LOGGER_INFO] = symbol

    @classmethod
    def __register_logger_warning_function(cls):
        """
        Registers the logger warning method.
        """
        params = list()
        params.append(PredefinedTypes.get_string_type())  # the argument
        symbol = FunctionSymbol(name=cls.LOGGER_WARNING, param_types=params,
                                return_type=PredefinedTypes.get_void_type(),
                                element_reference=None, is_predefined=True)
        cls.name2function[cls.LOGGER_WARNING] = symbol

    @classmethod
    def __register_random_normal_function(cls):
        """
        Registers the random method as used to generate a random normal (Gaussian) distributed variable with first parameter "mean" and second parameter "standard deviation".
        """
        symbol = FunctionSymbol(name=cls.RANDOM_NORMAL, param_types=[PredefinedTypes.get_template_type(0), PredefinedTypes.get_template_type(0)],
                                return_type=PredefinedTypes.get_template_type(0),
                                element_reference=None, is_predefined=True)
        cls.name2function[cls.RANDOM_NORMAL] = symbol

    @classmethod
    def __register_random_uniform_function(cls):
        """
        Registers the random method as used to generate a random sample from a uniform distribution in the interval [offset, offset + scale).
        """
        symbol = FunctionSymbol(name=cls.RANDOM_UNIFORM, param_types=[PredefinedTypes.get_template_type(0), PredefinedTypes.get_template_type(0)],
                                return_type=PredefinedTypes.get_template_type(0),
                                element_reference=None, is_predefined=True)
        cls.name2function[cls.RANDOM_UNIFORM] = symbol

    @classmethod
    def __register_time_resolution_function(cls):
        """
        Registers the time resolution function.
        """
        symbol = FunctionSymbol(name=cls.TIME_RESOLUTION, param_types=list(),
                                return_type=PredefinedTypes.get_type("ms"),
                                element_reference=None, is_predefined=True, scope=None)
        cls.name2function[cls.TIME_RESOLUTION] = symbol

    @classmethod
    def __register_exp1_function(cls):
        """
        Registers the alternative version of the exponent function, exp1.
        """
        params = list()
        params.append(PredefinedTypes.get_real_type())  # the argument
        symbol = FunctionSymbol(name=cls.EXPM1, param_types=params,
                                return_type=PredefinedTypes.get_real_type(),
                                element_reference=None, is_predefined=True)
        cls.name2function[cls.EXPM1] = symbol

    @classmethod
    def __register_delta_function(cls):
        """
        Registers the delta function.
        """
        params = list()
        params.append(PredefinedTypes.get_type("ms"))
        symbol = FunctionSymbol(name=cls.DELTA, param_types=params,
                                return_type=PredefinedTypes.get_real_type(),
                                element_reference=None, is_predefined=True)
        cls.name2function[cls.DELTA] = symbol

    @classmethod
    def __register_clip_function(cls):
        """
        Registers the clip function (bound a number between a minimum and a
        maximum value).
        """
        params = list()

        params.append(PredefinedTypes.get_template_type(0))  # value
        params.append(PredefinedTypes.get_template_type(0))  # min
        params.append(PredefinedTypes.get_template_type(0))  # max

        symbol = FunctionSymbol(name=cls.CLIP, param_types=params,
                                return_type=PredefinedTypes.get_template_type(0),
                                element_reference=None, is_predefined=True)
        cls.name2function[cls.CLIP] = symbol

    @classmethod
    def __register_max_function(cls):
        """
        Registers the maximum function.
        """
        params = list()
        params.append(PredefinedTypes.get_template_type(0))
        params.append(PredefinedTypes.get_template_type(0))
        symbol = FunctionSymbol(name=cls.MAX, param_types=params,
                                return_type=PredefinedTypes.get_template_type(0),
                                element_reference=None, is_predefined=True)
        cls.name2function[cls.MAX] = symbol

    @classmethod
    def __register_pow_function(cls):
        """
        Registers the power function.
        """
        params = list()
        params.append(PredefinedTypes.get_template_type(0))    # base
        params.append(PredefinedTypes.get_template_type(1))    # exponent
        symbol = FunctionSymbol(name=cls.POW, param_types=params,
                                return_type=PredefinedTypes.get_template_type(0),
                                element_reference=None, is_predefined=True)
        cls.name2function[cls.POW] = symbol

    @classmethod
    def __register_min_function(cls):
        """
        Registers the minimum function.
        """
        params = list()
        params.append(PredefinedTypes.get_template_type(0))
        params.append(PredefinedTypes.get_template_type(0))
        symbol = FunctionSymbol(name=cls.MIN, param_types=params,
                                return_type=PredefinedTypes.get_template_type(0),
                                element_reference=None, is_predefined=True)
        cls.name2function[cls.MIN] = symbol

    @classmethod
    def __register_abs_function(cls):
        """
        Registers the absolute value function.
        """
        params = list()
        params.append(PredefinedTypes.get_template_type(0))
        symbol = FunctionSymbol(name=cls.ABS, param_types=params,
                                return_type=PredefinedTypes.get_template_type(0),
                                element_reference=None, is_predefined=True)
        cls.name2function[cls.ABS] = symbol

    @classmethod
    def __register_integrate_odes_function(cls):
        """
        Registers the integrate_odes() function.
        """
        params = list()
        params.append(PredefinedTypes.get_variadic_type())
        symbol = FunctionSymbol(name=cls.INTEGRATE_ODES, param_types=params,
                                return_type=PredefinedTypes.get_void_type(),
                                element_reference=None, is_predefined=True)
        cls.name2function[cls.INTEGRATE_ODES] = symbol

    @classmethod
    def __register_process_input_function(cls):
        """
        Registers the process_input() function.
        """
        params = list()
        params.append(PredefinedTypes.get_variadic_type())
        symbol = FunctionSymbol(name=cls.PROCESS_INPUT, param_types=params,
                                return_type=PredefinedTypes.get_void_type(),
                                element_reference=None, is_predefined=True)
        cls.name2function[cls.PROCESS_INPUT] = symbol

    @classmethod
    def __register_deliver_spike(cls):
        """
        Registers the deliver-spike function.
        """
        params = list()
        params.append(PredefinedTypes.get_real_type())
        params.append(PredefinedTypes.get_type("ms"))
        symbol = FunctionSymbol(name=cls.DELIVER_SPIKE, param_types=params,
                                return_type=PredefinedTypes.get_real_type(),
                                element_reference=None, is_predefined=True)
        cls.name2function[cls.DELIVER_SPIKE] = symbol

    @classmethod
    def __register_convolve(cls):
        """
        Registers the convolve function into the system.
        """
        params = list()
        params.append(PredefinedTypes.get_real_type())
        params.append(PredefinedTypes.get_real_type())
        symbol = FunctionSymbol(name=cls.CONVOLVE, param_types=params,
                                return_type=PredefinedTypes.get_real_type(),
                                element_reference=None, is_predefined=True)
        cls.name2function[cls.CONVOLVE] = symbol

    @classmethod
    def get_function_symbols(cls):
        """
        Returns a copy of the dict containing all predefined functions symbols.
        :return: a copy of the dict containing the functions symbols
        :rtype: dict(FunctionSymbol)
        """
        return cls.name2function

    @classmethod
    def get_function(cls, name: str):
        """
        Returns a copy of a element in the set of defined functions if one exists, otherwise None

        :param name: the name of the function symbol
        :return: a copy of the element if such exists in the dict, otherwise None
        :rtype: None or FunctionSymbol
        """
        assert (name is not None and isinstance(name, str)), \
            "(PyNestML.SymbolTable.PredefinedFunctions) No or wrong type of name provided (%s)!" % type(name)

        if name in cls.name2function.keys():
            return cls.name2function[name]

        return None<|MERGE_RESOLUTION|>--- conflicted
+++ resolved
@@ -27,7 +27,8 @@
 class PredefinedFunctions:
     r"""
     This class is used to represent all predefined functions of NESTML.
-<<<<<<< HEAD
+        ERF                   The callee name of the error function
+        ERFC                  The callee name of the complementary error function
     """
 
     TIME_RESOLUTION = "resolution"
@@ -40,6 +41,8 @@
     LOG10 = "log10"
     COSH = "cosh"
     SINH = "sinh"
+    ERF = "erf"
+    ERFC = "erfc"
     TANH = "tanh"
     LOGGER_INFO = "info"
     LOGGER_WARNING = "warning"
@@ -56,65 +59,6 @@
     CONVOLVE = "convolve"
     DELIVER_SPIKE = "deliver_spike"
     PROCESS_INPUT = "process_input"
-=======
-
-    Attributes:
-        TIME_RESOLUTION       The callee name of the resolution function.
-        TIME_STEPS            The callee name of the time-steps function.
-        EMIT_SPIKE            The callee name of the emit-spike function.
-        PRINT                 The callee name of the print function.
-        PRINTLN               The callee name of the println function.
-        EXP                   The callee name of the exponent function.
-        LN                    The callee name of the natural logarithm function, i.e. the logarithm function of base :math:`e`.
-        LOG10                 The callee name of the logarithm function of base 10.
-        COSH                  The callee name of the hyperbolic cosine.
-        SINH                  The callee name of the hyperbolic sine.
-        TANH                  The callee name of the hyperbolic tangent.
-        ERF                   The callee name of the error function
-        ERFC                  The callee name of the complementary error function
-        LOGGER_INFO           The callee name of the logger-info function.
-        LOGGER_WARNING        The callee name of the logger-warning function.
-        RANDOM_NORMAL         The callee name of the function used to generate a random normal (Gaussian) distributed variable with parameters `mean` and `var` (variance).
-        RANDOM_UNIFORM        The callee name of the function used to generate a random sample from a uniform distribution in the interval `[offset, offset + scale)`.
-        EXPM1                 The callee name of the exponent (alternative) function.
-        DELTA                 The callee name of the delta function.
-        CLIP                  The callee name of the clip function.
-        POW                   The callee name of the pow function.
-        MAX                   The callee name of the max function.
-        MIN                   The callee name of the min function.
-        ABS                   The callee name of the abs function.
-        INTEGRATE_ODES        The callee name of the integrate_odes function.
-        CONVOLVE              The callee name of the convolve function.
-        name2function         A dict of function symbols as currently defined.
-    """
-    TIME_RESOLUTION = 'resolution'
-    TIME_STEPS = 'steps'
-    EMIT_SPIKE = 'emit_spike'
-    PRINT = 'print'
-    PRINTLN = 'println'
-    EXP = 'exp'
-    LN = 'ln'
-    LOG10 = 'log10'
-    COSH = 'cosh'
-    SINH = 'sinh'
-    TANH = 'tanh'
-    ERF = 'erf'
-    ERFC = 'erfc'
-    LOGGER_INFO = 'info'
-    LOGGER_WARNING = 'warning'
-    RANDOM_NORMAL = 'random_normal'
-    RANDOM_UNIFORM = 'random_uniform'
-    EXPM1 = 'expm1'
-    DELTA = 'delta'
-    CLIP = 'clip'
-    POW = 'pow'
-    MAX = 'max'
-    MIN = 'min'
-    ABS = 'abs'
-    INTEGRATE_ODES = 'integrate_odes'
-    CONVOLVE = 'convolve'
-    DELIVER_SPIKE = 'deliver_spike'
->>>>>>> 45c4cf69
     name2function = {}   # type: Mapping[str, FunctionSymbol]
 
     @classmethod
