--- conflicted
+++ resolved
@@ -313,8 +313,6 @@
         is_recordable = (node.is_recordable
                          or self.block_type_stack.top() == BlockType.STATE)
         init_value = node.get_expression() if self.block_type_stack.top() == BlockType.STATE else None
-<<<<<<< HEAD
-        vector_parameter = node.get_size_parameter()
 
         # split the decorators in the AST up into namespace decorators and other decorators
         decorators = []
@@ -325,8 +323,6 @@
             else:
                 decorators.append(d)
 
-=======
->>>>>>> a3a1b0d9
         # now for each variable create a symbol and update the scope
         block_type = None
         if not self.block_type_stack.is_empty():
