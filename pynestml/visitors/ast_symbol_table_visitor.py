--- conflicted
+++ resolved
@@ -96,14 +96,9 @@
         if node.get_equations_blocks() is not None and len(node.get_equations_blocks().get_declarations()) > 0:
             equation_block = node.get_equations_blocks()
             assign_ode_to_variables(equation_block)
-<<<<<<< HEAD
-        CoCosManager.post_ode_specification_checks(node)
-        Logger.set_current_astnode(None)
-=======
         if not self.after_ast_rewrite_:
             CoCosManager.post_ode_specification_checks(node)
         Logger.set_current_neuron(None)
->>>>>>> adf547fb
         return
 
     def visit_body(self, node):
