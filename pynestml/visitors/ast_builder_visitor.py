# -*- coding: utf-8 -*-
#
# ast_builder_visitor.py
#
# This file is part of NEST.
#
# Copyright (C) 2004 The NEST Initiative
#
# NEST is free software: you can redistribute it and/or modify
# it under the terms of the GNU General Public License as published by
# the Free Software Foundation, either version 2 of the License, or
# (at your option) any later version.
#
# NEST is distributed in the hope that it will be useful,
# but WITHOUT ANY WARRANTY; without even the implied warranty of
# MERCHANTABILITY or FITNESS FOR A PARTICULAR PURPOSE.  See the
# GNU General Public License for more details.
#
# You should have received a copy of the GNU General Public License
# along with NEST.  If not, see <http://www.gnu.org/licenses/>.

import ntpath
import re

from pynestml.cocos.co_co_each_neuron_block_unique_and_defined import CoCoEachNeuronBlockUniqueAndDefined
from pynestml.cocos.co_co_each_synapse_block_unique_and_defined import CoCoEachSynapseBlockUniqueAndDefined
from pynestml.cocos.co_cos_manager import CoCosManager
from pynestml.frontend.frontend_configuration import FrontendConfiguration
from pynestml.generated.PyNestMLParserVisitor import PyNestMLParserVisitor
from pynestml.meta_model.ast_node_factory import ASTNodeFactory
from pynestml.utils.ast_source_location import ASTSourceLocation
from pynestml.utils.logger import Logger
from pynestml.utils.port_signal_type import PortSignalType
from pynestml.visitors.ast_data_type_visitor import ASTDataTypeVisitor
from pynestml.visitors.comment_collector_visitor import CommentCollectorVisitor


class ASTBuilderVisitor(PyNestMLParserVisitor):
    """
    This class is used to create an internal representation of the model by means of an abstract syntax tree.
    """

    def __init__(self, tokens):
        self.__comments = CommentCollectorVisitor(tokens)
        self.data_type_visitor = ASTDataTypeVisitor()

    # Visit a parse tree produced by PyNESTMLParser#nestmlCompilationUnit.
    def visitNestMLCompilationUnit(self, ctx):
        # now process the actual model
        neurons = list()
        for child in ctx.neuron():
            neurons.append(self.visit(child))
        synapses = list()
        for child in ctx.synapse():
            synapses.append(self.visit(child))
        # extract the name of the artifact from the context
        if hasattr(ctx.start.source[1], 'fileName'):
            artifact_name = ntpath.basename(ctx.start.source[1].fileName)
        else:
            artifact_name = 'parsed_from_string'
        compilation_unit = ASTNodeFactory.create_ast_nestml_compilation_unit(list_of_neurons=neurons,
                                                                             list_of_synapses=synapses,
                                                                             source_position=create_source_pos(ctx),
                                                                             artifact_name=artifact_name)
        # first ensure certain properties of the neuron
        CoCosManager.check_neuron_names_unique(compilation_unit)
        return compilation_unit

    # Visit a parse tree produced by PyNESTMLParser#datatype.
    def visitDataType(self, ctx):
        is_int = (True if ctx.isInt is not None else False)
        is_real = (True if ctx.isReal is not None else False)
        is_string = (True if ctx.isString is not None else False)
        is_bool = (True if ctx.isBool is not None else False)
        is_void = (True if ctx.isVoid is not None else False)
        unit = self.visit(ctx.unitType()) if ctx.unitType() is not None else None
        ret = ASTNodeFactory.create_ast_data_type(is_integer=is_int, is_boolean=is_bool,
                                                  is_real=is_real, is_string=is_string, is_void=is_void,
                                                  is_unit_type=unit, source_position=create_source_pos(ctx))
        # now update the type
        ret.accept(ASTDataTypeVisitor())
        # self.data_type_visitor.visit_datatype(ret)
        return ret

    # Visit a parse tree produced by PyNESTMLParser#unitType.
    def visitUnitType(self, ctx):
        left_parenthesis = True if ctx.leftParentheses is not None else False
        compound_unit = self.visit(ctx.compoundUnit) if ctx.compoundUnit is not None else None
        is_encapsulated = left_parenthesis and True if ctx.rightParentheses is not None else False
        base = self.visit(ctx.base) if ctx.base is not None else None
        is_pow = True if ctx.powOp is not None else False
        exponent = int(str(ctx.exponent.getText())) if ctx.exponent is not None else None
        if ctx.unitlessLiteral is not None:
            lhs = int(str(ctx.unitlessLiteral.text))
        else:
            lhs = self.visit(ctx.left) if ctx.left is not None else None
        is_times = True if ctx.timesOp is not None else False
        is_div = True if ctx.divOp is not None else False
        rhs = self.visit(ctx.right) if ctx.right is not None else None
        unit = str(ctx.unit.text) if ctx.unit is not None else None
        return ASTNodeFactory.create_ast_unit_type(is_encapsulated=is_encapsulated, compound_unit=compound_unit,
                                                   base=base, is_pow=is_pow,
                                                   exponent=exponent, lhs=lhs, rhs=rhs, is_div=is_div,
                                                   is_times=is_times, unit=unit, source_position=create_source_pos(ctx))

    # Visit a parse tree produced by PyNESTMLParser#rhs.
    def visitExpression(self, ctx):
        # first check if it is a simple rhs
        if ctx.simpleExpression() is not None:
            return self.visitSimpleExpression(ctx.simpleExpression())
        # now it is not directly a simple rhs
        # check if it is an encapsulated rhs
        is_encapsulated = (True if ctx.leftParentheses is not None and ctx.rightParentheses else False)
        # or a term or negated
        unary_operator = (self.visit(ctx.unaryOperator()) if ctx.unaryOperator() is not None else None)
        is_logical_not = (True if ctx.logicalNot is not None else False)
        expression = self.visit(ctx.term) if ctx.term is not None else None
        # otherwise it is a combined one, check first lhs, then the operator and finally rhs
        lhs = (self.visit(ctx.left) if ctx.left is not None else None)
        if ctx.powOp is not None:
            source_pos = ASTSourceLocation.make_ast_source_position(start_line=ctx.powOp.line,
                                                                    start_column=ctx.powOp.column,
                                                                    end_line=ctx.powOp.line,
                                                                    end_column=ctx.powOp.column)
            binary_operator = ASTNodeFactory.create_ast_arithmetic_operator(is_pow_op=True,
                                                                            source_position=source_pos)
        elif ctx.timesOp is not None:
            source_pos = ASTSourceLocation.make_ast_source_position(start_line=ctx.timesOp.line,
                                                                    start_column=ctx.timesOp.column,
                                                                    end_line=ctx.timesOp.line,
                                                                    end_column=ctx.timesOp.column)
            binary_operator = ASTNodeFactory.create_ast_arithmetic_operator(is_times_op=True,
                                                                            source_position=source_pos)
        elif ctx.divOp is not None:
            source_pos = ASTSourceLocation.make_ast_source_position(start_line=ctx.divOp.line,
                                                                    start_column=ctx.divOp.column,
                                                                    end_line=ctx.divOp.line,
                                                                    end_column=ctx.divOp.column)
            binary_operator = ASTNodeFactory.create_ast_arithmetic_operator(is_div_op=True,
                                                                            source_position=source_pos)
        elif ctx.moduloOp is not None:
            source_pos = ASTSourceLocation.make_ast_source_position(start_line=ctx.moduloOp.line,
                                                                    start_column=ctx.moduloOp.column,
                                                                    end_line=ctx.moduloOp.line,
                                                                    end_column=ctx.moduloOp.column)
            binary_operator = ASTNodeFactory.create_ast_arithmetic_operator(is_modulo_op=True,
                                                                            source_position=source_pos)
        elif ctx.plusOp is not None:
            source_pos = ASTSourceLocation.make_ast_source_position(start_line=ctx.plusOp.line,
                                                                    start_column=ctx.plusOp.column,
                                                                    end_line=ctx.plusOp.line,
                                                                    end_column=ctx.plusOp.column)
            binary_operator = ASTNodeFactory.create_ast_arithmetic_operator(is_plus_op=True,
                                                                            source_position=source_pos)
        elif ctx.minusOp is not None:
            source_pos = ASTSourceLocation.make_ast_source_position(start_line=ctx.minusOp.line,
                                                                    start_column=ctx.minusOp.column,
                                                                    end_line=ctx.minusOp.line,
                                                                    end_column=ctx.minusOp.column)
            binary_operator = ASTNodeFactory.create_ast_arithmetic_operator(is_minus_op=True,
                                                                            source_position=source_pos)
        elif ctx.bitOperator() is not None:
            binary_operator = self.visit(ctx.bitOperator())
        elif ctx.comparisonOperator() is not None:
            binary_operator = self.visit(ctx.comparisonOperator())
        elif ctx.logicalOperator() is not None:
            binary_operator = self.visit(ctx.logicalOperator())
        else:
            binary_operator = None
        rhs = (self.visit(ctx.right) if ctx.right is not None else None)
        # not it was not an operator, thus the ternary one ?
        condition = (self.visit(ctx.condition) if ctx.condition is not None else None)
        if_true = (self.visit(ctx.ifTrue) if ctx.ifTrue is not None else None)
        if_not = (self.visit(ctx.ifNot) if ctx.ifNot is not None else None)
        source_pos = create_source_pos(ctx)
        # finally construct the corresponding rhs
        if expression is not None:
            return ASTNodeFactory.create_ast_expression(is_encapsulated=is_encapsulated,
                                                        is_logical_not=is_logical_not,
                                                        unary_operator=unary_operator,
                                                        expression=expression, source_position=source_pos)
        elif (lhs is not None) and (rhs is not None) and (binary_operator is not None):
            return ASTNodeFactory.create_ast_compound_expression(lhs=lhs, binary_operator=binary_operator,
                                                                 rhs=rhs, source_position=source_pos)
        elif (condition is not None) and (if_true is not None) and (if_not is not None):
            return ASTNodeFactory.create_ast_ternary_expression(condition=condition, if_true=if_true,
                                                                if_not=if_not, source_position=source_pos)
        else:
            raise RuntimeError('Type of rhs @%s,%s not recognized!' % (ctx.start.line, ctx.start.column))

    # Visit a parse tree produced by PyNESTMLParser#simpleExpression.
    def visitSimpleExpression(self, ctx):
        function_call = (self.visit(ctx.functionCall()) if ctx.functionCall() is not None else None)
        boolean_literal = ((True if re.match(r'[Tt]rue', str(
            ctx.BOOLEAN_LITERAL())) else False) if ctx.BOOLEAN_LITERAL() is not None else None)
        if ctx.UNSIGNED_INTEGER() is not None:
            numeric_literal = int(str(ctx.UNSIGNED_INTEGER()))
        elif ctx.FLOAT() is not None:
            numeric_literal = float(str(ctx.FLOAT()))
        else:
            numeric_literal = None
        is_inf = (True if ctx.isInf is not None else False)
        variable = (self.visit(ctx.variable()) if ctx.variable() is not None else None)
        string = (str(ctx.string.text) if ctx.string is not None else None)
        return ASTNodeFactory.create_ast_simple_expression(function_call=function_call,
                                                           boolean_literal=boolean_literal,
                                                           numeric_literal=numeric_literal,
                                                           is_inf=is_inf, variable=variable,
                                                           string=string,
                                                           source_position=create_source_pos(ctx))

    # Visit a parse tree produced by PyNESTMLParser#unaryOperator.
    def visitUnaryOperator(self, ctx):
        is_unary_plus = (True if ctx.unaryPlus is not None else False)
        is_unary_minus = (True if ctx.unaryMinus is not None else False)
        is_unary_tilde = (True if ctx.unaryTilde is not None else False)
        return ASTNodeFactory.create_ast_unary_operator(is_unary_plus=is_unary_plus,
                                                        is_unary_minus=is_unary_minus,
                                                        is_unary_tilde=is_unary_tilde,
                                                        source_position=create_source_pos(ctx))

    # Visit a parse tree produced by PyNESTMLParser#bitOperator.
    def visitBitOperator(self, ctx):
        is_bit_and = (True if ctx.bitAnd is not None else False)
        is_bit_xor = (True if ctx.bitXor is not None else False)
        is_bit_or = (True if ctx.bitOr is not None else False)
        is_bit_shift_left = (True if ctx.bitShiftLeft is not None else False)
        is_bit_shift_right = (True if ctx.bitShiftRight is not None else False)
        return ASTNodeFactory.create_ast_bit_operator(is_bit_and=is_bit_and, is_bit_xor=is_bit_xor,
                                                      is_bit_or=is_bit_or,
                                                      is_bit_shift_left=is_bit_shift_left,
                                                      is_bit_shift_right=is_bit_shift_right,
                                                      source_position=create_source_pos(ctx))

    # Visit a parse tree produced by PyNESTMLParser#comparisonOperator.
    def visitComparisonOperator(self, ctx):
        is_lt = (True if ctx.lt is not None else False)
        is_le = (True if ctx.le is not None else False)
        is_eq = (True if ctx.eq is not None else False)
        is_ne = (True if ctx.ne is not None else False)
        is_ne2 = (True if ctx.ne2 is not None else False)
        is_ge = (True if ctx.ge is not None else False)
        is_gt = (True if ctx.gt is not None else False)
        return ASTNodeFactory.create_ast_comparison_operator(is_lt, is_le, is_eq, is_ne, is_ne2, is_ge, is_gt,
                                                             create_source_pos(ctx))

    # Visit a parse tree produced by PyNESTMLParser#logicalOperator.
    def visitLogicalOperator(self, ctx):
        is_logical_and = (True if ctx.logicalAnd is not None else False)
        is_logical_or = (True if ctx.logicalOr is not None else False)
        return ASTNodeFactory.create_ast_logical_operator(is_logical_and=is_logical_and,
                                                          is_logical_or=is_logical_or,
                                                          source_position=create_source_pos(ctx))

    # Visit a parse tree produced by PyNESTMLParser#variable.
    def visitVariable(self, ctx):
        differential_order = (len(ctx.DIFFERENTIAL_ORDER()) if ctx.DIFFERENTIAL_ORDER() is not None else 0)
        return ASTNodeFactory.create_ast_variable(name=str(ctx.NAME()),
                                                  differential_order=differential_order,
                                                  source_position=create_source_pos(ctx))

    # Visit a parse tree produced by PyNESTMLParser#functionCall.
    def visitFunctionCall(self, ctx):
        name = (str(ctx.calleeName.text))
        args = list()
        if type(ctx.expression()) == list:
            for arg in ctx.expression():
                args.append(self.visit(arg))
        elif ctx.expression() is not None:
            args.append(self.visit(ctx.expression()))
        node = ASTNodeFactory.create_ast_function_call(callee_name=name, args=args,
                                                       source_position=create_source_pos(ctx))
        return node

    # Visit a parse tree produced by PyNESTMLParser#inline.
    def visitInlineExpression(self, ctx):
        is_recordable = (True if ctx.recordable is not None else False)
        variable_name = (str(ctx.variableName.text) if ctx.variableName is not None else None)
        data_type = (self.visit(ctx.dataType()) if ctx.dataType() is not None else None)
        expression = (self.visit(ctx.expression()) if ctx.expression() is not None else None)
        inlineExpr = ASTNodeFactory.create_ast_inline_expression(is_recordable=is_recordable, variable_name=variable_name,
                                                                 data_type=data_type, expression=expression,
                                                                 source_position=create_source_pos(ctx))
        update_node_comments(inlineExpr, self.__comments.visit(ctx))
        return inlineExpr

    # Visit a parse tree produced by PyNESTMLParser#equation.
    def visitOdeEquation(self, ctx):
        lhs = self.visit(ctx.lhs) if ctx.lhs is not None else None
        rhs = self.visit(ctx.rhs) if ctx.rhs is not None else None
        ode_equation = ASTNodeFactory.create_ast_ode_equation(lhs=lhs, rhs=rhs, source_position=create_source_pos(ctx))
        update_node_comments(ode_equation, self.__comments.visit(ctx))
        return ode_equation

    # Visit a parse tree produced by PyNESTMLParser#kernel.
    def visitKernel(self, ctx):
        var_nodes = []
        expr_nodes = []
        for var, expr in zip(ctx.variable(), ctx.expression()):
            var_node = self.visit(var)
            expr_node = self.visit(expr)
            var_nodes.append(var_node)
            expr_nodes.append(expr_node)
        kernel = ASTNodeFactory.create_ast_kernel(variables=var_nodes,
                                                  expressions=expr_nodes,
                                                  source_position=create_source_pos(ctx))
        update_node_comments(kernel, self.__comments.visit(ctx))
        return kernel

    # Visit a parse tree produced by PyNESTMLParser#block.
    def visitBlock(self, ctx):
        stmts = list()
        if ctx.stmt() is not None:
            for stmt in ctx.stmt():
                stmts.append(self.visit(stmt))
        block = ASTNodeFactory.create_ast_block(stmts=stmts, source_position=create_source_pos(ctx))
        return block

    # Visit a parse tree produced by PyNESTMLParser#compound_Stmt.
    def visitCompoundStmt(self, ctx):
        if_stmt = self.visit(ctx.ifStmt()) if ctx.ifStmt() is not None else None
        while_stmt = self.visit(ctx.whileStmt()) if ctx.whileStmt() is not None else None
        for_stmt = self.visit(ctx.forStmt()) if ctx.forStmt() is not None else None
        node = ASTNodeFactory.create_ast_compound_stmt(if_stmt, while_stmt, for_stmt, create_source_pos(ctx))
        update_node_comments(node, self.__comments.visit(ctx))
        return node

    # Visit a parse tree produced by PyNESTMLParser#small_Stmt.
    def visitSmallStmt(self, ctx):
        assignment = self.visit(ctx.assignment()) if ctx.assignment() is not None else None
        function_call = self.visit(ctx.functionCall()) if ctx.functionCall() is not None else None
        declaration = self.visit(ctx.declaration()) if ctx.declaration() is not None else None
        return_stmt = self.visit(ctx.returnStmt()) if ctx.returnStmt() is not None else None
        node = ASTNodeFactory.create_ast_small_stmt(assignment=assignment, function_call=function_call,
                                                    declaration=declaration, return_stmt=return_stmt,
                                                    source_position=create_source_pos(ctx))
        # update_node_comments(node, self.__comments.visit(ctx))
        update_node_comments(node, self.__comments.visit(ctx))
        return node

    # Visit a parse tree produced by PyNESTMLParser#assignment.
    def visitAssignment(self, ctx):
        lhs = self.visit(ctx.lhs_variable) if ctx.lhs_variable is not None else None
        is_direct_assignment = True if ctx.directAssignment is not None else False
        is_compound_sum = True if ctx.compoundSum is not None else False
        is_compound_minus = True if ctx.compoundMinus is not None else False
        is_compound_product = True if ctx.compoundProduct is not None else False
        is_compound_quotient = True if ctx.compoundQuotient is not None else False
        expression = self.visit(ctx.expression()) if ctx.expression() is not None else None
        node = ASTNodeFactory.create_ast_assignment(lhs=lhs, is_direct_assignment=is_direct_assignment,
                                                    is_compound_sum=is_compound_sum,
                                                    is_compound_minus=is_compound_minus,
                                                    is_compound_product=is_compound_product,
                                                    is_compound_quotient=is_compound_quotient,
                                                    expression=expression, source_position=create_source_pos(ctx))
        update_node_comments(node, self.__comments.visit(ctx))
        return node

    # Visit a parse tree produced by PyNESTMLParser#declaration.
    def visitDeclaration(self, ctx):
        is_recordable = (True if ctx.isRecordable is not None else False)
<<<<<<< HEAD
        is_function = (True if ctx.isFunction is not None else False)

        decorators = []
        for kw in ctx.anyDecorator():
            decorators.append(self.visit(kw))

=======
        is_inline_expression = (True if ctx.isInlineExpression is not None else False)
>>>>>>> 411c9f73
        variables = list()
        for var in ctx.variable():
            variables.append(self.visit(var))
        data_type = self.visit(ctx.dataType()) if ctx.dataType() is not None else None
        size_param = str(ctx.sizeParameter.text) if ctx.sizeParameter is not None else None
        expression = self.visit(ctx.rhs) if ctx.rhs is not None else None
        invariant = self.visit(ctx.invariant) if ctx.invariant is not None else None
<<<<<<< HEAD


        # print("Visiting variable \"" + str(str(ctx.NAME())) + "\"...")
        # # check if this variable was decorated as homogeneous
        # import pynestml.generated.PyNestMLLexer
        # is_homogeneous = any([isinstance(ch, pynestml.generated.PyNestMLParser.PyNestMLParser.AnyDecoratorContext) \
        #   and len(ch.getTokens(pynestml.generated.PyNestMLLexer.PyNestMLLexer.DECORATOR_HOMOGENEOUS)) > 0 \
        #   for ch in ctx.parentCtx.children])
        # if is_homogeneous:
        #     print("\t----> is homogeneous")




        declaration = ASTNodeFactory.create_ast_declaration(is_recordable=is_recordable, is_function=is_function,
=======
        declaration = ASTNodeFactory.create_ast_declaration(is_recordable=is_recordable, is_inline_expression=is_inline_expression,
>>>>>>> 411c9f73
                                                            variables=variables, data_type=data_type,
                                                            size_parameter=size_param,
                                                            expression=expression,
                                                            invariant=invariant, source_position=create_source_pos(ctx),
                                                            decorators=decorators)
        update_node_comments(declaration, self.__comments.visit(ctx))
        return declaration

    # Visit a parse tree produced by PyNESTMLParser#returnStmt.
    def visitReturnStmt(self, ctx):
        ret_expression = self.visit(ctx.expression()) if ctx.expression() is not None else None
        return ASTNodeFactory.create_ast_return_stmt(expression=ret_expression, source_position=create_source_pos(ctx))

    # Visit a parse tree produced by PyNESTMLParser#ifStmt.
    def visitIfStmt(self, ctx):
        if_clause = self.visit(ctx.ifClause()) if ctx.ifClause() is not None else None
        elif_clauses = list()
        if ctx.elifClause() is not None:
            for clause in ctx.elifClause():
                elif_clauses.append(self.visit(clause))
        else_clause = self.visit(ctx.elseClause()) if ctx.elseClause() is not None else None
        ret = ASTNodeFactory.create_ast_if_stmt(if_clause=if_clause, elif_clauses=elif_clauses,
                                                else_clause=else_clause, source_position=create_source_pos(ctx))
        return ret

    # Visit a parse tree produced by PyNESTMLParser#ifClause.
    def visitIfClause(self, ctx):
        condition = self.visit(ctx.expression()) if ctx.expression() is not None else None
        block = self.visit(ctx.block()) if ctx.block() is not None else None
        ret = ASTNodeFactory.create_ast_if_clause(condition=condition, block=block,
                                                  source_position=create_source_pos(ctx))
        update_node_comments(ret, self.__comments.visitStmt(ctx))
        return ret

    # Visit a parse tree produced by PyNESTMLParser#elifClause.
    def visitElifClause(self, ctx):
        condition = self.visit(ctx.expression()) if ctx.expression() is not None else None
        block = self.visit(ctx.block()) if ctx.block() is not None else None
        node = ASTNodeFactory.create_ast_elif_clause(condition=condition, block=block,
                                                     source_position=create_source_pos(ctx))
        update_node_comments(node, self.__comments.visit(ctx))
        return node

    # Visit a parse tree produced by PyNESTMLParser#elseClause.
    def visitElseClause(self, ctx):
        block = self.visit(ctx.block()) if ctx.block() is not None else None
        node = ASTNodeFactory.create_ast_else_clause(block=block, source_position=create_source_pos(ctx))
        update_node_comments(node, self.__comments.visit(ctx))
        return node

    # Visit a parse tree produced by PyNESTMLParser#forStmt.
    def visitForStmt(self, ctx):
        variable = str(ctx.NAME()) if ctx.NAME() is not None else None
        start_from = self.visit(ctx.start_from) if ctx.start_from is not None else None
        end_at = self.visit(ctx.end_at) if ctx.end_at is not None else None
        step_scalar = -1 if ctx.negative is not None else 1
        if ctx.UNSIGNED_INTEGER() is not None:
            value = int(str(ctx.UNSIGNED_INTEGER()))
        else:
            value = float(str(ctx.FLOAT()))

        step = step_scalar * value
        block = self.visit(ctx.block()) if ctx.block() is not None else None
        node = ASTNodeFactory.create_ast_for_stmt(variable=variable, start_from=start_from, end_at=end_at, step=step,
                                                  block=block, source_position=create_source_pos(ctx))
        update_node_comments(node, self.__comments.visit(ctx))
        return node

    # Visit a parse tree produced by PyNESTMLParser#whileStmt.
    def visitWhileStmt(self, ctx):
        cond = self.visit(ctx.expression()) if ctx.expression() is not None else None
        block = self.visit(ctx.block()) if ctx.block() is not None else None
        node = ASTNodeFactory.create_ast_while_stmt(condition=cond, block=block, source_position=create_source_pos(ctx))
        update_node_comments(node, self.__comments.visit(ctx))
        return node

    # Visit a parse tree produced by PyNESTMLParser#neuron.
    def visitNeuron(self, ctx):
        name = str(ctx.NAME()) if ctx.NAME() is not None else None
        body = self.visit(ctx.neuronBody()) if ctx.neuronBody() is not None else None
        # after we have constructed the meta_model of the neuron,
        # we can ensure some basic properties which should always hold
        # we have to check if each type of block is defined at most once (except for function), and that input,output
        # and update are defined once
        if hasattr(ctx.start.source[1], 'fileName'):
            artifact_name = ntpath.basename(ctx.start.source[1].fileName)
        else:
            artifact_name = 'parsed from string'
        neuron = ASTNodeFactory.create_ast_neuron(name=name + FrontendConfiguration.suffix, body=body, source_position=create_source_pos(ctx),
                                                  artifact_name=artifact_name)
        # update the comments
        update_node_comments(neuron, self.__comments.visit(ctx))
        # in order to enable the logger to print correct messages set as the source the corresponding neuron
        Logger.set_current_node(neuron)
        CoCoEachNeuronBlockUniqueAndDefined.check_co_co(node=neuron)
        Logger.set_current_node(neuron)
        # now the meta_model seems to be correct, return it
        return neuron

    def visitNamespaceDecoratorNamespace(self, ctx):
        return ctx.NAME()

    def visitNamespaceDecoratorName(self, ctx):
        return ctx.NAME()

    def visitAnyDecorator(self, ctx):
        from pynestml.generated.PyNestMLLexer import PyNestMLLexer
        if ctx.getToken(PyNestMLLexer.DECORATOR_HETEROGENEOUS, 0) is not None:
            return PyNestMLLexer.DECORATOR_HETEROGENEOUS
        elif ctx.getToken(PyNestMLLexer.DECORATOR_HOMOGENEOUS, 0) is not None:
            return PyNestMLLexer.DECORATOR_HOMOGENEOUS
        elif ctx.getToken(PyNestMLLexer.AT, 0) is not None:
            namespaceDecoratorNamespace = self.visit(ctx.namespaceDecoratorNamespace()) if ctx.namespaceDecoratorNamespace() is not None else None
            namespaceDecoratorName = self.visit(ctx.namespaceDecoratorName()) if ctx.namespaceDecoratorName() is not None else None
            return ASTNodeFactory.create_ast_namespace_decorator(namespaceDecoratorNamespace, namespaceDecoratorName, source_position=create_source_pos(ctx))
        else:
            return None

    # Visit a parse tree produced by PyNESTMLParser#neuron.
    def visitSynapse(self, ctx):
        from pynestml.generated.PyNestMLLexer import PyNestMLLexer

        name = str(ctx.NAME()) if ctx.NAME() is not None else None
        body = self.visit(ctx.synapseBody()) if ctx.synapseBody() is not None else None

        # after we have constructed the meta_model of the neuron,
        # we can ensure some basic properties which should always hold
        # we have to check if each type of block is defined at most once (except for function), and that input,output
        # and update are defined once
        if hasattr(ctx.start.source[1], 'fileName'):
            artifact_name = ntpath.basename(ctx.start.source[1].fileName)
        else:
            artifact_name = 'parsed from string'
        synapse = ASTNodeFactory.create_ast_synapse(name=name + FrontendConfiguration.suffix, body=body, source_position=create_source_pos(ctx),
                                                    artifact_name=artifact_name)

        # # find the @heterogeneous/@homogeneous magic keyword
        """for parameter_block in body.get_parameter_blocks():
            for i, astDeclaration in enumerate(parameter_block.declarations):
                assert not (PyNestMLLexer.MAGIC_KEYWORD_HOMOGENEOUS in astDeclaration.get_variables() \
                    and PyNestMLLexer.MAGIC_KEYWORD_HOMOGENEOUS in astDeclaration.get_variables()), PyNestMLLexer.MAGIC_KEYWORD_HETEROGENEOUS + " and " + PyNestMLLexer.MAGIC_KEYWORD_HOMOGENEOUS + " keywords cannot be combined"
                if PyNestMLLexer.MAGIC_KEYWORD_HETEROGENEOUS in astDeclaration.get_magic_keywords():
                    assert len(astDeclaration.get_variables()) == 1, PyNestMLLexer.MAGIC_KEYWORD_HETEROGENEOUS + " keyword can only apply to a single variable"
                    # synapse.set_default_weight(astDeclaration.get_variables()[0])
                    synapse.set_parameter_heterogeneous(var=astDeclaration.get_variables()[0])
                elif PyNestMLLexer.MAGIC_KEYWORD_HOMOGENEOUS in astDeclaration.get_magic_keywords():
                    assert len(astDeclaration.get_variables()) == 1, PyNestMLLexer.MAGIC_KEYWORD_HOMOGENEOUS + " keyword can only apply to a single variable"
                    synapse.set_parameter_homogeneous(var=astDeclaration.get_variables()[0])"""

        # update the comments
        update_node_comments(synapse, self.__comments.visit(ctx))

        # in order to enable the logger to print correct messages set as the source the corresponding neuron
        Logger.set_current_node(synapse)
        CoCoEachSynapseBlockUniqueAndDefined.check_co_co(node=synapse)
        # now the meta_model seems to be correct, return it
        Logger.set_current_node(synapse)

        return synapse

    # Visit a parse tree produced by PyNESTMLParser#neuronBody.
    def visitNeuronBody(self, ctx):
        """
        Here, in order to ensure that the correct order of elements is kept, we use a method which inspects
        a list of elements and returns the one with the smallest source line.
        """
        body_elements = list()
        # visit all var_block children
        if ctx.blockWithVariables() is not None:
            for child in ctx.blockWithVariables():
                body_elements.append(child)
        if ctx.updateBlock() is not None:
            for child in ctx.updateBlock():
                body_elements.append(child)
        if ctx.equationsBlock() is not None:
            for child in ctx.equationsBlock():
                body_elements.append(child)
        if ctx.inputBlock() is not None:
            for child in ctx.inputBlock():
                body_elements.append(child)
        if ctx.outputBlock() is not None:
            for child in ctx.outputBlock():
                body_elements.append(child)
        if ctx.function() is not None:
            for child in ctx.function():
                body_elements.append(child)
        elements = list()
        while len(body_elements) > 0:
            elem = get_next(body_elements)
            elements.append(self.visit(elem))
            body_elements.remove(elem)
        body = ASTNodeFactory.create_ast_neuron_body(elements, create_source_pos(ctx))
        return body

    # Visit a parse tree produced by PyNESTMLParser#synapseBody.
    def visitSynapseBody(self, ctx):
        """
        Here, in order to ensure that the correct order of elements is kept, we use a method which inspects
        a list of elements and returns the one with the smallest source line.
        """
        body_elements = list()
        if ctx.preReceiveBlock() is not None:
            for child in ctx.preReceiveBlock():
                body_elements.append(child)
        if ctx.postReceiveBlock() is not None:
            for child in ctx.postReceiveBlock():
                body_elements.append(child)
        if ctx.blockWithVariables() is not None:
            for child in ctx.blockWithVariables():
                body_elements.append(child)
        """if ctx.updateBlock() is not None:
            for child in ctx.updateBlock():
                body_elements.append(child)"""
        if ctx.equationsBlock() is not None:
            for child in ctx.equationsBlock():
                body_elements.append(child)
        if ctx.inputBlock() is not None:
            for child in ctx.inputBlock():
                body_elements.append(child)
        if ctx.outputBlock() is not None:
            for child in ctx.outputBlock():
                body_elements.append(child)
        if ctx.function() is not None:
            for child in ctx.function():
                body_elements.append(child)
        elements = list()
        while len(body_elements) > 0:
            elem = get_next(body_elements)
            elements.append(self.visit(elem))
            body_elements.remove(elem)
        body = ASTNodeFactory.create_ast_synapse_body(elements, create_source_pos(ctx))
        return body

    # Visit a parse tree produced by PyNESTMLParser#blockWithVariables.
    def visitBlockWithVariables(self, ctx):
        declarations = list()
        if ctx.declaration() is not None:
            for child in ctx.declaration():
                declarations.append(self.visit(child))
        block_type = ctx.blockType.text  # the text field stores the exact name of the token, e.g., state
        source_pos = create_source_pos(ctx)
        if block_type == 'state':
            ret = ASTNodeFactory.create_ast_block_with_variables(True, False, False, declarations, source_pos)
        elif block_type == 'parameters':
            ret = ASTNodeFactory.create_ast_block_with_variables(False, True, False, declarations, source_pos)
        elif block_type == 'internals':
            ret = ASTNodeFactory.create_ast_block_with_variables(False, False, True, declarations, source_pos)
        else:
            raise RuntimeError('(PyNestML.ASTBuilder) Unspecified type (=%s) of var-block.' % str(ctx.blockType))
        update_node_comments(ret, self.__comments.visit(ctx))
        return ret

    def visitUpdateBlock(self, ctx):
        block = self.visit(ctx.block()) if ctx.block() is not None else None
        ret = ASTNodeFactory.create_ast_update_block(block=block, source_position=create_source_pos(ctx))
        update_node_comments(ret, self.__comments.visit(ctx))
        return ret

    # Visit a parse tree produced by PyNESTMLParser#equations.
    def visitEquationsBlock(self, ctx):
        elements = list()
        if ctx.odeEquation() is not None:
            for eq in ctx.odeEquation():
                elements.append(eq)
        if ctx.kernel() is not None:
            for kernel in ctx.kernel():
                elements.append(kernel)
        if ctx.inlineExpression() is not None:
            for fun in ctx.inlineExpression():
                elements.append(fun)
        ordered = list()
        while len(elements) > 0:
            elem = get_next(elements)
            ordered.append(self.visit(elem))
            elements.remove(elem)
        ret = ASTNodeFactory.create_ast_equations_block(declarations=ordered,
                                                        source_position=create_source_pos(ctx))
        update_node_comments(ret, self.__comments.visit(ctx))
        return ret

    # Visit a parse tree produced by PyNESTMLParser#inputBuffer.
    def visitInputBlock(self, ctx):
        input_ports = []
        if ctx.inputPort() is not None:
            for port in ctx.inputPort():
                input_ports.append(self.visit(port))
        ret = ASTNodeFactory.create_ast_input_block(input_definitions=input_ports,
                                                    source_position=create_source_pos(ctx))
        update_node_comments(ret, self.__comments.visit(ctx))
        return ret

    # Visit a parse tree produced by PyNESTMLParser#inputPort.
    def visitInputPort(self, ctx):
        name = str(ctx.name.text) if ctx.name is not None else None
        size_parameter = str(ctx.sizeParameter.text) if ctx.sizeParameter is not None else None
        input_qualifiers = []
        if ctx.inputQualifier() is not None:
            for qual in ctx.inputQualifier():
                input_qualifiers.append(self.visit(qual))
        data_type = self.visit(ctx.dataType()) if ctx.dataType() is not None else None
        if ctx.isCurrent:
            signal_type = PortSignalType.CURRENT
        elif ctx.isSpike:
            signal_type = PortSignalType.SPIKE
        else:
            signal_type = None
        ret = ASTNodeFactory.create_ast_input_port(name=name, size_parameter=size_parameter, data_type=data_type,
                                                   input_qualifiers=input_qualifiers, signal_type=signal_type,
                                                   source_position=create_source_pos(ctx))
        update_node_comments(ret, self.__comments.visit(ctx))
        return ret

    # Visit a parse tree produced by PyNESTMLParser#inputQualifier.
    def visitInputQualifier(self, ctx):
        is_inhibitory = True if ctx.isInhibitory is not None else False
        is_excitatory = True if ctx.isExcitatory is not None else False
        is_post = True if ctx.isPost is not None else False
        return ASTNodeFactory.create_ast_input_qualifier(is_inhibitory=is_inhibitory, is_excitatory=is_excitatory, is_post=is_post,
                                                         source_position=create_source_pos(ctx))

    # Visit a parse tree produced by PyNESTMLParser#outputBuffer.
    def visitOutputBlock(self, ctx):
        source_pos = create_source_pos(ctx)
        if ctx.isSpike is not None:
            ret = ASTNodeFactory.create_ast_output_block(s_type=PortSignalType.SPIKE, source_position=source_pos)
            update_node_comments(ret, self.__comments.visit(ctx))
            return ret
        elif ctx.isCurrent is not None:
            ret = ASTNodeFactory.create_ast_output_block(s_type=PortSignalType.CURRENT, source_position=source_pos)
            update_node_comments(ret, self.__comments.visit(ctx))
            return ret
        else:
            raise RuntimeError('(PyNestML.ASTBuilder) Type of output buffer not recognized.')

    # Visit a parse tree produced by PyNESTMLParser#function.
    def visitFunction(self, ctx):
        name = str(ctx.NAME()) if ctx.NAME() is not None else None
        parameters = list()
        if type(ctx.parameter()) is list:
            for par in ctx.parameter():
                parameters.append(self.visit(par))
        elif ctx.parameters() is not None:
            parameters.append(ctx.parameter())
        block = self.visit(ctx.block()) if ctx.block() is not None else None
        return_type = self.visit(ctx.returnType) if ctx.returnType is not None else None
        node = ASTNodeFactory.create_ast_function(name=name, parameters=parameters, block=block,
                                                  return_type=return_type, source_position=create_source_pos(ctx))
        update_node_comments(node, self.__comments.visit(ctx))
        return node

    # Visit a parse tree produced by PyNESTMLParser#parameter.
    def visitParameter(self, ctx):
        name = str(ctx.NAME()) if ctx.NAME() is not None else None
        data_type = self.visit(ctx.dataType()) if ctx.dataType() is not None else None
        return ASTNodeFactory.create_ast_parameter(name=name, data_type=data_type,
                                                   source_position=create_source_pos(ctx))

    # Visit a parse tree produced by PyNESTMLParser#stmt.
    def visitStmt(self, ctx):
        small = self.visit(ctx.smallStmt()) if ctx.smallStmt() is not None else None
        compound = self.visit(ctx.compoundStmt()) if ctx.compoundStmt() is not None else None
        return ASTNodeFactory.create_ast_stmt(small, compound, create_source_pos(ctx))

    def visitPreReceiveBlock(self, ctx):
        block = self.visit(ctx.block()) if ctx.block() is not None else None
        ret = ASTNodeFactory.create_ast_pre_receive(block=block, source_position=create_source_pos(ctx))
        update_node_comments(ret, self.__comments.visit(ctx))
        return ret

    def visitPostReceiveBlock(self, ctx):
        block = self.visit(ctx.block()) if ctx.block() is not None else None
        ret = ASTNodeFactory.create_ast_post_receive(block=block, source_position=create_source_pos(ctx))
        update_node_comments(ret, self.__comments.visit(ctx))
        return ret


def update_node_comments(node, comments):
    node.comment = comments[0]
    node.pre_comments = comments[1]
    node.in_comment = comments[2]
    node.post_comments = comments[3]


def get_next(_elements=list()):
    """
    This method is used to get the next element according to its source position.
    :type _elements: a list of elements
    :return: the next element
    :rtype: object
    """
    current_first = None
    for elem in _elements:
        if current_first is None or current_first.start.line > elem.start.line:
            current_first = elem
    return current_first


def create_source_pos(ctx):
    """
    Returns a new source location object. Used in order to avoid code duplication.
    :param ctx: a context variable
    :return: ctx
    """
    return ASTSourceLocation.make_ast_source_position(start_line=ctx.start.line,
                                                      start_column=ctx.start.column,
                                                      end_line=ctx.stop.line,
                                                      end_column=ctx.stop.column)<|MERGE_RESOLUTION|>--- conflicted
+++ resolved
@@ -359,16 +359,12 @@
     # Visit a parse tree produced by PyNESTMLParser#declaration.
     def visitDeclaration(self, ctx):
         is_recordable = (True if ctx.isRecordable is not None else False)
-<<<<<<< HEAD
-        is_function = (True if ctx.isFunction is not None else False)
+        is_inline_expression = (True if ctx.isInlineExpression is not None else False)
 
         decorators = []
         for kw in ctx.anyDecorator():
             decorators.append(self.visit(kw))
 
-=======
-        is_inline_expression = (True if ctx.isInlineExpression is not None else False)
->>>>>>> 411c9f73
         variables = list()
         for var in ctx.variable():
             variables.append(self.visit(var))
@@ -376,7 +372,7 @@
         size_param = str(ctx.sizeParameter.text) if ctx.sizeParameter is not None else None
         expression = self.visit(ctx.rhs) if ctx.rhs is not None else None
         invariant = self.visit(ctx.invariant) if ctx.invariant is not None else None
-<<<<<<< HEAD
+        declaration = ASTNodeFactory.create_ast_declaration(is_recordable=is_recordable, is_inline_expression=is_inline_expression,
 
 
         # print("Visiting variable \"" + str(str(ctx.NAME())) + "\"...")
@@ -392,9 +388,6 @@
 
 
         declaration = ASTNodeFactory.create_ast_declaration(is_recordable=is_recordable, is_function=is_function,
-=======
-        declaration = ASTNodeFactory.create_ast_declaration(is_recordable=is_recordable, is_inline_expression=is_inline_expression,
->>>>>>> 411c9f73
                                                             variables=variables, data_type=data_type,
                                                             size_parameter=size_param,
                                                             expression=expression,
