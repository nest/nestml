# -*- coding: utf-8 -*-
#
# symbol_table.py
#
# This file is part of NEST.
#
# Copyright (C) 2004 The NEST Initiative
#
# NEST is free software: you can redistribute it and/or modify
# it under the terms of the GNU General Public License as published by
# the Free Software Foundation, either version 2 of the License, or
# (at your option) any later version.
#
# NEST is distributed in the hope that it will be useful,
# but WITHOUT ANY WARRANTY; without even the implied warranty of
# MERCHANTABILITY or FITNESS FOR A PARTICULAR PURPOSE.  See the
# GNU General Public License for more details.
#
# You should have received a copy of the GNU General Public License
# along with NEST.  If not, see <http://www.gnu.org/licenses/>.

from typing import Mapping

from pynestml.symbol_table.scope import Scope, ScopeType


class SymbolTable:
    """
    This class is used to store a single symbol table, consisting of scope and symbols.

    Attributes:
        name2neuron_scope A dict from the name of a neuron to the corresponding scope. Type str->Scope
        source_position The source position of the overall compilation unit. Type ASTSourceLocation
    """
<<<<<<< HEAD
    name2neuron_scope = {}
    name2synapse_scope = {}
=======
    name2neuron_scope = {}   # type: Mapping[str, Scope]
>>>>>>> 411c9f73
    source_location = None

    @classmethod
    def initialize_symbol_table(cls, source_position):
        """
        Standard initializer.
        """
        cls.source_location = source_position
        cls.name2neuron_scope = {}
        cls.name2synapse_scope = {}

    @classmethod
    def add_neuron_scope(cls, name, scope):
        """
        Adds a single neuron scope to the set of stored scopes.
        :return: a single scope element.
        :rtype: Scope
        """
        assert isinstance(scope, Scope), \
            '(PyNestML.SymbolTable.SymbolTable) No or wrong type of scope provided (%s)!' % type(scope)
        assert (scope.get_scope_type() == ScopeType.GLOBAL), \
            '(PyNestML.SymbolTable.SymbolTable) Only global scopes can be added!'
        assert isinstance(name, str), \
            '(PyNestML.SymbolTable.SymbolTable) No or wrong type of name provided (%s)!' % type(name)
        if name not in cls.name2neuron_scope.keys():
            cls.name2neuron_scope[name] = scope
        return

    @classmethod
    def delete_neuron_scope(cls, name):
        """
        Deletes a single neuron scope from the set of stored scopes.
        :return: the name of the scope to delete.
        :rtype: Scope
        """
        if name in cls.name2neuron_scope.keys():
            del cls.name2neuron_scope[name]
        return

    @classmethod
    def add_synapse_scope(cls, name, scope):
        """
        Adds a single synapse scope to the set of stored scopes.
        :return: a single scope element.
        :rtype: Scope
        """
        assert isinstance(scope, Scope), \
            '(PyNestML.SymbolTable.SymbolTable) No or wrong type of scope provided (%s)!' % type(scope)
        assert (scope.get_scope_type() == ScopeType.GLOBAL), \
            '(PyNestML.SymbolTable.SymbolTable) Only global scopes can be added!'
        assert isinstance(name, str), \
            '(PyNestML.SymbolTable.SymbolTable) No or wrong type of name provided (%s)!' % type(name)
        if name not in cls.name2synapse_scope.keys():
            cls.name2synapse_scope[name] = scope
        return

    @classmethod
    def delete_synapse_scope(cls, name):
        """
        Deletes a single synapse scope from the set of stored scopes.
        :return: the name of the scope to delete.
        :rtype: Scope
        """
        if name in cls.name2synapse_scope.keys():
            del cls.name2synapse_scope[name]
        return


    @classmethod
    def clean_up_table(cls):
        """
        Deletes all entries as stored in the symbol table.
        """
        del cls.name2neuron_scope
        cls.name2neuron_scope = {}
        del cls.name2synapse_scope
        cls.name2synapse_scope = {}

    @classmethod
    def print_symbol_table(cls):
        """
        Prints the content of this symbol table.
        """
        ret = ''
        for _name in cls.name2neuron_scope.keys():
            ret += '--------------------------------------------------\n'
            ret += _name + ':\n'
            ret += cls.name2neuron_scope[_name].print_scope()
        for _name in cls.name2synapse_scope.keys():
            ret += '--------------------------------------------------\n'
            ret += _name + ':\n'
            ret += cls.name2synapse_scope[_name].print_scope()
        return ret<|MERGE_RESOLUTION|>--- conflicted
+++ resolved
@@ -32,12 +32,8 @@
         name2neuron_scope A dict from the name of a neuron to the corresponding scope. Type str->Scope
         source_position The source position of the overall compilation unit. Type ASTSourceLocation
     """
-<<<<<<< HEAD
-    name2neuron_scope = {}
+    name2neuron_scope = {}   # type: Mapping[str, Scope]
     name2synapse_scope = {}
-=======
-    name2neuron_scope = {}   # type: Mapping[str, Scope]
->>>>>>> 411c9f73
     source_location = None
 
     @classmethod
