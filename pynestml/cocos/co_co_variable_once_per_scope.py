# -*- coding: utf-8 -*-
#
# co_co_variable_once_per_scope.py
#
# This file is part of NEST.
#
# Copyright (C) 2004 The NEST Initiative
#
# NEST is free software: you can redistribute it and/or modify
# it under the terms of the GNU General Public License as published by
# the Free Software Foundation, either version 2 of the License, or
# (at your option) any later version.
#
# NEST is distributed in the hope that it will be useful,
# but WITHOUT ANY WARRANTY; without even the implied warranty of
# MERCHANTABILITY or FITNESS FOR A PARTICULAR PURPOSE.  See the
# GNU General Public License for more details.
#
# You should have received a copy of the GNU General Public License
# along with NEST.  If not, see <http://www.gnu.org/licenses/>.
from pynestml.cocos.co_co import CoCo
from pynestml.symbols.symbol import SymbolKind
from pynestml.utils.logger import LoggingLevel, Logger
from pynestml.utils.messages import Messages


class CoCoVariableOncePerScope(CoCo):
    """
    This coco ensures that each variables is defined at most once per scope, thus no redeclaration occurs.
    """

    @classmethod
    def check_co_co(cls, node):
        """
        Checks if each variable is defined at most once per scope. Obviously, this test does not check if a declaration
        is shadowed by an embedded scope.
        :param node: a single neuron
        :type node: ast_neuron
        """
        cls.__check_scope(node, node.get_scope())

    @classmethod
    def __check_scope(cls, neuron, scope):
        """
        Checks a single scope and proceeds recursively.
        :param neuron: a single neuron object, required for correct printing of messages.
        :type neuron: ast_neuron
        :param scope: a single scope to check.
        :type scope: Scope
        """
        checked = list()
        for sym1 in scope.get_symbols_in_this_scope():
            if sym1.get_symbol_kind() != SymbolKind.VARIABLE or sym1.is_predefined:
                continue
            for sym2 in scope.get_symbols_in_complete_scope():
                if sym1 is not sym2 \
                        and sym1.get_symbol_name() == sym2.get_symbol_name() \
                        and sym2 not in checked:
                    if sym2.get_symbol_kind() == SymbolKind.TYPE:
                        code, message = Messages.get_variable_with_same_name_as_type(sym1.get_symbol_name())
                        Logger.log_message(error_position=sym1.get_referenced_object().get_source_position(),
<<<<<<< HEAD
                                           astnode=neuron, log_level=LoggingLevel.WARNING, code=code, message=message)
=======
                                           node=neuron, log_level=LoggingLevel.WARNING, code=code, message=message)
>>>>>>> c91d1b23
                    elif sym1.get_symbol_kind() == sym2.get_symbol_kind():
                        if sym2.is_predefined:
                            code, message = Messages.get_variable_redeclared(sym1.get_symbol_name(), True)
                            Logger.log_message(error_position=sym1.get_referenced_object().get_source_position(),
<<<<<<< HEAD
                                               astnode=neuron, log_level=LoggingLevel.ERROR, code=code, message=message)
=======
                                               node=neuron, log_level=LoggingLevel.ERROR, code=code, message=message)
>>>>>>> c91d1b23
                        elif sym1.get_referenced_object().get_source_position().before(
                                sym2.get_referenced_object().get_source_position()):
                            code, message = Messages.get_variable_redeclared(sym1.get_symbol_name(), False)
                            Logger.log_message(error_position=sym2.get_referenced_object().get_source_position(),
<<<<<<< HEAD
                                               astnode=neuron, log_level=LoggingLevel.ERROR, code=code, message=message)
=======
                                               node=neuron, log_level=LoggingLevel.ERROR, code=code, message=message)
>>>>>>> c91d1b23
            checked.append(sym1)
        for scope in scope.get_scopes():
            cls.__check_scope(neuron, scope)
        return<|MERGE_RESOLUTION|>--- conflicted
+++ resolved
@@ -59,29 +59,17 @@
                     if sym2.get_symbol_kind() == SymbolKind.TYPE:
                         code, message = Messages.get_variable_with_same_name_as_type(sym1.get_symbol_name())
                         Logger.log_message(error_position=sym1.get_referenced_object().get_source_position(),
-<<<<<<< HEAD
-                                           astnode=neuron, log_level=LoggingLevel.WARNING, code=code, message=message)
-=======
                                            node=neuron, log_level=LoggingLevel.WARNING, code=code, message=message)
->>>>>>> c91d1b23
                     elif sym1.get_symbol_kind() == sym2.get_symbol_kind():
                         if sym2.is_predefined:
                             code, message = Messages.get_variable_redeclared(sym1.get_symbol_name(), True)
                             Logger.log_message(error_position=sym1.get_referenced_object().get_source_position(),
-<<<<<<< HEAD
-                                               astnode=neuron, log_level=LoggingLevel.ERROR, code=code, message=message)
-=======
                                                node=neuron, log_level=LoggingLevel.ERROR, code=code, message=message)
->>>>>>> c91d1b23
                         elif sym1.get_referenced_object().get_source_position().before(
                                 sym2.get_referenced_object().get_source_position()):
                             code, message = Messages.get_variable_redeclared(sym1.get_symbol_name(), False)
                             Logger.log_message(error_position=sym2.get_referenced_object().get_source_position(),
-<<<<<<< HEAD
-                                               astnode=neuron, log_level=LoggingLevel.ERROR, code=code, message=message)
-=======
                                                node=neuron, log_level=LoggingLevel.ERROR, code=code, message=message)
->>>>>>> c91d1b23
             checked.append(sym1)
         for scope in scope.get_scopes():
             cls.__check_scope(neuron, scope)
