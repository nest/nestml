#
# co_co_variable_once_per_scope.py
#
# This file is part of NEST.
#
# Copyright (C) 2004 The NEST Initiative
#
# NEST is free software: you can redistribute it and/or modify
# it under the terms of the GNU General Public License as published by
# the Free Software Foundation, either version 2 of the License, or
# (at your option) any later version.
#
# NEST is distributed in the hope that it will be useful,
# but WITHOUT ANY WARRANTY; without even the implied warranty of
# MERCHANTABILITY or FITNESS FOR A PARTICULAR PURPOSE.  See the
# GNU General Public License for more details.
#
# You should have received a copy of the GNU General Public License
# along with NEST.  If not, see <http://www.gnu.org/licenses/>.
from pynestml.cocos.co_co import CoCo
from pynestml.symbols.symbol import SymbolKind
from pynestml.symbols.variable_symbol import VariableType
from pynestml.utils.logger import LoggingLevel, Logger
from pynestml.utils.messages import Messages


class CoCoVariableOncePerScope(CoCo):
    """
    This coco ensures that each variables is defined at most once per scope, thus no redeclaration occurs.
    """

    @classmethod
    def check_co_co(cls, node):
        """
        Checks if each variable is defined at most once per scope. Obviously, this test does not check if a declaration
        is shadowed by an embedded scope.
        :param node: a single neuron
        :type node: ast_neuron
        """
        cls.__check_scope(node, node.get_scope())

    @classmethod
    def __check_scope(cls, neuron, scope):
        """
        Checks a single scope and proceeds recursively.
        :param neuron: a single neuron object, required for correct printing of messages.
        :type neuron: ast_neuron
        :param scope: a single scope to check.
        :type scope: Scope
        """
        checked = list()
        for sym1 in scope.get_symbols_in_this_scope():
            if sym1.get_symbol_kind() != SymbolKind.VARIABLE or sym1.is_predefined:
                continue
<<<<<<< HEAD
            for sym2 in scope.get_symbols_in_this_scope():
                if (sym1 is not sym2 and
                        sym1.get_symbol_name() == sym2.get_symbol_name() and
                        sym2 not in checked):
=======
            for sym2 in scope.get_symbols_in_complete_scope():
                if sym1 is not sym2 \
                 and sym1.get_symbol_name() == sym2.get_symbol_name() \
                 and sym2 not in checked:
>>>>>>> d8333543
                    if sym2.get_symbol_kind() == SymbolKind.TYPE:
                        code, message = Messages.get_variable_with_same_name_as_type(sym1.get_symbol_name())
                        Logger.log_message(error_position=sym1.get_referenced_object().get_source_position(),
                                           neuron=neuron, log_level=LoggingLevel.WARNING, code=code, message=message)
                    elif sym1.get_symbol_kind() == sym2.get_symbol_kind():
                        if sym2.is_predefined:
                            code, message = Messages.get_variable_redeclared(sym1.get_symbol_name(), True)
                            Logger.log_message(error_position=sym1.get_referenced_object().get_source_position(),
                                               neuron=neuron, log_level=LoggingLevel.ERROR, code=code, message=message)
                        elif sym1.get_referenced_object().get_source_position().before(
                                sym2.get_referenced_object().get_source_position()):
                            code, message = Messages.get_variable_redeclared(sym1.get_symbol_name(), False)
                            Logger.log_message(error_position=sym2.get_referenced_object().get_source_position(),
                                               neuron=neuron, log_level=LoggingLevel.ERROR, code=code, message=message)
            checked.append(sym1)
        for scope in scope.get_scopes():
            cls.__check_scope(neuron, scope)
        return<|MERGE_RESOLUTION|>--- conflicted
+++ resolved
@@ -52,17 +52,10 @@
         for sym1 in scope.get_symbols_in_this_scope():
             if sym1.get_symbol_kind() != SymbolKind.VARIABLE or sym1.is_predefined:
                 continue
-<<<<<<< HEAD
-            for sym2 in scope.get_symbols_in_this_scope():
-                if (sym1 is not sym2 and
-                        sym1.get_symbol_name() == sym2.get_symbol_name() and
-                        sym2 not in checked):
-=======
             for sym2 in scope.get_symbols_in_complete_scope():
                 if sym1 is not sym2 \
                  and sym1.get_symbol_name() == sym2.get_symbol_name() \
                  and sym2 not in checked:
->>>>>>> d8333543
                     if sym2.get_symbol_kind() == SymbolKind.TYPE:
                         code, message = Messages.get_variable_with_same_name_as_type(sym1.get_symbol_name())
                         Logger.log_message(error_position=sym1.get_referenced_object().get_source_position(),
