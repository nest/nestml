--- conflicted
+++ resolved
@@ -40,13 +40,8 @@
     'co_co_neuron_name_unique.py',
     'co_co_no_nest_name_space_collision.py',
     'co_co_no_kernels_except_in_convolve.py',
-<<<<<<< HEAD
     'co_co_no_duplicate_compilation_unit_names.py',
-    'co_co_buffer_data_type.py',
-=======
-    'co_co_no_two_neurons_in_set_of_compilation_units.py',
     'co_co_input_port_data_type.py',
->>>>>>> 9ed41497
     'co_co_parameters_assigned_only_in_parameter_block.py',
     'co_cos_manager.py',
     'co_co_sum_has_correct_parameter.py',
