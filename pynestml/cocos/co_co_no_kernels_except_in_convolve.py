# -*- coding: utf-8 -*-
#
# co_co_no_kernels_except_in_convolve.py
#
# This file is part of NEST.
#
# Copyright (C) 2004 The NEST Initiative
#
# NEST is free software: you can redistribute it and/or modify
# it under the terms of the GNU General Public License as published by
# the Free Software Foundation, either version 2 of the License, or
# (at your option) any later version.
#
# NEST is distributed in the hope that it will be useful,
# but WITHOUT ANY WARRANTY; without even the implied warranty of
# MERCHANTABILITY or FITNESS FOR A PARTICULAR PURPOSE.  See the
# GNU General Public License for more details.
#
# You should have received a copy of the GNU General Public License
# along with NEST.  If not, see <http://www.gnu.org/licenses/>.

from typing import List

from pynestml.cocos.co_co import CoCo
from pynestml.meta_model.ast_function_call import ASTFunctionCall
from pynestml.meta_model.ast_kernel import ASTKernel
from pynestml.meta_model.ast_model import ASTModel
from pynestml.meta_model.ast_node import ASTNode
from pynestml.meta_model.ast_variable import ASTVariable
from pynestml.symbols.symbol import SymbolKind
from pynestml.utils.logger import Logger, LoggingLevel
from pynestml.utils.messages import Messages
from pynestml.visitors.ast_visitor import ASTVisitor


class CoCoNoKernelsExceptInConvolve(CoCo):
    """
    This CoCo ensures that kernel variables do not occur on the right hand side except in convolve().
    Allowed:
        kernel g_ex = ...
        function I_syn_exc pA = convolve(g_ex, spikeExc) * ( V_m - E_ex )

    Not allowed
        kernel g_ex = ...
        function I_syn_exc pA = g_ex * ( V_m - E_ex )

    """

    @classmethod
    def check_co_co(cls, model: ASTModel):
        """
        Ensures the coco for the handed over model.
        :param node: a single model instance.
        """
        kernel_collector_visitor = KernelCollectingVisitor()
        kernel_names = kernel_collector_visitor.collect_kernels(model)
        kernel_usage_visitor = KernelUsageVisitor(_kernels=kernel_names)
        kernel_usage_visitor.work_on(model)


class KernelUsageVisitor(ASTVisitor):

    def __init__(self, _kernels=None):
        """
        Standard constructor.
        :param _kernels: a list of kernels.
        :type _kernels: list(ASTKernel)
        """
        super(KernelUsageVisitor, self).__init__()
        self.__kernels = _kernels
        self.__neuron_node = None
        return

    def work_on(self, neuron):
        self.__neuron_node = neuron
        neuron.accept(self)
        return

    def visit_variable(self, node: ASTNode):
        """
        Visits each kernel and checks if it is used correctly.
        :param node: a single node.
        """
        for kernelName in self.__kernels:
            # in order to allow shadowing by local scopes, we first check if the element has been declared locally
            symbol = node.get_scope().resolve_to_symbol(kernelName, SymbolKind.VARIABLE)
            # if it is not a kernel just continue
            if symbol is None:
<<<<<<< HEAD
                if not (isinstance(node, ASTExternalVariable) and node.get_alternate_name()):
=======
                if not (isinstance(node, ASTVariable) and node.get_alternate_name()):
>>>>>>> fef2d710
                    code, message = Messages.get_no_variable_found(kernelName)
                    Logger.log_message(node=self.__neuron_node, code=code, message=message, log_level=LoggingLevel.ERROR)
                continue
            if not symbol.is_kernel():
                continue
            if node.get_complete_name() == kernelName:
                parent = node.get_parent()
                if parent is not None:
                    if isinstance(parent, ASTKernel):
                        continue
                    grandparent = parent.get_parent()
                    if grandparent is not None and isinstance(grandparent, ASTFunctionCall):
                        grandparent_func_name = grandparent.get_name()
                        if grandparent_func_name == 'convolve':
                            continue
                code, message = Messages.get_kernel_outside_convolve(kernelName)
                Logger.log_message(code=code,
                                   message=message,
                                   log_level=LoggingLevel.ERROR,
                                   error_position=node.get_source_position())


class KernelCollectingVisitor(ASTVisitor):

    def __init__(self):
        super(KernelCollectingVisitor, self).__init__()
        self.kernel_names = None

    def collect_kernels(self, model: ASTModel) -> List[str]:
        """
        Collects all kernels in the model.
        :param neuron: a single model instance
        :return: a list of kernels.
        """
        self.kernel_names = list()
        model.accept(self)
        return self.kernel_names

    def visit_kernel(self, node):
        """
        Collects the kernel.
        :param node: a single kernel node.
        :type node: ASTKernel
        """
        for var in node.get_variables():
            self.kernel_names.append(var.get_name_of_lhs())<|MERGE_RESOLUTION|>--- conflicted
+++ resolved
@@ -86,11 +86,7 @@
             symbol = node.get_scope().resolve_to_symbol(kernelName, SymbolKind.VARIABLE)
             # if it is not a kernel just continue
             if symbol is None:
-<<<<<<< HEAD
                 if not (isinstance(node, ASTExternalVariable) and node.get_alternate_name()):
-=======
-                if not (isinstance(node, ASTVariable) and node.get_alternate_name()):
->>>>>>> fef2d710
                     code, message = Messages.get_no_variable_found(kernelName)
                     Logger.log_message(node=self.__neuron_node, code=code, message=message, log_level=LoggingLevel.ERROR)
                 continue
