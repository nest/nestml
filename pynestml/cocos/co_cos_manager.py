# -*- coding: utf-8 -*-
#
# co_cos_manager.py
#
# This file is part of NEST.
#
# Copyright (C) 2004 The NEST Initiative
#
# NEST is free software: you can redistribute it and/or modify
# it under the terms of the GNU General Public License as published by
# the Free Software Foundation, either version 2 of the License, or
# (at your option) any later version.
#
# NEST is distributed in the hope that it will be useful,
# but WITHOUT ANY WARRANTY; without even the implied warranty of
# MERCHANTABILITY or FITNESS FOR A PARTICULAR PURPOSE.  See the
# GNU General Public License for more details.
#
# You should have received a copy of the GNU General Public License
# along with NEST.  If not, see <http://www.gnu.org/licenses/>.

from typing import Union

from pynestml.cocos.co_co_all_variables_defined import CoCoAllVariablesDefined
from pynestml.cocos.co_co_inline_expression_not_assigned_to import CoCoInlineExpressionNotAssignedTo
from pynestml.cocos.co_co_cm_channel_model import CoCoCmChannelModel
from pynestml.cocos.co_co_cm_continuous_input_model import CoCoCmContinuousInputModel
from pynestml.cocos.co_co_convolve_cond_correctly_built import CoCoConvolveCondCorrectlyBuilt
from pynestml.cocos.co_co_input_port_not_assigned_to import CoCoInputPortNotAssignedTo
from pynestml.cocos.co_co_integrate_odes_params_correct import CoCoIntegrateODEsParamsCorrect
from pynestml.cocos.co_co_correct_numerator_of_unit import CoCoCorrectNumeratorOfUnit
from pynestml.cocos.co_co_correct_order_in_equation import CoCoCorrectOrderInEquation
from pynestml.cocos.co_co_each_block_defined_at_most_once import CoCoEachBlockDefinedAtMostOnce
from pynestml.cocos.co_co_equations_only_for_init_values import CoCoEquationsOnlyForInitValues
from pynestml.cocos.co_co_function_calls_consistent import CoCoFunctionCallsConsistent
from pynestml.cocos.co_co_function_unique import CoCoFunctionUnique
from pynestml.cocos.co_co_illegal_expression import CoCoIllegalExpression
from pynestml.cocos.co_co_inline_expressions_have_rhs import CoCoInlineExpressionsHaveRhs
from pynestml.cocos.co_co_inline_max_one_lhs import CoCoInlineMaxOneLhs
from pynestml.cocos.co_co_integrate_odes_called_if_equations_defined import CoCoIntegrateOdesCalledIfEquationsDefined
from pynestml.cocos.co_co_invariant_is_boolean import CoCoInvariantIsBoolean
from pynestml.cocos.co_co_kernel_type import CoCoKernelType
from pynestml.cocos.co_co_model_name_unique import CoCoModelNameUnique
from pynestml.cocos.co_co_nest_random_functions_legally_used import CoCoNestRandomFunctionsLegallyUsed
from pynestml.cocos.co_co_no_kernels_except_in_convolve import CoCoNoKernelsExceptInConvolve
from pynestml.cocos.co_co_no_nest_name_space_collision import CoCoNoNestNameSpaceCollision
from pynestml.cocos.co_co_no_duplicate_compilation_unit_names import CoCoNoDuplicateCompilationUnitNames
from pynestml.cocos.co_co_odes_have_consistent_units import CoCoOdesHaveConsistentUnits
from pynestml.cocos.co_co_ode_functions_have_consistent_units import CoCoOdeFunctionsHaveConsistentUnits
from pynestml.cocos.co_co_output_port_defined_if_emit_call import CoCoOutputPortDefinedIfEmitCall
from pynestml.cocos.co_co_internals_assigned_only_in_internals_block import CoCoInternalsAssignedOnlyInInternalsBlock
from pynestml.cocos.co_co_parameters_assigned_only_in_parameter_block import CoCoParametersAssignedOnlyInParameterBlock
from pynestml.cocos.co_co_resolution_func_legally_used import CoCoResolutionFuncLegallyUsed
from pynestml.cocos.co_co_simple_delta_function import CoCoSimpleDeltaFunction
from pynestml.cocos.co_co_state_variables_initialized import CoCoStateVariablesInitialized
from pynestml.cocos.co_co_convolve_has_correct_parameter import CoCoConvolveHasCorrectParameter
from pynestml.cocos.co_co_cm_synapse_model import CoCoCmSynapseModel
from pynestml.cocos.co_co_cm_concentration_model import CoCoCmConcentrationModel
from pynestml.cocos.co_co_input_port_qualifier_unique import CoCoInputPortQualifierUnique
from pynestml.cocos.co_co_user_defined_function_correctly_defined import CoCoUserDefinedFunctionCorrectlyDefined
from pynestml.cocos.co_co_v_comp_exists import CoCoVCompDefined
from pynestml.cocos.co_co_variable_once_per_scope import CoCoVariableOncePerScope
from pynestml.cocos.co_co_vector_declaration_right_size import CoCoVectorDeclarationRightSize
from pynestml.cocos.co_co_vector_input_port_correct_size_type import CoCoVectorInputPortsCorrectSizeType
from pynestml.cocos.co_co_vector_parameter_declared_in_right_block import CoCoVectorParameterDeclaredInRightBlock
from pynestml.cocos.co_co_vector_variable_in_non_vector_declaration import CoCoVectorVariableInNonVectorDeclaration
from pynestml.cocos.co_co_function_argument_template_types_consistent import CoCoFunctionArgumentTemplateTypesConsistent
from pynestml.cocos.co_co_priorities_correctly_specified import CoCoPrioritiesCorrectlySpecified
from pynestml.meta_model.ast_model import ASTModel
from pynestml.frontend.frontend_configuration import FrontendConfiguration
from pynestml.utils.logger import Logger


class CoCosManager:
    """
    This class provides a set of context conditions which have to hold for each model instance.
    """
    @classmethod
    def check_function_defined(cls, model: ASTModel):
        """
        Checks for the handed over model that each used function it is defined.
        """
        CoCoFunctionUnique.check_co_co(model)

    @classmethod
    def check_inline_expression_not_assigned_to(cls, model: ASTModel):
        """
        Checks for the handed over model that inline expressions are not assigned to.
        """
        CoCoInlineExpressionNotAssignedTo.check_co_co(model)

    @classmethod
    def check_each_block_defined_at_most_once(cls, node: ASTModel):
        """
        Checks if in the handed over model, each block is defined at most once and mandatory blocks are defined.
        :param node: a single model instance
        """
        CoCoEachBlockDefinedAtMostOnce.check_co_co(node)

    @classmethod
    def check_function_declared_and_correctly_typed(cls, model: ASTModel):
        """
        Checks if in the handed over model all function calls use existing functions and the arguments are
        correctly typed.
        :param model: a single model instance
        """
        CoCoFunctionCallsConsistent.check_co_co(model)

    @classmethod
    def check_variables_unique_in_scope(cls, model: ASTModel):
        """
        Checks that all variables have been declared at most once per scope.
        :param model: a single model instance
        """
        CoCoVariableOncePerScope.check_co_co(model)

    @classmethod
    def check_state_variables_initialized(cls, model: ASTModel):
        """
        Checks if all the variables declared in state block are initialized with a value
        :param model: a single model instance
        """
        CoCoStateVariablesInitialized.check_co_co(model)

    @classmethod
    def check_variables_defined_before_usage(cls, model: ASTModel) -> None:
        """
        Checks that all variables are defined before being used.
        :param model: a single model.
        """
        CoCoAllVariablesDefined.check_co_co(model)

    @classmethod
    def check_v_comp_requirement(cls, neuron: ASTModel):
        """
        In compartmental case, checks if v_comp variable was defined
        :param neuron: a single neuron object
        """
        CoCoVCompDefined.check_co_co(neuron)

    @classmethod
    def check_compartmental_model(cls, neuron: ASTModel) -> None:
        """
        collects all relevant information for the different compartmental mechanism classes for later code-generation

        searches for inlines or odes with decorator @mechanism::<type> and performs a base and, depending on type,
        specific information collection process. See nestml documentation on compartmental code generation.
        """
        CoCoCmChannelModel.check_co_co(neuron)
        CoCoCmConcentrationModel.check_co_co(neuron)
        CoCoCmSynapseModel.check_co_co(neuron)
        CoCoCmContinuousInputModel.check_co_co(neuron)

    @classmethod
    def check_inline_expressions_have_rhs(cls, model: ASTModel):
        """
        Checks that all inline expressions have a right-hand side.
        :param model: a single model object
        """
        CoCoInlineExpressionsHaveRhs.check_co_co(model)

    @classmethod
    def check_inline_has_max_one_lhs(cls, model: ASTModel):
        """
        Checks that all inline expressions have exactly one left-hand side.
        :param model: a single model object.
        """
        CoCoInlineMaxOneLhs.check_co_co(model)

    @classmethod
    def check_input_ports_not_assigned_to(cls, model: ASTModel):
        """
        Checks that no values are assigned to input ports.
        :param model: a single model object.
        """
        CoCoInputPortNotAssignedTo.check_co_co(model)

    @classmethod
    def check_order_of_equations_correct(cls, model: ASTModel):
        """
        Checks that all equations specify the order of the variable.
        :param model: a single model object.
        """
        CoCoCorrectOrderInEquation.check_co_co(model)

    @classmethod
    def check_numerator_of_unit_is_one_if_numeric(cls, model: ASTModel):
        """
        Checks that all units which have a numeric numerator use 1.
        :param model: a single model object.
        """
        CoCoCorrectNumeratorOfUnit.check_co_co(model)

    @classmethod
    def check_model_names_unique(cls, compilation_unit):
        """
        Checks that all declared models in a compilation unit have a unique name.
        :param compilation_unit: a single compilation unit.
        :type compilation_unit: ASTCompilationUnit
        """
        CoCoModelNameUnique.check_co_co(compilation_unit)

    @classmethod
    def check_no_nest_namespace_collisions(cls, model: ASTModel):
        """
        Checks that all units which have a numeric numerator use 1.
        :param model: a single model object.
        """
        CoCoNoNestNameSpaceCollision.check_co_co(model)

    @classmethod
    def check_input_port_qualifier_unique(cls, model: ASTModel):
        """
        Checks that no spiking input ports are defined with redundant qualifiers.
        :param model: a single model object.
        """
        CoCoInputPortQualifierUnique.check_co_co(model)

    @classmethod
    def check_kernel_type(cls, model: ASTModel) -> None:
        """
        Checks that all defined kernels have type real.
        """
        CoCoKernelType.check_co_co(model)

    @classmethod
    def check_parameters_not_assigned_outside_parameters_block(cls, model: ASTModel):
        """
        Checks that parameters are not assigned outside the parameters block.
        :param model: a single model object.
        """
        CoCoParametersAssignedOnlyInParameterBlock.check_co_co(model)

    @classmethod
    def check_internals_not_assigned_outside_internals_block(cls, model: ASTModel):
        """
        Checks that internals are not assigned outside the internals block.
        :param model: a single model object.
        """
        CoCoInternalsAssignedOnlyInInternalsBlock.check_co_co(model)

    @classmethod
    def check_output_port_defined_if_emit_call(cls, model: ASTModel):
        """
        Checks that if emit_spike() function is called, an spiking output port is defined.
        :param model: a single model object.
        """
        CoCoOutputPortDefinedIfEmitCall.check_co_co(model)

    @classmethod
    def check_odes_have_consistent_units(cls, model: ASTModel):
        """
        Checks that all ODE lhs and rhs have consistent units.
        :param model: a single model object.
        """
        CoCoOdesHaveConsistentUnits.check_co_co(model)

    @classmethod
    def check_ode_functions_have_consistent_units(cls, model: ASTModel):
        """
        Checks that all ODE function lhs and rhs have consistent units.
        :param model: a single model object.
        """
        CoCoOdeFunctionsHaveConsistentUnits.check_co_co(model)

    @classmethod
    def check_integrate_odes_called_if_equations_defined(cls, model: ASTModel):
        """
        Ensures that integrate_odes() is called if one or more dynamical equations are defined.
        """
        CoCoIntegrateOdesCalledIfEquationsDefined.check_co_co(model)

    @classmethod
    def check_user_defined_function_correctly_built(cls, model: ASTModel):
        """
        Checks that all user defined functions are correctly constructed, i.e., have a return statement if declared
        and that the type corresponds to the declared one.
        :param model: a single model object.
        """
        CoCoUserDefinedFunctionCorrectlyDefined.check_co_co(model)

    @classmethod
    def check_initial_ode_initial_values(cls, model: ASTModel):
        """
        Checks if variables of odes are declared in the state block.
        :param model: a single model object.
        """
        CoCoEquationsOnlyForInitValues.check_co_co(model)

    @classmethod
    def check_convolve_cond_curr_is_correct(cls, model: ASTModel):
        """
        Checks if all convolve rhs are correctly provided with arguments.
        :param model: a single model object.
        """
        CoCoConvolveCondCorrectlyBuilt.check_co_co(model)

    @classmethod
    def check_integrate_odes_params_correct(cls, model: ASTModel):
        """
        Checks if all integrate_odes() calls have correct parameters.
        :param model: a single model object.
        """
        CoCoIntegrateODEsParamsCorrect.check_co_co(model)

    @classmethod
    def check_correct_usage_of_kernels(cls, model: ASTModel):
        """
        Checks if all kernels are only used in convolve.
        :param model: a single model object.
        """
        CoCoNoKernelsExceptInConvolve.check_co_co(model)

    @classmethod
    def check_no_duplicate_compilation_unit_names(cls, compilation_units):
        """
        Checks if in a set of compilation units, two nodes have the same name.
        :param compilation_units: a list of compilation units
        :type compilation_units: list(ASTNestMLCompilationUnit)
        """
        CoCoNoDuplicateCompilationUnitNames.check_co_co(compilation_units)

    @classmethod
    def check_invariant_type_correct(cls, model: ASTModel):
        """
        Checks if all invariants are of type boolean.
        :param model: a single model object.
        """
        CoCoInvariantIsBoolean.check_co_co(model)

    @classmethod
    def check_vector_in_non_vector_declaration_detected(cls, model: ASTModel):
        """
        Checks if no declaration a vector value is added to a non vector one.
        :param model: a single model object.
        """
        CoCoVectorVariableInNonVectorDeclaration.check_co_co(model)

    @classmethod
    def check_convolve_has_correct_parameter(cls, model: ASTModel):
        """
        Checks that all convolve function calls have variables as arguments.
        :param model: a single model object.
        """
        CoCoConvolveHasCorrectParameter.check_co_co(model)

    @classmethod
    def check_expression_correct(cls, model: ASTModel):
        """
        Checks that all rhs in the model are correctly constructed, e.g. type(lhs)==type(rhs).
        :param model: a single model
        """
        CoCoIllegalExpression.check_co_co(model)

    @classmethod
    def check_simple_delta_function(cls, model: ASTModel) -> None:
        CoCoSimpleDeltaFunction.check_co_co(model)

    @classmethod
    def check_function_argument_template_types_consistent(cls, model: ASTModel):
        """
        Checks if no declaration a vector value is added to a non vector one.
        :param model: a single model object.
        """
        CoCoFunctionArgumentTemplateTypesConsistent.check_co_co(model)

    @classmethod
    def check_vector_parameter_declaration(cls, model: ASTModel):
        """
        Checks if the vector parameter is declared in the right block
        :param model: a single model object
        """
        CoCoVectorParameterDeclaredInRightBlock.check_co_co(model)

    @classmethod
    def check_vector_declaration_size(cls, model: ASTModel):
        """
        Checks if the vector is declared with a size greater than 0
        :param model: a single model object
        """
        CoCoVectorDeclarationRightSize.check_co_co(model)

    @classmethod
    def check_co_co_priorities_correctly_specified(cls, model: ASTModel):
        """
        :param model: a single model object.
        """
        CoCoPrioritiesCorrectlySpecified.check_co_co(model)

    @classmethod
    def check_resolution_func_legally_used(cls, model: ASTModel):
        """
        :param model: a single model object.
        """
        CoCoResolutionFuncLegallyUsed.check_co_co(model)

    @classmethod
    def check_input_port_size_type(cls, model: ASTModel):
        """
        :param model: a single model object
        """
        CoCoVectorInputPortsCorrectSizeType.check_co_co(model)

    @classmethod
<<<<<<< HEAD
    def check_cocos(cls, model: ASTModel, after_ast_rewrite: bool = False):
=======
    def check_co_co_nest_random_functions_legally_used(cls, model: ASTModel):
        """
        Checks if the random number functions are used only in the update block.
        :param model: a single model object.
        """
        CoCoNestRandomFunctionsLegallyUsed.check_co_co(model)

    @classmethod
    def post_symbol_table_builder_checks(cls, model: ASTModel, after_ast_rewrite: bool = False):
>>>>>>> 3867eb55
        """
        Checks all context conditions.
        :param model: a single model object.
        """
        Logger.set_current_node(model)

        cls.check_each_block_defined_at_most_once(model)
        cls.check_function_defined(model)
        cls.check_variables_unique_in_scope(model)
        cls.check_inline_expression_not_assigned_to(model)
        cls.check_state_variables_initialized(model)
        cls.check_variables_defined_before_usage(model)
        if FrontendConfiguration.get_target_platform().upper() == 'NEST_COMPARTMENTAL':
            # XXX: TODO: refactor this out; define a ``cocos_from_target_name()`` in the frontend instead.
            cls.check_v_comp_requirement(model)
            cls.check_compartmental_model(model)
        cls.check_inline_expressions_have_rhs(model)
        cls.check_inline_has_max_one_lhs(model)
        cls.check_input_ports_not_assigned_to(model)
        cls.check_order_of_equations_correct(model)
        cls.check_numerator_of_unit_is_one_if_numeric(model)
        cls.check_no_nest_namespace_collisions(model)
        cls.check_input_port_qualifier_unique(model)
        cls.check_parameters_not_assigned_outside_parameters_block(model)
        cls.check_internals_not_assigned_outside_internals_block(model)
        cls.check_user_defined_function_correctly_built(model)
        cls.check_initial_ode_initial_values(model)
        cls.check_kernel_type(model)
        cls.check_convolve_cond_curr_is_correct(model)
        cls.check_integrate_odes_params_correct(model)
        cls.check_output_port_defined_if_emit_call(model)
        if not after_ast_rewrite:
            # units might be incorrect due to e.g. refactoring convolve call (Real type assigned)
            cls.check_odes_have_consistent_units(model)
            # ODE functions have been removed at this point
            cls.check_function_declared_and_correctly_typed(model)
            cls.check_ode_functions_have_consistent_units(model)
            cls.check_correct_usage_of_kernels(model)
            if FrontendConfiguration.get_target_platform().upper() != 'NEST_COMPARTMENTAL':
                cls.check_integrate_odes_called_if_equations_defined(model)
        cls.check_invariant_type_correct(model)
        cls.check_vector_in_non_vector_declaration_detected(model)
        cls.check_convolve_has_correct_parameter(model)
        cls.check_expression_correct(model)
        cls.check_simple_delta_function(model)
        cls.check_function_argument_template_types_consistent(model)
        cls.check_vector_parameter_declaration(model)
        cls.check_vector_declaration_size(model)
        cls.check_co_co_priorities_correctly_specified(model)
        cls.check_resolution_func_legally_used(model)
        cls.check_input_port_size_type(model)

        Logger.set_current_node(None)<|MERGE_RESOLUTION|>--- conflicted
+++ resolved
@@ -402,19 +402,15 @@
         CoCoVectorInputPortsCorrectSizeType.check_co_co(model)
 
     @classmethod
-<<<<<<< HEAD
+    def check_co_co_nest_random_functions_legally_used(cls, model: ASTModel):
+        """
+        Checks if the random number functions are used only in the update block.
+        :param model: a single model object.
+        """
+        CoCoNestRandomFunctionsLegallyUsed.check_co_co(model)
+
+    @classmethod
     def check_cocos(cls, model: ASTModel, after_ast_rewrite: bool = False):
-=======
-    def check_co_co_nest_random_functions_legally_used(cls, model: ASTModel):
-        """
-        Checks if the random number functions are used only in the update block.
-        :param model: a single model object.
-        """
-        CoCoNestRandomFunctionsLegallyUsed.check_co_co(model)
-
-    @classmethod
-    def post_symbol_table_builder_checks(cls, model: ASTModel, after_ast_rewrite: bool = False):
->>>>>>> 3867eb55
         """
         Checks all context conditions.
         :param model: a single model object.
