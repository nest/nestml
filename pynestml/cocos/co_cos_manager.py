--- conflicted
+++ resolved
@@ -35,13 +35,9 @@
 from pynestml.cocos.co_co_neuron_name_unique import CoCoNeuronNameUnique
 from pynestml.cocos.co_co_no_nest_name_space_collision import CoCoNoNestNameSpaceCollision
 from pynestml.cocos.co_co_no_shapes_except_in_convolve import CoCoNoShapesExceptInConvolve
-<<<<<<< HEAD
 from pynestml.cocos.co_co_no_duplicate_compilation_unit_names import CoCoNoDuplicateCompilationUnitNames
-=======
-from pynestml.cocos.co_co_no_two_neurons_in_set_of_compilation_units import CoCoNoTwoNeuronsInSetOfCompilationUnits
 from pynestml.cocos.co_co_odes_have_consistent_units import CoCoOdesHaveConsistentUnits
 from pynestml.cocos.co_co_simple_delta_function import CoCoSimpleDeltaFunction
->>>>>>> d8333543
 from pynestml.cocos.co_co_only_spike_buffer_data_types import CoCoOnlySpikeBufferDataTypes
 from pynestml.cocos.co_co_parameters_assigned_only_in_parameter_block import \
     CoCoParametersAssignedOnlyInParameterBlock
@@ -65,13 +61,13 @@
         CoCoFunctionUnique.check_co_co(neuron)
 
     @classmethod
-    def check_each_neuron_block_unique_and_defined(cls, neuron):
+    def check_each_block_unique_and_defined(cls, neuron):
         """
         Checks if in the handed over neuron each block ist defined at most once and mandatory blocks are defined.
         :param neuron: a single neuron instance
         :type neuron: ast_neuron
         """
-        CoCoEachNeuronBlockUniqueAndDefined.check_co_co(neuron)
+        CoCoEachBlockUniqueAndDefined.check_co_co(neuron)
 
     @classmethod
     def check_function_declared_and_correctly_typed(cls, neuron):
