# -*- coding: utf-8 -*-
#
# co_cos_manager.py
#
# This file is part of NEST.
#
# Copyright (C) 2004 The NEST Initiative
#
# NEST is free software: you can redistribute it and/or modify
# it under the terms of the GNU General Public License as published by
# the Free Software Foundation, either version 2 of the License, or
# (at your option) any later version.
#
# NEST is distributed in the hope that it will be useful,
# but WITHOUT ANY WARRANTY; without even the implied warranty of
# MERCHANTABILITY or FITNESS FOR A PARTICULAR PURPOSE.  See the
# GNU General Public License for more details.
#
# You should have received a copy of the GNU General Public License
# along with NEST.  If not, see <http://www.gnu.org/licenses/>.

from typing import Union

from pynestml.cocos.co_co_all_variables_defined import CoCoAllVariablesDefined
<<<<<<< HEAD
from pynestml.cocos.co_co_cm_global import CoCoCmGlobal
from pynestml.cocos.co_co_cm_mech_shared_code import CoCoCmMechSharedCode
from pynestml.cocos.co_co_cm_synapse_model import CoCoCmSynapseModel
from pynestml.cocos.co_co_inline_expression_not_assigned_to import CoCoInlineExpressionNotAssignedTo
from pynestml.cocos.co_co_input_port_not_assigned_to import CoCoInputPortNotAssignedTo
from pynestml.cocos.co_co_cm_channel_model import CoCoCmChannelModel
from pynestml.cocos.co_co_cm_continuous_input_model import CoCoCmContinuousInputModel
from pynestml.cocos.co_co_convolve_cond_correctly_built import CoCoConvolveCondCorrectlyBuilt
=======
from pynestml.cocos.co_co_cm_channel_model import CoCoCmChannelModel
from pynestml.cocos.co_co_cm_concentration_model import CoCoCmConcentrationModel
from pynestml.cocos.co_co_cm_continuous_input_model import CoCoCmContinuousInputModel
from pynestml.cocos.co_co_cm_synapse_model import CoCoCmSynapseModel
>>>>>>> 679a951b
from pynestml.cocos.co_co_convolve_has_correct_parameter import CoCoConvolveHasCorrectParameter
from pynestml.cocos.co_co_convolve_cond_correctly_built import CoCoConvolveCondCorrectlyBuilt
from pynestml.cocos.co_co_correct_numerator_of_unit import CoCoCorrectNumeratorOfUnit
from pynestml.cocos.co_co_correct_order_in_equation import CoCoCorrectOrderInEquation
from pynestml.cocos.co_co_each_block_defined_at_most_once import CoCoEachBlockDefinedAtMostOnce
from pynestml.cocos.co_co_equations_only_for_init_values import CoCoEquationsOnlyForInitValues
from pynestml.cocos.co_co_function_argument_template_types_consistent import CoCoFunctionArgumentTemplateTypesConsistent
from pynestml.cocos.co_co_function_calls_consistent import CoCoFunctionCallsConsistent
from pynestml.cocos.co_co_function_unique import CoCoFunctionUnique
from pynestml.cocos.co_co_illegal_expression import CoCoIllegalExpression
from pynestml.cocos.co_co_input_port_not_assigned_to import CoCoInputPortNotAssignedTo
from pynestml.cocos.co_co_integrate_odes_params_correct import CoCoIntegrateODEsParamsCorrect
from pynestml.cocos.co_co_inline_expressions_have_rhs import CoCoInlineExpressionsHaveRhs
from pynestml.cocos.co_co_inline_expression_not_assigned_to import CoCoInlineExpressionNotAssignedTo
from pynestml.cocos.co_co_inline_max_one_lhs import CoCoInlineMaxOneLhs
from pynestml.cocos.co_co_input_port_not_assigned_to import CoCoInputPortNotAssignedTo
from pynestml.cocos.co_co_input_port_qualifier_unique import CoCoInputPortQualifierUnique
from pynestml.cocos.co_co_internals_assigned_only_in_internals_block import CoCoInternalsAssignedOnlyInInternalsBlock
from pynestml.cocos.co_co_integrate_odes_called_if_equations_defined import CoCoIntegrateOdesCalledIfEquationsDefined
from pynestml.cocos.co_co_invariant_is_boolean import CoCoInvariantIsBoolean
from pynestml.cocos.co_co_kernel_type import CoCoKernelType
from pynestml.cocos.co_co_model_name_unique import CoCoModelNameUnique
from pynestml.cocos.co_co_nest_random_functions_legally_used import CoCoNestRandomFunctionsLegallyUsed
from pynestml.cocos.co_co_no_kernels_except_in_convolve import CoCoNoKernelsExceptInConvolve
from pynestml.cocos.co_co_no_nest_name_space_collision import CoCoNoNestNameSpaceCollision
from pynestml.cocos.co_co_no_duplicate_compilation_unit_names import CoCoNoDuplicateCompilationUnitNames
from pynestml.cocos.co_co_odes_have_consistent_units import CoCoOdesHaveConsistentUnits
from pynestml.cocos.co_co_ode_functions_have_consistent_units import CoCoOdeFunctionsHaveConsistentUnits
from pynestml.cocos.co_co_output_port_defined_if_emit_call import CoCoOutputPortDefinedIfEmitCall
from pynestml.cocos.co_co_parameters_assigned_only_in_parameter_block import CoCoParametersAssignedOnlyInParameterBlock
from pynestml.cocos.co_co_priorities_correctly_specified import CoCoPrioritiesCorrectlySpecified
from pynestml.cocos.co_co_resolution_func_legally_used import CoCoResolutionFuncLegallyUsed
from pynestml.cocos.co_co_resolution_func_used import CoCoResolutionOrStepsFuncUsed
from pynestml.cocos.co_co_simple_delta_function import CoCoSimpleDeltaFunction
from pynestml.cocos.co_co_state_variables_initialized import CoCoStateVariablesInitialized
<<<<<<< HEAD
from pynestml.cocos.co_co_convolve_has_correct_parameter import CoCoConvolveHasCorrectParameter
from pynestml.cocos.co_co_cm_receptor_model import CoCoCmReceptorModel
from pynestml.cocos.co_co_cm_concentration_model import CoCoCmConcentrationModel
from pynestml.cocos.co_co_input_port_qualifier_unique import CoCoInputPortQualifierUnique
=======
from pynestml.cocos.co_co_timestep_function_legally_used import CoCoTimestepFuncLegallyUsed
>>>>>>> 679a951b
from pynestml.cocos.co_co_user_defined_function_correctly_defined import CoCoUserDefinedFunctionCorrectlyDefined
from pynestml.cocos.co_co_v_comp_exists import CoCoVCompDefined
from pynestml.cocos.co_co_variable_once_per_scope import CoCoVariableOncePerScope
from pynestml.cocos.co_co_vector_declaration_right_size import CoCoVectorDeclarationRightSize
from pynestml.cocos.co_co_vector_input_port_correct_size_type import CoCoVectorInputPortsCorrectSizeType
from pynestml.cocos.co_co_vector_parameter_declared_in_right_block import CoCoVectorParameterDeclaredInRightBlock
from pynestml.cocos.co_co_vector_variable_in_non_vector_declaration import CoCoVectorVariableInNonVectorDeclaration
from pynestml.frontend.frontend_configuration import FrontendConfiguration
<<<<<<< HEAD
from pynestml.utils.global_processing import GlobalProcessing
=======
from pynestml.meta_model.ast_model import ASTModel
from pynestml.utils.logger import Logger
>>>>>>> 679a951b


class CoCosManager:
    """
    This class provides a set of context conditions which have to hold for each model instance.
    """
    @classmethod
    def check_function_defined(cls, model: ASTModel):
        """
        Checks for the handed over model that each used function it is defined.
        """
        CoCoFunctionUnique.check_co_co(model)

    @classmethod
    def check_inline_expression_not_assigned_to(cls, model: ASTModel):
        """
        Checks for the handed over model that inline expressions are not assigned to.
        """
        CoCoInlineExpressionNotAssignedTo.check_co_co(model)

    @classmethod
    def check_each_block_defined_at_most_once(cls, node: ASTModel):
        """
        Checks if in the handed over model, each block is defined at most once and mandatory blocks are defined.
        :param node: a single model instance
        """
        CoCoEachBlockDefinedAtMostOnce.check_co_co(node)

    @classmethod
    def check_function_declared_and_correctly_typed(cls, model: ASTModel):
        """
        Checks if in the handed over model all function calls use existing functions and the arguments are
        correctly typed.
        :param model: a single model instance
        """
        CoCoFunctionCallsConsistent.check_co_co(model)

    @classmethod
    def check_variables_unique_in_scope(cls, model: ASTModel):
        """
        Checks that all variables have been declared at most once per scope.
        :param model: a single model instance
        """
        CoCoVariableOncePerScope.check_co_co(model)

    @classmethod
    def check_state_variables_initialized(cls, model: ASTModel):
        """
        Checks if all the variables declared in state block are initialized with a value
        :param model: a single model instance
        """
        CoCoStateVariablesInitialized.check_co_co(model)

    @classmethod
    def check_variables_defined_before_usage(cls, model: ASTModel) -> None:
        """
        Checks that all variables are defined before being used.
        :param model: a single model.
        """
        CoCoAllVariablesDefined.check_co_co(model)

    @classmethod
    def check_v_comp_requirement(cls, neuron: ASTModel):
        """
        In compartmental case, checks if v_comp variable was defined
        :param neuron: a single neuron object
        """
        CoCoVCompDefined.check_co_co(neuron)

    @classmethod
    def check_compartmental_neuron_model(cls, neuron: ASTModel) -> None:
        """
        collects all relevant information for the different compartmental mechanism classes for later code-generation

        searches for inlines or odes with decorator @mechanism::<type> and performs a base and, depending on type,
        specific information collection process. See nestml documentation on compartmental code generation.
        """
<<<<<<< HEAD
        CoCoCmGlobal.check_co_co(neuron)
        global_info = GlobalProcessing.get_global_info(neuron)
        CoCoCmChannelModel.check_co_co(neuron, global_info)
        CoCoCmConcentrationModel.check_co_co(neuron, global_info)
        CoCoCmReceptorModel.check_co_co(neuron, global_info)
        CoCoCmContinuousInputModel.check_co_co(neuron, global_info)
        CoCoCmMechSharedCode.check_co_co(neuron)

    @classmethod
    def check_compartmental_synapse_model(cls, synapse: ASTModel) -> None:
        CoCoCmSynapseModel.check_co_co(synapse)
=======
        CoCoCmChannelModel.check_co_co(neuron)
        CoCoCmConcentrationModel.check_co_co(neuron)
        CoCoCmSynapseModel.check_co_co(neuron)
        CoCoCmContinuousInputModel.check_co_co(neuron)
>>>>>>> 679a951b

    @classmethod
    def check_inline_expressions_have_rhs(cls, model: ASTModel):
        """
        Checks that all inline expressions have a right-hand side.
        :param model: a single model object
        """
        CoCoInlineExpressionsHaveRhs.check_co_co(model)

    @classmethod
    def check_inline_has_max_one_lhs(cls, model: ASTModel):
        """
        Checks that all inline expressions have exactly one left-hand side.
        :param model: a single model object.
        """
        CoCoInlineMaxOneLhs.check_co_co(model)

    @classmethod
    def check_input_ports_not_assigned_to(cls, model: ASTModel):
        """
        Checks that no values are assigned to input ports.
        :param model: a single model object.
        """
        CoCoInputPortNotAssignedTo.check_co_co(model)

    @classmethod
    def check_order_of_equations_correct(cls, model: ASTModel):
        """
        Checks that all equations specify the order of the variable.
        :param model: a single model object.
        """
        CoCoCorrectOrderInEquation.check_co_co(model)

    @classmethod
    def check_numerator_of_unit_is_one_if_numeric(cls, model: ASTModel):
        """
        Checks that all units which have a numeric numerator use 1.
        :param model: a single model object.
        """
        CoCoCorrectNumeratorOfUnit.check_co_co(model)

    @classmethod
    def check_model_names_unique(cls, compilation_unit):
        """
        Checks that all declared models in a compilation unit have a unique name.
        :param compilation_unit: a single compilation unit.
        :type compilation_unit: ASTCompilationUnit
        """
        CoCoModelNameUnique.check_co_co(compilation_unit)

    @classmethod
    def check_no_nest_namespace_collisions(cls, model: ASTModel):
        """
        Checks that all units which have a numeric numerator use 1.
        :param model: a single model object.
        """
        CoCoNoNestNameSpaceCollision.check_co_co(model)

    @classmethod
    def check_input_port_qualifier_unique(cls, model: ASTModel):
        """
        Checks that no spiking input ports are defined with redundant qualifiers.
        :param model: a single model object.
        """
        CoCoInputPortQualifierUnique.check_co_co(model)

    @classmethod
    def check_kernel_type(cls, model: ASTModel) -> None:
        """
        Checks that all defined kernels have type real.
        """
        CoCoKernelType.check_co_co(model)

    @classmethod
    def check_parameters_not_assigned_outside_parameters_block(cls, model: ASTModel):
        """
        Checks that parameters are not assigned outside the parameters block.
        :param model: a single model object.
        """
        CoCoParametersAssignedOnlyInParameterBlock.check_co_co(model)

    @classmethod
    def check_internals_not_assigned_outside_internals_block(cls, model: ASTModel):
        """
        Checks that internals are not assigned outside the internals block.
        :param model: a single model object.
        """
        CoCoInternalsAssignedOnlyInInternalsBlock.check_co_co(model)

    @classmethod
    def check_output_port_defined_if_emit_call(cls, model: ASTModel):
        """
        Checks that if emit_spike() function is called, an spiking output port is defined.
        :param model: a single model object.
        """
        CoCoOutputPortDefinedIfEmitCall.check_co_co(model)

    @classmethod
    def check_odes_have_consistent_units(cls, model: ASTModel):
        """
        Checks that all ODE lhs and rhs have consistent units.
        :param model: a single model object.
        """
        CoCoOdesHaveConsistentUnits.check_co_co(model)

    @classmethod
    def check_ode_functions_have_consistent_units(cls, model: ASTModel):
        """
        Checks that all ODE function lhs and rhs have consistent units.
        :param model: a single model object.
        """
        CoCoOdeFunctionsHaveConsistentUnits.check_co_co(model)

    @classmethod
    def check_integrate_odes_called_if_equations_defined(cls, model: ASTModel):
        """
        Ensures that integrate_odes() is called if one or more dynamical equations are defined.
        """
        CoCoIntegrateOdesCalledIfEquationsDefined.check_co_co(model)

    @classmethod
    def check_user_defined_function_correctly_built(cls, model: ASTModel):
        """
        Checks that all user defined functions are correctly constructed, i.e., have a return statement if declared
        and that the type corresponds to the declared one.
        :param model: a single model object.
        """
        CoCoUserDefinedFunctionCorrectlyDefined.check_co_co(model)

    @classmethod
    def check_initial_ode_initial_values(cls, model: ASTModel):
        """
        Checks if variables of odes are declared in the state block.
        :param model: a single model object.
        """
        CoCoEquationsOnlyForInitValues.check_co_co(model)

    @classmethod
    def check_convolve_cond_curr_is_correct(cls, model: ASTModel):
        """
        Checks if all convolve rhs are correctly provided with arguments.
        :param model: a single model object.
        """
        CoCoConvolveCondCorrectlyBuilt.check_co_co(model)

    @classmethod
    def check_integrate_odes_params_correct(cls, model: ASTModel):
        """
        Checks if all integrate_odes() calls have correct parameters.
        :param model: a single model object.
        """
        CoCoIntegrateODEsParamsCorrect.check_co_co(model)

    @classmethod
    def check_correct_usage_of_kernels(cls, model: ASTModel):
        """
        Checks if all kernels are only used in convolve.
        :param model: a single model object.
        """
        CoCoNoKernelsExceptInConvolve.check_co_co(model)

    @classmethod
    def check_no_duplicate_compilation_unit_names(cls, compilation_units):
        """
        Checks if in a set of compilation units, two nodes have the same name.
        :param compilation_units: a list of compilation units
        :type compilation_units: list(ASTNestMLCompilationUnit)
        """
        CoCoNoDuplicateCompilationUnitNames.check_co_co(compilation_units)

    @classmethod
    def check_invariant_type_correct(cls, model: ASTModel):
        """
        Checks if all invariants are of type boolean.
        :param model: a single model object.
        """
        CoCoInvariantIsBoolean.check_co_co(model)

    @classmethod
    def check_resolution_func_used(cls, model: ASTModel):
        """
        Checks if all invariants are of type boolean.
        :param model: a single model object.
        """
        CoCoResolutionOrStepsFuncUsed.check_co_co(model)

    @classmethod
    def check_vector_in_non_vector_declaration_detected(cls, model: ASTModel):
        """
        Checks if no declaration a vector value is added to a non vector one.
        :param model: a single model object.
        """
        CoCoVectorVariableInNonVectorDeclaration.check_co_co(model)

    @classmethod
    def check_convolve_has_correct_parameter(cls, model: ASTModel):
        """
        Checks that all convolve function calls have variables as arguments.
        :param model: a single model object.
        """
        CoCoConvolveHasCorrectParameter.check_co_co(model)

    @classmethod
    def check_expression_correct(cls, model: ASTModel):
        """
        Checks that all rhs in the model are correctly constructed, e.g. type(lhs)==type(rhs).
        :param model: a single model
        """
        CoCoIllegalExpression.check_co_co(model)

    @classmethod
    def check_simple_delta_function(cls, model: ASTModel) -> None:
        CoCoSimpleDeltaFunction.check_co_co(model)

    @classmethod
    def check_function_argument_template_types_consistent(cls, model: ASTModel):
        """
        Checks if no declaration a vector value is added to a non vector one.
        :param model: a single model object.
        """
        CoCoFunctionArgumentTemplateTypesConsistent.check_co_co(model)

    @classmethod
    def check_vector_parameter_declaration(cls, model: ASTModel):
        """
        Checks if the vector parameter is declared in the right block
        :param model: a single model object
        """
        CoCoVectorParameterDeclaredInRightBlock.check_co_co(model)

    @classmethod
    def check_vector_declaration_size(cls, model: ASTModel):
        """
        Checks if the vector is declared with a size greater than 0
        :param model: a single model object
        """
        CoCoVectorDeclarationRightSize.check_co_co(model)

    @classmethod
    def check_co_co_priorities_correctly_specified(cls, model: ASTModel):
        """
        :param model: a single model object.
        """
        CoCoPrioritiesCorrectlySpecified.check_co_co(model)

    @classmethod
    def check_resolution_func_legally_used(cls, model: ASTModel):
        """
        :param model: a single model object.
        """
        CoCoResolutionFuncLegallyUsed.check_co_co(model)

    @classmethod
    def check_timestep_func_legally_used(cls, model: ASTModel):
        """
        :param model: a single model object.
        """
        CoCoTimestepFuncLegallyUsed.check_co_co(model)

    @classmethod
    def check_input_port_size_type(cls, model: ASTModel):
        """
        :param model: a single model object
        """
        CoCoVectorInputPortsCorrectSizeType.check_co_co(model)

    @classmethod
<<<<<<< HEAD
    def post_symbol_table_builder_checks(cls, model: ASTModel, after_ast_rewrite: bool = False, syn_model: bool = False):
=======
    def check_co_co_nest_random_functions_legally_used(cls, model: ASTModel):
        """
        Checks if the random number functions are used only in the update block.
        :param model: a single model object.
        """
        CoCoNestRandomFunctionsLegallyUsed.check_co_co(model)

    @classmethod
    def check_cocos(cls, model: ASTModel, after_ast_rewrite: bool = False):
>>>>>>> 679a951b
        """
        Checks all context conditions.
        :param model: a single model object.
        """
        Logger.set_current_node(model)

        cls.check_each_block_defined_at_most_once(model)
        cls.check_function_defined(model)
        cls.check_variables_unique_in_scope(model)
        cls.check_inline_expression_not_assigned_to(model)
        cls.check_state_variables_initialized(model)
        cls.check_variables_defined_before_usage(model)
        if FrontendConfiguration.get_target_platform().upper() == 'NEST_COMPARTMENTAL':
            # XXX: TODO: refactor this out; define a ``cocos_from_target_name()`` in the frontend instead.
            # cls.check_v_comp_requirement(model)
            if syn_model:
                cls.check_compartmental_synapse_model(model)
            else:
                cls.check_compartmental_neuron_model(model)
        cls.check_inline_expressions_have_rhs(model)
        cls.check_inline_has_max_one_lhs(model)
        cls.check_input_ports_not_assigned_to(model)
        cls.check_order_of_equations_correct(model)
        cls.check_numerator_of_unit_is_one_if_numeric(model)
        cls.check_no_nest_namespace_collisions(model)
        cls.check_input_port_qualifier_unique(model)
        cls.check_parameters_not_assigned_outside_parameters_block(model)
        cls.check_internals_not_assigned_outside_internals_block(model)
        cls.check_user_defined_function_correctly_built(model)
        cls.check_initial_ode_initial_values(model)
        cls.check_kernel_type(model)
        cls.check_convolve_cond_curr_is_correct(model)
        cls.check_integrate_odes_params_correct(model)
        cls.check_output_port_defined_if_emit_call(model)
        if not after_ast_rewrite:
            # units might be incorrect due to e.g. refactoring convolve call (Real type assigned)
            cls.check_odes_have_consistent_units(model)
            # ODE functions have been removed at this point
            cls.check_function_declared_and_correctly_typed(model)
            cls.check_ode_functions_have_consistent_units(model)
            cls.check_correct_usage_of_kernels(model)
            cls.check_resolution_func_used(model)    # ``__h = resolution()`` is added after transformations; put this check inside the ``if`` to make sure it's not always triggered
            if FrontendConfiguration.get_target_platform().upper() != 'NEST_COMPARTMENTAL':
                cls.check_integrate_odes_called_if_equations_defined(model)
        cls.check_invariant_type_correct(model)
        cls.check_vector_in_non_vector_declaration_detected(model)
        cls.check_convolve_has_correct_parameter(model)
        cls.check_expression_correct(model)
        cls.check_simple_delta_function(model)
        cls.check_function_argument_template_types_consistent(model)
        cls.check_vector_parameter_declaration(model)
        cls.check_vector_declaration_size(model)
        cls.check_co_co_priorities_correctly_specified(model)
        cls.check_resolution_func_legally_used(model)
        cls.check_input_port_size_type(model)
        cls.check_timestep_func_legally_used(model)

        Logger.set_current_node(None)<|MERGE_RESOLUTION|>--- conflicted
+++ resolved
@@ -22,7 +22,6 @@
 from typing import Union
 
 from pynestml.cocos.co_co_all_variables_defined import CoCoAllVariablesDefined
-<<<<<<< HEAD
 from pynestml.cocos.co_co_cm_global import CoCoCmGlobal
 from pynestml.cocos.co_co_cm_mech_shared_code import CoCoCmMechSharedCode
 from pynestml.cocos.co_co_cm_synapse_model import CoCoCmSynapseModel
@@ -31,12 +30,6 @@
 from pynestml.cocos.co_co_cm_channel_model import CoCoCmChannelModel
 from pynestml.cocos.co_co_cm_continuous_input_model import CoCoCmContinuousInputModel
 from pynestml.cocos.co_co_convolve_cond_correctly_built import CoCoConvolveCondCorrectlyBuilt
-=======
-from pynestml.cocos.co_co_cm_channel_model import CoCoCmChannelModel
-from pynestml.cocos.co_co_cm_concentration_model import CoCoCmConcentrationModel
-from pynestml.cocos.co_co_cm_continuous_input_model import CoCoCmContinuousInputModel
-from pynestml.cocos.co_co_cm_synapse_model import CoCoCmSynapseModel
->>>>>>> 679a951b
 from pynestml.cocos.co_co_convolve_has_correct_parameter import CoCoConvolveHasCorrectParameter
 from pynestml.cocos.co_co_convolve_cond_correctly_built import CoCoConvolveCondCorrectlyBuilt
 from pynestml.cocos.co_co_correct_numerator_of_unit import CoCoCorrectNumeratorOfUnit
@@ -72,14 +65,11 @@
 from pynestml.cocos.co_co_resolution_func_used import CoCoResolutionOrStepsFuncUsed
 from pynestml.cocos.co_co_simple_delta_function import CoCoSimpleDeltaFunction
 from pynestml.cocos.co_co_state_variables_initialized import CoCoStateVariablesInitialized
-<<<<<<< HEAD
 from pynestml.cocos.co_co_convolve_has_correct_parameter import CoCoConvolveHasCorrectParameter
 from pynestml.cocos.co_co_cm_receptor_model import CoCoCmReceptorModel
 from pynestml.cocos.co_co_cm_concentration_model import CoCoCmConcentrationModel
 from pynestml.cocos.co_co_input_port_qualifier_unique import CoCoInputPortQualifierUnique
-=======
 from pynestml.cocos.co_co_timestep_function_legally_used import CoCoTimestepFuncLegallyUsed
->>>>>>> 679a951b
 from pynestml.cocos.co_co_user_defined_function_correctly_defined import CoCoUserDefinedFunctionCorrectlyDefined
 from pynestml.cocos.co_co_v_comp_exists import CoCoVCompDefined
 from pynestml.cocos.co_co_variable_once_per_scope import CoCoVariableOncePerScope
@@ -88,12 +78,9 @@
 from pynestml.cocos.co_co_vector_parameter_declared_in_right_block import CoCoVectorParameterDeclaredInRightBlock
 from pynestml.cocos.co_co_vector_variable_in_non_vector_declaration import CoCoVectorVariableInNonVectorDeclaration
 from pynestml.frontend.frontend_configuration import FrontendConfiguration
-<<<<<<< HEAD
 from pynestml.utils.global_processing import GlobalProcessing
-=======
 from pynestml.meta_model.ast_model import ASTModel
 from pynestml.utils.logger import Logger
->>>>>>> 679a951b
 
 
 class CoCosManager:
@@ -171,7 +158,6 @@
         searches for inlines or odes with decorator @mechanism::<type> and performs a base and, depending on type,
         specific information collection process. See nestml documentation on compartmental code generation.
         """
-<<<<<<< HEAD
         CoCoCmGlobal.check_co_co(neuron)
         global_info = GlobalProcessing.get_global_info(neuron)
         CoCoCmChannelModel.check_co_co(neuron, global_info)
@@ -183,12 +169,6 @@
     @classmethod
     def check_compartmental_synapse_model(cls, synapse: ASTModel) -> None:
         CoCoCmSynapseModel.check_co_co(synapse)
-=======
-        CoCoCmChannelModel.check_co_co(neuron)
-        CoCoCmConcentrationModel.check_co_co(neuron)
-        CoCoCmSynapseModel.check_co_co(neuron)
-        CoCoCmContinuousInputModel.check_co_co(neuron)
->>>>>>> 679a951b
 
     @classmethod
     def check_inline_expressions_have_rhs(cls, model: ASTModel):
@@ -456,9 +436,6 @@
         CoCoVectorInputPortsCorrectSizeType.check_co_co(model)
 
     @classmethod
-<<<<<<< HEAD
-    def post_symbol_table_builder_checks(cls, model: ASTModel, after_ast_rewrite: bool = False, syn_model: bool = False):
-=======
     def check_co_co_nest_random_functions_legally_used(cls, model: ASTModel):
         """
         Checks if the random number functions are used only in the update block.
@@ -467,8 +444,7 @@
         CoCoNestRandomFunctionsLegallyUsed.check_co_co(model)
 
     @classmethod
-    def check_cocos(cls, model: ASTModel, after_ast_rewrite: bool = False):
->>>>>>> 679a951b
+    def check_cocos(cls, model: ASTModel, after_ast_rewrite: bool = False, syn_model: bool = False):
         """
         Checks all context conditions.
         :param model: a single model object.
