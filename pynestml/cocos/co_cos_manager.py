# -*- coding: utf-8 -*-
#
# co_cos_manager.py
#
# This file is part of NEST.
#
# Copyright (C) 2004 The NEST Initiative
#
# NEST is free software: you can redistribute it and/or modify
# it under the terms of the GNU General Public License as published by
# the Free Software Foundation, either version 2 of the License, or
# (at your option) any later version.
#
# NEST is distributed in the hope that it will be useful,
# but WITHOUT ANY WARRANTY; without even the implied warranty of
# MERCHANTABILITY or FITNESS FOR A PARTICULAR PURPOSE.  See the
# GNU General Public License for more details.
#
# You should have received a copy of the GNU General Public License
# along with NEST.  If not, see <http://www.gnu.org/licenses/>.

from pynestml.cocos.co_co_all_variables_defined import CoCoAllVariablesDefined
from pynestml.cocos.co_co_input_port_not_assigned_to import CoCoInputPortNotAssignedTo
from pynestml.cocos.co_co_convolve_cond_correctly_built import CoCoConvolveCondCorrectlyBuilt
from pynestml.cocos.co_co_correct_numerator_of_unit import CoCoCorrectNumeratorOfUnit
from pynestml.cocos.co_co_correct_order_in_equation import CoCoCorrectOrderInEquation
from pynestml.cocos.co_co_continuous_input_port_not_qualified import CoCoContinuousInputPortNotQualified
from pynestml.cocos.co_co_each_neuron_block_unique_and_defined import CoCoEachNeuronBlockUniqueAndDefined
from pynestml.cocos.co_co_each_synapse_block_unique_and_defined import CoCoEachSynapseBlockUniqueAndDefined
from pynestml.cocos.co_co_equations_only_for_init_values import CoCoEquationsOnlyForInitValues
from pynestml.cocos.co_co_function_calls_consistent import CoCoFunctionCallsConsistent
from pynestml.cocos.co_co_function_unique import CoCoFunctionUnique
from pynestml.cocos.co_co_illegal_expression import CoCoIllegalExpression
from pynestml.cocos.co_co_inline_expressions_have_rhs import CoCoInlineExpressionsHaveRhs
from pynestml.cocos.co_co_inline_max_one_lhs import CoCoInlineMaxOneLhs
from pynestml.cocos.co_co_integrate_odes_called_if_equations_defined import CoCoIntegrateOdesCalledIfEquationsDefined
from pynestml.cocos.co_co_invariant_is_boolean import CoCoInvariantIsBoolean
from pynestml.cocos.co_co_neuron_name_unique import CoCoNeuronNameUnique
from pynestml.cocos.co_co_no_nest_name_space_collision import CoCoNoNestNameSpaceCollision
from pynestml.cocos.co_co_no_kernels_except_in_convolve import CoCoNoKernelsExceptInConvolve
from pynestml.cocos.co_co_no_duplicate_compilation_unit_names import CoCoNoDuplicateCompilationUnitNames
from pynestml.cocos.co_co_odes_have_consistent_units import CoCoOdesHaveConsistentUnits
from pynestml.cocos.co_co_kernel_type import CoCoKernelType
from pynestml.cocos.co_co_simple_delta_function import CoCoSimpleDeltaFunction
from pynestml.cocos.co_co_ode_functions_have_consistent_units import CoCoOdeFunctionsHaveConsistentUnits
from pynestml.cocos.co_co_output_port_defined_if_emit_call import CoCoOutputPortDefinedIfEmitCall
from pynestml.cocos.co_co_input_port_data_type import CoCoInputPortDataType
from pynestml.cocos.co_co_parameters_assigned_only_in_parameter_block import \
    CoCoParametersAssignedOnlyInParameterBlock
from pynestml.cocos.co_co_resolution_func_legally_used import CoCoResolutionFuncLegallyUsed
from pynestml.cocos.co_co_state_variables_initialized import CoCoStateVariablesInitialized
from pynestml.cocos.co_co_sum_has_correct_parameter import CoCoSumHasCorrectParameter
from pynestml.cocos.co_co_input_port_qualifier_unique import CoCoInputPortQualifierUnique
from pynestml.cocos.co_co_user_defined_function_correctly_defined import CoCoUserDefinedFunctionCorrectlyDefined
from pynestml.cocos.co_co_variable_once_per_scope import CoCoVariableOncePerScope
from pynestml.cocos.co_co_vector_declaration_right_size import CoCoVectorDeclarationRightSize
from pynestml.cocos.co_co_vector_parameter_declared_in_right_block import CoCoVectorParameterDeclaredInRightBlock
from pynestml.cocos.co_co_vector_parameter_greater_than_zero import CoCoVectorParameterGreaterThanZero
from pynestml.cocos.co_co_vector_parameter_right_type import CoCoVectorParameterRightType
from pynestml.cocos.co_co_vector_variable_in_non_vector_declaration import CoCoVectorVariableInNonVectorDeclaration
from pynestml.cocos.co_co_function_argument_template_types_consistent import CoCoFunctionArgumentTemplateTypesConsistent
from pynestml.cocos.co_co_priorities_correctly_specified import CoCoPrioritiesCorrectlySpecified
from pynestml.meta_model.ast_neuron import ASTNeuron


class CoCosManager:
    """
    This class provides a set of context conditions which have to hold for each neuron instance.
    """

    @classmethod
    def check_function_defined(cls, neuron: ASTNeuron):
        """
        Checks for the handed over neuron that each used function it is defined.
        """
        CoCoFunctionUnique.check_co_co(neuron)

    @classmethod
    def check_each_block_unique_and_defined(cls, neuron: ASTNeuron):
        """
        Checks if in the handed over neuron each block is defined at most once and mandatory blocks are defined.
        :param neuron: a single neuron instance
        """
        CoCoEachNeuronBlockUniqueAndDefined.check_co_co(neuron)

    @classmethod
    def check_each_synapse_block_unique_and_defined(cls, neuron):
        """
        Checks if in the handed over neuron each block is defined at most once and mandatory blocks are defined.
        :param neuron: a single neuron instance
        :type neuron: ast_neuron
        """
        CoCoEachSynapseBlockUniqueAndDefined.check_co_co(neuron)

    @classmethod
    def check_function_declared_and_correctly_typed(cls, neuron: ASTNeuron):
        """
        Checks if in the handed over neuron all function calls use existing functions and the arguments are
        correctly typed.
        :param neuron: a single neuron instance
        """
        CoCoFunctionCallsConsistent.check_co_co(neuron)

    @classmethod
    def check_variables_unique_in_scope(cls, neuron: ASTNeuron):
        """
        Checks that all variables have been declared at most once per scope.
        :param neuron: a single neuron instance
        """
        CoCoVariableOncePerScope.check_co_co(neuron)

    @classmethod
    def check_state_variables_initialized(cls, neuron: ASTNeuron):
        """
        Checks if all the variables declared in state block are initialized with a value
        :param neuron: a single neuron instance
        """
        CoCoStateVariablesInitialized.check_co_co(neuron)

    @classmethod
    def check_variables_defined_before_usage(cls, neuron: ASTNeuron, after_ast_rewrite: bool) -> None:
        """
        Checks that all variables are defined before being used.
        :param neuron: a single neuron.
        """
        CoCoAllVariablesDefined.check_co_co(neuron, after_ast_rewrite)

    @classmethod
    def check_inline_expressions_have_rhs(cls, neuron: ASTNeuron):
        """
        Checks that all inline expressions have a right-hand side.
        :param neuron: a single neuron object
        """
        CoCoInlineExpressionsHaveRhs.check_co_co(neuron)

    @classmethod
    def check_inline_has_max_one_lhs(cls, neuron: ASTNeuron):
        """
        Checks that all inline expressions have exactly one left-hand side.
        :param neuron: a single neuron object.
        """
        CoCoInlineMaxOneLhs.check_co_co(neuron)

    @classmethod
    def check_input_ports_not_assigned_to(cls, neuron: ASTNeuron):
        """
        Checks that no values are assigned to input ports.
        :param neuron: a single neuron object.
        """
        CoCoInputPortNotAssignedTo.check_co_co(neuron)

    @classmethod
    def check_order_of_equations_correct(cls, neuron: ASTNeuron):
        """
        Checks that all equations specify the order of the variable.
        :param neuron: a single neuron object.
        """
        CoCoCorrectOrderInEquation.check_co_co(neuron)

    @classmethod
    def check_numerator_of_unit_is_one_if_numeric(cls, neuron: ASTNeuron):
        """
        Checks that all units which have a numeric numerator use 1.
        :param neuron: a single neuron object.
        """
        CoCoCorrectNumeratorOfUnit.check_co_co(neuron)

    @classmethod
    def check_neuron_names_unique(cls, compilation_unit):
        """
        Checks that all declared neurons in a compilation unit have a unique name.
        :param compilation_unit: a single compilation unit.
        :type compilation_unit: ASTCompilationUnit
        """
        CoCoNeuronNameUnique.check_co_co(compilation_unit)

    @classmethod
    def check_no_nest_namespace_collisions(cls, neuron: ASTNeuron):
        """
        Checks that all units which have a numeric numerator use 1.
        :param neuron: a single neuron object.
        """
        CoCoNoNestNameSpaceCollision.check_co_co(neuron)

    @classmethod
    def check_input_port_qualifier_unique(cls, neuron: ASTNeuron):
        """
        Checks that no spiking input ports are defined with redundant qualifiers.
        :param neuron: a single neuron object.
        """
        CoCoInputPortQualifierUnique.check_co_co(neuron)

    @classmethod
    def check_kernel_type(cls, neuron: ASTNeuron) -> None:
        """
        Checks that all defined kernels have type real.
        """
        CoCoKernelType.check_co_co(neuron)

    @classmethod
    def check_parameters_not_assigned_outside_parameters_block(cls, neuron: ASTNeuron):
        """
        Checks that parameters are not assigned outside the parameters block.
        :param neuron: a single neuron object.
        """
        CoCoParametersAssignedOnlyInParameterBlock.check_co_co(neuron)

    @classmethod
    def check_continuous_input_ports_not_qualified(cls, neuron: ASTNeuron):
        """
        Checks that continuous time input ports have not been specified with keywords, e.g., inhibitory.
        :param neuron: a single neuron object.
        """
        CoCoContinuousInputPortNotQualified.check_co_co(neuron)

    @classmethod
    def check_output_port_defined_if_emit_call(cls, neuron: ASTNeuron):
        """
        Checks that if emit_spike() function is called, an spiking output port is defined.
        :param neuron: a single neuron object.
        :type neuron: ASTNeuron
        """
        CoCoOutputPortDefinedIfEmitCall.check_co_co(neuron)

    @classmethod
    def check_odes_have_consistent_units(cls, neuron: ASTNeuron):
        """
        Checks that all ODE lhs and rhs have consistent units.
        :param neuron: a single neuron object.
        """
        CoCoOdesHaveConsistentUnits.check_co_co(neuron)

    @classmethod
    def check_ode_functions_have_consistent_units(cls, neuron: ASTNeuron):
        """
        Checks that all ODE function lhs and rhs have consistent units.
        :param neuron: a single neuron object.
        """
        CoCoOdeFunctionsHaveConsistentUnits.check_co_co(neuron)

    @classmethod
    def check_input_port_data_type(cls, neuron: ASTNeuron):
        """
        Checks that input ports have specified the data type if required and no data type if not allowed.
        :param neuron: a single neuron object.
        """
        CoCoInputPortDataType.check_co_co(neuron)

    @classmethod
    def check_integrate_odes_called_if_equations_defined(cls, neuron: ASTNeuron):
        """
        Ensures that integrate_odes() is called if one or more dynamical equations are defined.
        """
        CoCoIntegrateOdesCalledIfEquationsDefined.check_co_co(neuron)

    @classmethod
    def check_user_defined_function_correctly_built(cls, neuron: ASTNeuron):
        """
        Checks that all user defined functions are correctly constructed, i.e., have a return statement if declared
        and that the type corresponds to the declared one.
        :param neuron: a single neuron object.
        """
        CoCoUserDefinedFunctionCorrectlyDefined.check_co_co(neuron)

    @classmethod
    def check_initial_ode_initial_values(cls, neuron: ASTNeuron):
        """
        Checks if variables of odes are declared in the state block.
        :param neuron: a single neuron object.
        """
        CoCoEquationsOnlyForInitValues.check_co_co(neuron)

    @classmethod
    def check_convolve_cond_curr_is_correct(cls, neuron: ASTNeuron):
        """
        Checks if all convolve rhs are correctly provided with arguments.
        :param neuron: a single neuron object.
        """
        CoCoConvolveCondCorrectlyBuilt.check_co_co(neuron)

    @classmethod
    def check_correct_usage_of_kernels(cls, neuron: ASTNeuron):
        """
        Checks if all kernels are only used in convolve.
        :param neuron: a single neuron object.
        """
        CoCoNoKernelsExceptInConvolve.check_co_co(neuron)

    @classmethod
    def check_no_duplicate_compilation_unit_names(cls, compilation_units):
        """
        Checks if in a set of compilation units, two nodes have the same name.
        :param compilation_units: a list of compilation units
        :type compilation_units: list(ASTNestMLCompilationUnit)
        """
        CoCoNoDuplicateCompilationUnitNames.check_co_co(compilation_units)

    @classmethod
    def check_invariant_type_correct(cls, neuron: ASTNeuron):
        """
        Checks if all invariants are of type boolean.
        :param neuron: a single neuron object.
        """
        CoCoInvariantIsBoolean.check_co_co(neuron)

    @classmethod
    def check_vector_in_non_vector_declaration_detected(cls, neuron: ASTNeuron):
        """
        Checks if no declaration a vector value is added to a non vector one.
        :param neuron: a single neuron object.
        """
        CoCoVectorVariableInNonVectorDeclaration.check_co_co(neuron)

    @classmethod
    def check_sum_has_correct_parameter(cls, neuron: ASTNeuron):
        """
        Checks that all convolve function calls have variables as arguments.
        :param neuron: a single neuron object.
        """
        CoCoSumHasCorrectParameter.check_co_co(neuron)

    @classmethod
    def check_expression_correct(cls, neuron: ASTNeuron):
        """
        Checks that all rhs in the model are correctly constructed, e.g. type(lhs)==type(rhs).
        :param neuron: a single neuron
        """
        CoCoIllegalExpression.check_co_co(neuron)

    @classmethod
    def check_simple_delta_function(cls, neuron: ASTNeuron) -> None:
        CoCoSimpleDeltaFunction.check_co_co(neuron)

    @classmethod
    def check_function_argument_template_types_consistent(cls, neuron: ASTNeuron):
        """
        Checks if no declaration a vector value is added to a non vector one.
        :param neuron: a single neuron object.
        """
        CoCoFunctionArgumentTemplateTypesConsistent.check_co_co(neuron)

    @classmethod
<<<<<<< HEAD
    def check_co_co_priorities_correctly_specified(cls, neuron: ASTNeuron):
        """
        :param neuron: a single neuron object.
        """
        CoCoPrioritiesCorrectlySpecified.check_co_co(neuron)

    @classmethod
    def check_resolution_func_legally_used(cls, neuron: ASTNeuron):
        """
        :param neuron: a single neuron object.
        """
        CoCoResolutionFuncLegallyUsed.check_co_co(neuron)
=======
    def check_vector_parameter_declaration(cls, neuron: ASTNeuron):
        """
        Checks if the vector parameter is declared in the right block
        :param neuron: a single neuron object
        """
        CoCoVectorParameterDeclaredInRightBlock.check_co_co(neuron)

    @classmethod
    def check_vector_parameter_type(cls, neuron: ASTNeuron):
        """
        Checks if the vector parameter has the right type.
        :param neuron: a single neuron object
        """
        CoCoVectorParameterRightType.check_co_co(neuron)

    @classmethod
    def check_vector_declaration_size(cls, neuron: ASTNeuron):
        """
        Checks if the vector is declared with a size greater than 0
        :param neuron: a single neuron object
        """
        CoCoVectorDeclarationRightSize.check_co_co(neuron)
>>>>>>> a3a1b0d9

    @classmethod
    def post_symbol_table_builder_checks(cls, neuron: ASTNeuron, after_ast_rewrite: bool = False):
        """
        Checks all context conditions.
        :param neuron: a single neuron object.
        """
        cls.check_function_defined(neuron)
        cls.check_function_declared_and_correctly_typed(neuron)
        cls.check_variables_unique_in_scope(neuron)
        cls.check_state_variables_initialized(neuron)
        cls.check_variables_defined_before_usage(neuron, after_ast_rewrite)
        cls.check_inline_expressions_have_rhs(neuron)
        cls.check_inline_has_max_one_lhs(neuron)
        cls.check_input_ports_not_assigned_to(neuron)
        cls.check_order_of_equations_correct(neuron)
        cls.check_numerator_of_unit_is_one_if_numeric(neuron)
        cls.check_no_nest_namespace_collisions(neuron)
        cls.check_input_port_qualifier_unique(neuron)
        cls.check_parameters_not_assigned_outside_parameters_block(neuron)
        cls.check_continuous_input_ports_not_qualified(neuron)
        cls.check_input_port_data_type(neuron)
        cls.check_user_defined_function_correctly_built(neuron)
        cls.check_initial_ode_initial_values(neuron)
        cls.check_kernel_type(neuron)
        cls.check_convolve_cond_curr_is_correct(neuron)
        cls.check_output_port_defined_if_emit_call(neuron)
        if not after_ast_rewrite:
            # units might be incorrect due to e.g. refactoring convolve call (Real type assigned)
            cls.check_odes_have_consistent_units(neuron)
            cls.check_ode_functions_have_consistent_units(neuron)        # ODE functions have been removed at this point
            cls.check_correct_usage_of_kernels(neuron)
            cls.check_integrate_odes_called_if_equations_defined(neuron)
        cls.check_invariant_type_correct(neuron)
        cls.check_vector_in_non_vector_declaration_detected(neuron)
        cls.check_sum_has_correct_parameter(neuron)
        cls.check_expression_correct(neuron)
        cls.check_simple_delta_function(neuron)
        cls.check_function_argument_template_types_consistent(neuron)
<<<<<<< HEAD
        cls.check_co_co_priorities_correctly_specified(neuron)
        cls.check_resolution_func_legally_used(neuron)
=======
        cls.check_vector_parameter_declaration(neuron)
        cls.check_vector_parameter_type(neuron)
        cls.check_vector_declaration_size(neuron)
>>>>>>> a3a1b0d9
<|MERGE_RESOLUTION|>--- conflicted
+++ resolved
@@ -340,20 +340,6 @@
         CoCoFunctionArgumentTemplateTypesConsistent.check_co_co(neuron)
 
     @classmethod
-<<<<<<< HEAD
-    def check_co_co_priorities_correctly_specified(cls, neuron: ASTNeuron):
-        """
-        :param neuron: a single neuron object.
-        """
-        CoCoPrioritiesCorrectlySpecified.check_co_co(neuron)
-
-    @classmethod
-    def check_resolution_func_legally_used(cls, neuron: ASTNeuron):
-        """
-        :param neuron: a single neuron object.
-        """
-        CoCoResolutionFuncLegallyUsed.check_co_co(neuron)
-=======
     def check_vector_parameter_declaration(cls, neuron: ASTNeuron):
         """
         Checks if the vector parameter is declared in the right block
@@ -376,7 +362,20 @@
         :param neuron: a single neuron object
         """
         CoCoVectorDeclarationRightSize.check_co_co(neuron)
->>>>>>> a3a1b0d9
+
+    @classmethod
+    def check_co_co_priorities_correctly_specified(cls, neuron: ASTNeuron):
+        """
+        :param neuron: a single neuron object.
+        """
+        CoCoPrioritiesCorrectlySpecified.check_co_co(neuron)
+
+    @classmethod
+    def check_resolution_func_legally_used(cls, neuron: ASTNeuron):
+        """
+        :param neuron: a single neuron object.
+        """
+        CoCoResolutionFuncLegallyUsed.check_co_co(neuron)
 
     @classmethod
     def post_symbol_table_builder_checks(cls, neuron: ASTNeuron, after_ast_rewrite: bool = False):
@@ -416,11 +415,8 @@
         cls.check_expression_correct(neuron)
         cls.check_simple_delta_function(neuron)
         cls.check_function_argument_template_types_consistent(neuron)
-<<<<<<< HEAD
+        cls.check_vector_parameter_declaration(neuron)
+        cls.check_vector_parameter_type(neuron)
         cls.check_co_co_priorities_correctly_specified(neuron)
         cls.check_resolution_func_legally_used(neuron)
-=======
-        cls.check_vector_parameter_declaration(neuron)
-        cls.check_vector_parameter_type(neuron)
-        cls.check_vector_declaration_size(neuron)
->>>>>>> a3a1b0d9
+        cls.check_vector_declaration_size(neuron)