--- conflicted
+++ resolved
@@ -56,11 +56,6 @@
                 expr_par = node.get_parent(expr)
 
                 if symbol is None:
-<<<<<<< HEAD
-                    code, message = Messages.get_variable_not_defined(var.get_name())
-                    Logger.log_message(astnode=node, code=code, message=message, log_level=LoggingLevel.ERROR,
-                                       error_position=var.get_source_position())
-=======
                     # check if this symbol is actually a type, e.g. "mV" in the expression "(1 + 2) * mV"
                     symbol = var.get_scope().resolve_to_symbol(var.get_complete_name(), SymbolKind.TYPE)
                     if symbol is None:
@@ -68,7 +63,6 @@
                         code, message = Messages.get_variable_not_defined(var.get_name())
                         Logger.log_message(neuron=node, code=code, message=message, log_level=LoggingLevel.ERROR,
                                            error_position=var.get_source_position())
->>>>>>> 2271bb51
                 # first check if it is part of an invariant
                 # if it is the case, there is no "recursive" declaration
                 # so check if the parent is a declaration and the expression the invariant
