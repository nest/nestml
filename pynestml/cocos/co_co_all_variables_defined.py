--- conflicted
+++ resolved
@@ -61,15 +61,12 @@
 
                 # test if the symbol has been defined at least
                 if symbol is None:
-<<<<<<< HEAD
-=======
                     # for inline expressions, also allow derivatives of that kernel to appear
                     inline_expr_names = []
                     inline_exprs = []
                     for equations_block in node.get_equations_blocks():
                         inline_expr_names.extend([inline_expr.variable_name for inline_expr in equations_block.get_inline_expressions()])
                         inline_exprs.extend(equations_block.get_inline_expressions())
-
                     if var.get_name() in inline_expr_names:
                         inline_expr_idx = inline_expr_names.index(var.get_name())
                         inline_expr = inline_exprs[inline_expr_idx]
@@ -80,8 +77,6 @@
                                 # actually, no problem detected, skip error
                                 # XXX: TODO: check that differential order is less than or equal to that of the kernel
                                 continue
-
->>>>>>> 9b7d1d0f
                     # check if this symbol is actually a type, e.g. "mV" in the expression "(1 + 2) * mV"
                     symbol2 = var.get_scope().resolve_to_symbol(var.get_complete_name(), SymbolKind.TYPE)
                     if symbol2 is not None:
