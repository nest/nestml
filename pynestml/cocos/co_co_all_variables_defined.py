--- conflicted
+++ resolved
@@ -20,12 +20,9 @@
 # along with NEST.  If not, see <http://www.gnu.org/licenses/>.
 from pynestml.cocos.co_co import CoCo
 from pynestml.meta_model.ast_declaration import ASTDeclaration
-<<<<<<< HEAD
+from pynestml.meta_model.ast_neuron import ASTNeuron
 from pynestml.meta_model.ast_variable import ASTVariable
-=======
-from pynestml.meta_model.ast_neuron import ASTNeuron
 from pynestml.meta_model.ast_node import ASTNode
->>>>>>> 2d14b0af
 from pynestml.symbols.symbol import SymbolKind
 from pynestml.symbols.variable_symbol import BlockType
 from pynestml.utils.logger import Logger, LoggingLevel
@@ -85,16 +82,9 @@
                     # in this case its ok if it is recursive or defined later on
                     continue
 
-<<<<<<< HEAD
                 # check if it has been defined before usage, except for predefined symbols, input ports and variables added by the AST transformation functions
                 if (not symbol.is_predefined) \
-                        and symbol.block_type != BlockType.INPUT_BUFFER_CURRENT \
-                        and symbol.block_type != BlockType.INPUT_BUFFER_SPIKE \
-=======
-                # now check if it has been defined before usage, except for predefined symbols, buffers and variables added by the AST transformation functions
-                elif (not symbol.is_predefined) \
                         and symbol.block_type != BlockType.INPUT \
->>>>>>> 2d14b0af
                         and not symbol.get_referenced_object().get_source_position().is_added_source_position():
                     # except for parameters, those can be defined after
                     if ((not symbol.get_referenced_object().get_source_position().before(var.get_source_position()))
@@ -116,12 +106,8 @@
 
 
 class ASTAssignedVariableDefinedVisitor(ASTVisitor):
-<<<<<<< HEAD
     """XXX: TODO: dissolve this class into CoCoAllVariablesDefined.check_co_co()"""
-    def __init__(self, neuron):
-=======
     def __init__(self, neuron: ASTNeuron, after_ast_rewrite: bool = False):
->>>>>>> 2d14b0af
         super(ASTAssignedVariableDefinedVisitor, self).__init__()
         self.neuron = neuron
         self.after_ast_rewrite = after_ast_rewrite
