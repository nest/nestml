# -*- coding: utf-8 -*-
#
# co_co_function_calls_consistent.py
#
# This file is part of NEST.
#
# Copyright (C) 2004 The NEST Initiative
#
# NEST is free software: you can redistribute it and/or modify
# it under the terms of the GNU General Public License as published by
# the Free Software Foundation, either version 2 of the License, or
# (at your option) any later version.
#
# NEST is distributed in the hope that it will be useful,
# but WITHOUT ANY WARRANTY; without even the implied warranty of
# MERCHANTABILITY or FITNESS FOR A PARTICULAR PURPOSE.  See the
# GNU General Public License for more details.
#
# You should have received a copy of the GNU General Public License
# along with NEST.  If not, see <http://www.gnu.org/licenses/>.
from pynestml.cocos.co_co import CoCo
from pynestml.symbols.error_type_symbol import ErrorTypeSymbol
from pynestml.symbols.template_type_symbol import TemplateTypeSymbol
from pynestml.symbols.symbol import SymbolKind
from pynestml.utils.logger import Logger, LoggingLevel
from pynestml.utils.messages import Messages
from pynestml.utils.type_caster import TypeCaster
from pynestml.visitors.ast_visitor import ASTVisitor


class CoCoFunctionCallsConsistent(CoCo):
    """
    This context condition checker ensures that for all function calls in the handed over neuron, if the called function has been declared, whether the number and types of arguments correspond to the declaration, etc.
    """

    @classmethod
    def check_co_co(cls, node):
        """
        Checks the coco for the handed over neuron.
        :param node: a single neuron instance.
        :type node: ASTNeuron
        """
        node.accept(FunctionCallConsistencyVisitor())


class FunctionCallConsistencyVisitor(ASTVisitor):
    """
    This visitor ensures that all function calls are consistent.
    """

    def visit_function_call(self, node):
        """
        Check consistency for a single function call: check if the called function has been declared, whether the number and types of arguments correspond to the declaration, etc.

        :param node: a single function call.
        :type node: ASTFunctionCall
        """
        func_name = node.get_name()
        if func_name == 'convolve':
<<<<<<< HEAD
=======
            # check if the number of arguments is the same as in the symbol
            if len(node.get_args()) != 2:
                code, message = Messages.get_wrong_number_of_args(str(node), 2, len(node.get_args()))
                Logger.log_message(code=code, message=message, log_level=LoggingLevel.ERROR,
                                   error_position=node.get_source_position())
                return
>>>>>>> 9b2f1fde
            return

        symbol = node.get_scope().resolve_to_symbol(node.get_name(), SymbolKind.FUNCTION)

        # first check if the function has been declared
        if symbol is None:
            code, message = Messages.get_function_not_declared(node.get_name())
            Logger.log_message(error_position=node.get_source_position(), log_level=LoggingLevel.ERROR,
                               code=code, message=message)
            return

        # check if the number of arguments is the same as in the symbol
        if len(node.get_args()) != len(symbol.get_parameter_types()):
            code, message = Messages.get_wrong_number_of_args(str(node), len(symbol.get_parameter_types()),
                                                              len(node.get_args()))
            Logger.log_message(code=code, message=message, log_level=LoggingLevel.ERROR,
                               error_position=node.get_source_position())
            return

        # finally check if the call is correctly typed
        expected_types = symbol.get_parameter_types()
        actual_args = node.get_args()
        actual_types = [arg.type for arg in actual_args]
        for actual_arg, actual_type, expected_type in zip(actual_args, actual_types, expected_types):
            if isinstance(actual_type, ErrorTypeSymbol):
                code, message = Messages.get_type_could_not_be_derived(actual_arg)
                Logger.log_message(code=code, message=message, log_level=LoggingLevel.ERROR,
                                   error_position=actual_arg.get_source_position())
                return

            if not actual_type.equals(expected_type) and not isinstance(expected_type, TemplateTypeSymbol):
                TypeCaster.try_to_recover_or_error(expected_type, actual_type, actual_arg)<|MERGE_RESOLUTION|>--- conflicted
+++ resolved
@@ -57,15 +57,12 @@
         """
         func_name = node.get_name()
         if func_name == 'convolve':
-<<<<<<< HEAD
-=======
             # check if the number of arguments is the same as in the symbol
             if len(node.get_args()) != 2:
                 code, message = Messages.get_wrong_number_of_args(str(node), 2, len(node.get_args()))
                 Logger.log_message(code=code, message=message, log_level=LoggingLevel.ERROR,
                                    error_position=node.get_source_position())
                 return
->>>>>>> 9b2f1fde
             return
 
         symbol = node.get_scope().resolve_to_symbol(node.get_name(), SymbolKind.FUNCTION)
