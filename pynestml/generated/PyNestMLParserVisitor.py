--- conflicted
+++ resolved
@@ -1,8 +1,4 @@
-<<<<<<< HEAD
-# Generated from PyNestMLParser.g4 by ANTLR 4.8
-=======
 # Generated from PyNestMLParser.g4 by ANTLR 4.9.3
->>>>>>> 04590890
 from antlr4 import *
 if __name__ is not None and "." in __name__:
     from .PyNestMLParser import PyNestMLParser
