--- conflicted
+++ resolved
@@ -9,11 +9,7 @@
 def serializedATN():
     with StringIO() as buf:
         buf.write(u"\3\u608b\ua72a\u8133\ub9ed\u417c\u3be7\u7786\u5964\2")
-<<<<<<< HEAD
-        buf.write(u"Z\u02cf\b\1\4\2\t\2\4\3\t\3\4\4\t\4\4\5\t\5\4\6\t\6\4")
-=======
         buf.write(u"S\u026e\b\1\4\2\t\2\4\3\t\3\4\4\t\4\4\5\t\5\4\6\t\6\4")
->>>>>>> d8333543
         buf.write(u"\7\t\7\4\b\t\b\4\t\t\t\4\n\t\n\4\13\t\13\4\f\t\f\4\r")
         buf.write(u"\t\r\4\16\t\16\4\17\t\17\4\20\t\20\4\21\t\21\4\22\t\22")
         buf.write(u"\4\23\t\23\4\24\t\24\4\25\t\25\4\26\t\26\4\27\t\27\4")
@@ -25,22 +21,12 @@
         buf.write(u"9\t9\4:\t:\4;\t;\4<\t<\4=\t=\4>\t>\4?\t?\4@\t@\4A\tA")
         buf.write(u"\4B\tB\4C\tC\4D\tD\4E\tE\4F\tF\4G\tG\4H\tH\4I\tI\4J\t")
         buf.write(u"J\4K\tK\4L\tL\4M\tM\4N\tN\4O\tO\4P\tP\4Q\tQ\4R\tR\4S")
-<<<<<<< HEAD
-        buf.write(u"\tS\4T\tT\4U\tU\4V\tV\4W\tW\4X\tX\4Y\tY\4Z\tZ\4[\t[\4")
-        buf.write(u"\\\t\\\4]\t]\4^\t^\3\2\3\2\7\2\u00c0\n\2\f\2\16\2\u00c3")
-        buf.write(u"\13\2\3\2\3\2\3\3\3\3\3\3\3\3\7\3\u00cb\n\3\f\3\16\3")
-        buf.write(u"\u00ce\13\3\3\3\3\3\3\3\3\3\3\3\3\3\3\3\7\3\u00d7\n\3")
-        buf.write(u"\f\3\16\3\u00da\13\3\3\3\3\3\3\3\5\3\u00df\n\3\3\3\3")
-        buf.write(u"\3\3\4\3\4\3\4\5\4\u00e6\n\4\3\4\3\4\3\5\3\5\3\5\3\5")
-        buf.write(u"\3\6\3\6\5\6\u00f0\n\6\3\6\3\6\3\6\3\6\3\7\3\7\3\7\3")
-=======
         buf.write(u"\tS\4T\tT\4U\tU\3\2\3\2\7\2\u00ae\n\2\f\2\16\2\u00b1")
         buf.write(u"\13\2\3\2\3\2\3\3\3\3\3\3\3\3\7\3\u00b9\n\3\f\3\16\3")
         buf.write(u"\u00bc\13\3\3\3\3\3\3\3\3\3\3\3\3\3\3\3\7\3\u00c5\n\3")
         buf.write(u"\f\3\16\3\u00c8\13\3\3\3\3\3\3\3\5\3\u00cd\n\3\3\3\3")
         buf.write(u"\3\3\4\3\4\3\4\5\4\u00d4\n\4\3\4\3\4\3\5\3\5\3\5\3\5")
         buf.write(u"\3\6\3\6\5\6\u00de\n\6\3\6\3\6\3\6\3\6\3\7\3\7\3\7\3")
->>>>>>> d8333543
         buf.write(u"\7\3\b\3\b\3\b\3\b\3\b\3\b\3\b\3\b\3\t\3\t\3\t\3\t\3")
         buf.write(u"\t\3\n\3\n\3\n\3\n\3\n\3\n\3\n\3\13\3\13\3\13\3\13\3")
         buf.write(u"\13\3\13\3\13\3\13\3\f\3\f\3\f\3\f\3\f\3\r\3\r\3\r\3")
@@ -52,289 +38,6 @@
         buf.write(u"\3\30\3\31\3\31\3\31\3\31\3\32\3\32\3\32\3\32\3\32\3")
         buf.write(u"\32\3\32\3\32\3\32\3\32\3\32\3\33\3\33\3\33\3\33\3\33")
         buf.write(u"\3\33\3\34\3\34\3\34\3\34\3\34\3\34\3\34\3\35\3\35\3")
-<<<<<<< HEAD
-        buf.write(u"\35\3\35\3\35\3\35\3\35\3\35\3\36\3\36\3\36\3\36\3\36")
-        buf.write(u"\3\36\3\37\3\37\3\37\3\37\3\37\3\37\3\37\3\37\3\37\3")
-        buf.write(u"\37\3\37\3 \3 \3 \3 \3 \3 \3 \3 \3 \3 \3!\3!\3!\3!\3")
-        buf.write(u"!\3!\3!\3!\3!\3!\3!\3!\3!\3!\3!\3\"\3\"\3\"\3\"\3\"\3")
-        buf.write(u"\"\3\"\3#\3#\3#\3#\3#\3#\3#\3#\3#\3#\3$\3$\3$\3$\3$\3")
-        buf.write(u"$\3%\3%\3%\3%\3%\3%\3%\3&\3&\3&\3&\3&\3&\3&\3&\3&\3&")
-        buf.write(u"\3&\3\'\3\'\3\'\3\'\3\'\3\'\3\'\3\'\3\'\3\'\3\'\3\'\3")
-        buf.write(u"(\3(\3(\3(\3(\3(\3(\3(\3)\3)\3)\3)\3)\3)\3*\3*\3*\3*")
-        buf.write(u"\3*\3*\3*\3*\3*\3*\3*\3+\3+\3+\3+\3+\3+\3+\3+\3+\3+\3")
-        buf.write(u"+\3,\3,\3,\3,\3,\3,\3,\3,\3,\3,\3,\3,\3,\3-\3-\3-\3-")
-        buf.write(u"\3-\3-\3-\3-\3-\3-\3-\3-\3-\3-\3-\3.\3.\3/\3/\3/\3/\3")
-        buf.write(u"\60\3\60\3\61\3\61\3\62\3\62\3\63\3\63\3\64\3\64\3\65")
-        buf.write(u"\3\65\3\66\3\66\3\67\3\67\38\38\38\39\39\3:\3:\3:\3;")
-        buf.write(u"\3;\3;\3<\3<\3<\3=\3=\3=\3>\3>\3?\3?\3@\3@\3@\3A\3A\3")
-        buf.write(u"A\3B\3B\3B\3C\3C\3C\3D\3D\3D\3E\3E\3E\3F\3F\3F\3G\3G")
-        buf.write(u"\3G\3H\3H\3H\3I\3I\3J\3J\3K\3K\3L\3L\3M\3M\3M\3N\3N\3")
-        buf.write(u"O\3O\3P\3P\3Q\3Q\3R\3R\3R\3S\3S\3T\3T\3T\3T\3T\3T\3T")
-        buf.write(u"\3T\3T\3T\3T\3T\3T\3T\3T\3T\3T\3T\5T\u0288\nT\3U\3U\5")
-        buf.write(u"U\u028c\nU\3U\7U\u028f\nU\fU\16U\u0292\13U\3U\3U\3V\5")
-        buf.write(u"V\u0297\nV\3V\7V\u029a\nV\fV\16V\u029d\13V\3W\3W\5W\u02a1")
-        buf.write(u"\nW\3X\3X\3Y\3Y\7Y\u02a7\nY\fY\16Y\u02aa\13Y\3Z\3Z\5")
-        buf.write(u"Z\u02ae\nZ\3[\3[\5[\u02b2\n[\3[\3[\3[\5[\u02b7\n[\3[")
-        buf.write(u"\5[\u02ba\n[\3\\\3\\\5\\\u02be\n\\\3\\\3\\\3]\3]\5]\u02c4")
-        buf.write(u"\n]\3]\3]\5]\u02c8\n]\3^\3^\6^\u02cc\n^\r^\16^\u02cd")
-        buf.write(u"\4\u00cc\u00d8\2_\3\3\5\4\7\5\t\6\13\7\r\b\17\t\21\n")
-        buf.write(u"\23\13\25\f\27\r\31\16\33\17\35\20\37\21!\22#\23%\24")
-        buf.write(u"\'\25)\26+\27-\30/\31\61\32\63\33\65\34\67\359\36;\37")
-        buf.write(u"= ?!A\"C#E$G%I&K\'M(O)Q*S+U,W-Y.[/]\60_\61a\62c\63e\64")
-        buf.write(u"g\65i\66k\67m8o9q:s;u<w=y>{?}@\177A\u0081B\u0083C\u0085")
-        buf.write(u"D\u0087E\u0089F\u008bG\u008dH\u008fI\u0091J\u0093K\u0095")
-        buf.write(u"L\u0097M\u0099N\u009bO\u009dP\u009fQ\u00a1R\u00a3S\u00a5")
-        buf.write(u"T\u00a7U\u00a9V\u00abW\u00adX\u00afY\u00b1\2\u00b3Z\u00b5")
-        buf.write(u"\2\u00b7\2\u00b9\2\u00bb\2\3\2\n\4\2\f\f\17\17\4\2\13")
-        buf.write(u"\13\"\"\6\2&&C\\aac|\7\2&&\62;C\\aac|\3\2\63;\3\2\62")
-        buf.write(u";\4\2GGgg\4\2--//\2\u02df\2\3\3\2\2\2\2\5\3\2\2\2\2\7")
-        buf.write(u"\3\2\2\2\2\t\3\2\2\2\2\13\3\2\2\2\2\r\3\2\2\2\2\17\3")
-        buf.write(u"\2\2\2\2\21\3\2\2\2\2\23\3\2\2\2\2\25\3\2\2\2\2\27\3")
-        buf.write(u"\2\2\2\2\31\3\2\2\2\2\33\3\2\2\2\2\35\3\2\2\2\2\37\3")
-        buf.write(u"\2\2\2\2!\3\2\2\2\2#\3\2\2\2\2%\3\2\2\2\2\'\3\2\2\2\2")
-        buf.write(u")\3\2\2\2\2+\3\2\2\2\2-\3\2\2\2\2/\3\2\2\2\2\61\3\2\2")
-        buf.write(u"\2\2\63\3\2\2\2\2\65\3\2\2\2\2\67\3\2\2\2\29\3\2\2\2")
-        buf.write(u"\2;\3\2\2\2\2=\3\2\2\2\2?\3\2\2\2\2A\3\2\2\2\2C\3\2\2")
-        buf.write(u"\2\2E\3\2\2\2\2G\3\2\2\2\2I\3\2\2\2\2K\3\2\2\2\2M\3\2")
-        buf.write(u"\2\2\2O\3\2\2\2\2Q\3\2\2\2\2S\3\2\2\2\2U\3\2\2\2\2W\3")
-        buf.write(u"\2\2\2\2Y\3\2\2\2\2[\3\2\2\2\2]\3\2\2\2\2_\3\2\2\2\2")
-        buf.write(u"a\3\2\2\2\2c\3\2\2\2\2e\3\2\2\2\2g\3\2\2\2\2i\3\2\2\2")
-        buf.write(u"\2k\3\2\2\2\2m\3\2\2\2\2o\3\2\2\2\2q\3\2\2\2\2s\3\2\2")
-        buf.write(u"\2\2u\3\2\2\2\2w\3\2\2\2\2y\3\2\2\2\2{\3\2\2\2\2}\3\2")
-        buf.write(u"\2\2\2\177\3\2\2\2\2\u0081\3\2\2\2\2\u0083\3\2\2\2\2")
-        buf.write(u"\u0085\3\2\2\2\2\u0087\3\2\2\2\2\u0089\3\2\2\2\2\u008b")
-        buf.write(u"\3\2\2\2\2\u008d\3\2\2\2\2\u008f\3\2\2\2\2\u0091\3\2")
-        buf.write(u"\2\2\2\u0093\3\2\2\2\2\u0095\3\2\2\2\2\u0097\3\2\2\2")
-        buf.write(u"\2\u0099\3\2\2\2\2\u009b\3\2\2\2\2\u009d\3\2\2\2\2\u009f")
-        buf.write(u"\3\2\2\2\2\u00a1\3\2\2\2\2\u00a3\3\2\2\2\2\u00a5\3\2")
-        buf.write(u"\2\2\2\u00a7\3\2\2\2\2\u00a9\3\2\2\2\2\u00ab\3\2\2\2")
-        buf.write(u"\2\u00ad\3\2\2\2\2\u00af\3\2\2\2\2\u00b3\3\2\2\2\3\u00bd")
-        buf.write(u"\3\2\2\2\5\u00de\3\2\2\2\7\u00e5\3\2\2\2\t\u00e9\3\2")
-        buf.write(u"\2\2\13\u00ed\3\2\2\2\r\u00f5\3\2\2\2\17\u00f9\3\2\2")
-        buf.write(u"\2\21\u0101\3\2\2\2\23\u0106\3\2\2\2\25\u010d\3\2\2\2")
-        buf.write(u"\27\u0115\3\2\2\2\31\u011a\3\2\2\2\33\u0123\3\2\2\2\35")
-        buf.write(u"\u012a\3\2\2\2\37\u012d\3\2\2\2!\u0132\3\2\2\2#\u0137")
-        buf.write(u"\3\2\2\2%\u013b\3\2\2\2\'\u0141\3\2\2\2)\u0144\3\2\2")
-        buf.write(u"\2+\u0149\3\2\2\2-\u014d\3\2\2\2/\u0151\3\2\2\2\61\u0154")
-        buf.write(u"\3\2\2\2\63\u0158\3\2\2\2\65\u0163\3\2\2\2\67\u0169\3")
-        buf.write(u"\2\2\29\u0170\3\2\2\2;\u0178\3\2\2\2=\u017e\3\2\2\2?")
-        buf.write(u"\u0189\3\2\2\2A\u0193\3\2\2\2C\u01a2\3\2\2\2E\u01a9\3")
-        buf.write(u"\2\2\2G\u01b3\3\2\2\2I\u01b9\3\2\2\2K\u01c0\3\2\2\2M")
-        buf.write(u"\u01cb\3\2\2\2O\u01d7\3\2\2\2Q\u01df\3\2\2\2S\u01e5\3")
-        buf.write(u"\2\2\2U\u01f0\3\2\2\2W\u01fb\3\2\2\2Y\u0208\3\2\2\2[")
-        buf.write(u"\u0217\3\2\2\2]\u0219\3\2\2\2_\u021d\3\2\2\2a\u021f\3")
-        buf.write(u"\2\2\2c\u0221\3\2\2\2e\u0223\3\2\2\2g\u0225\3\2\2\2i")
-        buf.write(u"\u0227\3\2\2\2k\u0229\3\2\2\2m\u022b\3\2\2\2o\u022d\3")
-        buf.write(u"\2\2\2q\u0230\3\2\2\2s\u0232\3\2\2\2u\u0235\3\2\2\2w")
-        buf.write(u"\u0238\3\2\2\2y\u023b\3\2\2\2{\u023e\3\2\2\2}\u0240\3")
-        buf.write(u"\2\2\2\177\u0242\3\2\2\2\u0081\u0245\3\2\2\2\u0083\u0248")
-        buf.write(u"\3\2\2\2\u0085\u024b\3\2\2\2\u0087\u024e\3\2\2\2\u0089")
-        buf.write(u"\u0251\3\2\2\2\u008b\u0254\3\2\2\2\u008d\u0257\3\2\2")
-        buf.write(u"\2\u008f\u025a\3\2\2\2\u0091\u025d\3\2\2\2\u0093\u025f")
-        buf.write(u"\3\2\2\2\u0095\u0261\3\2\2\2\u0097\u0263\3\2\2\2\u0099")
-        buf.write(u"\u0265\3\2\2\2\u009b\u0268\3\2\2\2\u009d\u026a\3\2\2")
-        buf.write(u"\2\u009f\u026c\3\2\2\2\u00a1\u026e\3\2\2\2\u00a3\u0270")
-        buf.write(u"\3\2\2\2\u00a5\u0273\3\2\2\2\u00a7\u0287\3\2\2\2\u00a9")
-        buf.write(u"\u0289\3\2\2\2\u00ab\u0296\3\2\2\2\u00ad\u02a0\3\2\2")
-        buf.write(u"\2\u00af\u02a2\3\2\2\2\u00b1\u02a4\3\2\2\2\u00b3\u02ad")
-        buf.write(u"\3\2\2\2\u00b5\u02b9\3\2\2\2\u00b7\u02bd\3\2\2\2\u00b9")
-        buf.write(u"\u02c1\3\2\2\2\u00bb\u02c9\3\2\2\2\u00bd\u00c1\7%\2\2")
-        buf.write(u"\u00be\u00c0\n\2\2\2\u00bf\u00be\3\2\2\2\u00c0\u00c3")
-        buf.write(u"\3\2\2\2\u00c1\u00bf\3\2\2\2\u00c1\u00c2\3\2\2\2\u00c2")
-        buf.write(u"\u00c4\3\2\2\2\u00c3\u00c1\3\2\2\2\u00c4\u00c5\b\2\2")
-        buf.write(u"\2\u00c5\4\3\2\2\2\u00c6\u00c7\7\61\2\2\u00c7\u00c8\7")
-        buf.write(u",\2\2\u00c8\u00cc\3\2\2\2\u00c9\u00cb\13\2\2\2\u00ca")
-        buf.write(u"\u00c9\3\2\2\2\u00cb\u00ce\3\2\2\2\u00cc\u00cd\3\2\2")
-        buf.write(u"\2\u00cc\u00ca\3\2\2\2\u00cd\u00cf\3\2\2\2\u00ce\u00cc")
-        buf.write(u"\3\2\2\2\u00cf\u00d0\7,\2\2\u00d0\u00df\7\61\2\2\u00d1")
-        buf.write(u"\u00d2\7$\2\2\u00d2\u00d3\7$\2\2\u00d3\u00d4\7$\2\2\u00d4")
-        buf.write(u"\u00d8\3\2\2\2\u00d5\u00d7\13\2\2\2\u00d6\u00d5\3\2\2")
-        buf.write(u"\2\u00d7\u00da\3\2\2\2\u00d8\u00d9\3\2\2\2\u00d8\u00d6")
-        buf.write(u"\3\2\2\2\u00d9\u00db\3\2\2\2\u00da\u00d8\3\2\2\2\u00db")
-        buf.write(u"\u00dc\7$\2\2\u00dc\u00dd\7$\2\2\u00dd\u00df\7$\2\2\u00de")
-        buf.write(u"\u00c6\3\2\2\2\u00de\u00d1\3\2\2\2\u00df\u00e0\3\2\2")
-        buf.write(u"\2\u00e0\u00e1\b\3\2\2\u00e1\6\3\2\2\2\u00e2\u00e3\7")
-        buf.write(u"\17\2\2\u00e3\u00e6\7\f\2\2\u00e4\u00e6\t\2\2\2\u00e5")
-        buf.write(u"\u00e2\3\2\2\2\u00e5\u00e4\3\2\2\2\u00e6\u00e7\3\2\2")
-        buf.write(u"\2\u00e7\u00e8\b\4\3\2\u00e8\b\3\2\2\2\u00e9\u00ea\t")
-        buf.write(u"\3\2\2\u00ea\u00eb\3\2\2\2\u00eb\u00ec\b\5\4\2\u00ec")
-        buf.write(u"\n\3\2\2\2\u00ed\u00ef\7^\2\2\u00ee\u00f0\7\17\2\2\u00ef")
-        buf.write(u"\u00ee\3\2\2\2\u00ef\u00f0\3\2\2\2\u00f0\u00f1\3\2\2")
-        buf.write(u"\2\u00f1\u00f2\7\f\2\2\u00f2\u00f3\3\2\2\2\u00f3\u00f4")
-        buf.write(u"\b\6\4\2\u00f4\f\3\2\2\2\u00f5\u00f6\7g\2\2\u00f6\u00f7")
-        buf.write(u"\7p\2\2\u00f7\u00f8\7f\2\2\u00f8\16\3\2\2\2\u00f9\u00fa")
-        buf.write(u"\7k\2\2\u00fa\u00fb\7p\2\2\u00fb\u00fc\7v\2\2\u00fc\u00fd")
-        buf.write(u"\7g\2\2\u00fd\u00fe\7i\2\2\u00fe\u00ff\7g\2\2\u00ff\u0100")
-        buf.write(u"\7t\2\2\u0100\20\3\2\2\2\u0101\u0102\7t\2\2\u0102\u0103")
-        buf.write(u"\7g\2\2\u0103\u0104\7c\2\2\u0104\u0105\7n\2\2\u0105\22")
-        buf.write(u"\3\2\2\2\u0106\u0107\7u\2\2\u0107\u0108\7v\2\2\u0108")
-        buf.write(u"\u0109\7t\2\2\u0109\u010a\7k\2\2\u010a\u010b\7p\2\2\u010b")
-        buf.write(u"\u010c\7i\2\2\u010c\24\3\2\2\2\u010d\u010e\7d\2\2\u010e")
-        buf.write(u"\u010f\7q\2\2\u010f\u0110\7q\2\2\u0110\u0111\7n\2\2\u0111")
-        buf.write(u"\u0112\7g\2\2\u0112\u0113\7c\2\2\u0113\u0114\7p\2\2\u0114")
-        buf.write(u"\26\3\2\2\2\u0115\u0116\7x\2\2\u0116\u0117\7q\2\2\u0117")
-        buf.write(u"\u0118\7k\2\2\u0118\u0119\7f\2\2\u0119\30\3\2\2\2\u011a")
-        buf.write(u"\u011b\7h\2\2\u011b\u011c\7w\2\2\u011c\u011d\7p\2\2\u011d")
-        buf.write(u"\u011e\7e\2\2\u011e\u011f\7v\2\2\u011f\u0120\7k\2\2\u0120")
-        buf.write(u"\u0121\7q\2\2\u0121\u0122\7p\2\2\u0122\32\3\2\2\2\u0123")
-        buf.write(u"\u0124\7t\2\2\u0124\u0125\7g\2\2\u0125\u0126\7v\2\2\u0126")
-        buf.write(u"\u0127\7w\2\2\u0127\u0128\7t\2\2\u0128\u0129\7p\2\2\u0129")
-        buf.write(u"\34\3\2\2\2\u012a\u012b\7k\2\2\u012b\u012c\7h\2\2\u012c")
-        buf.write(u"\36\3\2\2\2\u012d\u012e\7g\2\2\u012e\u012f\7n\2\2\u012f")
-        buf.write(u"\u0130\7k\2\2\u0130\u0131\7h\2\2\u0131 \3\2\2\2\u0132")
-        buf.write(u"\u0133\7g\2\2\u0133\u0134\7n\2\2\u0134\u0135\7u\2\2\u0135")
-        buf.write(u"\u0136\7g\2\2\u0136\"\3\2\2\2\u0137\u0138\7h\2\2\u0138")
-        buf.write(u"\u0139\7q\2\2\u0139\u013a\7t\2\2\u013a$\3\2\2\2\u013b")
-        buf.write(u"\u013c\7y\2\2\u013c\u013d\7j\2\2\u013d\u013e\7k\2\2\u013e")
-        buf.write(u"\u013f\7n\2\2\u013f\u0140\7g\2\2\u0140&\3\2\2\2\u0141")
-        buf.write(u"\u0142\7k\2\2\u0142\u0143\7p\2\2\u0143(\3\2\2\2\u0144")
-        buf.write(u"\u0145\7u\2\2\u0145\u0146\7v\2\2\u0146\u0147\7g\2\2\u0147")
-        buf.write(u"\u0148\7r\2\2\u0148*\3\2\2\2\u0149\u014a\7k\2\2\u014a")
-        buf.write(u"\u014b\7p\2\2\u014b\u014c\7h\2\2\u014c,\3\2\2\2\u014d")
-        buf.write(u"\u014e\7c\2\2\u014e\u014f\7p\2\2\u014f\u0150\7f\2\2\u0150")
-        buf.write(u".\3\2\2\2\u0151\u0152\7q\2\2\u0152\u0153\7t\2\2\u0153")
-        buf.write(u"\60\3\2\2\2\u0154\u0155\7p\2\2\u0155\u0156\7q\2\2\u0156")
-        buf.write(u"\u0157\7v\2\2\u0157\62\3\2\2\2\u0158\u0159\7t\2\2\u0159")
-        buf.write(u"\u015a\7g\2\2\u015a\u015b\7e\2\2\u015b\u015c\7q\2\2\u015c")
-        buf.write(u"\u015d\7t\2\2\u015d\u015e\7f\2\2\u015e\u015f\7c\2\2\u015f")
-        buf.write(u"\u0160\7d\2\2\u0160\u0161\7n\2\2\u0161\u0162\7g\2\2\u0162")
-        buf.write(u"\64\3\2\2\2\u0163\u0164\7u\2\2\u0164\u0165\7j\2\2\u0165")
-        buf.write(u"\u0166\7c\2\2\u0166\u0167\7r\2\2\u0167\u0168\7g\2\2\u0168")
-        buf.write(u"\66\3\2\2\2\u0169\u016a\7p\2\2\u016a\u016b\7g\2\2\u016b")
-        buf.write(u"\u016c\7w\2\2\u016c\u016d\7t\2\2\u016d\u016e\7q\2\2\u016e")
-        buf.write(u"\u016f\7p\2\2\u016f8\3\2\2\2\u0170\u0171\7u\2\2\u0171")
-        buf.write(u"\u0172\7{\2\2\u0172\u0173\7p\2\2\u0173\u0174\7c\2\2\u0174")
-        buf.write(u"\u0175\7r\2\2\u0175\u0176\7u\2\2\u0176\u0177\7g\2\2\u0177")
-        buf.write(u":\3\2\2\2\u0178\u0179\7u\2\2\u0179\u017a\7v\2\2\u017a")
-        buf.write(u"\u017b\7c\2\2\u017b\u017c\7v\2\2\u017c\u017d\7g\2\2\u017d")
-        buf.write(u"<\3\2\2\2\u017e\u017f\7r\2\2\u017f\u0180\7c\2\2\u0180")
-        buf.write(u"\u0181\7t\2\2\u0181\u0182\7c\2\2\u0182\u0183\7o\2\2\u0183")
-        buf.write(u"\u0184\7g\2\2\u0184\u0185\7v\2\2\u0185\u0186\7g\2\2\u0186")
-        buf.write(u"\u0187\7t\2\2\u0187\u0188\7u\2\2\u0188>\3\2\2\2\u0189")
-        buf.write(u"\u018a\7k\2\2\u018a\u018b\7p\2\2\u018b\u018c\7v\2\2\u018c")
-        buf.write(u"\u018d\7g\2\2\u018d\u018e\7t\2\2\u018e\u018f\7p\2\2\u018f")
-        buf.write(u"\u0190\7c\2\2\u0190\u0191\7n\2\2\u0191\u0192\7u\2\2\u0192")
-        buf.write(u"@\3\2\2\2\u0193\u0194\7k\2\2\u0194\u0195\7p\2\2\u0195")
-        buf.write(u"\u0196\7k\2\2\u0196\u0197\7v\2\2\u0197\u0198\7k\2\2\u0198")
-        buf.write(u"\u0199\7c\2\2\u0199\u019a\7n\2\2\u019a\u019b\7a\2\2\u019b")
-        buf.write(u"\u019c\7x\2\2\u019c\u019d\7c\2\2\u019d\u019e\7n\2\2\u019e")
-        buf.write(u"\u019f\7w\2\2\u019f\u01a0\7g\2\2\u01a0\u01a1\7u\2\2\u01a1")
-        buf.write(u"B\3\2\2\2\u01a2\u01a3\7w\2\2\u01a3\u01a4\7r\2\2\u01a4")
-        buf.write(u"\u01a5\7f\2\2\u01a5\u01a6\7c\2\2\u01a6\u01a7\7v\2\2\u01a7")
-        buf.write(u"\u01a8\7g\2\2\u01a8D\3\2\2\2\u01a9\u01aa\7g\2\2\u01aa")
-        buf.write(u"\u01ab\7s\2\2\u01ab\u01ac\7w\2\2\u01ac\u01ad\7c\2\2\u01ad")
-        buf.write(u"\u01ae\7v\2\2\u01ae\u01af\7k\2\2\u01af\u01b0\7q\2\2\u01b0")
-        buf.write(u"\u01b1\7p\2\2\u01b1\u01b2\7u\2\2\u01b2F\3\2\2\2\u01b3")
-        buf.write(u"\u01b4\7k\2\2\u01b4\u01b5\7p\2\2\u01b5\u01b6\7r\2\2\u01b6")
-        buf.write(u"\u01b7\7w\2\2\u01b7\u01b8\7v\2\2\u01b8H\3\2\2\2\u01b9")
-        buf.write(u"\u01ba\7q\2\2\u01ba\u01bb\7w\2\2\u01bb\u01bc\7v\2\2\u01bc")
-        buf.write(u"\u01bd\7r\2\2\u01bd\u01be\7w\2\2\u01be\u01bf\7v\2\2\u01bf")
-        buf.write(u"J\3\2\2\2\u01c0\u01c1\7r\2\2\u01c1\u01c2\7t\2\2\u01c2")
-        buf.write(u"\u01c3\7g\2\2\u01c3\u01c4\7T\2\2\u01c4\u01c5\7g\2\2\u01c5")
-        buf.write(u"\u01c6\7e\2\2\u01c6\u01c7\7g\2\2\u01c7\u01c8\7k\2\2\u01c8")
-        buf.write(u"\u01c9\7x\2\2\u01c9\u01ca\7g\2\2\u01caL\3\2\2\2\u01cb")
-        buf.write(u"\u01cc\7r\2\2\u01cc\u01cd\7q\2\2\u01cd\u01ce\7u\2\2\u01ce")
-        buf.write(u"\u01cf\7v\2\2\u01cf\u01d0\7T\2\2\u01d0\u01d1\7g\2\2\u01d1")
-        buf.write(u"\u01d2\7e\2\2\u01d2\u01d3\7g\2\2\u01d3\u01d4\7k\2\2\u01d4")
-        buf.write(u"\u01d5\7x\2\2\u01d5\u01d6\7g\2\2\u01d6N\3\2\2\2\u01d7")
-        buf.write(u"\u01d8\7e\2\2\u01d8\u01d9\7w\2\2\u01d9\u01da\7t\2\2\u01da")
-        buf.write(u"\u01db\7t\2\2\u01db\u01dc\7g\2\2\u01dc\u01dd\7p\2\2\u01dd")
-        buf.write(u"\u01de\7v\2\2\u01deP\3\2\2\2\u01df\u01e0\7u\2\2\u01e0")
-        buf.write(u"\u01e1\7r\2\2\u01e1\u01e2\7k\2\2\u01e2\u01e3\7m\2\2\u01e3")
-        buf.write(u"\u01e4\7g\2\2\u01e4R\3\2\2\2\u01e5\u01e6\7k\2\2\u01e6")
-        buf.write(u"\u01e7\7p\2\2\u01e7\u01e8\7j\2\2\u01e8\u01e9\7k\2\2\u01e9")
-        buf.write(u"\u01ea\7d\2\2\u01ea\u01eb\7k\2\2\u01eb\u01ec\7v\2\2\u01ec")
-        buf.write(u"\u01ed\7q\2\2\u01ed\u01ee\7t\2\2\u01ee\u01ef\7{\2\2\u01ef")
-        buf.write(u"T\3\2\2\2\u01f0\u01f1\7g\2\2\u01f1\u01f2\7z\2\2\u01f2")
-        buf.write(u"\u01f3\7e\2\2\u01f3\u01f4\7k\2\2\u01f4\u01f5\7v\2\2\u01f5")
-        buf.write(u"\u01f6\7c\2\2\u01f6\u01f7\7v\2\2\u01f7\u01f8\7q\2\2\u01f8")
-        buf.write(u"\u01f9\7t\2\2\u01f9\u01fa\7{\2\2\u01faV\3\2\2\2\u01fb")
-        buf.write(u"\u01fc\7B\2\2\u01fc\u01fd\7j\2\2\u01fd\u01fe\7q\2\2\u01fe")
-        buf.write(u"\u01ff\7o\2\2\u01ff\u0200\7q\2\2\u0200\u0201\7i\2\2\u0201")
-        buf.write(u"\u0202\7g\2\2\u0202\u0203\7p\2\2\u0203\u0204\7g\2\2\u0204")
-        buf.write(u"\u0205\7q\2\2\u0205\u0206\7w\2\2\u0206\u0207\7u\2\2\u0207")
-        buf.write(u"X\3\2\2\2\u0208\u0209\7B\2\2\u0209\u020a\7j\2\2\u020a")
-        buf.write(u"\u020b\7g\2\2\u020b\u020c\7v\2\2\u020c\u020d\7g\2\2\u020d")
-        buf.write(u"\u020e\7t\2\2\u020e\u020f\7q\2\2\u020f\u0210\7i\2\2\u0210")
-        buf.write(u"\u0211\7g\2\2\u0211\u0212\7p\2\2\u0212\u0213\7g\2\2\u0213")
-        buf.write(u"\u0214\7q\2\2\u0214\u0215\7w\2\2\u0215\u0216\7u\2\2\u0216")
-        buf.write(u"Z\3\2\2\2\u0217\u0218\7B\2\2\u0218\\\3\2\2\2\u0219\u021a")
-        buf.write(u"\7\60\2\2\u021a\u021b\7\60\2\2\u021b\u021c\7\60\2\2\u021c")
-        buf.write(u"^\3\2\2\2\u021d\u021e\7*\2\2\u021e`\3\2\2\2\u021f\u0220")
-        buf.write(u"\7+\2\2\u0220b\3\2\2\2\u0221\u0222\7-\2\2\u0222d\3\2")
-        buf.write(u"\2\2\u0223\u0224\7\u0080\2\2\u0224f\3\2\2\2\u0225\u0226")
-        buf.write(u"\7~\2\2\u0226h\3\2\2\2\u0227\u0228\7`\2\2\u0228j\3\2")
-        buf.write(u"\2\2\u0229\u022a\7(\2\2\u022al\3\2\2\2\u022b\u022c\7")
-        buf.write(u"]\2\2\u022cn\3\2\2\2\u022d\u022e\7>\2\2\u022e\u022f\7")
-        buf.write(u"/\2\2\u022fp\3\2\2\2\u0230\u0231\7_\2\2\u0231r\3\2\2")
-        buf.write(u"\2\u0232\u0233\7]\2\2\u0233\u0234\7]\2\2\u0234t\3\2\2")
-        buf.write(u"\2\u0235\u0236\7_\2\2\u0236\u0237\7_\2\2\u0237v\3\2\2")
-        buf.write(u"\2\u0238\u0239\7>\2\2\u0239\u023a\7>\2\2\u023ax\3\2\2")
-        buf.write(u"\2\u023b\u023c\7@\2\2\u023c\u023d\7@\2\2\u023dz\3\2\2")
-        buf.write(u"\2\u023e\u023f\7>\2\2\u023f|\3\2\2\2\u0240\u0241\7@\2")
-        buf.write(u"\2\u0241~\3\2\2\2\u0242\u0243\7>\2\2\u0243\u0244\7?\2")
-        buf.write(u"\2\u0244\u0080\3\2\2\2\u0245\u0246\7-\2\2\u0246\u0247")
-        buf.write(u"\7?\2\2\u0247\u0082\3\2\2\2\u0248\u0249\7/\2\2\u0249")
-        buf.write(u"\u024a\7?\2\2\u024a\u0084\3\2\2\2\u024b\u024c\7,\2\2")
-        buf.write(u"\u024c\u024d\7?\2\2\u024d\u0086\3\2\2\2\u024e\u024f\7")
-        buf.write(u"\61\2\2\u024f\u0250\7?\2\2\u0250\u0088\3\2\2\2\u0251")
-        buf.write(u"\u0252\7?\2\2\u0252\u0253\7?\2\2\u0253\u008a\3\2\2\2")
-        buf.write(u"\u0254\u0255\7#\2\2\u0255\u0256\7?\2\2\u0256\u008c\3")
-        buf.write(u"\2\2\2\u0257\u0258\7>\2\2\u0258\u0259\7@\2\2\u0259\u008e")
-        buf.write(u"\3\2\2\2\u025a\u025b\7@\2\2\u025b\u025c\7?\2\2\u025c")
-        buf.write(u"\u0090\3\2\2\2\u025d\u025e\7.\2\2\u025e\u0092\3\2\2\2")
-        buf.write(u"\u025f\u0260\7/\2\2\u0260\u0094\3\2\2\2\u0261\u0262\7")
-        buf.write(u"?\2\2\u0262\u0096\3\2\2\2\u0263\u0264\7,\2\2\u0264\u0098")
-        buf.write(u"\3\2\2\2\u0265\u0266\7,\2\2\u0266\u0267\7,\2\2\u0267")
-        buf.write(u"\u009a\3\2\2\2\u0268\u0269\7\61\2\2\u0269\u009c\3\2\2")
-        buf.write(u"\2\u026a\u026b\7\'\2\2\u026b\u009e\3\2\2\2\u026c\u026d")
-        buf.write(u"\7A\2\2\u026d\u00a0\3\2\2\2\u026e\u026f\7<\2\2\u026f")
-        buf.write(u"\u00a2\3\2\2\2\u0270\u0271\7<\2\2\u0271\u0272\7<\2\2")
-        buf.write(u"\u0272\u00a4\3\2\2\2\u0273\u0274\7=\2\2\u0274\u00a6\3")
-        buf.write(u"\2\2\2\u0275\u0276\7v\2\2\u0276\u0277\7t\2\2\u0277\u0278")
-        buf.write(u"\7w\2\2\u0278\u0288\7g\2\2\u0279\u027a\7V\2\2\u027a\u027b")
-        buf.write(u"\7t\2\2\u027b\u027c\7w\2\2\u027c\u0288\7g\2\2\u027d\u027e")
-        buf.write(u"\7h\2\2\u027e\u027f\7c\2\2\u027f\u0280\7n\2\2\u0280\u0281")
-        buf.write(u"\7u\2\2\u0281\u0288\7g\2\2\u0282\u0283\7H\2\2\u0283\u0284")
-        buf.write(u"\7c\2\2\u0284\u0285\7n\2\2\u0285\u0286\7u\2\2\u0286\u0288")
-        buf.write(u"\7g\2\2\u0287\u0275\3\2\2\2\u0287\u0279\3\2\2\2\u0287")
-        buf.write(u"\u027d\3\2\2\2\u0287\u0282\3\2\2\2\u0288\u00a8\3\2\2")
-        buf.write(u"\2\u0289\u028b\7$\2\2\u028a\u028c\t\4\2\2\u028b\u028a")
-        buf.write(u"\3\2\2\2\u028c\u0290\3\2\2\2\u028d\u028f\t\5\2\2\u028e")
-        buf.write(u"\u028d\3\2\2\2\u028f\u0292\3\2\2\2\u0290\u028e\3\2\2")
-        buf.write(u"\2\u0290\u0291\3\2\2\2\u0291\u0293\3\2\2\2\u0292\u0290")
-        buf.write(u"\3\2\2\2\u0293\u0294\7$\2\2\u0294\u00aa\3\2\2\2\u0295")
-        buf.write(u"\u0297\t\4\2\2\u0296\u0295\3\2\2\2\u0297\u029b\3\2\2")
-        buf.write(u"\2\u0298\u029a\t\5\2\2\u0299\u0298\3\2\2\2\u029a\u029d")
-        buf.write(u"\3\2\2\2\u029b\u0299\3\2\2\2\u029b\u029c\3\2\2\2\u029c")
-        buf.write(u"\u00ac\3\2\2\2\u029d\u029b\3\2\2\2\u029e\u02a1\5\u00b1")
-        buf.write(u"Y\2\u029f\u02a1\7\62\2\2\u02a0\u029e\3\2\2\2\u02a0\u029f")
-        buf.write(u"\3\2\2\2\u02a1\u00ae\3\2\2\2\u02a2\u02a3\7)\2\2\u02a3")
-        buf.write(u"\u00b0\3\2\2\2\u02a4\u02a8\t\6\2\2\u02a5\u02a7\t\7\2")
-        buf.write(u"\2\u02a6\u02a5\3\2\2\2\u02a7\u02aa\3\2\2\2\u02a8\u02a6")
-        buf.write(u"\3\2\2\2\u02a8\u02a9\3\2\2\2\u02a9\u00b2\3\2\2\2\u02aa")
-        buf.write(u"\u02a8\3\2\2\2\u02ab\u02ae\5\u00b5[\2\u02ac\u02ae\5\u00b7")
-        buf.write(u"\\\2\u02ad\u02ab\3\2\2\2\u02ad\u02ac\3\2\2\2\u02ae\u00b4")
-        buf.write(u"\3\2\2\2\u02af\u02b2\5\u00b1Y\2\u02b0\u02b2\7\62\2\2")
-        buf.write(u"\u02b1\u02af\3\2\2\2\u02b1\u02b0\3\2\2\2\u02b1\u02b2")
-        buf.write(u"\3\2\2\2\u02b2\u02b3\3\2\2\2\u02b3\u02ba\5\u00bb^\2\u02b4")
-        buf.write(u"\u02b7\5\u00b1Y\2\u02b5\u02b7\7\62\2\2\u02b6\u02b4\3")
-        buf.write(u"\2\2\2\u02b6\u02b5\3\2\2\2\u02b7\u02b8\3\2\2\2\u02b8")
-        buf.write(u"\u02ba\7\60\2\2\u02b9\u02b1\3\2\2\2\u02b9\u02b6\3\2\2")
-        buf.write(u"\2\u02ba\u00b6\3\2\2\2\u02bb\u02be\5\u00b1Y\2\u02bc\u02be")
-        buf.write(u"\5\u00b5[\2\u02bd\u02bb\3\2\2\2\u02bd\u02bc\3\2\2\2\u02be")
-        buf.write(u"\u02bf\3\2\2\2\u02bf\u02c0\5\u00b9]\2\u02c0\u00b8\3\2")
-        buf.write(u"\2\2\u02c1\u02c3\t\b\2\2\u02c2\u02c4\t\t\2\2\u02c3\u02c2")
-        buf.write(u"\3\2\2\2\u02c3\u02c4\3\2\2\2\u02c4\u02c7\3\2\2\2\u02c5")
-        buf.write(u"\u02c8\5\u00b1Y\2\u02c6\u02c8\7\62\2\2\u02c7\u02c5\3")
-        buf.write(u"\2\2\2\u02c7\u02c6\3\2\2\2\u02c8\u00ba\3\2\2\2\u02c9")
-        buf.write(u"\u02cb\7\60\2\2\u02ca\u02cc\t\7\2\2\u02cb\u02ca\3\2\2")
-        buf.write(u"\2\u02cc\u02cd\3\2\2\2\u02cd\u02cb\3\2\2\2\u02cd\u02ce")
-        buf.write(u"\3\2\2\2\u02ce\u00bc\3\2\2\2\32\2\u00c1\u00cc\u00d8\u00de")
-        buf.write(u"\u00e5\u00ef\u0287\u028b\u028e\u0290\u0296\u0299\u029b")
-        buf.write(u"\u02a0\u02a8\u02ad\u02b1\u02b6\u02b9\u02bd\u02c3\u02c7")
-        buf.write(u"\u02cd\5\2\4\2\2\5\2\2\3\2")
-=======
         buf.write(u"\35\3\35\3\35\3\35\3\36\3\36\3\36\3\36\3\36\3\36\3\36")
         buf.write(u"\3\36\3\36\3\36\3\36\3\37\3\37\3\37\3\37\3\37\3\37\3")
         buf.write(u"\37\3\37\3\37\3\37\3 \3 \3 \3 \3 \3 \3 \3 \3 \3 \3 \3")
@@ -574,7 +277,6 @@
         buf.write(u"\u00aa\3\2\2\2\26\2\u00af\u00ba\u00c6\u00cc\u00d3\u00dd")
         buf.write(u"\u0237\u023b\u023e\u0240\u0246\u0249\u024b\u0251\u0255")
         buf.write(u"\u0258\u025f\u0263\u026a\5\2\4\2\2\5\2\2\3\2")
->>>>>>> d8333543
         return buf.getvalue()
 
 
@@ -614,69 +316,6 @@
     RECORDABLE_KEYWORD = 25
     SHAPE_KEYWORD = 26
     NEURON_KEYWORD = 27
-<<<<<<< HEAD
-    SYNAPSE_KEYWORD = 28
-    STATE_KEYWORD = 29
-    PARAMETERS_KEYWORD = 30
-    INTERNALS_KEYWORD = 31
-    INITIAL_VALUES_KEYWORD = 32
-    UPDATE_KEYWORD = 33
-    EQUATIONS_KEYWORD = 34
-    INPUT_KEYWORD = 35
-    OUTPUT_KEYWORD = 36
-    PRE_RECEIVE_KEYWORD = 37
-    POST_RECEIVE_KEYWORD = 38
-    CURRENT_KEYWORD = 39
-    SPIKE_KEYWORD = 40
-    INHIBITORY_KEYWORD = 41
-    EXCITATORY_KEYWORD = 42
-    DECORATOR_HOMOGENEOUS = 43
-    DECORATOR_HETEROGENEOUS = 44
-    AT = 45
-    ELLIPSIS = 46
-    LEFT_PAREN = 47
-    RIGHT_PAREN = 48
-    PLUS = 49
-    TILDE = 50
-    PIPE = 51
-    CARET = 52
-    AMPERSAND = 53
-    LEFT_SQUARE_BRACKET = 54
-    LEFT_ANGLE_MINUS = 55
-    RIGHT_SQUARE_BRACKET = 56
-    LEFT_LEFT_SQUARE = 57
-    RIGHT_RIGHT_SQUARE = 58
-    LEFT_LEFT_ANGLE = 59
-    RIGHT_RIGHT_ANGLE = 60
-    LEFT_ANGLE = 61
-    RIGHT_ANGLE = 62
-    LEFT_ANGLE_EQUALS = 63
-    PLUS_EQUALS = 64
-    MINUS_EQUALS = 65
-    STAR_EQUALS = 66
-    FORWARD_SLASH_EQUALS = 67
-    EQUALS_EQUALS = 68
-    EXCLAMATION_EQUALS = 69
-    LEFT_ANGLE_RIGHT_ANGLE = 70
-    RIGHT_ANGLE_EQUALS = 71
-    COMMA = 72
-    MINUS = 73
-    EQUALS = 74
-    STAR = 75
-    STAR_STAR = 76
-    FORWARD_SLASH = 77
-    PERCENT = 78
-    QUESTION = 79
-    COLON = 80
-    DOUBLE_COLON = 81
-    SEMICOLON = 82
-    BOOLEAN_LITERAL = 83
-    STRING_LITERAL = 84
-    NAME = 85
-    INTEGER = 86
-    DIFFERENTIAL_ORDER = 87
-    FLOAT = 88
-=======
     STATE_KEYWORD = 28
     PARAMETERS_KEYWORD = 29
     INTERNALS_KEYWORD = 30
@@ -731,7 +370,6 @@
     NAME = 79
     UNSIGNED_INTEGER = 80
     FLOAT = 81
->>>>>>> d8333543
 
     channelNames = [ u"DEFAULT_TOKEN_CHANNEL", u"HIDDEN", u"COMMENT", u"NEW_LINE" ]
 
@@ -742,16 +380,14 @@
             u"'void'", u"'function'", u"'return'", u"'if'", u"'elif'", u"'else'", 
             u"'for'", u"'while'", u"'in'", u"'step'", u"'inf'", u"'and'", 
             u"'or'", u"'not'", u"'recordable'", u"'shape'", u"'neuron'", 
-            u"'synapse'", u"'state'", u"'parameters'", u"'internals'", u"'initial_values'", 
-            u"'update'", u"'equations'", u"'input'", u"'output'", u"'preReceive'", 
-            u"'postReceive'", u"'current'", u"'spike'", u"'inhibitory'", 
-            u"'excitatory'", u"'@homogeneous'", u"'@heterogeneous'", u"'@'", 
-            u"'...'", u"'('", u"')'", u"'+'", u"'~'", u"'|'", u"'^'", u"'&'", 
-            u"'['", u"'<-'", u"']'", u"'[['", u"']]'", u"'<<'", u"'>>'", 
-            u"'<'", u"'>'", u"'<='", u"'+='", u"'-='", u"'*='", u"'/='", 
-            u"'=='", u"'!='", u"'<>'", u"'>='", u"','", u"'-'", u"'='", 
-            u"'*'", u"'**'", u"'/'", u"'%'", u"'?'", u"':'", u"'::'", u"';'", 
-            u"'''" ]
+            u"'state'", u"'parameters'", u"'internals'", u"'initial_values'", 
+            u"'update'", u"'equations'", u"'input'", u"'output'", u"'current'", 
+            u"'spike'", u"'inhibitory'", u"'excitatory'", u"'...'", u"'('", 
+            u"')'", u"'+'", u"'~'", u"'|'", u"'^'", u"'&'", u"'['", u"'<-'", 
+            u"']'", u"'[['", u"']]'", u"'<<'", u"'>>'", u"'<'", u"'>'", 
+            u"'<='", u"'+='", u"'-='", u"'*='", u"'/='", u"'=='", u"'!='", 
+            u"'<>'", u"'>='", u"','", u"'-'", u"'='", u"'*'", u"'**'", u"'/'", 
+            u"'%'", u"'?'", u"':'", u"';'", u"'''" ]
 
     symbolicNames = [ u"<INVALID>",
             u"SL_COMMENT", u"ML_COMMENT", u"NEWLINE", u"WS", u"LINE_ESCAPE", 
@@ -760,12 +396,10 @@
             u"IF_KEYWORD", u"ELIF_KEYWORD", u"ELSE_KEYWORD", u"FOR_KEYWORD", 
             u"WHILE_KEYWORD", u"IN_KEYWORD", u"STEP_KEYWORD", u"INF_KEYWORD", 
             u"AND_KEYWORD", u"OR_KEYWORD", u"NOT_KEYWORD", u"RECORDABLE_KEYWORD", 
-            u"SHAPE_KEYWORD", u"NEURON_KEYWORD", u"SYNAPSE_KEYWORD", u"STATE_KEYWORD", 
-            u"PARAMETERS_KEYWORD", u"INTERNALS_KEYWORD", u"INITIAL_VALUES_KEYWORD", 
-            u"UPDATE_KEYWORD", u"EQUATIONS_KEYWORD", u"INPUT_KEYWORD", u"OUTPUT_KEYWORD", 
-            u"PRE_RECEIVE_KEYWORD", u"POST_RECEIVE_KEYWORD", u"CURRENT_KEYWORD", 
+            u"SHAPE_KEYWORD", u"NEURON_KEYWORD", u"STATE_KEYWORD", u"PARAMETERS_KEYWORD", 
+            u"INTERNALS_KEYWORD", u"INITIAL_VALUES_KEYWORD", u"UPDATE_KEYWORD", 
+            u"EQUATIONS_KEYWORD", u"INPUT_KEYWORD", u"OUTPUT_KEYWORD", u"CURRENT_KEYWORD", 
             u"SPIKE_KEYWORD", u"INHIBITORY_KEYWORD", u"EXCITATORY_KEYWORD", 
-            u"DECORATOR_HOMOGENEOUS", u"DECORATOR_HETEROGENEOUS", u"AT", 
             u"ELLIPSIS", u"LEFT_PAREN", u"RIGHT_PAREN", u"PLUS", u"TILDE", 
             u"PIPE", u"CARET", u"AMPERSAND", u"LEFT_SQUARE_BRACKET", u"LEFT_ANGLE_MINUS", 
             u"RIGHT_SQUARE_BRACKET", u"LEFT_LEFT_SQUARE", u"RIGHT_RIGHT_SQUARE", 
@@ -774,15 +408,9 @@
             u"FORWARD_SLASH_EQUALS", u"EQUALS_EQUALS", u"EXCLAMATION_EQUALS", 
             u"LEFT_ANGLE_RIGHT_ANGLE", u"RIGHT_ANGLE_EQUALS", u"COMMA", 
             u"MINUS", u"EQUALS", u"STAR", u"STAR_STAR", u"FORWARD_SLASH", 
-<<<<<<< HEAD
-            u"PERCENT", u"QUESTION", u"COLON", u"DOUBLE_COLON", u"SEMICOLON", 
-            u"BOOLEAN_LITERAL", u"STRING_LITERAL", u"NAME", u"INTEGER", 
-            u"DIFFERENTIAL_ORDER", u"FLOAT" ]
-=======
             u"PERCENT", u"QUESTION", u"COLON", u"SEMICOLON", u"DIFFERENTIAL_ORDER", 
             u"BOOLEAN_LITERAL", u"STRING_LITERAL", u"NAME", u"UNSIGNED_INTEGER", 
             u"FLOAT" ]
->>>>>>> d8333543
 
     ruleNames = [ u"SL_COMMENT", u"ML_COMMENT", u"NEWLINE", u"WS", u"LINE_ESCAPE", 
                   u"END_KEYWORD", u"INTEGER_KEYWORD", u"REAL_KEYWORD", u"STRING_KEYWORD", 
@@ -791,14 +419,12 @@
                   u"FOR_KEYWORD", u"WHILE_KEYWORD", u"IN_KEYWORD", u"STEP_KEYWORD", 
                   u"INF_KEYWORD", u"AND_KEYWORD", u"OR_KEYWORD", u"NOT_KEYWORD", 
                   u"RECORDABLE_KEYWORD", u"SHAPE_KEYWORD", u"NEURON_KEYWORD", 
-                  u"SYNAPSE_KEYWORD", u"STATE_KEYWORD", u"PARAMETERS_KEYWORD", 
-                  u"INTERNALS_KEYWORD", u"INITIAL_VALUES_KEYWORD", u"UPDATE_KEYWORD", 
-                  u"EQUATIONS_KEYWORD", u"INPUT_KEYWORD", u"OUTPUT_KEYWORD", 
-                  u"PRE_RECEIVE_KEYWORD", u"POST_RECEIVE_KEYWORD", u"CURRENT_KEYWORD", 
+                  u"STATE_KEYWORD", u"PARAMETERS_KEYWORD", u"INTERNALS_KEYWORD", 
+                  u"INITIAL_VALUES_KEYWORD", u"UPDATE_KEYWORD", u"EQUATIONS_KEYWORD", 
+                  u"INPUT_KEYWORD", u"OUTPUT_KEYWORD", u"CURRENT_KEYWORD", 
                   u"SPIKE_KEYWORD", u"INHIBITORY_KEYWORD", u"EXCITATORY_KEYWORD", 
-                  u"DECORATOR_HOMOGENEOUS", u"DECORATOR_HETEROGENEOUS", 
-                  u"AT", u"ELLIPSIS", u"LEFT_PAREN", u"RIGHT_PAREN", u"PLUS", 
-                  u"TILDE", u"PIPE", u"CARET", u"AMPERSAND", u"LEFT_SQUARE_BRACKET", 
+                  u"ELLIPSIS", u"LEFT_PAREN", u"RIGHT_PAREN", u"PLUS", u"TILDE", 
+                  u"PIPE", u"CARET", u"AMPERSAND", u"LEFT_SQUARE_BRACKET", 
                   u"LEFT_ANGLE_MINUS", u"RIGHT_SQUARE_BRACKET", u"LEFT_LEFT_SQUARE", 
                   u"RIGHT_RIGHT_SQUARE", u"LEFT_LEFT_ANGLE", u"RIGHT_RIGHT_ANGLE", 
                   u"LEFT_ANGLE", u"RIGHT_ANGLE", u"LEFT_ANGLE_EQUALS", u"PLUS_EQUALS", 
@@ -806,16 +432,9 @@
                   u"EQUALS_EQUALS", u"EXCLAMATION_EQUALS", u"LEFT_ANGLE_RIGHT_ANGLE", 
                   u"RIGHT_ANGLE_EQUALS", u"COMMA", u"MINUS", u"EQUALS", 
                   u"STAR", u"STAR_STAR", u"FORWARD_SLASH", u"PERCENT", u"QUESTION", 
-<<<<<<< HEAD
-                  u"COLON", u"DOUBLE_COLON", u"SEMICOLON", u"BOOLEAN_LITERAL", 
-                  u"STRING_LITERAL", u"NAME", u"INTEGER", u"DIFFERENTIAL_ORDER", 
-                  u"NON_ZERO_INTEGER", u"FLOAT", u"POINT_FLOAT", u"EXPONENT_FLOAT", 
-                  u"EXPONENT", u"FRACTION" ]
-=======
                   u"COLON", u"SEMICOLON", u"DIFFERENTIAL_ORDER", u"BOOLEAN_LITERAL", 
                   u"STRING_LITERAL", u"NAME", u"UNSIGNED_INTEGER", u"FLOAT", 
                   u"POINT_FLOAT", u"EXPONENT_FLOAT", u"EXPONENT" ]
->>>>>>> d8333543
 
     grammarFileName = u"PyNestMLLexer.g4"
 
