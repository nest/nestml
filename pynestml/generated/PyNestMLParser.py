--- conflicted
+++ resolved
@@ -1,8 +1,4 @@
-<<<<<<< HEAD
-# Generated from PyNestMLParser.g4 by ANTLR 4.8
-=======
 # Generated from PyNestMLParser.g4 by ANTLR 4.9.3
->>>>>>> 04590890
 # encoding: utf-8
 from antlr4 import *
 from io import StringIO
@@ -15,13 +11,8 @@
 
 def serializedATN():
     with StringIO() as buf:
-<<<<<<< HEAD
         buf.write("\3\u608b\ua72a\u8133\ub9ed\u417c\u3be7\u7786\u5964\3]")
         buf.write("\u0262\4\2\t\2\4\3\t\3\4\4\t\4\4\5\t\5\4\6\t\6\4\7\t\7")
-=======
-        buf.write("\3\u608b\ua72a\u8133\ub9ed\u417c\u3be7\u7786\u5964\3Z")
-        buf.write("\u025f\4\2\t\2\4\3\t\3\4\4\t\4\4\5\t\5\4\6\t\6\4\7\t\7")
->>>>>>> 04590890
         buf.write("\4\b\t\b\4\t\t\t\4\n\t\n\4\13\t\13\4\f\t\f\4\r\t\r\4\16")
         buf.write("\t\16\4\17\t\17\4\20\t\20\4\21\t\21\4\22\t\22\4\23\t\23")
         buf.write("\4\24\t\24\4\25\t\25\4\26\t\26\4\27\t\27\4\30\t\30\4\31")
@@ -73,7 +64,6 @@
         buf.write(")\3)\3)\3)\7)\u0213\n)\f)\16)\u0216\13)\3)\3)\3*\3*\3")
         buf.write("*\3*\7*\u021e\n*\f*\16*\u0221\13*\3*\3*\3+\3+\3+\3+\5")
         buf.write("+\u0229\n+\3+\5+\u022c\n+\3+\3+\7+\u0230\n+\f+\16+\u0233")
-<<<<<<< HEAD
         buf.write("\13+\3+\3+\5+\u0237\n+\3,\3,\3,\3,\3,\5,\u023e\n,\3-\3")
         buf.write("-\3-\3-\5-\u0244\n-\3.\3.\3.\3.\3.\3.\7.\u024c\n.\f.\16")
         buf.write(".\u024f\13.\5.\u0251\n.\3.\3.\5.\u0255\n.\3.\3.\3.\3.")
@@ -187,121 +177,6 @@
         buf.write("\u0136\u0139\3\2\2\2\u0137\u0135\3\2\2\2\u0137\u0138\3")
         buf.write("\2\2\2\u0138\u013b\3\2\2\2\u0139\u0137\3\2\2\2\u013a\u013c")
         buf.write("\7W\2\2\u013b\u013a\3\2\2\2\u013b\u013c\3\2\2\2\u013c")
-=======
-        buf.write("\13+\3+\3+\5+\u0237\n+\3,\3,\5,\u023b\n,\3-\3-\3-\3-\5")
-        buf.write("-\u0241\n-\3.\3.\3.\3.\3.\3.\7.\u0249\n.\f.\16.\u024c")
-        buf.write("\13.\5.\u024e\n.\3.\3.\5.\u0252\n.\3.\3.\3.\3.\3/\3/\3")
-        buf.write("/\3\60\3\60\3\60\3\60\3\60\2\4\4\b\61\2\4\6\b\n\f\16\20")
-        buf.write("\22\24\26\30\32\34\36 \"$&(*,.\60\62\64\668:<>@BDFHJL")
-        buf.write("NPRTVXZ\\^\2\6\4\2\63\63KK\3\2YZ\3\2!#\5\2\31\31VWYZ\2")
-        buf.write("\u02a5\2f\3\2\2\2\4q\3\2\2\2\6\u0082\3\2\2\2\b\u0091\3")
-        buf.write("\2\2\2\n\u00db\3\2\2\2\f\u00e0\3\2\2\2\16\u00e7\3\2\2")
-        buf.write("\2\20\u00f0\3\2\2\2\22\u00f4\3\2\2\2\24\u00f8\3\2\2\2")
-        buf.write("\26\u00fa\3\2\2\2\30\u0107\3\2\2\2\32\u0116\3\2\2\2\34")
-        buf.write("\u0120\3\2\2\2\36\u0126\3\2\2\2 \u0141\3\2\2\2\"\u0146")
-        buf.write("\3\2\2\2$\u014b\3\2\2\2&\u0151\3\2\2\2(\u0153\3\2\2\2")
-        buf.write("*\u015e\3\2\2\2,\u0183\3\2\2\2.\u0185\3\2\2\2\60\u0187")
-        buf.write("\3\2\2\2\62\u0189\3\2\2\2\64\u018d\3\2\2\2\66\u0199\3")
-        buf.write("\2\2\28\u019e\3\2\2\2:\u01a3\3\2\2\2<\u01a7\3\2\2\2>\u01b6")
-        buf.write("\3\2\2\2@\u01c1\3\2\2\2B\u01c6\3\2\2\2D\u01ca\3\2\2\2")
-        buf.write("F\u01d9\3\2\2\2H\u01e8\3\2\2\2J\u01ed\3\2\2\2L\u01fc\3")
-        buf.write("\2\2\2N\u0207\3\2\2\2P\u020c\3\2\2\2R\u0219\3\2\2\2T\u0224")
-        buf.write("\3\2\2\2V\u023a\3\2\2\2X\u023c\3\2\2\2Z\u0242\3\2\2\2")
-        buf.write("\\\u0257\3\2\2\2^\u025a\3\2\2\2`g\7\n\2\2ag\7\13\2\2b")
-        buf.write("g\7\f\2\2cg\7\r\2\2dg\7\16\2\2eg\5\4\3\2f`\3\2\2\2fa\3")
-        buf.write("\2\2\2fb\3\2\2\2fc\3\2\2\2fd\3\2\2\2fe\3\2\2\2g\3\3\2")
-        buf.write("\2\2hi\b\3\1\2ij\7\61\2\2jk\5\4\3\2kl\7\62\2\2lr\3\2\2")
-        buf.write("\2mn\7Y\2\2no\7O\2\2or\5\4\3\4pr\7X\2\2qh\3\2\2\2qm\3")
-        buf.write("\2\2\2qp\3\2\2\2r~\3\2\2\2sv\f\5\2\2tw\7M\2\2uw\7O\2\2")
-        buf.write("vt\3\2\2\2vu\3\2\2\2wx\3\2\2\2x}\5\4\3\6yz\f\6\2\2z{\7")
-        buf.write("N\2\2{}\5\6\4\2|s\3\2\2\2|y\3\2\2\2}\u0080\3\2\2\2~|\3")
-        buf.write("\2\2\2~\177\3\2\2\2\177\5\3\2\2\2\u0080~\3\2\2\2\u0081")
-        buf.write("\u0083\t\2\2\2\u0082\u0081\3\2\2\2\u0082\u0083\3\2\2\2")
-        buf.write("\u0083\u0084\3\2\2\2\u0084\u0085\7Y\2\2\u0085\7\3\2\2")
-        buf.write("\2\u0086\u0087\b\5\1\2\u0087\u0088\7\61\2\2\u0088\u0089")
-        buf.write("\5\b\5\2\u0089\u008a\7\62\2\2\u008a\u0092\3\2\2\2\u008b")
-        buf.write("\u008c\5\f\7\2\u008c\u008d\5\b\5\13\u008d\u0092\3\2\2")
-        buf.write("\2\u008e\u008f\7\34\2\2\u008f\u0092\5\b\5\6\u0090\u0092")
-        buf.write("\5\n\6\2\u0091\u0086\3\2\2\2\u0091\u008b\3\2\2\2\u0091")
-        buf.write("\u008e\3\2\2\2\u0091\u0090\3\2\2\2\u0092\u00cf\3\2\2\2")
-        buf.write("\u0093\u0094\f\f\2\2\u0094\u0095\7N\2\2\u0095\u00ce\5")
-        buf.write("\b\5\f\u0096\u009a\f\n\2\2\u0097\u009b\7M\2\2\u0098\u009b")
-        buf.write("\7O\2\2\u0099\u009b\7P\2\2\u009a\u0097\3\2\2\2\u009a\u0098")
-        buf.write("\3\2\2\2\u009a\u0099\3\2\2\2\u009b\u009c\3\2\2\2\u009c")
-        buf.write("\u00ce\5\b\5\13\u009d\u00a0\f\t\2\2\u009e\u00a1\7\63\2")
-        buf.write("\2\u009f\u00a1\7K\2\2\u00a0\u009e\3\2\2\2\u00a0\u009f")
-        buf.write("\3\2\2\2\u00a1\u00a2\3\2\2\2\u00a2\u00ce\5\b\5\n\u00a3")
-        buf.write("\u00a4\f\b\2\2\u00a4\u00a5\5\16\b\2\u00a5\u00a6\5\b\5")
-        buf.write("\t\u00a6\u00ce\3\2\2\2\u00a7\u00a8\f\7\2\2\u00a8\u00a9")
-        buf.write("\5\20\t\2\u00a9\u00aa\5\b\5\b\u00aa\u00ce\3\2\2\2\u00ab")
-        buf.write("\u00ac\f\5\2\2\u00ac\u00ad\5\22\n\2\u00ad\u00ae\5\b\5")
-        buf.write("\6\u00ae\u00ce\3\2\2\2\u00af\u00b3\f\4\2\2\u00b0\u00b2")
-        buf.write("\7\b\2\2\u00b1\u00b0\3\2\2\2\u00b2\u00b5\3\2\2\2\u00b3")
-        buf.write("\u00b1\3\2\2\2\u00b3\u00b4\3\2\2\2\u00b4\u00b6\3\2\2\2")
-        buf.write("\u00b5\u00b3\3\2\2\2\u00b6\u00ba\7Q\2\2\u00b7\u00b9\7")
-        buf.write("\b\2\2\u00b8\u00b7\3\2\2\2\u00b9\u00bc\3\2\2\2\u00ba\u00b8")
-        buf.write("\3\2\2\2\u00ba\u00bb\3\2\2\2\u00bb\u00bd\3\2\2\2\u00bc")
-        buf.write("\u00ba\3\2\2\2\u00bd\u00c1\5\b\5\2\u00be\u00c0\7\b\2\2")
-        buf.write("\u00bf\u00be\3\2\2\2\u00c0\u00c3\3\2\2\2\u00c1\u00bf\3")
-        buf.write("\2\2\2\u00c1\u00c2\3\2\2\2\u00c2\u00c4\3\2\2\2\u00c3\u00c1")
-        buf.write("\3\2\2\2\u00c4\u00c8\7R\2\2\u00c5\u00c7\7\b\2\2\u00c6")
-        buf.write("\u00c5\3\2\2\2\u00c7\u00ca\3\2\2\2\u00c8\u00c6\3\2\2\2")
-        buf.write("\u00c8\u00c9\3\2\2\2\u00c9\u00cb\3\2\2\2\u00ca\u00c8\3")
-        buf.write("\2\2\2\u00cb\u00cc\5\b\5\5\u00cc\u00ce\3\2\2\2\u00cd\u0093")
-        buf.write("\3\2\2\2\u00cd\u0096\3\2\2\2\u00cd\u009d\3\2\2\2\u00cd")
-        buf.write("\u00a3\3\2\2\2\u00cd\u00a7\3\2\2\2\u00cd\u00ab\3\2\2\2")
-        buf.write("\u00cd\u00af\3\2\2\2\u00ce\u00d1\3\2\2\2\u00cf\u00cd\3")
-        buf.write("\2\2\2\u00cf\u00d0\3\2\2\2\u00d0\t\3\2\2\2\u00d1\u00cf")
-        buf.write("\3\2\2\2\u00d2\u00dc\5\30\r\2\u00d3\u00dc\7V\2\2\u00d4")
-        buf.write("\u00d6\t\3\2\2\u00d5\u00d7\5\26\f\2\u00d6\u00d5\3\2\2")
-        buf.write("\2\u00d6\u00d7\3\2\2\2\u00d7\u00dc\3\2\2\2\u00d8\u00dc")
-        buf.write("\7W\2\2\u00d9\u00dc\7\31\2\2\u00da\u00dc\5\26\f\2\u00db")
-        buf.write("\u00d2\3\2\2\2\u00db\u00d3\3\2\2\2\u00db\u00d4\3\2\2\2")
-        buf.write("\u00db\u00d8\3\2\2\2\u00db\u00d9\3\2\2\2\u00db\u00da\3")
-        buf.write("\2\2\2\u00dc\13\3\2\2\2\u00dd\u00e1\7\63\2\2\u00de\u00e1")
-        buf.write("\7K\2\2\u00df\u00e1\7\64\2\2\u00e0\u00dd\3\2\2\2\u00e0")
-        buf.write("\u00de\3\2\2\2\u00e0\u00df\3\2\2\2\u00e1\r\3\2\2\2\u00e2")
-        buf.write("\u00e8\7\67\2\2\u00e3\u00e8\7\66\2\2\u00e4\u00e8\7\65")
-        buf.write("\2\2\u00e5\u00e8\7=\2\2\u00e6\u00e8\7>\2\2\u00e7\u00e2")
-        buf.write("\3\2\2\2\u00e7\u00e3\3\2\2\2\u00e7\u00e4\3\2\2\2\u00e7")
-        buf.write("\u00e5\3\2\2\2\u00e7\u00e6\3\2\2\2\u00e8\17\3\2\2\2\u00e9")
-        buf.write("\u00f1\7?\2\2\u00ea\u00f1\7A\2\2\u00eb\u00f1\7F\2\2\u00ec")
-        buf.write("\u00f1\7G\2\2\u00ed\u00f1\7H\2\2\u00ee\u00f1\7I\2\2\u00ef")
-        buf.write("\u00f1\7@\2\2\u00f0\u00e9\3\2\2\2\u00f0\u00ea\3\2\2\2")
-        buf.write("\u00f0\u00eb\3\2\2\2\u00f0\u00ec\3\2\2\2\u00f0\u00ed\3")
-        buf.write("\2\2\2\u00f0\u00ee\3\2\2\2\u00f0\u00ef\3\2\2\2\u00f1\21")
-        buf.write("\3\2\2\2\u00f2\u00f5\7\32\2\2\u00f3\u00f5\7\33\2\2\u00f4")
-        buf.write("\u00f2\3\2\2\2\u00f4\u00f3\3\2\2\2\u00f5\23\3\2\2\2\u00f6")
-        buf.write("\u00f9\7X\2\2\u00f7\u00f9\7Y\2\2\u00f8\u00f6\3\2\2\2\u00f8")
-        buf.write("\u00f7\3\2\2\2\u00f9\25\3\2\2\2\u00fa\u00ff\7X\2\2\u00fb")
-        buf.write("\u00fc\78\2\2\u00fc\u00fd\5\24\13\2\u00fd\u00fe\7:\2\2")
-        buf.write("\u00fe\u0100\3\2\2\2\u00ff\u00fb\3\2\2\2\u00ff\u0100\3")
-        buf.write("\2\2\2\u0100\u0104\3\2\2\2\u0101\u0103\7U\2\2\u0102\u0101")
-        buf.write("\3\2\2\2\u0103\u0106\3\2\2\2\u0104\u0102\3\2\2\2\u0104")
-        buf.write("\u0105\3\2\2\2\u0105\27\3\2\2\2\u0106\u0104\3\2\2\2\u0107")
-        buf.write("\u0108\7X\2\2\u0108\u0111\7\61\2\2\u0109\u010e\5\b\5\2")
-        buf.write("\u010a\u010b\7J\2\2\u010b\u010d\5\b\5\2\u010c\u010a\3")
-        buf.write("\2\2\2\u010d\u0110\3\2\2\2\u010e\u010c\3\2\2\2\u010e\u010f")
-        buf.write("\3\2\2\2\u010f\u0112\3\2\2\2\u0110\u010e\3\2\2\2\u0111")
-        buf.write("\u0109\3\2\2\2\u0111\u0112\3\2\2\2\u0112\u0113\3\2\2\2")
-        buf.write("\u0113\u0114\7\62\2\2\u0114\31\3\2\2\2\u0115\u0117\7\35")
-        buf.write("\2\2\u0116\u0115\3\2\2\2\u0116\u0117\3\2\2\2\u0117\u0118")
-        buf.write("\3\2\2\2\u0118\u0119\7\20\2\2\u0119\u011a\7X\2\2\u011a")
-        buf.write("\u011b\5\2\2\2\u011b\u011c\7L\2\2\u011c\u011e\5\b\5\2")
-        buf.write("\u011d\u011f\7T\2\2\u011e\u011d\3\2\2\2\u011e\u011f\3")
-        buf.write("\2\2\2\u011f\33\3\2\2\2\u0120\u0121\5\26\f\2\u0121\u0122")
-        buf.write("\7L\2\2\u0122\u0124\5\b\5\2\u0123\u0125\7T\2\2\u0124\u0123")
-        buf.write("\3\2\2\2\u0124\u0125\3\2\2\2\u0125\35\3\2\2\2\u0126\u0127")
-        buf.write("\7\36\2\2\u0127\u0128\5\26\f\2\u0128\u0129\7L\2\2\u0129")
-        buf.write("\u0137\5\b\5\2\u012a\u012e\7J\2\2\u012b\u012d\7\b\2\2")
-        buf.write("\u012c\u012b\3\2\2\2\u012d\u0130\3\2\2\2\u012e\u012c\3")
-        buf.write("\2\2\2\u012e\u012f\3\2\2\2\u012f\u0131\3\2\2\2\u0130\u012e")
-        buf.write("\3\2\2\2\u0131\u0132\5\26\f\2\u0132\u0133\7L\2\2\u0133")
-        buf.write("\u0134\5\b\5\2\u0134\u0136\3\2\2\2\u0135\u012a\3\2\2\2")
-        buf.write("\u0136\u0139\3\2\2\2\u0137\u0135\3\2\2\2\u0137\u0138\3")
-        buf.write("\2\2\2\u0138\u013b\3\2\2\2\u0139\u0137\3\2\2\2\u013a\u013c")
-        buf.write("\7T\2\2\u013b\u013a\3\2\2\2\u013b\u013c\3\2\2\2\u013c")
->>>>>>> 04590890
         buf.write("\37\3\2\2\2\u013d\u0140\5\"\22\2\u013e\u0140\7\b\2\2\u013f")
         buf.write("\u013d\3\2\2\2\u013f\u013e\3\2\2\2\u0140\u0143\3\2\2\2")
         buf.write("\u0141\u013f\3\2\2\2\u0141\u0142\3\2\2\2\u0142!\3\2\2")
@@ -313,20 +188,14 @@
         buf.write("\u0152\5\30\r\2\u014f\u0152\5*\26\2\u0150\u0152\5\62\32")
         buf.write("\2\u0151\u014d\3\2\2\2\u0151\u014e\3\2\2\2\u0151\u014f")
         buf.write("\3\2\2\2\u0151\u0150\3\2\2\2\u0152\'\3\2\2\2\u0153\u0159")
-<<<<<<< HEAD
         buf.write("\5\26\f\2\u0154\u015a\7O\2\2\u0155\u015a\7E\2\2\u0156")
         buf.write("\u015a\7F\2\2\u0157\u015a\7G\2\2\u0158\u015a\7H\2\2\u0159")
-=======
-        buf.write("\5\26\f\2\u0154\u015a\7L\2\2\u0155\u015a\7B\2\2\u0156")
-        buf.write("\u015a\7C\2\2\u0157\u015a\7D\2\2\u0158\u015a\7E\2\2\u0159")
->>>>>>> 04590890
         buf.write("\u0154\3\2\2\2\u0159\u0155\3\2\2\2\u0159\u0156\3\2\2\2")
         buf.write("\u0159\u0157\3\2\2\2\u0159\u0158\3\2\2\2\u015a\u015b\3")
         buf.write("\2\2\2\u015b\u015c\5\b\5\2\u015c)\3\2\2\2\u015d\u015f")
         buf.write("\7\35\2\2\u015e\u015d\3\2\2\2\u015e\u015f\3\2\2\2\u015f")
         buf.write("\u0161\3\2\2\2\u0160\u0162\7\20\2\2\u0161\u0160\3\2\2")
         buf.write("\2\u0161\u0162\3\2\2\2\u0162\u0163\3\2\2\2\u0163\u0168")
-<<<<<<< HEAD
         buf.write("\5\26\f\2\u0164\u0165\7M\2\2\u0165\u0167\5\26\f\2\u0166")
         buf.write("\u0164\3\2\2\2\u0167\u016a\3\2\2\2\u0168\u0166\3\2\2\2")
         buf.write("\u0168\u0169\3\2\2\2\u0169\u016b\3\2\2\2\u016a\u0168\3")
@@ -362,55 +231,13 @@
         buf.write("U\2\2\u01b3\u01b4\5 \21\2\u01b4\u01b5\7\t\2\2\u01b5=\3")
         buf.write("\2\2\2\u01b6\u01b7\7\26\2\2\u01b7\u01b8\5\b\5\2\u01b8")
         buf.write("\u01b9\7U\2\2\u01b9\u01ba\5 \21\2\u01ba\u01bb\7\t\2\2")
-=======
-        buf.write("\5\26\f\2\u0164\u0165\7J\2\2\u0165\u0167\5\26\f\2\u0166")
-        buf.write("\u0164\3\2\2\2\u0167\u016a\3\2\2\2\u0168\u0166\3\2\2\2")
-        buf.write("\u0168\u0169\3\2\2\2\u0169\u016b\3\2\2\2\u016a\u0168\3")
-        buf.write("\2\2\2\u016b\u016e\5\2\2\2\u016c\u016d\7L\2\2\u016d\u016f")
-        buf.write("\5\b\5\2\u016e\u016c\3\2\2\2\u016e\u016f\3\2\2\2\u016f")
-        buf.write("\u0174\3\2\2\2\u0170\u0171\7;\2\2\u0171\u0172\5\b\5\2")
-        buf.write("\u0172\u0173\7<\2\2\u0173\u0175\3\2\2\2\u0174\u0170\3")
-        buf.write("\2\2\2\u0174\u0175\3\2\2\2\u0175\u0179\3\2\2\2\u0176\u0178")
-        buf.write("\5,\27\2\u0177\u0176\3\2\2\2\u0178\u017b\3\2\2\2\u0179")
-        buf.write("\u0177\3\2\2\2\u0179\u017a\3\2\2\2\u017a+\3\2\2\2\u017b")
-        buf.write("\u0179\3\2\2\2\u017c\u0184\7-\2\2\u017d\u0184\7.\2\2\u017e")
-        buf.write("\u017f\7/\2\2\u017f\u0180\5.\30\2\u0180\u0181\7S\2\2\u0181")
-        buf.write("\u0182\5\60\31\2\u0182\u0184\3\2\2\2\u0183\u017c\3\2\2")
-        buf.write("\2\u0183\u017d\3\2\2\2\u0183\u017e\3\2\2\2\u0184-\3\2")
-        buf.write("\2\2\u0185\u0186\7X\2\2\u0186/\3\2\2\2\u0187\u0188\7X")
-        buf.write("\2\2\u0188\61\3\2\2\2\u0189\u018b\7\21\2\2\u018a\u018c")
-        buf.write("\5\b\5\2\u018b\u018a\3\2\2\2\u018b\u018c\3\2\2\2\u018c")
-        buf.write("\63\3\2\2\2\u018d\u0191\5\66\34\2\u018e\u0190\58\35\2")
-        buf.write("\u018f\u018e\3\2\2\2\u0190\u0193\3\2\2\2\u0191\u018f\3")
-        buf.write("\2\2\2\u0191\u0192\3\2\2\2\u0192\u0195\3\2\2\2\u0193\u0191")
-        buf.write("\3\2\2\2\u0194\u0196\5:\36\2\u0195\u0194\3\2\2\2\u0195")
-        buf.write("\u0196\3\2\2\2\u0196\u0197\3\2\2\2\u0197\u0198\7\t\2\2")
-        buf.write("\u0198\65\3\2\2\2\u0199\u019a\7\22\2\2\u019a\u019b\5\b")
-        buf.write("\5\2\u019b\u019c\7R\2\2\u019c\u019d\5 \21\2\u019d\67\3")
-        buf.write("\2\2\2\u019e\u019f\7\23\2\2\u019f\u01a0\5\b\5\2\u01a0")
-        buf.write("\u01a1\7R\2\2\u01a1\u01a2\5 \21\2\u01a29\3\2\2\2\u01a3")
-        buf.write("\u01a4\7\24\2\2\u01a4\u01a5\7R\2\2\u01a5\u01a6\5 \21\2")
-        buf.write("\u01a6;\3\2\2\2\u01a7\u01a8\7\25\2\2\u01a8\u01a9\7X\2")
-        buf.write("\2\u01a9\u01aa\7\27\2\2\u01aa\u01ab\5\b\5\2\u01ab\u01ac")
-        buf.write("\7\60\2\2\u01ac\u01ad\5\b\5\2\u01ad\u01af\7\30\2\2\u01ae")
-        buf.write("\u01b0\7K\2\2\u01af\u01ae\3\2\2\2\u01af\u01b0\3\2\2\2")
-        buf.write("\u01b0\u01b1\3\2\2\2\u01b1\u01b2\t\3\2\2\u01b2\u01b3\7")
-        buf.write("R\2\2\u01b3\u01b4\5 \21\2\u01b4\u01b5\7\t\2\2\u01b5=\3")
-        buf.write("\2\2\2\u01b6\u01b7\7\26\2\2\u01b7\u01b8\5\b\5\2\u01b8")
-        buf.write("\u01b9\7R\2\2\u01b9\u01ba\5 \21\2\u01ba\u01bb\7\t\2\2")
->>>>>>> 04590890
         buf.write("\u01bb?\3\2\2\2\u01bc\u01c0\5B\"\2\u01bd\u01c0\5F$\2\u01be")
         buf.write("\u01c0\7\b\2\2\u01bf\u01bc\3\2\2\2\u01bf\u01bd\3\2\2\2")
         buf.write("\u01bf\u01be\3\2\2\2\u01c0\u01c3\3\2\2\2\u01c1\u01bf\3")
         buf.write("\2\2\2\u01c1\u01c2\3\2\2\2\u01c2\u01c4\3\2\2\2\u01c3\u01c1")
         buf.write("\3\2\2\2\u01c4\u01c5\7\2\2\3\u01c5A\3\2\2\2\u01c6\u01c7")
-<<<<<<< HEAD
         buf.write("\7\37\2\2\u01c7\u01c8\7[\2\2\u01c8\u01c9\5D#\2\u01c9C")
         buf.write("\3\2\2\2\u01ca\u01d4\7U\2\2\u01cb\u01d3\7\b\2\2\u01cc")
-=======
-        buf.write("\7\37\2\2\u01c7\u01c8\7X\2\2\u01c8\u01c9\5D#\2\u01c9C")
-        buf.write("\3\2\2\2\u01ca\u01d4\7R\2\2\u01cb\u01d3\7\b\2\2\u01cc")
->>>>>>> 04590890
         buf.write("\u01d3\5L\'\2\u01cd\u01d3\5P)\2\u01ce\u01d3\5R*\2\u01cf")
         buf.write("\u01d3\5X-\2\u01d0\u01d3\5N(\2\u01d1\u01d3\5Z.\2\u01d2")
         buf.write("\u01cb\3\2\2\2\u01d2\u01cc\3\2\2\2\u01d2\u01cd\3\2\2\2")
@@ -418,11 +245,7 @@
         buf.write("\2\2\2\u01d2\u01d1\3\2\2\2\u01d3\u01d6\3\2\2\2\u01d4\u01d2")
         buf.write("\3\2\2\2\u01d4\u01d5\3\2\2\2\u01d5\u01d7\3\2\2\2\u01d6")
         buf.write("\u01d4\3\2\2\2\u01d7\u01d8\7\t\2\2\u01d8E\3\2\2\2\u01d9")
-<<<<<<< HEAD
         buf.write("\u01da\7 \2\2\u01da\u01db\7[\2\2\u01db\u01dc\7U\2\2\u01dc")
-=======
-        buf.write("\u01da\7 \2\2\u01da\u01db\7X\2\2\u01db\u01dc\7R\2\2\u01dc")
->>>>>>> 04590890
         buf.write("\u01dd\5H%\2\u01ddG\3\2\2\2\u01de\u01e7\7\b\2\2\u01df")
         buf.write("\u01e7\5L\'\2\u01e0\u01e7\5P)\2\u01e1\u01e7\5R*\2\u01e2")
         buf.write("\u01e7\5X-\2\u01e3\u01e7\5Z.\2\u01e4\u01e7\5J&\2\u01e5")
@@ -432,40 +255,24 @@
         buf.write("\2\2\2\u01e7\u01ea\3\2\2\2\u01e8\u01e6\3\2\2\2\u01e8\u01e9")
         buf.write("\3\2\2\2\u01e9\u01eb\3\2\2\2\u01ea\u01e8\3\2\2\2\u01eb")
         buf.write("\u01ec\7\t\2\2\u01ecI\3\2\2\2\u01ed\u01ee\7)\2\2\u01ee")
-<<<<<<< HEAD
         buf.write("\u01ef\7\64\2\2\u01ef\u01f4\7[\2\2\u01f0\u01f1\7M\2\2")
         buf.write("\u01f1\u01f3\5^\60\2\u01f2\u01f0\3\2\2\2\u01f3\u01f6\3")
         buf.write("\2\2\2\u01f4\u01f2\3\2\2\2\u01f4\u01f5\3\2\2\2\u01f5\u01f7")
         buf.write("\3\2\2\2\u01f6\u01f4\3\2\2\2\u01f7\u01f8\7\65\2\2\u01f8")
         buf.write("\u01f9\7U\2\2\u01f9\u01fa\5 \21\2\u01fa\u01fb\7\t\2\2")
         buf.write("\u01fbK\3\2\2\2\u01fc\u01fd\t\4\2\2\u01fd\u0202\7U\2\2")
-=======
-        buf.write("\u01ef\7\61\2\2\u01ef\u01f4\7X\2\2\u01f0\u01f1\7J\2\2")
-        buf.write("\u01f1\u01f3\5^\60\2\u01f2\u01f0\3\2\2\2\u01f3\u01f6\3")
-        buf.write("\2\2\2\u01f4\u01f2\3\2\2\2\u01f4\u01f5\3\2\2\2\u01f5\u01f7")
-        buf.write("\3\2\2\2\u01f6\u01f4\3\2\2\2\u01f7\u01f8\7\62\2\2\u01f8")
-        buf.write("\u01f9\7R\2\2\u01f9\u01fa\5 \21\2\u01fa\u01fb\7\t\2\2")
-        buf.write("\u01fbK\3\2\2\2\u01fc\u01fd\t\4\2\2\u01fd\u0202\7R\2\2")
->>>>>>> 04590890
         buf.write("\u01fe\u0201\5*\26\2\u01ff\u0201\7\b\2\2\u0200\u01fe\3")
         buf.write("\2\2\2\u0200\u01ff\3\2\2\2\u0201\u0204\3\2\2\2\u0202\u0200")
         buf.write("\3\2\2\2\u0202\u0203\3\2\2\2\u0203\u0205\3\2\2\2\u0204")
         buf.write("\u0202\3\2\2\2\u0205\u0206\7\t\2\2\u0206M\3\2\2\2\u0207")
-<<<<<<< HEAD
         buf.write("\u0208\7$\2\2\u0208\u0209\7U\2\2\u0209\u020a\5 \21\2\u020a")
         buf.write("\u020b\7\t\2\2\u020bO\3\2\2\2\u020c\u020d\7%\2\2\u020d")
         buf.write("\u0214\7U\2\2\u020e\u0213\5\32\16\2\u020f\u0213\5\34\17")
-=======
-        buf.write("\u0208\7$\2\2\u0208\u0209\7R\2\2\u0209\u020a\5 \21\2\u020a")
-        buf.write("\u020b\7\t\2\2\u020bO\3\2\2\2\u020c\u020d\7%\2\2\u020d")
-        buf.write("\u0214\7R\2\2\u020e\u0213\5\32\16\2\u020f\u0213\5\34\17")
->>>>>>> 04590890
         buf.write("\2\u0210\u0213\5\36\20\2\u0211\u0213\7\b\2\2\u0212\u020e")
         buf.write("\3\2\2\2\u0212\u020f\3\2\2\2\u0212\u0210\3\2\2\2\u0212")
         buf.write("\u0211\3\2\2\2\u0213\u0216\3\2\2\2\u0214\u0212\3\2\2\2")
         buf.write("\u0214\u0215\3\2\2\2\u0215\u0217\3\2\2\2\u0216\u0214\3")
         buf.write("\2\2\2\u0217\u0218\7\t\2\2\u0218Q\3\2\2\2\u0219\u021a")
-<<<<<<< HEAD
         buf.write("\7&\2\2\u021a\u021f\7U\2\2\u021b\u021e\5T+\2\u021c\u021e")
         buf.write("\7\b\2\2\u021d\u021b\3\2\2\2\u021d\u021c\3\2\2\2\u021e")
         buf.write("\u0221\3\2\2\2\u021f\u021d\3\2\2\2\u021f\u0220\3\2\2\2")
@@ -475,22 +282,10 @@
         buf.write("\3\2\2\2\u0228\u0229\3\2\2\2\u0229\u022b\3\2\2\2\u022a")
         buf.write("\u022c\5\2\2\2\u022b\u022a\3\2\2\2\u022b\u022c\3\2\2\2")
         buf.write("\u022c\u022d\3\2\2\2\u022d\u0231\7<\2\2\u022e\u0230\5")
-=======
-        buf.write("\7&\2\2\u021a\u021f\7R\2\2\u021b\u021e\5T+\2\u021c\u021e")
-        buf.write("\7\b\2\2\u021d\u021b\3\2\2\2\u021d\u021c\3\2\2\2\u021e")
-        buf.write("\u0221\3\2\2\2\u021f\u021d\3\2\2\2\u021f\u0220\3\2\2\2")
-        buf.write("\u0220\u0222\3\2\2\2\u0221\u021f\3\2\2\2\u0222\u0223\7")
-        buf.write("\t\2\2\u0223S\3\2\2\2\u0224\u0228\7X\2\2\u0225\u0226\7")
-        buf.write("8\2\2\u0226\u0227\7X\2\2\u0227\u0229\7:\2\2\u0228\u0225")
-        buf.write("\3\2\2\2\u0228\u0229\3\2\2\2\u0229\u022b\3\2\2\2\u022a")
-        buf.write("\u022c\5\2\2\2\u022b\u022a\3\2\2\2\u022b\u022c\3\2\2\2")
-        buf.write("\u022c\u022d\3\2\2\2\u022d\u0231\79\2\2\u022e\u0230\5")
->>>>>>> 04590890
         buf.write("V,\2\u022f\u022e\3\2\2\2\u0230\u0233\3\2\2\2\u0231\u022f")
         buf.write("\3\2\2\2\u0231\u0232\3\2\2\2\u0232\u0236\3\2\2\2\u0233")
         buf.write("\u0231\3\2\2\2\u0234\u0237\7(\2\2\u0235\u0237\7*\2\2\u0236")
         buf.write("\u0234\3\2\2\2\u0236\u0235\3\2\2\2\u0237U\3\2\2\2\u0238")
-<<<<<<< HEAD
         buf.write("\u023e\7+\2\2\u0239\u023e\7,\2\2\u023a\u023e\7-\2\2\u023b")
         buf.write("\u023e\7.\2\2\u023c\u023e\7/\2\2\u023d\u0238\3\2\2\2\u023d")
         buf.write("\u0239\3\2\2\2\u023d\u023a\3\2\2\2\u023d\u023b\3\2\2\2")
@@ -516,31 +311,6 @@
         buf.write("\u01af\u01bf\u01c1\u01d2\u01d4\u01e6\u01e8\u01f4\u0200")
         buf.write("\u0202\u0212\u0214\u021d\u021f\u0228\u022b\u0231\u0236")
         buf.write("\u023d\u0243\u024d\u0250\u0254")
-=======
-        buf.write("\u023b\7+\2\2\u0239\u023b\7,\2\2\u023a\u0238\3\2\2\2\u023a")
-        buf.write("\u0239\3\2\2\2\u023bW\3\2\2\2\u023c\u023d\7\'\2\2\u023d")
-        buf.write("\u0240\7R\2\2\u023e\u0241\7*\2\2\u023f\u0241\7(\2\2\u0240")
-        buf.write("\u023e\3\2\2\2\u0240\u023f\3\2\2\2\u0241Y\3\2\2\2\u0242")
-        buf.write("\u0243\7\17\2\2\u0243\u0244\7X\2\2\u0244\u024d\7\61\2")
-        buf.write("\2\u0245\u024a\5\\/\2\u0246\u0247\7J\2\2\u0247\u0249\5")
-        buf.write("\\/\2\u0248\u0246\3\2\2\2\u0249\u024c\3\2\2\2\u024a\u0248")
-        buf.write("\3\2\2\2\u024a\u024b\3\2\2\2\u024b\u024e\3\2\2\2\u024c")
-        buf.write("\u024a\3\2\2\2\u024d\u0245\3\2\2\2\u024d\u024e\3\2\2\2")
-        buf.write("\u024e\u024f\3\2\2\2\u024f\u0251\7\62\2\2\u0250\u0252")
-        buf.write("\5\2\2\2\u0251\u0250\3\2\2\2\u0251\u0252\3\2\2\2\u0252")
-        buf.write("\u0253\3\2\2\2\u0253\u0254\7R\2\2\u0254\u0255\5 \21\2")
-        buf.write("\u0255\u0256\7\t\2\2\u0256[\3\2\2\2\u0257\u0258\7X\2\2")
-        buf.write("\u0258\u0259\5\2\2\2\u0259]\3\2\2\2\u025a\u025b\7X\2\2")
-        buf.write("\u025b\u025c\7L\2\2\u025c\u025d\t\5\2\2\u025d_\3\2\2\2")
-        buf.write("Ifqv|~\u0082\u0091\u009a\u00a0\u00b3\u00ba\u00c1\u00c8")
-        buf.write("\u00cd\u00cf\u00d6\u00db\u00e0\u00e7\u00f0\u00f4\u00f8")
-        buf.write("\u00ff\u0104\u010e\u0111\u0116\u011e\u0124\u012e\u0137")
-        buf.write("\u013b\u013f\u0141\u0146\u014b\u0151\u0159\u015e\u0161")
-        buf.write("\u0168\u016e\u0174\u0179\u0183\u018b\u0191\u0195\u01af")
-        buf.write("\u01bf\u01c1\u01d2\u01d4\u01e6\u01e8\u01f4\u0200\u0202")
-        buf.write("\u0212\u0214\u021d\u021f\u0228\u022b\u0231\u0236\u023a")
-        buf.write("\u0240\u024a\u024d\u0251")
->>>>>>> 04590890
         return buf.getvalue()
 
 
@@ -563,7 +333,6 @@
                      "'synapse'", "'state'", "'parameters'", "'internals'", 
                      "'update'", "'equations'", "'input'", "'output'", "'continuous'", 
                      "'onReceive'", "'spike'", "'inhibitory'", "'excitatory'", 
-<<<<<<< HEAD
                      "'pre'", "'post'", "'mod'", "'@homogeneous'", "'@heterogeneous'", 
                      "'@'", "'...'", "'('", "')'", "'+'", "'~'", "'|'", 
                      "'^'", "'&'", "'['", "'<-'", "']'", "'[['", "']]'", 
@@ -571,15 +340,6 @@
                      "'*='", "'/='", "'=='", "'!='", "'<>'", "'>='", "','", 
                      "'-'", "'='", "'*'", "'**'", "'/'", "'%'", "'?'", "':'", 
                      "'::'", "';'", "'''" ]
-=======
-                     "'@homogeneous'", "'@heterogeneous'", "'@'", "'...'", 
-                     "'('", "')'", "'+'", "'~'", "'|'", "'^'", "'&'", "'['", 
-                     "'<-'", "']'", "'[['", "']]'", "'<<'", "'>>'", "'<'", 
-                     "'>'", "'<='", "'+='", "'-='", "'*='", "'/='", "'=='", 
-                     "'!='", "'<>'", "'>='", "','", "'-'", "'='", "'*'", 
-                     "'**'", "'/'", "'%'", "'?'", "':'", "'::'", "';'", 
-                     "'''" ]
->>>>>>> 04590890
 
     symbolicNames = [ "<INVALID>", "DOCSTRING_TRIPLEQUOTE", "WS", "LINE_ESCAPE", 
                       "DOCSTRING", "SL_COMMENT", "NEWLINE", "END_KEYWORD", 
@@ -594,7 +354,6 @@
                       "UPDATE_KEYWORD", "EQUATIONS_KEYWORD", "INPUT_KEYWORD", 
                       "OUTPUT_KEYWORD", "CONTINUOUS_KEYWORD", "ON_RECEIVE_KEYWORD", 
                       "SPIKE_KEYWORD", "INHIBITORY_KEYWORD", "EXCITATORY_KEYWORD", 
-<<<<<<< HEAD
                       "PRE_KEYWORD", "POST_KEYWORD", "MOD_KEYWORD", "DECORATOR_HOMOGENEOUS", 
                       "DECORATOR_HETEROGENEOUS", "AT", "ELLIPSIS", "LEFT_PAREN", 
                       "RIGHT_PAREN", "PLUS", "TILDE", "PIPE", "CARET", "AMPERSAND", 
@@ -608,21 +367,6 @@
                       "PERCENT", "QUESTION", "COLON", "DOUBLE_COLON", "SEMICOLON", 
                       "DIFFERENTIAL_ORDER", "BOOLEAN_LITERAL", "STRING_LITERAL", 
                       "NAME", "UNSIGNED_INTEGER", "FLOAT" ]
-=======
-                      "DECORATOR_HOMOGENEOUS", "DECORATOR_HETEROGENEOUS", 
-                      "AT", "ELLIPSIS", "LEFT_PAREN", "RIGHT_PAREN", "PLUS", 
-                      "TILDE", "PIPE", "CARET", "AMPERSAND", "LEFT_SQUARE_BRACKET", 
-                      "LEFT_ANGLE_MINUS", "RIGHT_SQUARE_BRACKET", "LEFT_LEFT_SQUARE", 
-                      "RIGHT_RIGHT_SQUARE", "LEFT_LEFT_ANGLE", "RIGHT_RIGHT_ANGLE", 
-                      "LEFT_ANGLE", "RIGHT_ANGLE", "LEFT_ANGLE_EQUALS", 
-                      "PLUS_EQUALS", "MINUS_EQUALS", "STAR_EQUALS", "FORWARD_SLASH_EQUALS", 
-                      "EQUALS_EQUALS", "EXCLAMATION_EQUALS", "LEFT_ANGLE_RIGHT_ANGLE", 
-                      "RIGHT_ANGLE_EQUALS", "COMMA", "MINUS", "EQUALS", 
-                      "STAR", "STAR_STAR", "FORWARD_SLASH", "PERCENT", "QUESTION", 
-                      "COLON", "DOUBLE_COLON", "SEMICOLON", "DIFFERENTIAL_ORDER", 
-                      "BOOLEAN_LITERAL", "STRING_LITERAL", "NAME", "UNSIGNED_INTEGER", 
-                      "FLOAT" ]
->>>>>>> 04590890
 
     RULE_dataType = 0
     RULE_unitType = 1
@@ -728,7 +472,6 @@
     SPIKE_KEYWORD=40
     INHIBITORY_KEYWORD=41
     EXCITATORY_KEYWORD=42
-<<<<<<< HEAD
     PRE_KEYWORD=43
     POST_KEYWORD=44
     MOD_KEYWORD=45
@@ -781,59 +524,7 @@
 
     def __init__(self, input:TokenStream, output:TextIO = sys.stdout):
         super().__init__(input, output)
-        self.checkVersion("4.8")
-=======
-    DECORATOR_HOMOGENEOUS=43
-    DECORATOR_HETEROGENEOUS=44
-    AT=45
-    ELLIPSIS=46
-    LEFT_PAREN=47
-    RIGHT_PAREN=48
-    PLUS=49
-    TILDE=50
-    PIPE=51
-    CARET=52
-    AMPERSAND=53
-    LEFT_SQUARE_BRACKET=54
-    LEFT_ANGLE_MINUS=55
-    RIGHT_SQUARE_BRACKET=56
-    LEFT_LEFT_SQUARE=57
-    RIGHT_RIGHT_SQUARE=58
-    LEFT_LEFT_ANGLE=59
-    RIGHT_RIGHT_ANGLE=60
-    LEFT_ANGLE=61
-    RIGHT_ANGLE=62
-    LEFT_ANGLE_EQUALS=63
-    PLUS_EQUALS=64
-    MINUS_EQUALS=65
-    STAR_EQUALS=66
-    FORWARD_SLASH_EQUALS=67
-    EQUALS_EQUALS=68
-    EXCLAMATION_EQUALS=69
-    LEFT_ANGLE_RIGHT_ANGLE=70
-    RIGHT_ANGLE_EQUALS=71
-    COMMA=72
-    MINUS=73
-    EQUALS=74
-    STAR=75
-    STAR_STAR=76
-    FORWARD_SLASH=77
-    PERCENT=78
-    QUESTION=79
-    COLON=80
-    DOUBLE_COLON=81
-    SEMICOLON=82
-    DIFFERENTIAL_ORDER=83
-    BOOLEAN_LITERAL=84
-    STRING_LITERAL=85
-    NAME=86
-    UNSIGNED_INTEGER=87
-    FLOAT=88
-
-    def __init__(self, input:TokenStream, output:TextIO = sys.stdout):
-        super().__init__(input, output)
         self.checkVersion("4.9.3")
->>>>>>> 04590890
         self._interp = ParserATNSimulator(self, self.atn, self.decisionsToDFA, self.sharedContextCache)
         self._predicates = None
 
