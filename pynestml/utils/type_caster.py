--- conflicted
+++ resolved
@@ -53,11 +53,7 @@
                                        code=code, message=message, log_level=LoggingLevel.ERROR)
                     return
 
-<<<<<<< HEAD
-                if not conversion_factor == 1.:
-=======
                 if set_implicit_conversion_factor_on_lhs and not conversion_factor == 1.:
->>>>>>> 9b7d1d0f
                     # the units are mutually convertible, but require a factor unequal to 1 (e.g. mV and A*Ohm)
                     TypeCaster.do_magnitude_conversion_rhs_to_lhs(_rhs_type_symbol, _lhs_type_symbol, _containing_expression)
 
