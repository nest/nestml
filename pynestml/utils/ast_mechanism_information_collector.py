--- conflicted
+++ resolved
@@ -167,12 +167,7 @@
             mechanism_dependencies["channels"] = list()
             mechanism_dependencies["receptors"] = list()
             mechanism_dependencies["continuous"] = list()
-<<<<<<< HEAD
             mechanism_dependencies["global"] = list()
-=======
->>>>>>> 679a951b
-
-            #mechanism_inlines.append(mechs_info[mechanism_name]["root_expression"])
 
             found_variables = list()
             found_functions = list()
@@ -306,10 +301,6 @@
                                 search_functions = cls.extend_function_call_list_name_based_restricted(search_functions,
                                                                                                        local_function_call_collector.all_function_calls,
                                                                                                        search_functions + found_functions)
-
-                        for internal in global_internals:
-                            if variable.name == internal.name:
-                                mechanism_internals.append(internal)
 
                         for kernel in global_kernels:
                             if variable.name == kernel.get_variables()[0].name:
@@ -486,11 +477,8 @@
         self.inside_parameter_block = False
         self.inside_state_block = False
         self.inside_internal_block = False
-<<<<<<< HEAD
         self.inside_expression = False
 
-=======
->>>>>>> 679a951b
         self.current_declaration = None
         self.states = defaultdict()
         self.parameters = defaultdict()
@@ -541,12 +529,6 @@
     def visit_variable(self, node):
         self.inside_variable = True
 
-        if self.inside_internal_block and self.inside_declaration:
-            if any(node.name == variable.name for variable in self.channel_info["Internals"]):
-                self.internals[node.name] = defaultdict()
-                self.internals[node.name]["ASTVariable"] = node.clone()
-                self.internals[node.name]["rhs_expression"] = self.current_declaration.get_expression()
-
     def endvisit_variable(self, node):
         self.inside_variable = False
 
@@ -577,7 +559,6 @@
         super(ASTVariableCollectorVisitor, self).__init__()
         self.inside_variable = False
         self.inside_block_with_variables = False
-<<<<<<< HEAD
         self.all_states = dict()
         self.all_parameters = dict()
         self.all_internals = dict()
@@ -587,14 +568,6 @@
         self.inside_declaration = False
         self.inside_expression_inside_declaration = False
         self.expression_recursion = 0
-=======
-        self.all_states = list()
-        self.all_parameters = list()
-        self.all_internals = list()
-        self.inside_states_block = False
-        self.inside_parameters_block = False
-        self.inside_internals_block = False
->>>>>>> 679a951b
         self.all_variables = list()
         self.current_declaration_expression = None
 
@@ -635,7 +608,6 @@
 
     def visit_variable(self, node):
         self.inside_variable = True
-<<<<<<< HEAD
         if not self.inside_expression_inside_declaration:
             self.all_variables.append(node.clone())
             if self.inside_states_block:
@@ -644,15 +616,6 @@
                 self.all_parameters[node.get_name()] = {"ASTVariable": node.clone(), "ASTExpression": self.current_declaration_expression}
             if self.inside_internals_block:
                 self.all_internals[node.get_name()] = {"ASTVariable": node.clone(), "ASTExpression": self.current_declaration_expression}
-=======
-        self.all_variables.append(node.clone())
-        if self.inside_states_block:
-            self.all_states.append(node.clone())
-        if self.inside_parameters_block:
-            self.all_parameters.append(node.clone())
-        if self.inside_internals_block:
-            self.all_internals.append(node.clone())
->>>>>>> 679a951b
 
     def endvisit_variable(self, node):
         self.inside_variable = False
@@ -728,7 +691,6 @@
             self.ports.append(node.clone())
 
     def endvisit_input_port(self, node):
-<<<<<<< HEAD
         self.inside_port = False
 
 class ASTKernelInformationCollectorVisitor(ASTVisitor):
@@ -1238,7 +1200,4 @@
             self.delete_stmts[self.block_depth].append(node.get_parent().get_parent())
 
     def endvisit_assignment(self, node):
-        self.inside_assignment = False
-=======
-        self.inside_port = False
->>>>>>> 679a951b
+        self.inside_assignment = False