# -*- coding: utf-8 -*-
#
# model_installer.py
#
# This file is part of NEST.
#
# Copyright (C) 2004 The NEST Initiative
#
# NEST is free software: you can redistribute it and/or modify
# it under the terms of the GNU General Public License as published by
# the Free Software Foundation, either version 2 of the License, or
# (at your option) any later version.
#
# NEST is distributed in the hope that it will be useful,
# but WITHOUT ANY WARRANTY; without even the implied warranty of
# MERCHANTABILITY or FITNESS FOR A PARTICULAR PURPOSE.  See the
# GNU General Public License for more details.
#
# You should have received a copy of the GNU General Public License
# along with NEST.  If not, see <http://www.gnu.org/licenses/>.

import os
import subprocess
import sys
from typing import TextIO

from pynestml.exceptions.invalid_path_exception import InvalidPathException
from pynestml.exceptions.generated_code_build_exception import GeneratedCodeBuildException


<<<<<<< HEAD
def install_nest(target_path: str, nest_path: str, install_path: str = None) -> None:
=======
def install_nest(target_path: str, nest_path: str, install_path: str = None, stdout: TextIO = None, stderr: TextIO = None) -> None:
>>>>>>> 4bbcd520
    """
    This method can be used to build the generated code and install the resulting extension module into NEST.

    Parameters
    ----------
    target_path : str
        Path to the target directory, which should contain the generated code artifacts (target platform code and CMake configuration file).
    nest_path : str
        Path to the NEST installation, which should point to the main directory where NEST is installed. This folder contains the ``bin``, ``lib(64)``, ``include``, and ``share`` folders of the NEST install. The ``bin`` folder should contain the ``nest-config`` script, which is accessed by NESTML to perform the installation. This path is the same as that passed through the ``-Dwith-nest`` argument of the CMake command before building the generated NEST module. The suffix ``bin/nest-config`` will be automatically appended to ``nest_path``.
    install_path: str
        Path to the install directory, where the generated module library will be created.

    Raises
    ------
    GeneratedCodeBuildException
        If any kind of failure occurs during cmake configuration, build, or install.
    InvalidPathException
        If a failure occurs while trying to access the target path or the NEST installation path.
    """
<<<<<<< HEAD
    cmake_cmd = ["cmake"]
    if not os.path.isdir(nest_path):
        raise InvalidPathException(f"NEST path ({nest_path}) is not a directory!")

    nest_config_path = f"-Dwith-nest={os.path.join(nest_path, 'bin', 'nest-config')}"
    cmake_cmd.append(nest_config_path)

    if install_path:
        if not os.path.isabs(install_path):
            install_path = os.path.abspath(install_path)
        install_prefix = f"-DCMAKE_INSTALL_PREFIX={install_path}"
        cmake_cmd.append(install_prefix)

    if not os.path.isdir(target_path):
        raise InvalidPathException(f"Target path ({target_path}) is not a directory!")

    cmake_cmd.append('.')
=======

    error_location = ""
    if stderr is None:
        stderr = subprocess.STDOUT
        error_location = "stdout"
    else:
        error_location = os.path.abspath(stderr.name)

    if not os.path.isdir(nest_path):
        raise InvalidPathException(
            'NEST path (' + nest_path + ') is not a directory!')
    nest_config_path = '-Dwith-nest=' + \
        os.path.join(nest_path, 'bin', 'nest-config')

    if not os.path.isabs(install_path):
        install_path = os.path.abspath(install_path)
    install_prefix = f"-DCMAKE_INSTALL_PREFIX={install_path}"

    if not os.path.isdir(target_path):
        raise InvalidPathException(
            'Target path (' + target_path + ') is not a directory!')

    cmake_cmd = ['cmake', nest_config_path, install_prefix, '.']
>>>>>>> 4bbcd520
    make_all_cmd = ['make', 'all']
    make_install_cmd = ['make', 'install']

    # check if we run on win
    if sys.platform.startswith('win'):
        shell = True
    else:
        shell = False

    # remove CMakeCache.txt if exists
    cmake_cache = os.path.join(target_path, "CMakeCache.txt")
    if os.path.exists(cmake_cache):
        os.remove(cmake_cache)

    # first call cmake with all the arguments
    try:
<<<<<<< HEAD
        result = subprocess.check_call(cmake_cmd, stderr=subprocess.STDOUT,
                                       shell=shell, cwd=str(os.path.join(target_path)))
    except subprocess.CalledProcessError as e:
        msg = "Error during 'cmake'. More detailed error messages can be found in stdout."
        raise GeneratedCodeBuildException(msg)

    # now execute make all
    try:
        subprocess.check_call(make_all_cmd, stderr=subprocess.STDOUT, shell=shell, cwd=target_path)
    except subprocess.CalledProcessError as e:
        msg = "Error during 'make all'. More detailed error messages can be found in stdout."
        raise GeneratedCodeBuildException(msg)

    # finally execute make install
    try:
        subprocess.check_call(make_install_cmd, stderr=subprocess.STDOUT, shell=shell, cwd=target_path)
    except subprocess.CalledProcessError as e:
        msg = "Error during 'make install'. More detailed error messages can be found in stdout."
        raise GeneratedCodeBuildException(msg)
=======
        result = subprocess.check_call(cmake_cmd, stderr=stderr, shell=shell, stdout=stdout,
                                       cwd=str(os.path.join(target_path)))
    except subprocess.CalledProcessError as e:
        raise GeneratedCodeBuildException(
            f'Error occurred during \'cmake\'! More detailed error messages can be found in {error_location}.')

    # now execute make all
    try:
        subprocess.check_call(make_all_cmd, stderr=stderr, shell=shell, stdout=stdout,
                              cwd=str(os.path.join(target_path)))
    except subprocess.CalledProcessError as e:
        raise GeneratedCodeBuildException(
            f'Error occurred during \'make all\'! More detailed error messages can be found in {error_location}.')

    # finally execute make install
    try:
        subprocess.check_call(make_install_cmd, stderr=stderr, shell=shell, stdout=stdout,
                              cwd=str(os.path.join(target_path)))
    except subprocess.CalledProcessError as e:
        raise GeneratedCodeBuildException(
            f'Error occurred during \'make install\'! More detailed error messages can be found in {error_location}.')
>>>>>>> 4bbcd520
<|MERGE_RESOLUTION|>--- conflicted
+++ resolved
@@ -28,11 +28,7 @@
 from pynestml.exceptions.generated_code_build_exception import GeneratedCodeBuildException
 
 
-<<<<<<< HEAD
-def install_nest(target_path: str, nest_path: str, install_path: str = None) -> None:
-=======
 def install_nest(target_path: str, nest_path: str, install_path: str = None, stdout: TextIO = None, stderr: TextIO = None) -> None:
->>>>>>> 4bbcd520
     """
     This method can be used to build the generated code and install the resulting extension module into NEST.
 
@@ -52,8 +48,15 @@
     InvalidPathException
         If a failure occurs while trying to access the target path or the NEST installation path.
     """
-<<<<<<< HEAD
     cmake_cmd = ["cmake"]
+
+    error_location = ""
+    if stderr is None:
+        stderr = subprocess.STDOUT
+        error_location = "stdout"
+    else:
+        error_location = os.path.abspath(stderr.name)
+
     if not os.path.isdir(nest_path):
         raise InvalidPathException(f"NEST path ({nest_path}) is not a directory!")
 
@@ -70,31 +73,6 @@
         raise InvalidPathException(f"Target path ({target_path}) is not a directory!")
 
     cmake_cmd.append('.')
-=======
-
-    error_location = ""
-    if stderr is None:
-        stderr = subprocess.STDOUT
-        error_location = "stdout"
-    else:
-        error_location = os.path.abspath(stderr.name)
-
-    if not os.path.isdir(nest_path):
-        raise InvalidPathException(
-            'NEST path (' + nest_path + ') is not a directory!')
-    nest_config_path = '-Dwith-nest=' + \
-        os.path.join(nest_path, 'bin', 'nest-config')
-
-    if not os.path.isabs(install_path):
-        install_path = os.path.abspath(install_path)
-    install_prefix = f"-DCMAKE_INSTALL_PREFIX={install_path}"
-
-    if not os.path.isdir(target_path):
-        raise InvalidPathException(
-            'Target path (' + target_path + ') is not a directory!')
-
-    cmake_cmd = ['cmake', nest_config_path, install_prefix, '.']
->>>>>>> 4bbcd520
     make_all_cmd = ['make', 'all']
     make_install_cmd = ['make', 'install']
 
@@ -111,7 +89,6 @@
 
     # first call cmake with all the arguments
     try:
-<<<<<<< HEAD
         result = subprocess.check_call(cmake_cmd, stderr=subprocess.STDOUT,
                                        shell=shell, cwd=str(os.path.join(target_path)))
     except subprocess.CalledProcessError as e:
@@ -130,27 +107,4 @@
         subprocess.check_call(make_install_cmd, stderr=subprocess.STDOUT, shell=shell, cwd=target_path)
     except subprocess.CalledProcessError as e:
         msg = "Error during 'make install'. More detailed error messages can be found in stdout."
-        raise GeneratedCodeBuildException(msg)
-=======
-        result = subprocess.check_call(cmake_cmd, stderr=stderr, shell=shell, stdout=stdout,
-                                       cwd=str(os.path.join(target_path)))
-    except subprocess.CalledProcessError as e:
-        raise GeneratedCodeBuildException(
-            f'Error occurred during \'cmake\'! More detailed error messages can be found in {error_location}.')
-
-    # now execute make all
-    try:
-        subprocess.check_call(make_all_cmd, stderr=stderr, shell=shell, stdout=stdout,
-                              cwd=str(os.path.join(target_path)))
-    except subprocess.CalledProcessError as e:
-        raise GeneratedCodeBuildException(
-            f'Error occurred during \'make all\'! More detailed error messages can be found in {error_location}.')
-
-    # finally execute make install
-    try:
-        subprocess.check_call(make_install_cmd, stderr=stderr, shell=shell, stdout=stdout,
-                              cwd=str(os.path.join(target_path)))
-    except subprocess.CalledProcessError as e:
-        raise GeneratedCodeBuildException(
-            f'Error occurred during \'make install\'! More detailed error messages can be found in {error_location}.')
->>>>>>> 4bbcd520
+        raise GeneratedCodeBuildException(msg)