# -*- coding: utf-8 -*-
#
# logger.py
#
# This file is part of NEST.
#
# Copyright (C) 2004 The NEST Initiative
#
# NEST is free software: you can redistribute it and/or modify
# it under the terms of the GNU General Public License as published by
# the Free Software Foundation, either version 2 of the License, or
# (at your option) any later version.
#
# NEST is distributed in the hope that it will be useful,
# but WITHOUT ANY WARRANTY; without even the implied warranty of
# MERCHANTABILITY or FITNESS FOR A PARTICULAR PURPOSE.  See the
# GNU General Public License for more details.
#
# You should have received a copy of the GNU General Public License
# along with NEST.  If not, see <http://www.gnu.org/licenses/>.
<<<<<<< HEAD
from typing import Mapping, Tuple
from pynestml.meta_model.ast_node import ASTNode
import json
from collections import OrderedDict
=======
>>>>>>> c91d1b23

from typing import List, Mapping, Tuple

from collections import OrderedDict
from enum import Enum
import json
from pynestml.meta_model.ast_node import ASTNode
from pynestml.utils.ast_source_location import ASTSourceLocation
from pynestml.utils.messages import MessageCode


class LoggingLevel(Enum):
    """
    Different types of logging levels, this part can be extended.
    """
    INFO = 0
    WARNING = 1
    ERROR = 2
    NO = 3


<<<<<<< HEAD
class LoggingLevel(Enum):
    """
    Different types of logging levels, this part can be extended.
    """
    INFO = 0
    WARNING = 1
    ERROR = 2
    NO = 3


class Logger(object):
=======
class Logger:
>>>>>>> c91d1b23
    """
    This class represents a logger which can be used to print messages to the screen depending on the logging
    level.
        LEVELS:
            INFO         Print all received messages.
            WARNING     Print all received warning.
            ERROR       Print all received errors.
            NO          Print no messages
    Hereby, errors are the most specific level, thus no warnings and non critical messages are shown. If logging
    level is set to WARNING, only warnings and errors are printed. Only if level is set to ALL, all messages
    are printed.
    Attributes:
<<<<<<< HEAD
        log       Stores all messages as received during the execution. Map from id (int) to astnode,type,message
        curr_message A counter indicating the current message, this enables a sorting by the number of message
        logging_level Indicates messages of which level shall be printed to the screen.
        current_astnode The currently processed model. This enables to retrieve all messages belonging to a certain model
=======
        log       Stores all messages as received during the execution. Map from id (int) to node,type,message
        curr_message A counter indicating the current message, this enables a sorting by the number of message
        logging_level Indicates messages of which level shall be printed to the screen.
        current_node The currently processed model. This enables to retrieve all messages belonging to a certain model
>>>>>>> c91d1b23
    """
    log = {}
    curr_message = None
    log_frozen = False
    logging_level = None
<<<<<<< HEAD
    current_astnode = None
=======
    current_node = None
>>>>>>> c91d1b23
    no_print = False

    @classmethod
    def init_logger(cls, logging_level: LoggingLevel):
        """
        Initializes the logger.
        :param logging_level: the logging level as required
        """
        cls.logging_level = logging_level
        cls.curr_message = 0
        cls.log = {}
        cls.log_frozen = False
<<<<<<< HEAD
        return

    @classmethod
    def freeze_log(cls, do_freeze: bool = True):
        """
        Freeze the log: while log is frozen, all logging requests will be ignored.
        """
        cls.log_frozen = do_freeze

    @classmethod
    def get_log(cls) -> Mapping[int, Tuple[ASTNode, LoggingLevel, str]]:
        """
        Returns the overall log of messages. The structure of the log is: (NEURON,LEVEL,MESSAGE)
=======

    def freeze_log(cls, do_freeze: bool = True):
        """
        Freeze the log: while log is frozen, all logging requests will be ignored.
        """
        cls.log_frozen = do_freeze

    @classmethod
    def get_log(cls) -> Mapping[int, Tuple[ASTNode, LoggingLevel, str]]:
        """
        Returns the overall log of messages. The structure of the log is: (NODE, LEVEL, MESSAGE)
>>>>>>> c91d1b23
        :return: mapping from id to ASTNode, log level and message.
        """
        return cls.log

    @classmethod
    def set_log(cls, log, counter):
        """
        Restores log from the 'log' variable
        :param log: the log
        :param counter: the counter
        """
        cls.log = log
        cls.curr_message = counter

    @classmethod
<<<<<<< HEAD
    def log_message(cls, astnode=None, code=None, message=None, error_position=None, log_level=None):
        """
        Logs the handed over message on the handed over. If the current logging is appropriate, the
        message is also printed.
        :param astnode: the node in which the error occurred
        :type astnode: ASTNeuron or ASTSynapse
=======
    def log_message(cls, node: ASTNode = None, code: MessageCode = None, message: str = None, error_position: ASTSourceLocation = None, log_level: LoggingLevel = None):
        """
        Logs the handed over message on the handed over. If the current logging is appropriate, the
        message is also printed.
        :param node: the node in which the error occurred
>>>>>>> c91d1b23
        :param code: a single error code
        :param error_position: the position on which the error occurred.
        :param message: a message.
        :param log_level: the corresponding log level.
        """
        if cls.log_frozen:
            return
        if cls.curr_message is None:
            cls.init_logger(LoggingLevel.INFO)
<<<<<<< HEAD
        from pynestml.meta_model.ast_neuron import ASTNeuron
        from pynestml.meta_model.ast_synapse import ASTSynapse
        from pynestml.utils.ast_source_location import ASTSourceLocation
        assert astnode is None or isinstance(astnode, ASTNeuron) or isinstance(astnode, ASTSynapse), \
            '(PyNestML.Logger) Wrong type of neuron or synapse provided (%s)!' % type(astnode)
        assert (error_position is None or isinstance(error_position, ASTSourceLocation)), \
            '(PyNestML.Logger) Wrong type of error position provided (%s)!' % type(error_position)
        if isinstance(astnode, ASTNeuron) or isinstance(astnode, ASTSynapse):
            cls.log[cls.curr_message] = (
                astnode.get_artifact_name(), astnode, log_level, code, error_position, message)
        elif isinstance(cls.current_astnode, ASTNeuron) or isinstance(cls.current_astnode, ASTSynapse):
            cls.log[cls.curr_message] = (cls.current_astnode.get_artifact_name(), cls.current_astnode,
=======
        from pynestml.meta_model.ast_node import ASTNode
        from pynestml.utils.ast_source_location import ASTSourceLocation
        assert (node is None or isinstance(node, ASTNode)), \
            '(PyNestML.Logger) Wrong type of node provided (%s)!' % type(node)
        assert (error_position is None or isinstance(error_position, ASTSourceLocation)), \
            '(PyNestML.Logger) Wrong type of error position provided (%s)!' % type(error_position)
        from pynestml.meta_model.ast_neuron import ASTNeuron
        if isinstance(node, ASTNeuron):
            cls.log[cls.curr_message] = (
                node.get_artifact_name(), node, log_level, code, error_position, message)
        elif cls.current_node is not None:
            cls.log[cls.curr_message] = (cls.current_node.get_artifact_name(), cls.current_node,
>>>>>>> c91d1b23
                                         log_level, code, error_position, message)
        cls.curr_message += 1
        if cls.no_print:
            return
        if cls.logging_level.value <= log_level.value:
            to_print = '[' + str(cls.curr_message) + ','
<<<<<<< HEAD
            to_print = (to_print + (astnode.get_name() + ', ' if astnode is not None else
                        cls.current_astnode.get_name() + ', ' if cls.current_astnode is not None else 'GLOBAL, '))
=======
            to_print = (to_print + (node.get_name() + ', ' if node is not None else
                                    cls.current_node.get_name() + ', ' if cls.current_node is not None else 'GLOBAL, '))
>>>>>>> c91d1b23
            to_print = to_print + str(log_level.name)
            to_print = to_print + (', ' + str(error_position) if error_position is not None else '') + ']: '
            to_print = to_print + str(message)
            print(to_print)
        return

    @classmethod
    def string_to_level(cls, string: str) -> LoggingLevel:
        """
        Returns the logging level corresponding to the handed over string. If no such exits, returns None.
        :param string: a single string representing the level.
        :return: a single logging level.
        """
        if type(string) != str:
            return LoggingLevel.ERROR
        elif string == 'INFO':
            return LoggingLevel.INFO
        elif string == 'WARNING' or string == 'WARNINGS':
            return LoggingLevel.WARNING
        elif string == 'ERROR' or string == 'ERRORS':
            return LoggingLevel.ERROR
        elif string == 'NO' or string == 'NONE':
            return LoggingLevel.NO
        else:
            return LoggingLevel.ERROR

    @classmethod
    def set_logging_level(cls, level: LoggingLevel) -> None:
        """
        Updates the logging level to the handed over one.
        :param level: a new logging level.
        """
        if cls.log_frozen:
            return
        cls.logging_level = level

    @classmethod
<<<<<<< HEAD
    def set_current_astnode(cls, node):
        """
        Sets the handed over astnode as the currently processed one. This enables a retrieval of messages for a
        specific astnode.
        :param node:  a single astnode instance
        :type node: astnode
        """
        if cls.log_frozen:
            return
        from pynestml.meta_model.ast_neuron import ASTNeuron
        from pynestml.meta_model.ast_synapse import ASTSynapse
        assert isinstance(node, ASTNeuron) or isinstance(node, ASTSynapse) or node is None
        cls.current_astnode = node

    @classmethod
    def get_all_messages_of_level_and_or_astnode(cls, astnode, level):
        """
        Returns all messages which have a certain logging level, or have been reported for a certain astnode, or
        both.
        :param astnode: a single astnode instance
        :type astnode: ASTNeron
=======
    def set_current_node(cls, node: ASTNode) -> None:
        """
        Sets the handed over node as the currently processed one. This enables a retrieval of messages for a
        specific node.
        :param node:  a single node instance
        """
        cls.current_node = node

    @classmethod
    def get_all_messages_of_level_and_or_node(cls, node: ASTNode, level: LoggingLevel) -> List[Tuple[ASTNode, LoggingLevel, str]]:
        """
        Returns all messages which have a certain logging level, or have been reported for a certain node, or
        both.
        :param node: a single node instance
>>>>>>> c91d1b23
        :param level: a logging level
        :return: a list of messages with their levels.
        """
<<<<<<< HEAD
        if level is None and astnode is None:
            return cls.get_log()
        ret = list()
        for (artifactName, astnode_i, logLevel, code, errorPosition, message) in cls.log.values():
            if (level == logLevel if level is not None else True) and (
                    astnode if astnode is not None else True) and (
                    astnode.get_artifact_name() == artifactName if astnode is not None else True):
                ret.append((astnode, logLevel, message))
=======
        if level is None and node is None:
            return cls.get_log()
        ret = list()
        for (artifactName, node_i, logLevel, code, errorPosition, message) in cls.log.values():
            if (level == logLevel if level is not None else True) and (
                    node if node is not None else True) and (
                    node.get_artifact_name() == artifactName if node is not None else True):
                ret.append((node, logLevel, message))
>>>>>>> c91d1b23
        return ret

    @classmethod
    def get_all_messages_of_level(cls, level: LoggingLevel) -> List[Tuple[ASTNode, LoggingLevel, str]]:
        """
        Returns all messages which have a certain logging level.
        :param level: a logging level
        :return: a list of messages with their levels.
        """
        if level is None:
            return cls.get_log()
        ret = list()
<<<<<<< HEAD
        for (artifactName, astnode, logLevel, code, errorPosition, message) in cls.log.values():
            if level == logLevel:
                ret.append((astnode, logLevel, message))
        return ret

    @classmethod
    def get_all_messages_of_astnode(cls, astnode):
        """
        Returns all messages which have been reported for a certain astnode.
        :param astnode: a single astnode instance
        :type astnode: ASTNeron
=======
        for (artifactName, node, logLevel, code, errorPosition, message) in cls.log.values():
            if level == logLevel:
                ret.append((node, logLevel, message))
        return ret

    @classmethod
    def get_all_messages_of_node(cls, node: ASTNode) -> List[Tuple[ASTNode, LoggingLevel, str]]:
        """
        Returns all messages which have been reported for a certain node.
        :param node: a single node instance
>>>>>>> c91d1b23
        :return: a list of messages with their levels.
        """
<<<<<<< HEAD
        if astnode is None:
            return cls.get_log()
        ret = list()
        for (artifactName, astnode_i, logLevel, code, errorPosition, message) in cls.log.values():
            if (astnode_i == astnode if astnode is not None else True) and \
                    (astnode.get_artifact_name() == artifactName if astnode is not None else True):
                ret.append((astnode, logLevel, message))
        return ret

    @classmethod
    def has_errors(cls, astnode):
        """
        Indicates whether the handed over astnode, thus the corresponding model, has errors.
        :param astnode: a single astnode instance.
        :type astnode: astnode
=======
        if node is None:
            return cls.get_log()
        ret = list()
        for (artifactName, node_i, logLevel, code, errorPosition, message) in cls.log.values():
            if (node_i == node if node is not None else True) and \
                    (node.get_artifact_name() == artifactName if node is not None else True):
                ret.append((node, logLevel, message))
        return ret

    @classmethod
    def has_errors(cls, node: ASTNode) -> bool:
        """
        Indicates whether the handed over node, thus the corresponding model, has errors.
        :param node: a single node instance.
>>>>>>> c91d1b23
        :return: True if errors detected, otherwise False
        """
<<<<<<< HEAD
        return len(cls.get_all_messages_of_level_and_or_astnode(astnode, LoggingLevel.ERROR)) > 0
=======
        return len(cls.get_all_messages_of_level_and_or_node(node, LoggingLevel.ERROR)) > 0
>>>>>>> c91d1b23

    @classmethod
    def get_json_format(cls) -> str:
        """
        Returns the log in a format which can be used to be stored to a file.
        :return: a string containing the log
        """
        ret = '['
        for messageNr in cls.log.keys():
<<<<<<< HEAD
            (artifactName, astnode, logLevel, code, errorPosition, message) = cls.log[messageNr]
=======
            (artifactName, node, logLevel, code, errorPosition, message) = cls.log[messageNr]
>>>>>>> c91d1b23
            ret += '{' + \
                   '"filename":"' + \
                   artifactName + \
                   '", ' + \
<<<<<<< HEAD
                   '"modelName":"' + \
                   (astnode.get_name() if astnode is not None else 'GLOBAL') + '", ' + \
=======
                   '"nodeName":"' + \
                   (node.get_name() if node is not None else 'GLOBAL') + '", ' + \
>>>>>>> c91d1b23
                   '"severity":"' \
                   + str(logLevel.name) + '", '
            if code is not None:
                ret += '"code":"' + \
                       code.name + \
                       '", '
            ret += '"row":"' + \
                   (str(errorPosition.get_start_line()) if errorPosition is not None else '') + \
                   '", ' + \
                   '"col":"' \
                   + (str(errorPosition.get_start_column()) if errorPosition is not None else '') + \
                   '", ' + \
                   '"message":"' + str(message).replace('"', "'") + '"}'
            ret += ','
        if len(cls.log.keys()) == 0:
            parsed = json.loads('[]', object_pairs_hook=OrderedDict)
        else:
            ret = ret[:-1]  # delete the last ","
            ret += ']'
            parsed = json.loads(ret, object_pairs_hook=OrderedDict)
        return json.dumps(parsed, indent=2, sort_keys=False)<|MERGE_RESOLUTION|>--- conflicted
+++ resolved
@@ -18,19 +18,12 @@
 #
 # You should have received a copy of the GNU General Public License
 # along with NEST.  If not, see <http://www.gnu.org/licenses/>.
-<<<<<<< HEAD
-from typing import Mapping, Tuple
-from pynestml.meta_model.ast_node import ASTNode
-import json
-from collections import OrderedDict
-=======
->>>>>>> c91d1b23
-
 from typing import List, Mapping, Tuple
 
 from collections import OrderedDict
 from enum import Enum
 import json
+
 from pynestml.meta_model.ast_node import ASTNode
 from pynestml.utils.ast_source_location import ASTSourceLocation
 from pynestml.utils.messages import MessageCode
@@ -46,21 +39,7 @@
     NO = 3
 
 
-<<<<<<< HEAD
-class LoggingLevel(Enum):
-    """
-    Different types of logging levels, this part can be extended.
-    """
-    INFO = 0
-    WARNING = 1
-    ERROR = 2
-    NO = 3
-
-
-class Logger(object):
-=======
 class Logger:
->>>>>>> c91d1b23
     """
     This class represents a logger which can be used to print messages to the screen depending on the logging
     level.
@@ -73,27 +52,16 @@
     level is set to WARNING, only warnings and errors are printed. Only if level is set to ALL, all messages
     are printed.
     Attributes:
-<<<<<<< HEAD
-        log       Stores all messages as received during the execution. Map from id (int) to astnode,type,message
-        curr_message A counter indicating the current message, this enables a sorting by the number of message
-        logging_level Indicates messages of which level shall be printed to the screen.
-        current_astnode The currently processed model. This enables to retrieve all messages belonging to a certain model
-=======
         log       Stores all messages as received during the execution. Map from id (int) to node,type,message
         curr_message A counter indicating the current message, this enables a sorting by the number of message
         logging_level Indicates messages of which level shall be printed to the screen.
         current_node The currently processed model. This enables to retrieve all messages belonging to a certain model
->>>>>>> c91d1b23
     """
     log = {}
     curr_message = None
     log_frozen = False
     logging_level = None
-<<<<<<< HEAD
-    current_astnode = None
-=======
     current_node = None
->>>>>>> c91d1b23
     no_print = False
 
     @classmethod
@@ -101,12 +69,12 @@
         """
         Initializes the logger.
         :param logging_level: the logging level as required
+        :type logging_level: LoggingLevel
         """
         cls.logging_level = logging_level
         cls.curr_message = 0
         cls.log = {}
         cls.log_frozen = False
-<<<<<<< HEAD
         return
 
     @classmethod
@@ -119,20 +87,7 @@
     @classmethod
     def get_log(cls) -> Mapping[int, Tuple[ASTNode, LoggingLevel, str]]:
         """
-        Returns the overall log of messages. The structure of the log is: (NEURON,LEVEL,MESSAGE)
-=======
-
-    def freeze_log(cls, do_freeze: bool = True):
-        """
-        Freeze the log: while log is frozen, all logging requests will be ignored.
-        """
-        cls.log_frozen = do_freeze
-
-    @classmethod
-    def get_log(cls) -> Mapping[int, Tuple[ASTNode, LoggingLevel, str]]:
-        """
         Returns the overall log of messages. The structure of the log is: (NODE, LEVEL, MESSAGE)
->>>>>>> c91d1b23
         :return: mapping from id to ASTNode, log level and message.
         """
         return cls.log
@@ -148,43 +103,24 @@
         cls.curr_message = counter
 
     @classmethod
-<<<<<<< HEAD
-    def log_message(cls, astnode=None, code=None, message=None, error_position=None, log_level=None):
-        """
-        Logs the handed over message on the handed over. If the current logging is appropriate, the
-        message is also printed.
-        :param astnode: the node in which the error occurred
-        :type astnode: ASTNeuron or ASTSynapse
-=======
     def log_message(cls, node: ASTNode = None, code: MessageCode = None, message: str = None, error_position: ASTSourceLocation = None, log_level: LoggingLevel = None):
         """
         Logs the handed over message on the handed over. If the current logging is appropriate, the
         message is also printed.
         :param node: the node in which the error occurred
->>>>>>> c91d1b23
         :param code: a single error code
+        :type code: ErrorCode
         :param error_position: the position on which the error occurred.
+        :type error_position: SourcePosition
         :param message: a message.
+        :type message: str
         :param log_level: the corresponding log level.
+        :type log_level: LoggingLevel
         """
         if cls.log_frozen:
             return
         if cls.curr_message is None:
             cls.init_logger(LoggingLevel.INFO)
-<<<<<<< HEAD
-        from pynestml.meta_model.ast_neuron import ASTNeuron
-        from pynestml.meta_model.ast_synapse import ASTSynapse
-        from pynestml.utils.ast_source_location import ASTSourceLocation
-        assert astnode is None or isinstance(astnode, ASTNeuron) or isinstance(astnode, ASTSynapse), \
-            '(PyNestML.Logger) Wrong type of neuron or synapse provided (%s)!' % type(astnode)
-        assert (error_position is None or isinstance(error_position, ASTSourceLocation)), \
-            '(PyNestML.Logger) Wrong type of error position provided (%s)!' % type(error_position)
-        if isinstance(astnode, ASTNeuron) or isinstance(astnode, ASTSynapse):
-            cls.log[cls.curr_message] = (
-                astnode.get_artifact_name(), astnode, log_level, code, error_position, message)
-        elif isinstance(cls.current_astnode, ASTNeuron) or isinstance(cls.current_astnode, ASTSynapse):
-            cls.log[cls.curr_message] = (cls.current_astnode.get_artifact_name(), cls.current_astnode,
-=======
         from pynestml.meta_model.ast_node import ASTNode
         from pynestml.utils.ast_source_location import ASTSourceLocation
         assert (node is None or isinstance(node, ASTNode)), \
@@ -197,20 +133,14 @@
                 node.get_artifact_name(), node, log_level, code, error_position, message)
         elif cls.current_node is not None:
             cls.log[cls.curr_message] = (cls.current_node.get_artifact_name(), cls.current_node,
->>>>>>> c91d1b23
                                          log_level, code, error_position, message)
         cls.curr_message += 1
         if cls.no_print:
             return
         if cls.logging_level.value <= log_level.value:
             to_print = '[' + str(cls.curr_message) + ','
-<<<<<<< HEAD
-            to_print = (to_print + (astnode.get_name() + ', ' if astnode is not None else
-                        cls.current_astnode.get_name() + ', ' if cls.current_astnode is not None else 'GLOBAL, '))
-=======
             to_print = (to_print + (node.get_name() + ', ' if node is not None else
                                     cls.current_node.get_name() + ', ' if cls.current_node is not None else 'GLOBAL, '))
->>>>>>> c91d1b23
             to_print = to_print + str(log_level.name)
             to_print = to_print + (', ' + str(error_position) if error_position is not None else '') + ']: '
             to_print = to_print + str(message)
@@ -222,7 +152,9 @@
         """
         Returns the logging level corresponding to the handed over string. If no such exits, returns None.
         :param string: a single string representing the level.
+        :type string: str
         :return: a single logging level.
+        :rtype: LoggingLevel
         """
         if type(string) != str:
             return LoggingLevel.ERROR
@@ -242,35 +174,13 @@
         """
         Updates the logging level to the handed over one.
         :param level: a new logging level.
+        :type level: LoggingLevel
         """
         if cls.log_frozen:
             return
         cls.logging_level = level
 
     @classmethod
-<<<<<<< HEAD
-    def set_current_astnode(cls, node):
-        """
-        Sets the handed over astnode as the currently processed one. This enables a retrieval of messages for a
-        specific astnode.
-        :param node:  a single astnode instance
-        :type node: astnode
-        """
-        if cls.log_frozen:
-            return
-        from pynestml.meta_model.ast_neuron import ASTNeuron
-        from pynestml.meta_model.ast_synapse import ASTSynapse
-        assert isinstance(node, ASTNeuron) or isinstance(node, ASTSynapse) or node is None
-        cls.current_astnode = node
-
-    @classmethod
-    def get_all_messages_of_level_and_or_astnode(cls, astnode, level):
-        """
-        Returns all messages which have a certain logging level, or have been reported for a certain astnode, or
-        both.
-        :param astnode: a single astnode instance
-        :type astnode: ASTNeron
-=======
     def set_current_node(cls, node: ASTNode) -> None:
         """
         Sets the handed over node as the currently processed one. This enables a retrieval of messages for a
@@ -285,20 +195,11 @@
         Returns all messages which have a certain logging level, or have been reported for a certain node, or
         both.
         :param node: a single node instance
->>>>>>> c91d1b23
         :param level: a logging level
+        :type level: LoggingLevel
         :return: a list of messages with their levels.
-        """
-<<<<<<< HEAD
-        if level is None and astnode is None:
-            return cls.get_log()
-        ret = list()
-        for (artifactName, astnode_i, logLevel, code, errorPosition, message) in cls.log.values():
-            if (level == logLevel if level is not None else True) and (
-                    astnode if astnode is not None else True) and (
-                    astnode.get_artifact_name() == artifactName if astnode is not None else True):
-                ret.append((astnode, logLevel, message))
-=======
+        :rtype: list((str,Logging_Level)
+        """
         if level is None and node is None:
             return cls.get_log()
         ret = list()
@@ -307,7 +208,6 @@
                     node if node is not None else True) and (
                     node.get_artifact_name() == artifactName if node is not None else True):
                 ret.append((node, logLevel, message))
->>>>>>> c91d1b23
         return ret
 
     @classmethod
@@ -315,24 +215,13 @@
         """
         Returns all messages which have a certain logging level.
         :param level: a logging level
+        :type level: LoggingLevel
         :return: a list of messages with their levels.
+        :rtype: list((str,Logging_Level)
         """
         if level is None:
             return cls.get_log()
         ret = list()
-<<<<<<< HEAD
-        for (artifactName, astnode, logLevel, code, errorPosition, message) in cls.log.values():
-            if level == logLevel:
-                ret.append((astnode, logLevel, message))
-        return ret
-
-    @classmethod
-    def get_all_messages_of_astnode(cls, astnode):
-        """
-        Returns all messages which have been reported for a certain astnode.
-        :param astnode: a single astnode instance
-        :type astnode: ASTNeron
-=======
         for (artifactName, node, logLevel, code, errorPosition, message) in cls.log.values():
             if level == logLevel:
                 ret.append((node, logLevel, message))
@@ -343,26 +232,9 @@
         """
         Returns all messages which have been reported for a certain node.
         :param node: a single node instance
->>>>>>> c91d1b23
         :return: a list of messages with their levels.
-        """
-<<<<<<< HEAD
-        if astnode is None:
-            return cls.get_log()
-        ret = list()
-        for (artifactName, astnode_i, logLevel, code, errorPosition, message) in cls.log.values():
-            if (astnode_i == astnode if astnode is not None else True) and \
-                    (astnode.get_artifact_name() == artifactName if astnode is not None else True):
-                ret.append((astnode, logLevel, message))
-        return ret
-
-    @classmethod
-    def has_errors(cls, astnode):
-        """
-        Indicates whether the handed over astnode, thus the corresponding model, has errors.
-        :param astnode: a single astnode instance.
-        :type astnode: astnode
-=======
+        :rtype: list((str,Logging_Level)
+        """
         if node is None:
             return cls.get_log()
         ret = list()
@@ -377,14 +249,10 @@
         """
         Indicates whether the handed over node, thus the corresponding model, has errors.
         :param node: a single node instance.
->>>>>>> c91d1b23
         :return: True if errors detected, otherwise False
-        """
-<<<<<<< HEAD
-        return len(cls.get_all_messages_of_level_and_or_astnode(astnode, LoggingLevel.ERROR)) > 0
-=======
+        :rtype: bool
+        """
         return len(cls.get_all_messages_of_level_and_or_node(node, LoggingLevel.ERROR)) > 0
->>>>>>> c91d1b23
 
     @classmethod
     def get_json_format(cls) -> str:
@@ -394,22 +262,13 @@
         """
         ret = '['
         for messageNr in cls.log.keys():
-<<<<<<< HEAD
-            (artifactName, astnode, logLevel, code, errorPosition, message) = cls.log[messageNr]
-=======
             (artifactName, node, logLevel, code, errorPosition, message) = cls.log[messageNr]
->>>>>>> c91d1b23
             ret += '{' + \
                    '"filename":"' + \
                    artifactName + \
                    '", ' + \
-<<<<<<< HEAD
-                   '"modelName":"' + \
-                   (astnode.get_name() if astnode is not None else 'GLOBAL') + '", ' + \
-=======
                    '"nodeName":"' + \
                    (node.get_name() if node is not None else 'GLOBAL') + '", ' + \
->>>>>>> c91d1b23
                    '"severity":"' \
                    + str(logLevel.name) + '", '
             if code is not None:
