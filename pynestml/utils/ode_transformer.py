--- conflicted
+++ resolved
@@ -68,8 +68,4 @@
         fun = (lambda x: res.append(x) if isinstance(x, ASTFunctionCall) and x.get_name() in function_list else True)
         vis = ASTHigherOrderVisitor(visit_funcs=fun)
         ast_node.accept(vis)
-<<<<<<< HEAD
-        return res
-=======
-        return res
->>>>>>> 9b2f1fde
+        return res