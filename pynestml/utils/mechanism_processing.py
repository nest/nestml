--- conflicted
+++ resolved
@@ -23,7 +23,6 @@
 
 import copy
 
-<<<<<<< HEAD
 from pynestml.utils.logger import Logger, LoggingLevel
 
 from pynestml.utils.messages import Messages
@@ -33,11 +32,9 @@
 from pynestml.meta_model.ast_block_with_variables import ASTBlockWithVariables
 
 from pynestml.meta_model.ast_inline_expression import ASTInlineExpression
-=======
 from pynestml.codegeneration.printers.sympy_simple_expression_printer import SympySimpleExpressionPrinter
 
 from pynestml.codegeneration.printers.cpp_simple_expression_printer import CppSimpleExpressionPrinter
->>>>>>> 679a951b
 from pynestml.codegeneration.printers.nestml_printer import NESTMLPrinter
 from pynestml.codegeneration.printers.constant_printer import ConstantPrinter
 from pynestml.codegeneration.printers.ode_toolbox_expression_printer import ODEToolboxExpressionPrinter
@@ -310,7 +307,6 @@
 
             # collect and process all basic mechanism information
             mechs_info = info_collector.collect_mechanism_related_definitions(neuron, mechs_info, global_info, cls.mechType)
-            #mechs_info = cls.ode_toolbox_processing(neuron, mechs_info)
             cls.extract_mech_blocks(info_collector, mechs_info, global_info)
             mechs_info = info_collector.extend_variables_with_initialisations(neuron, mechs_info)
 
