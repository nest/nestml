# -*- coding: utf-8 -*-
#
# ast_vector_parameter_setter_and_printer.py
#
# This file is part of NEST.
#
# Copyright (C) 2004 The NEST Initiative
#
# NEST is free software: you can redistribute it and/or modify
# it under the terms of the GNU General Public License as published by
# the Free Software Foundation, either version 2 of the License, or
# (at your option) any later version.
#
# NEST is distributed in the hope that it will be useful,
# but WITHOUT ANY WARRANTY; without even the implied warranty of
# MERCHANTABILITY or FITNESS FOR A PARTICULAR PURPOSE.  See the
# GNU General Public License for more details.
#
# You should have received a copy of the GNU General Public License
# along with NEST.  If not, see <http://www.gnu.org/licenses/>.

from pynestml.codegeneration.printers.ast_printer import ASTPrinter
from pynestml.codegeneration.printers.nest_variable_printer import NESTVariablePrinter


<<<<<<< HEAD

class ASTVectorParameterSetterAndPrinter(ASTVisitor):
    def __init__(self, model, printer, std_index = None):
        super(ASTVectorParameterSetterAndPrinter, self).__init__()
        self.inside_variable = False
        self.vector_parameter = None
        self.std_vector_parameter = std_index
        self.printer = printer
        self.model = model

    def visit_variable(self, node):
        self.inside_variable = True

    def endvisit_variable(self, node):
        ast_vec_param = None
        if self.vector_parameter is not None:
            ast_vec_param = ModelParser.parse_variable(self.vector_parameter)
            artificial_scope = Scope(ScopeType(1))
            artificial_symbol = VariableSymbol(element_reference=ast_vec_param, scope=artificial_scope,
                                               name=self.vector_parameter, vector_parameter=None)
            artificial_scope.add_symbol(artificial_symbol)
            ast_vec_param.update_scope(artificial_scope)
            ast_vec_param.accept(ASTSymbolTableVisitor())

        symbol = node.get_scope().resolve_to_symbol(node.get_complete_name(), SymbolKind.VARIABLE)
        if isinstance(symbol, VariableSymbol):
            symbol.vector_parameter = self.vector_parameter
            if symbol.is_buffer():
                symbol.variable_type = 1
        node.set_vector_parameter(ast_vec_param)
        self.inside_variable = False
=======
class ASTVectorParameterSetterAndPrinter(ASTPrinter):
    def __init__(self):
        super(ASTVectorParameterSetterAndPrinter, self).__init__()
        self.inside_variable = False
        self.vector_parameter = ""
        self.printer = None
        self.model = None
>>>>>>> cf1d2312

    def set_vector_parameter(self, node, vector_parameter=None):
        self.vector_parameter = vector_parameter
        node.accept(self)

<<<<<<< HEAD
    def print(self, node, vector_parameter=None):
        print_node = node.clone()
        if vector_parameter is None and self.std_vector_parameter is not None:
            self.set_vector_parameter(print_node, self.std_vector_parameter)
        else:
            self.set_vector_parameter(print_node, vector_parameter)
        text = self.printer.print(print_node)
        self.set_vector_parameter(print_node)
=======
    def print(self, node):
        assert isinstance(self.printer._simple_expression_printer._variable_printer, NESTVariablePrinter)

        self.printer._simple_expression_printer._variable_printer.cpp_variable_suffix = ""

        if self.vector_parameter:
            self.printer._simple_expression_printer._variable_printer.cpp_variable_suffix = "[" + self.vector_parameter + "]"

        text = self.printer.print(node)

        self.printer._simple_expression_printer._variable_printer.cpp_variable_suffix = ""

>>>>>>> cf1d2312
        return text<|MERGE_RESOLUTION|>--- conflicted
+++ resolved
@@ -22,40 +22,11 @@
 from pynestml.codegeneration.printers.ast_printer import ASTPrinter
 from pynestml.codegeneration.printers.nest_variable_printer import NESTVariablePrinter
 
+from pynestml.utils.model_parser import ModelParser
+from pynestml.visitors.ast_symbol_table_visitor import ASTSymbolTableVisitor
+from pynestml.symbol_table.scope import Scope, ScopeType, Symbol, SymbolKind
+from pynestml.symbols.variable_symbol import VariableSymbol
 
-<<<<<<< HEAD
-
-class ASTVectorParameterSetterAndPrinter(ASTVisitor):
-    def __init__(self, model, printer, std_index = None):
-        super(ASTVectorParameterSetterAndPrinter, self).__init__()
-        self.inside_variable = False
-        self.vector_parameter = None
-        self.std_vector_parameter = std_index
-        self.printer = printer
-        self.model = model
-
-    def visit_variable(self, node):
-        self.inside_variable = True
-
-    def endvisit_variable(self, node):
-        ast_vec_param = None
-        if self.vector_parameter is not None:
-            ast_vec_param = ModelParser.parse_variable(self.vector_parameter)
-            artificial_scope = Scope(ScopeType(1))
-            artificial_symbol = VariableSymbol(element_reference=ast_vec_param, scope=artificial_scope,
-                                               name=self.vector_parameter, vector_parameter=None)
-            artificial_scope.add_symbol(artificial_symbol)
-            ast_vec_param.update_scope(artificial_scope)
-            ast_vec_param.accept(ASTSymbolTableVisitor())
-
-        symbol = node.get_scope().resolve_to_symbol(node.get_complete_name(), SymbolKind.VARIABLE)
-        if isinstance(symbol, VariableSymbol):
-            symbol.vector_parameter = self.vector_parameter
-            if symbol.is_buffer():
-                symbol.variable_type = 1
-        node.set_vector_parameter(ast_vec_param)
-        self.inside_variable = False
-=======
 class ASTVectorParameterSetterAndPrinter(ASTPrinter):
     def __init__(self):
         super(ASTVectorParameterSetterAndPrinter, self).__init__()
@@ -63,22 +34,11 @@
         self.vector_parameter = ""
         self.printer = None
         self.model = None
->>>>>>> cf1d2312
 
     def set_vector_parameter(self, node, vector_parameter=None):
         self.vector_parameter = vector_parameter
         node.accept(self)
 
-<<<<<<< HEAD
-    def print(self, node, vector_parameter=None):
-        print_node = node.clone()
-        if vector_parameter is None and self.std_vector_parameter is not None:
-            self.set_vector_parameter(print_node, self.std_vector_parameter)
-        else:
-            self.set_vector_parameter(print_node, vector_parameter)
-        text = self.printer.print(print_node)
-        self.set_vector_parameter(print_node)
-=======
     def print(self, node):
         assert isinstance(self.printer._simple_expression_printer._variable_printer, NESTVariablePrinter)
 
@@ -91,5 +51,4 @@
 
         self.printer._simple_expression_printer._variable_printer.cpp_variable_suffix = ""
 
->>>>>>> cf1d2312
         return text