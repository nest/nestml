--- conflicted
+++ resolved
@@ -199,268 +199,249 @@
         builder, parser = tokenize(string, verbose=verbose)
         ret = builder.visit(parser.bitOperator())
 
-<<<<<<< HEAD
-        return ret
-
-    @classmethod
     def parse_block_with_variables(cls, string: str, verbose: bool = True) -> ASTBlockWithVariables:
         (builder, parser) = tokenize(string, verbose=verbose)
-=======
-    @classmethod
-    def parse_block_with_variables(cls, string):
-        # type: (str) -> ASTBlockWithVariables
-        (builder, parser) = tokenize(string)
->>>>>>> 8e9b5640
         ret = builder.visit(parser.blockWithVariables())
 
         return ret
 
     @classmethod
-<<<<<<< HEAD
     def parse_model_body(cls, string: str, verbose: bool = True) -> ASTModelBody:
         (builder, parser) = tokenize(string, verbose=verbose)
         ret = builder.visit(parser.modelBody())
 
-=======
-    def parse_model_body(cls, string: str) -> ASTModelBody:
-        (builder, parser) = tokenize(string)
-        ret = builder.visit(parser.modelBody())
+        return ret
+
+    @classmethod
+    def parse_comparison_operator(cls, string: str, verbose: bool = True) -> ASTComparisonOperator:
+        (builder, parser) = tokenize(string, verbose=verbose)
+        ret = builder.visit(parser.comparisonOperator())
+
+        return ret
+
+    @classmethod
+    def parse_compound_stmt(cls, string: str, verbose: bool = True) -> ASTCompoundStmt:
+        (builder, parser) = tokenize(string, verbose=verbose)
+        ret = builder.visit(parser.compoundStmt())
+
+        return ret
+
+    @classmethod
+    def parse_data_type(cls, string: str, verbose: bool = True) -> ASTDataType:
+        (builder, parser) = tokenize(string, verbose=verbose)
+        ret = builder.visit(parser.dataType())
+
+        return ret
+
+    @classmethod
+    def parse_elif_clause(cls, string: str, verbose: bool = True) -> ASTElifClause:
+        (builder, parser) = tokenize(string, verbose=verbose)
+        ret = builder.visit(parser.elifClause())
+
+        return ret
+
+    @classmethod
+    def parse_else_clause(cls, string: str, verbose: bool = True) -> ASTElseClause:
+        (builder, parser) = tokenize(string, verbose=verbose)
+        ret = builder.visit(parser.elseClause())
+
+        return ret
+
+    @classmethod
+    def parse_equations_block(cls, string: str, verbose: bool = True) -> ASTEquationsBlock:
+        (builder, parser) = tokenize(string, verbose=verbose)
+        ret = builder.visit(parser.equationsBlock())
+
+        return ret
+
+    @classmethod
+    def parse_for_stmt(cls, string: str, verbose: bool = True) -> ASTForStmt:
+        (builder, parser) = tokenize(string, verbose=verbose)
+        ret = builder.visit(parser.forStmt())
+
+        return ret
+
+    @classmethod
+    def parse_function(cls, string: str, verbose: bool = True) -> ASTFunction:
+        (builder, parser) = tokenize(string, verbose=verbose)
+        ret = builder.visit(parser.function())
+
+        return ret
+
+    @classmethod
+    def parse_function_call(cls, string: str, verbose: bool = True) -> ASTFunctionCall:
+        (builder, parser) = tokenize(string, verbose=verbose)
+        ret = builder.visit(parser.functionCall())
+
+        return ret
+
+    @classmethod
+    def parse_if_clause(cls, string: str, verbose: bool = True) -> ASTIfClause:
+        (builder, parser) = tokenize(string, verbose=verbose)
+        ret = builder.visit(parser.ifClause())
+
+        return ret
+
+    @classmethod
+    def parse_if_stmt(cls, string: str, verbose: bool = True) -> ASTIfStmt:
+        (builder, parser) = tokenize(string, verbose=verbose)
+        ret = builder.visit(parser.ifStmt())
+
+        return ret
+
+    @classmethod
+    def parse_input_block(cls, string: str, verbose: bool = True) -> ASTInputBlock:
+        (builder, parser) = tokenize(string, verbose=verbose)
+        ret = builder.visit(parser.inputBlock())
+
+        return ret
+
+    @classmethod
+    def parse_input_port(cls, string: str, verbose: bool = True) -> ASTInputPort:
+        (builder, parser) = tokenize(string, verbose=verbose)
+        ret = builder.visit(parser.inputPort())
+
+        return ret
+
+    @classmethod
+    def parse_input_qualifier(cls, string: str, verbose: bool = True) -> ASTInputQualifier:
+        (builder, parser) = tokenize(string, verbose=verbose)
+        ret = builder.visit(parser.inputQualifier())
+
+        return ret
+
+    @classmethod
+    def parse_logic_operator(cls, string: str, verbose: bool = True) -> ASTLogicalOperator:
+        (builder, parser) = tokenize(string, verbose=verbose)
+        ret = builder.visit(parser.logicalOperator())
+
+        return ret
+
+    @classmethod
+    def parse_nestml_compilation_unit(cls, string: str, verbose: bool = True) -> ASTNestMLCompilationUnit:
+        (builder, parser) = tokenize(string, verbose=verbose)
+        ret = builder.visit(parser.nestMLCompilationUnit())
+
+        return ret
+
+    @classmethod
+    def parse_model(cls, string: str, verbose: bool = True) -> ASTModel:
+        (builder, parser) = tokenize(string, verbose=verbose)
+        ret = builder.visit(parser.model())
+
+        return ret
+
+    @classmethod
+    def parse_ode_equation(cls, string: str, verbose: bool = True) -> ASTOdeEquation:
+        (builder, parser) = tokenize(string, verbose=verbose)
+        ret = builder.visit(parser.odeEquation())
+
+        return ret
+
+    @classmethod
+    def parse_inline_expression(cls, string: str, verbose: bool = True) -> ASTInlineExpression:
+        (builder, parser) = tokenize(string, verbose=verbose)
+        ret = builder.visit(parser.inlineExpression())
+
+        return ret
+
+    @classmethod
+    def parse_kernel(cls, string: str, verbose: bool = True) -> ASTKernel:
+        (builder, parser) = tokenize(string, verbose=verbose)
+        ret = builder.visit(parser.kernel())
+
+        return ret
+
+    @classmethod
+    def parse_output_block(cls, string: str, verbose: bool = True) -> ASTOutputBlock:
+        (builder, parser) = tokenize(string, verbose=verbose)
+        ret = builder.visit(parser.outputBlock())
+
+        return ret
+
+    @classmethod
+    def parse_on_receive_block(cls, string: str, verbose: bool = True) -> ASTOnReceiveBlock:
+        (builder, parser) = tokenize(string, verbose=verbose)
+        ret = builder.visit(parser.onReceiveBlock())
+
+        return ret
+
+    @classmethod
+    def parse_on_condition_block(cls, string: str, verbose: bool = True) -> ASTOnConditionBlock:
+        (builder, parser) = tokenize(string, verbose=verbose)
+        ret = builder.visit(parser.onConditionBlock())
+
+        return ret
+
+    @classmethod
+    def parse_parameter(cls, string: str, verbose: bool = True) -> ASTParameter:
+        (builder, parser) = tokenize(string, verbose=verbose)
+        ret = builder.visit(parser.parameter())
+
+        return ret
+
+    @classmethod
+    def parse_return_stmt(cls, string: str, verbose: bool = True) -> ASTReturnStmt:
+        (builder, parser) = tokenize(string, verbose=verbose)
+        ret = builder.visit(parser.returnStmt())
+
+        return ret
+
+    @classmethod
+    def parse_simple_expression(cls, string: str, verbose: bool = True) -> ASTSimpleExpression:
+        (builder, parser) = tokenize(string, verbose=verbose)
+        ret = builder.visit(parser.simpleExpression())
+
+        return ret
+
+    @classmethod
+    def parse_small_stmt(cls, string: str, verbose: bool = True) -> ASTSmallStmt:
+        (builder, parser) = tokenize(string, verbose=verbose)
+        ret = builder.visit(parser.smallStmt())
+
+        return ret
+
+    @classmethod
+    def parse_unary_operator(cls, string: str, verbose: bool = True) -> ASTUnaryOperator:
+        (builder, parser) = tokenize(string, verbose=verbose)
+        ret = builder.visit(parser.unaryOperator())
+
+        return ret
+
+    @classmethod
+    def parse_unit_type(cls, string: str, verbose: bool = True) -> ASTUnitType:
+        (builder, parser) = tokenize(string, verbose=verbose)
+        ret = builder.visit(parser.unitType())
+
+        return ret
+
+    @classmethod
+    def parse_update_block(cls, string: str, verbose: bool = True) -> ASTUpdateBlock:
+        (builder, parser) = tokenize(string, verbose=verbose)
+        ret = builder.visit(parser.updateBlock())
+
+        return ret
+
+    @classmethod
+    def parse_variable(cls, string: str, verbose: bool = True) -> ASTVariable:
+        (builder, parser) = tokenize(string, verbose=verbose)
+        ret = builder.visit(parser.variable())
+
+        return ret
+
+    @classmethod
+    def parse_while_stmt(cls, string: str, verbose: bool = True) -> ASTWhileStmt:
+        (builder, parser) = tokenize(string, verbose=verbose)
+        ret = builder.visit(parser.whileStmt())
+
+        return ret
+
+    @classmethod
+    def parse_stmts_body(cls, string: str, verbose: bool = True) -> ASTStmtsBody:
+        (builder, parser) = tokenize(string, verbose=verbose)
+        ret = builder.visit(parser.stmtsBody())
         ret.accept(ASTHigherOrderVisitor(log_set_added_source_position))
->>>>>>> 8e9b5640
-        return ret
-
-    @classmethod
-    def parse_comparison_operator(cls, string: str, verbose: bool = True) -> ASTComparisonOperator:
-        (builder, parser) = tokenize(string, verbose=verbose)
-        ret = builder.visit(parser.comparisonOperator())
-
-        return ret
-
-    @classmethod
-    def parse_compound_stmt(cls, string: str, verbose: bool = True) -> ASTCompoundStmt:
-        (builder, parser) = tokenize(string, verbose=verbose)
-        ret = builder.visit(parser.compoundStmt())
-
-        return ret
-
-    @classmethod
-    def parse_data_type(cls, string: str, verbose: bool = True) -> ASTDataType:
-        (builder, parser) = tokenize(string, verbose=verbose)
-        ret = builder.visit(parser.dataType())
-
-        return ret
-
-    @classmethod
-    def parse_elif_clause(cls, string: str, verbose: bool = True) -> ASTElifClause:
-        (builder, parser) = tokenize(string, verbose=verbose)
-        ret = builder.visit(parser.elifClause())
-
-        return ret
-
-    @classmethod
-    def parse_else_clause(cls, string: str, verbose: bool = True) -> ASTElseClause:
-        (builder, parser) = tokenize(string, verbose=verbose)
-        ret = builder.visit(parser.elseClause())
-
-        return ret
-
-    @classmethod
-    def parse_equations_block(cls, string: str, verbose: bool = True) -> ASTEquationsBlock:
-        (builder, parser) = tokenize(string, verbose=verbose)
-        ret = builder.visit(parser.equationsBlock())
-
-        return ret
-
-    @classmethod
-    def parse_for_stmt(cls, string: str, verbose: bool = True) -> ASTForStmt:
-        (builder, parser) = tokenize(string, verbose=verbose)
-        ret = builder.visit(parser.forStmt())
-
-        return ret
-
-    @classmethod
-    def parse_function(cls, string: str, verbose: bool = True) -> ASTFunction:
-        (builder, parser) = tokenize(string, verbose=verbose)
-        ret = builder.visit(parser.function())
-
-        return ret
-
-    @classmethod
-    def parse_function_call(cls, string: str, verbose: bool = True) -> ASTFunctionCall:
-        (builder, parser) = tokenize(string, verbose=verbose)
-        ret = builder.visit(parser.functionCall())
-
-        return ret
-
-    @classmethod
-    def parse_if_clause(cls, string: str, verbose: bool = True) -> ASTIfClause:
-        (builder, parser) = tokenize(string, verbose=verbose)
-        ret = builder.visit(parser.ifClause())
-
-        return ret
-
-    @classmethod
-    def parse_if_stmt(cls, string: str, verbose: bool = True) -> ASTIfStmt:
-        (builder, parser) = tokenize(string, verbose=verbose)
-        ret = builder.visit(parser.ifStmt())
-
-        return ret
-
-    @classmethod
-    def parse_input_block(cls, string: str, verbose: bool = True) -> ASTInputBlock:
-        (builder, parser) = tokenize(string, verbose=verbose)
-        ret = builder.visit(parser.inputBlock())
-
-        return ret
-
-    @classmethod
-    def parse_input_port(cls, string: str, verbose: bool = True) -> ASTInputPort:
-        (builder, parser) = tokenize(string, verbose=verbose)
-        ret = builder.visit(parser.inputPort())
-
-        return ret
-
-    @classmethod
-    def parse_input_qualifier(cls, string: str, verbose: bool = True) -> ASTInputQualifier:
-        (builder, parser) = tokenize(string, verbose=verbose)
-        ret = builder.visit(parser.inputQualifier())
-
-        return ret
-
-    @classmethod
-    def parse_logic_operator(cls, string: str, verbose: bool = True) -> ASTLogicalOperator:
-        (builder, parser) = tokenize(string, verbose=verbose)
-        ret = builder.visit(parser.logicalOperator())
-
-        return ret
-
-    @classmethod
-    def parse_nestml_compilation_unit(cls, string: str, verbose: bool = True) -> ASTNestMLCompilationUnit:
-        (builder, parser) = tokenize(string, verbose=verbose)
-        ret = builder.visit(parser.nestMLCompilationUnit())
-
-        return ret
-
-    @classmethod
-    def parse_model(cls, string: str, verbose: bool = True) -> ASTModel:
-        (builder, parser) = tokenize(string, verbose=verbose)
-        ret = builder.visit(parser.model())
-
-        return ret
-
-    @classmethod
-    def parse_ode_equation(cls, string: str, verbose: bool = True) -> ASTOdeEquation:
-        (builder, parser) = tokenize(string, verbose=verbose)
-        ret = builder.visit(parser.odeEquation())
-
-        return ret
-
-    @classmethod
-    def parse_inline_expression(cls, string: str, verbose: bool = True) -> ASTInlineExpression:
-        (builder, parser) = tokenize(string, verbose=verbose)
-        ret = builder.visit(parser.inlineExpression())
-
-        return ret
-
-    @classmethod
-    def parse_kernel(cls, string: str, verbose: bool = True) -> ASTKernel:
-        (builder, parser) = tokenize(string, verbose=verbose)
-        ret = builder.visit(parser.kernel())
-
-        return ret
-
-    @classmethod
-    def parse_output_block(cls, string: str, verbose: bool = True) -> ASTOutputBlock:
-        (builder, parser) = tokenize(string, verbose=verbose)
-        ret = builder.visit(parser.outputBlock())
-
-        return ret
-
-    @classmethod
-    def parse_on_receive_block(cls, string: str, verbose: bool = True) -> ASTOnReceiveBlock:
-        (builder, parser) = tokenize(string, verbose=verbose)
-        ret = builder.visit(parser.onReceiveBlock())
-
-        return ret
-
-    @classmethod
-    def parse_on_condition_block(cls, string: str, verbose: bool = True) -> ASTOnConditionBlock:
-        (builder, parser) = tokenize(string, verbose=verbose)
-        ret = builder.visit(parser.onConditionBlock())
-
-        return ret
-
-    @classmethod
-    def parse_parameter(cls, string: str, verbose: bool = True) -> ASTParameter:
-        (builder, parser) = tokenize(string, verbose=verbose)
-        ret = builder.visit(parser.parameter())
-
-        return ret
-
-    @classmethod
-    def parse_return_stmt(cls, string: str, verbose: bool = True) -> ASTReturnStmt:
-        (builder, parser) = tokenize(string, verbose=verbose)
-        ret = builder.visit(parser.returnStmt())
-
-        return ret
-
-    @classmethod
-    def parse_simple_expression(cls, string: str, verbose: bool = True) -> ASTSimpleExpression:
-        (builder, parser) = tokenize(string, verbose=verbose)
-        ret = builder.visit(parser.simpleExpression())
-
-        return ret
-
-    @classmethod
-    def parse_small_stmt(cls, string: str, verbose: bool = True) -> ASTSmallStmt:
-        (builder, parser) = tokenize(string, verbose=verbose)
-        ret = builder.visit(parser.smallStmt())
-
-        return ret
-
-    @classmethod
-    def parse_unary_operator(cls, string: str, verbose: bool = True) -> ASTUnaryOperator:
-        (builder, parser) = tokenize(string, verbose=verbose)
-        ret = builder.visit(parser.unaryOperator())
-
-        return ret
-
-    @classmethod
-    def parse_unit_type(cls, string: str, verbose: bool = True) -> ASTUnitType:
-        (builder, parser) = tokenize(string, verbose=verbose)
-        ret = builder.visit(parser.unitType())
-
-        return ret
-
-    @classmethod
-    def parse_update_block(cls, string: str, verbose: bool = True) -> ASTUpdateBlock:
-        (builder, parser) = tokenize(string, verbose=verbose)
-        ret = builder.visit(parser.updateBlock())
-
-        return ret
-
-    @classmethod
-    def parse_variable(cls, string: str, verbose: bool = True) -> ASTVariable:
-        (builder, parser) = tokenize(string, verbose=verbose)
-        ret = builder.visit(parser.variable())
-
-        return ret
-
-    @classmethod
-    def parse_while_stmt(cls, string: str, verbose: bool = True) -> ASTWhileStmt:
-        (builder, parser) = tokenize(string, verbose=verbose)
-        ret = builder.visit(parser.whileStmt())
-
-        return ret
-
-    @classmethod
-<<<<<<< HEAD
-    def parse_stmts_body(cls, string: str, verbose: bool = True) -> ASTStmtsBody:
-        (builder, parser) = tokenize(string, verbose=verbose)
-        ret = builder.visit(parser.stmtsBody())
-
-        return ret
-
+        return ret
     @classmethod
     def parse_included_file(cls, filename: str) -> Union[ASTNode, List[ASTNode]]:
         with open(filename, 'r') as file:
@@ -540,23 +521,6 @@
         assert ast
 
         return ast
-=======
-    def parse_stmts_body(cls, string):
-        # type: (str) -> ASTStmtsBody
-        (builder, parser) = tokenize(string)
-        ret = builder.visit(parser.stmtsBody())
-        ret.accept(ASTHigherOrderVisitor(log_set_added_source_position))
-        return ret
-
-
-class BailConsoleErrorListener(ErrorListener):
-    """Print error message to the console as well as bail"""
-    def syntaxError(self, recognizer, offendingSymbol, line, column, msg, e):
-        s = "line " + str(line) + ":" + str(column) + " " + msg
-        print(s)
-        raise ParseCancellationException(s)
-
->>>>>>> 8e9b5640
 
 
 def tokenize(string: str, verbose: bool = True) -> Tuple[ASTBuilderVisitor, PyNestMLParser]:
@@ -565,16 +529,11 @@
     stream = CommonTokenStream(lexer)
     stream.fill()
     parser = PyNestMLParser(stream)
-<<<<<<< HEAD
     if verbose:
         parser.addErrorListener(BailConsoleErrorListener())
     else:
         parser._errHandler = BailErrorStrategy()
         parser._errHandler.reset(parser)
-=======
-
-    parser.addErrorListener(BailConsoleErrorListener())
->>>>>>> 8e9b5640
 
     builder = ASTBuilderVisitor(stream.tokens)
 
