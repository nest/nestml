# -*- coding: utf-8 -*-
#
# model_parser.py
#
# This file is part of NEST.
#
# Copyright (C) 2004 The NEST Initiative
#
# NEST is free software: you can redistribute it and/or modify
# it under the terms of the GNU General Public License as published by
# the Free Software Foundation, either version 2 of the License, or
# (at your option) any later version.
#
# NEST is distributed in the hope that it will be useful,
# but WITHOUT ANY WARRANTY; without even the implied warranty of
# MERCHANTABILITY or FITNESS FOR A PARTICULAR PURPOSE.  See the
# GNU General Public License for more details.
#
# You should have received a copy of the GNU General Public License
# along with NEST.  If not, see <http://www.gnu.org/licenses/>.

from typing import Tuple

from antlr4 import CommonTokenStream, FileStream, InputStream
from antlr4.error.ErrorStrategy import BailErrorStrategy, DefaultErrorStrategy
from antlr4.error.ErrorListener import ConsoleErrorListener
from pynestml.cocos.co_cos_manager import CoCosManager

from pynestml.generated.PyNestMLLexer import PyNestMLLexer
from pynestml.generated.PyNestMLParser import PyNestMLParser
from pynestml.meta_model.ast_arithmetic_operator import ASTArithmeticOperator
from pynestml.meta_model.ast_assignment import ASTAssignment
from pynestml.meta_model.ast_block import ASTBlock
from pynestml.meta_model.ast_block_with_variables import ASTBlockWithVariables
from pynestml.meta_model.ast_comparison_operator import ASTComparisonOperator
from pynestml.meta_model.ast_compound_stmt import ASTCompoundStmt
from pynestml.meta_model.ast_data_type import ASTDataType
from pynestml.meta_model.ast_declaration import ASTDeclaration
from pynestml.meta_model.ast_elif_clause import ASTElifClause
from pynestml.meta_model.ast_else_clause import ASTElseClause
from pynestml.meta_model.ast_equations_block import ASTEquationsBlock
from pynestml.meta_model.ast_expression import ASTExpression
from pynestml.meta_model.ast_for_stmt import ASTForStmt
from pynestml.meta_model.ast_function import ASTFunction
from pynestml.meta_model.ast_function_call import ASTFunctionCall
from pynestml.meta_model.ast_if_clause import ASTIfClause
from pynestml.meta_model.ast_if_stmt import ASTIfStmt
from pynestml.meta_model.ast_inline_expression import ASTInlineExpression
from pynestml.meta_model.ast_input_block import ASTInputBlock
from pynestml.meta_model.ast_input_port import ASTInputPort
from pynestml.meta_model.ast_input_qualifier import ASTInputQualifier
from pynestml.meta_model.ast_logical_operator import ASTLogicalOperator
from pynestml.meta_model.ast_nestml_compilation_unit import ASTNestMLCompilationUnit
from pynestml.meta_model.ast_model import ASTModel
from pynestml.meta_model.ast_model_body import ASTModelBody
from pynestml.meta_model.ast_ode_equation import ASTOdeEquation
from pynestml.meta_model.ast_on_condition_block import ASTOnConditionBlock
from pynestml.meta_model.ast_on_receive_block import ASTOnReceiveBlock
from pynestml.meta_model.ast_output_block import ASTOutputBlock
from pynestml.meta_model.ast_parameter import ASTParameter
from pynestml.meta_model.ast_return_stmt import ASTReturnStmt
from pynestml.meta_model.ast_simple_expression import ASTSimpleExpression
from pynestml.meta_model.ast_small_stmt import ASTSmallStmt
from pynestml.meta_model.ast_stmt import ASTStmt
from pynestml.meta_model.ast_unary_operator import ASTUnaryOperator
from pynestml.meta_model.ast_unit_type import ASTUnitType
from pynestml.meta_model.ast_update_block import ASTUpdateBlock
from pynestml.meta_model.ast_variable import ASTVariable
from pynestml.meta_model.ast_while_stmt import ASTWhileStmt
from pynestml.symbol_table.symbol_table import SymbolTable
from pynestml.transformers.assign_implicit_conversion_factors_transformer import AssignImplicitConversionFactorsTransformer
from pynestml.utils.ast_source_location import ASTSourceLocation
from pynestml.utils.error_listener import NestMLErrorListener
from pynestml.utils.logger import Logger, LoggingLevel
from pynestml.utils.messages import Messages
from pynestml.visitors.assign_implicit_conversion_factors_visitor import AssignImplicitConversionFactorsVisitor
from pynestml.visitors.ast_builder_visitor import ASTBuilderVisitor
from pynestml.visitors.ast_higher_order_visitor import ASTHigherOrderVisitor
from pynestml.visitors.ast_parent_visitor import ASTParentVisitor
from pynestml.visitors.ast_symbol_table_visitor import ASTSymbolTableVisitor


class ModelParser:
    @classmethod
    def parse_file(cls, file_path=None):
        """
        Parses a handed over model and returns the meta_model representation of it.
        :param file_path: the path to the file which shall be parsed.
        :type file_path: str
        :return: a new ASTNESTMLCompilationUnit object.
        :rtype: ASTNestMLCompilationUnit
        """
        try:
            input_file = FileStream(file_path)
        except IOError:
            code, message = Messages.get_input_path_not_found(path=file_path)
            Logger.log_message(node=None, code=None, message=message,
                               error_position=None, log_level=LoggingLevel.ERROR)
            return
        code, message = Messages.get_start_processing_file(file_path)
        Logger.log_message(node=None, code=code, message=message, error_position=None, log_level=LoggingLevel.INFO)

        # create a lexer and hand over the input
        lexer = PyNestMLLexer()
        lexer.removeErrorListeners()
        lexer.addErrorListener(ConsoleErrorListener())
        lexerErrorListener = NestMLErrorListener()
        lexer.addErrorListener(lexerErrorListener)
        lexer._errHandler = BailErrorStrategy()  # halt immediately on lexer errors
        lexer._errHandler.reset(lexer)
        lexer.inputStream = input_file
        # create a token stream
        stream = CommonTokenStream(lexer)
        stream.fill()
        if lexerErrorListener._error_occurred:
            code, message = Messages.get_lexer_error()
            Logger.log_message(node=None, code=None, message=message,
                               error_position=None, log_level=LoggingLevel.ERROR)
            return
        # parse the file
        parser = PyNestMLParser(None)
        parser.removeErrorListeners()
        parser.addErrorListener(ConsoleErrorListener())
        parserErrorListener = NestMLErrorListener()
        parser.addErrorListener(parserErrorListener)
        # parser._errHandler = BailErrorStrategy()	# N.B. uncomment this line and the next to halt immediately on parse errors
        # parser._errHandler.reset(parser)
        parser.setTokenStream(stream)
        compilation_unit = parser.nestMLCompilationUnit()
        if parserErrorListener._error_occurred:
            code, message = Messages.get_parser_error()
            Logger.log_message(node=None, code=None, message=message,
                               error_position=None, log_level=LoggingLevel.ERROR)
            return

        # create a new visitor and return the new AST
        ast_builder_visitor = ASTBuilderVisitor(stream.tokens)
        ast = ast_builder_visitor.visit(compilation_unit)

        # create links back from children in the tree to their parents
        for model in ast.get_model_list():
            model.parent_ = None   # root node has no parent
            model.accept(ASTParentVisitor())

        # create and update the corresponding symbol tables
        SymbolTable.initialize_symbol_table(ast.get_source_position())
        for model in ast.get_model_list():
            model.accept(ASTSymbolTableVisitor())
            SymbolTable.add_model_scope(model.get_name(), model.get_scope())
            Logger.set_current_node(model)
<<<<<<< HEAD
            AssignImplicitConversionFactorsTransformer().transform(model)
=======
            model.accept(AssignImplicitConversionFactorsVisitor())
>>>>>>> 9b7d1d0f
            Logger.set_current_node(None)

        # store source paths
        for model in ast.get_model_list():
            model.file_path = file_path

        ast.file_path = file_path

        return ast

    @classmethod
    def parse_expression(cls, string):
        # type: (str) -> ASTExpression
        (builder, parser) = tokenize(string)
        ret = builder.visit(parser.expression())
        ret.accept(ASTHigherOrderVisitor(log_set_added_source_position))
        return ret

    @classmethod
    def parse_declaration(cls, string):
        # type: (str) -> ASTDeclaration
        (builder, parser) = tokenize(string)
        ret = builder.visit(parser.declaration())
        ret.accept(ASTHigherOrderVisitor(log_set_added_source_position))
        return ret

    @classmethod
    def parse_stmt(cls, string):
        # type: (str) -> ASTStmt
        (builder, parser) = tokenize(string)
        ret = builder.visit(parser.stmt())
        ret.accept(ASTHigherOrderVisitor(log_set_added_source_position))
        return ret

    @classmethod
    def parse_assignment(cls, string):
        # type: (str) -> ASTAssignment
        (builder, parser) = tokenize(string)
        ret = builder.visit(parser.assignment())
        ret.accept(ASTHigherOrderVisitor(log_set_added_source_position))
        return ret

    @classmethod
    def parse_bit_operator(cls, string):
        # type: (str) -> ASTArithmeticOperator
        builder, parser = tokenize(string)
        ret = builder.visit(parser.bitOperator())
        ret.accept(ASTHigherOrderVisitor(log_set_added_source_position))
        return ret

    @classmethod
    def parse_block(cls, string):
        # type: (str) -> ASTBlock
        (builder, parser) = tokenize(string)
        ret = builder.visit(parser.block())
        ret.accept(ASTHigherOrderVisitor(log_set_added_source_position))
        return ret

    @classmethod
    def parse_block_with_variables(cls, string):
        # type: (str) -> ASTBlockWithVariables
        (builder, parser) = tokenize(string)
        ret = builder.visit(parser.blockWithVariables())
        ret.accept(ASTHigherOrderVisitor(log_set_added_source_position))
        return ret

    @classmethod
    def parse_model_body(cls, string: str) -> ASTModelBody:
        (builder, parser) = tokenize(string)
        ret = builder.visit(parser.body())
        ret.accept(ASTHigherOrderVisitor(log_set_added_source_position))
        return ret

    @classmethod
    def parse_comparison_operator(cls, string):
        # type: (str) -> ASTComparisonOperator
        (builder, parser) = tokenize(string)
        ret = builder.visit(parser.comparisonOperator())
        ret.accept(ASTHigherOrderVisitor(log_set_added_source_position))
        return ret

    @classmethod
    def parse_compound_stmt(cls, string):
        # type: (str) -> ASTCompoundStmt
        (builder, parser) = tokenize(string)
        ret = builder.visit(parser.compoundStmt())
        ret.accept(ASTHigherOrderVisitor(log_set_added_source_position))
        return ret

    @classmethod
    def parse_data_type(cls, string):
        # type: (str) -> ASTDataType
        (builder, parser) = tokenize(string)
        ret = builder.visit(parser.dataType())
        ret.accept(ASTHigherOrderVisitor(log_set_added_source_position))
        return ret

    @classmethod
    def parse_elif_clause(cls, string):
        # type: (str) -> ASTElifClause
        (builder, parser) = tokenize(string)
        ret = builder.visit(parser.elifClause())
        ret.accept(ASTHigherOrderVisitor(log_set_added_source_position))
        return ret

    @classmethod
    def parse_else_clause(cls, string):
        # type: (str) -> ASTElseClause
        (builder, parser) = tokenize(string)
        ret = builder.visit(parser.elseClause())
        ret.accept(ASTHigherOrderVisitor(log_set_added_source_position))
        return ret

    @classmethod
    def parse_equations_block(cls, string):
        # type: (str) -> ASTEquationsBlock
        (builder, parser) = tokenize(string)
        ret = builder.visit(parser.equationsBlock())
        ret.accept(ASTHigherOrderVisitor(log_set_added_source_position))
        return ret

    @classmethod
    def parse_for_stmt(cls, string):
        # type: (str) -> ASTForStmt
        (builder, parser) = tokenize(string)
        ret = builder.visit(parser.forStmt())
        ret.accept(ASTHigherOrderVisitor(log_set_added_source_position))
        return ret

    @classmethod
    def parse_function(cls, string):
        # type: (str) -> ASTFunction
        (builder, parser) = tokenize(string)
        ret = builder.visit(parser.function())
        ret.accept(ASTHigherOrderVisitor(log_set_added_source_position))
        return ret

    @classmethod
    def parse_function_call(cls, string):
        # type: (str) -> ASTFunctionCall
        (builder, parser) = tokenize(string)
        ret = builder.visit(parser.functionCall())
        ret.accept(ASTHigherOrderVisitor(log_set_added_source_position))
        return ret

    @classmethod
    def parse_if_clause(cls, string):
        # type: (str) -> ASTIfClause
        (builder, parser) = tokenize(string)
        ret = builder.visit(parser.ifClause())
        ret.accept(ASTHigherOrderVisitor(log_set_added_source_position))
        return ret

    @classmethod
    def parse_if_stmt(cls, string):
        # type: (str) -> ASTIfStmt
        (builder, parser) = tokenize(string)
        ret = builder.visit(parser.ifStmt())
        ret.accept(ASTHigherOrderVisitor(log_set_added_source_position))
        return ret

    @classmethod
    def parse_input_block(cls, string):
        # type: (str) -> ASTInputBlock
        (builder, parser) = tokenize(string)
        ret = builder.visit(parser.inputBlock())
        ret.accept(ASTHigherOrderVisitor(log_set_added_source_position))
        return ret

    @classmethod
    def parse_input_port(cls, string):
        # type: (str) -> ASTInputPort
        (builder, parser) = tokenize(string)
        ret = builder.visit(parser.inputPort())
        ret.accept(ASTHigherOrderVisitor(log_set_added_source_position))
        return ret

    @classmethod
    def parse_input_qualifier(cls, string):
        # type: (str) -> ASTInputQualifier
        (builder, parser) = tokenize(string)
        ret = builder.visit(parser.inputQualifier())
        ret.accept(ASTHigherOrderVisitor(log_set_added_source_position))
        return ret

    @classmethod
    def parse_logic_operator(cls, string):
        # type: (str) -> ASTLogicalOperator
        (builder, parser) = tokenize(string)
        ret = builder.visit(parser.logicalOperator())
        ret.accept(ASTHigherOrderVisitor(log_set_added_source_position))
        return ret

    @classmethod
    def parse_nestml_compilation_unit(cls, string):
        # type: (str) -> ASTNestMLCompilationUnit
        (builder, parser) = tokenize(string)
        ret = builder.visit(parser.nestMLCompilationUnit())
        ret.accept(ASTHigherOrderVisitor(log_set_added_source_position))
        return ret

    @classmethod
    def parse_model(cls, string):
        # type: (str) -> ASTModel
        (builder, parser) = tokenize(string)
        ret = builder.visit(parser.model())
        ret.accept(ASTHigherOrderVisitor(log_set_added_source_position))
        return ret

    @classmethod
    def parse_ode_equation(cls, string):
        # type: (str) -> ASTOdeEquation
        (builder, parser) = tokenize(string)
        ret = builder.visit(parser.odeEquation())
        ret.accept(ASTHigherOrderVisitor(log_set_added_source_position))
        return ret

    @classmethod
    def parse_inline_expression(cls, string):
        # type: (str) -> ASTInlineExpression
        (builder, parser) = tokenize(string)
        ret = builder.visit(parser.inlineExpression())
        ret.accept(ASTHigherOrderVisitor(log_set_added_source_position))
        return ret

    @classmethod
    def parse_kernel(cls, string):
        # type: (str) -> ASTKernel
        (builder, parser) = tokenize(string)
        ret = builder.visit(parser.kernel())
        ret.accept(ASTHigherOrderVisitor(log_set_added_source_position))
        return ret

    @classmethod
    def parse_output_block(cls, string):
        # type: (str) -> ASTOutputBlock
        (builder, parser) = tokenize(string)
        ret = builder.visit(parser.outputBlock())
        ret.accept(ASTHigherOrderVisitor(log_set_added_source_position))
        return ret

    @classmethod
    def parse_on_receive_block(cls, string: str) -> ASTOnReceiveBlock:
        (builder, parser) = tokenize(string)
        ret = builder.visit(parser.onReceiveBlock())
        ret.accept(ASTHigherOrderVisitor(log_set_added_source_position))
        return ret

    @classmethod
    def parse_on_condition_block(cls, string: str) -> ASTOnConditionBlock:
        (builder, parser) = tokenize(string)
        ret = builder.visit(parser.onConditionBlock())
        ret.accept(ASTHigherOrderVisitor(log_set_added_source_position))
        return ret

    @classmethod
    def parse_parameter(cls, string):
        # type: (str) -> ASTParameter
        (builder, parser) = tokenize(string)
        ret = builder.visit(parser.parameter())
        ret.accept(ASTHigherOrderVisitor(log_set_added_source_position))
        return ret

    @classmethod
    def parse_return_stmt(cls, string):
        # type: (str) -> ASTReturnStmt
        (builder, parser) = tokenize(string)
        ret = builder.visit(parser.returnStmt())
        ret.accept(ASTHigherOrderVisitor(log_set_added_source_position))
        return ret

    @classmethod
    def parse_simple_expression(cls, string):
        # type: (str) -> ASTSimpleExpression
        (builder, parser) = tokenize(string)
        ret = builder.visit(parser.simpleExpression())
        ret.accept(ASTHigherOrderVisitor(log_set_added_source_position))
        return ret

    @classmethod
    def parse_small_stmt(cls, string):
        # type: (str) -> ASTSmallStmt
        (builder, parser) = tokenize(string)
        ret = builder.visit(parser.smallStmt())
        ret.accept(ASTHigherOrderVisitor(log_set_added_source_position))
        return ret

    @classmethod
    def parse_unary_operator(cls, string):
        # type: (str) -> ASTUnaryOperator
        (builder, parser) = tokenize(string)
        ret = builder.visit(parser.unaryOperator())
        ret.accept(ASTHigherOrderVisitor(log_set_added_source_position))
        return ret

    @classmethod
    def parse_unit_type(cls, string):
        # type: (str) -> ASTUnitType
        (builder, parser) = tokenize(string)
        ret = builder.visit(parser.unitType())
        ret.accept(ASTHigherOrderVisitor(log_set_added_source_position))
        return ret

    @classmethod
    def parse_update_block(cls, string):
        # type: (str) -> ASTUpdateBlock
        (builder, parser) = tokenize(string)
        ret = builder.visit(parser.updateBlock())
        ret.accept(ASTHigherOrderVisitor(log_sparse_included_fileet_added_source_position))
        return ret

    @classmethod
    def parse_variable(cls, string):
        # type: (str) -> ASTVariable
        (builder, parser) = tokenize(string)
        ret = builder.visit(parser.variable())
        ret.accept(ASTHigherOrderVisitor(log_set_added_source_position))
        return ret

    @classmethod
    def parse_while_stmt(cls, string):
        # type: (str) -> ASTWhileStmt
        (builder, parser) = tokenize(string)
        ret = builder.visit(parser.whileStmt())
        ret.accept(ASTHigherOrderVisitor(log_set_added_source_position))
        return ret

    @classmethod
    def parse_included_file(cls, filename: str):
        with open(filename, 'r') as file:
            lines = file.read()
            ast = None
            try:
                ast = ModelParser.parse_model(lines)
            except:
                pass

            if not ast:
                try:
                    ast = ModelParser.parse_model_body(lines)
                except:
                    pass

            if not ast:
                try:
                    ast = ModelParser.parse_block_with_variables(lines)
                except:
                    pass
                
            if not ast:
                try:
                    ast = ModelParser.parse_equations_block(lines)
                except:
                    pass
                
            if not ast:
                try:
                    ast = ModelParser.parse_input_block(lines)
                except:
                    pass

            if not ast:
                try:
                    ast = ModelParser.parse_output_block(lines)
                except:
                    pass
                
            if not ast:
                try:
                    ast = ModelParser.parse_on_receive_block(lines)
                except:
                    pass

            if not ast:
                try:
                    ast = ModelParser.parse_on_condition_block(lines)
                except:
                    pass
                
            if not ast:
                try:
                    ast = ModelParser.parse_update_block(lines)
                except:
                    pass
                












            if not ast:
                try:
                    ast = ModelParser.parse_block(lines)
                except:
                    pass
                
            if not ast:
                try:
                    ast = ModelParser.parse_stmt(lines)
                except:
                    pass
                
            if not ast:
                try:
                    ast = ModelParser.parse_small_stmt(lines)
                except:
                    pass

        assert ast

        return ast



# def tokenize(string: str) -> Tuple[ASTBuilderVisitor, PyNestMLParser]:
#     lexer = PyNestMLLexer(InputStream(string))
#     # create a token stream
#     stream = CommonTokenStream(lexer)
#     stream.fill()
#     parser = PyNestMLParser(stream)
#     builder = ASTBuilderVisitor(stream.tokens)
#     return builder, parser



def tokenize(string: str) -> Tuple[ASTBuilderVisitor, PyNestMLParser]:

    lexer = PyNestMLLexer()
    lexer.removeErrorListeners()
    lexer._errHandler = BailErrorStrategy()  # halt immediately on lexer errors
    lexer._errHandler.reset(lexer)
    lexer.inputStream = InputStream(string)
    # create a token stream
    stream = CommonTokenStream(lexer)
    stream.fill()
    lexerErrorListener = NestMLErrorListener()
    if lexerErrorListener._error_occurred:
        raise Exception("Lexer error")

    # parse the file
    parser = PyNestMLParser(None)
    parser.removeErrorListeners()
    parser._errHandler = BailErrorStrategy()
    parser._errHandler.reset(parser)
    parser.setTokenStream(stream)

    builder = ASTBuilderVisitor(stream.tokens)
    return builder, parser





















def log_set_added_source_position(node):
    node.set_source_position(ASTSourceLocation.get_added_source_position())<|MERGE_RESOLUTION|>--- conflicted
+++ resolved
@@ -148,11 +148,7 @@
             model.accept(ASTSymbolTableVisitor())
             SymbolTable.add_model_scope(model.get_name(), model.get_scope())
             Logger.set_current_node(model)
-<<<<<<< HEAD
-            AssignImplicitConversionFactorsTransformer().transform(model)
-=======
             model.accept(AssignImplicitConversionFactorsVisitor())
->>>>>>> 9b7d1d0f
             Logger.set_current_node(None)
 
         # store source paths
