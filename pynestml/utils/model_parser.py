--- conflicted
+++ resolved
@@ -23,14 +23,8 @@
 
 from antlr4 import CommonTokenStream, FileStream, InputStream
 from antlr4.error.ErrorStrategy import BailErrorStrategy, DefaultErrorStrategy
-<<<<<<< HEAD
-from antlr4.error.ErrorListener import ConsoleErrorListener
-from antlr4.error.Errors import ParseCancellationException
-from pynestml.cocos.co_cos_manager import CoCosManager
-=======
 from antlr4.error.ErrorListener import ConsoleErrorListener, ErrorListener
 from antlr4.error.Errors import ParseCancellationException
->>>>>>> 7b3f1279
 
 from pynestml.cocos.co_cos_manager import CoCosManager
 from pynestml.generated.PyNestMLLexer import PyNestMLLexer
@@ -487,7 +481,14 @@
         return ret
 
     @classmethod
-<<<<<<< HEAD
+    def parse_stmts_body(cls, string):
+        # type: (str) -> ASTStmtsBody
+        (builder, parser) = tokenize(string)
+        ret = builder.visit(parser.stmtsBody())
+        ret.accept(ASTHigherOrderVisitor(log_set_added_source_position))
+        return ret
+
+    @classmethod
     def parse_included_file(cls, filename: str) -> Union[ASTNode, List[ASTNode]]:
         with open(filename, 'r') as file:
             lines = file.read()
@@ -566,13 +567,6 @@
         assert ast
 
         return ast
-=======
-    def parse_stmts_body(cls, string):
-        # type: (str) -> ASTStmtsBody
-        (builder, parser) = tokenize(string)
-        ret = builder.visit(parser.stmtsBody())
-        ret.accept(ASTHigherOrderVisitor(log_set_added_source_position))
-        return ret
 
 
 class BailConsoleErrorListener(ErrorListener):
@@ -581,34 +575,14 @@
         s = "line " + str(line) + ":" + str(column) + " " + msg
         print(s)
         raise ParseCancellationException(s)
->>>>>>> 7b3f1279
 
 
 def tokenize(string: str) -> Tuple[ASTBuilderVisitor, PyNestMLParser]:
     lexer = PyNestMLLexer()
-    lexer.removeErrorListeners()
-    lexer._errHandler = BailErrorStrategy()  # halt immediately on lexer errors
-    lexer._errHandler.reset(lexer)
-    lexer.inputStream = InputStream(string)
-    # create a token stream
     stream = CommonTokenStream(lexer)
     stream.fill()
-<<<<<<< HEAD
-    lexerErrorListener = NestMLErrorListener()
-    if lexerErrorListener._error_occurred:
-        raise Exception("Lexer error")
-
-    # parse the file
-    parser = PyNestMLParser(None)
-    parser.removeErrorListeners()
-    parser._errHandler = BailErrorStrategy()
-    parser._errHandler.reset(parser)
-    parser.setTokenStream(stream)
-=======
-    parser = PyNestMLParser(stream)
 
     parser.addErrorListener(BailConsoleErrorListener())
->>>>>>> 7b3f1279
 
     builder = ASTBuilderVisitor(stream.tokens)
 
