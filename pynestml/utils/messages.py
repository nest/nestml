--- conflicted
+++ resolved
@@ -108,14 +108,11 @@
     STATE_VARIABLES_NOT_INITIALZED = 77
     EQUATIONS_DEFINED_BUT_INTEGRATE_ODES_NOT_CALLED = 78
     TEMPLATE_ROOT_PATH_CREATED = 79
-<<<<<<< HEAD
-    PRIORITY_DEFINED_FOR_ONLY_ONE_EVENT_HANDLER = 79
-    REPEATED_PRIORITY_VALUE = 80
-=======
     VECTOR_PARAMETER_WRONG_BLOCK = 80
     VECTOR_PARAMETER_WRONG_TYPE = 81
     VECTOR_PARAMETER_WRONG_SIZE = 82
->>>>>>> a3a1b0d9
+    PRIORITY_DEFINED_FOR_ONLY_ONE_EVENT_HANDLER = 83
+    REPEATED_PRIORITY_VALUE = 84
 
 
 class Messages:
@@ -1205,16 +1202,6 @@
                   "Creating the absolute path with default templates directory '" + templates_root_dir + "'"
         return MessageCode.TEMPLATE_ROOT_PATH_CREATED, message
 
-<<<<<<< HEAD
-    def get_priority_defined_for_only_one_receive_block(cls, event_handler_port_name: str):
-        message = "Priority defined for only one event handler (" + event_handler_port_name + ")"
-        return MessageCode.PRIORITY_DEFINED_FOR_ONLY_ONE_EVENT_HANDLER, message
-
-    @classmethod
-    def get_repeated_priorty_value(cls):
-        message = "Priority values for event handlers need to be unique"
-        return MessageCode.REPEATED_PRIORITY_VALUE, message
-=======
     @classmethod
     def get_vector_parameter_wrong_block(cls, var, block):
         message = "The vector parameter '" + var + "' is declared in the wrong block '" + block + "'. " \
@@ -1232,4 +1219,13 @@
         message = "The vector parameter '" + var + "' has value '" + value + "' " \
                   "which is less than or equal to 0."
         return MessageCode.VECTOR_PARAMETER_WRONG_SIZE, message
->>>>>>> a3a1b0d9
+
+    @classmethod
+    def get_priority_defined_for_only_one_receive_block(cls, event_handler_port_name: str):
+        message = "Priority defined for only one event handler (" + event_handler_port_name + ")"
+        return MessageCode.PRIORITY_DEFINED_FOR_ONLY_ONE_EVENT_HANDLER, message
+
+    @classmethod
+    def get_repeated_priorty_value(cls):
+        message = "Priority values for event handlers need to be unique"
+        return MessageCode.REPEATED_PRIORITY_VALUE, message