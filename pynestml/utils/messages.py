--- conflicted
+++ resolved
@@ -109,19 +109,15 @@
     NO_FILES_IN_INPUT_PATH = 76
     STATE_VARIABLES_NOT_INITIALZED = 77
     EQUATIONS_DEFINED_BUT_INTEGRATE_ODES_NOT_CALLED = 78
-<<<<<<< HEAD
-    CM_NO_GATING_VARIABLES = 79
-    CM_FUNCTION_MISSING = 80
-    CM_VARIABLES_NOT_DECLARED = 81
-    CM_FUNCTION_BAD_NUMBER_ARGS = 82
-    CM_FUNCTION_BAD_RETURN_TYPE = 83
-    CM_VARIABLE_NAME_MULTI_USE = 84
-    CM_NO_VALUE_ASSIGNMENT = 85
-    SYNS_BAD_BUFFER_COUNT = 86
-=======
     TEMPLATE_ROOT_PATH_CREATED = 79
-
->>>>>>> 8d31d269
+    CM_NO_GATING_VARIABLES = 80
+    CM_FUNCTION_MISSING = 81
+    CM_VARIABLES_NOT_DECLARED = 82
+    CM_FUNCTION_BAD_NUMBER_ARGS = 83
+    CM_FUNCTION_BAD_RETURN_TYPE = 84
+    CM_VARIABLE_NAME_MULTI_USE = 85
+    CM_NO_VALUE_ASSIGNMENT = 86
+    SYNS_BAD_BUFFER_COUNT = 87
 
 class Messages:
     """
@@ -1063,7 +1059,7 @@
 
     @classmethod
     def templated_arg_types_inconsistent(cls, function_name, failing_arg_idx, other_args_idx, failing_arg_type_str, other_type_str):
-        """https://github.com/nest/nestml/pull/651
+        """
         For templated function arguments, indicates inconsistency between (formal) template argument types and actual derived types.
         :param name: the name of the neuron model
         :type name: ASTNeuron
@@ -1166,6 +1162,22 @@
         return MessageCode.NO_FILES_IN_INPUT_PATH, message
 
     @classmethod
+    def get_state_variables_not_initialized(cls, var_name: str):
+        message = "The variable `\'%s\' is not initialized." % var_name
+        return MessageCode.STATE_VARIABLES_NOT_INITIALZED, message
+
+    @classmethod
+    def get_equations_defined_but_integrate_odes_not_called(cls):
+        message = "Equations defined but integrate_odes() not called"
+        return MessageCode.EQUATIONS_DEFINED_BUT_INTEGRATE_ODES_NOT_CALLED, message
+
+    @classmethod
+    def get_template_root_path_created(cls, templates_root_dir: str):
+        message = "Given template root path is not an absolute path. " \
+                  "Creating the absolute path with default templates directory '" + templates_root_dir + "'"
+        return MessageCode.TEMPLATE_ROOT_PATH_CREATED, message
+
+    @classmethod
     def get_no_gating_variables(cls, cm_inline_expr: ASTInlineExpression, ion_channel_name: str):
         """
         Indicates that if you defined an inline expression inside the equations block
@@ -1180,66 +1192,50 @@
         message += "\nmeaning no variable ends with the suffix '_"+ion_channel_name+"' here. "
         message += "This suffix indicates that a variable is a gating variable. "
         message += "At least one gating variable is expected to exist."
-        
+
         return MessageCode.CM_NO_GATING_VARIABLES, message
-    
-    @classmethod
-    def get_cm_inline_expression_variable_used_mulitple_times(cls, cm_inline_expr: ASTInlineExpression, bad_variable_name: str, ion_channel_name: str): 
+
+    @classmethod
+    def get_cm_inline_expression_variable_used_mulitple_times(cls, cm_inline_expr: ASTInlineExpression, bad_variable_name: str, ion_channel_name: str):
         message = "Variable name '"+ bad_variable_name + "' seems to be used multiple times"
         message += "' inside inline expression '" + cm_inline_expr.variable_name+"'. "
         message += "\nVariables are not allowed to occur multiple times here."
-        
+
         return MessageCode.CM_VARIABLE_NAME_MULTI_USE, message
-    
-    @classmethod
-    def get_expected_cm_function_missing(cls, ion_channel_name: str, variable: ASTVariable, function_name: str):         
+
+    @classmethod
+    def get_expected_cm_function_missing(cls, ion_channel_name: str, variable: ASTVariable, function_name: str):
         message = "Implementation of a function called '" + function_name + "' not found. "
         message += "It is expected because of variable '"+variable.name+"' in the ion channel '"+ion_channel_name+"'"
         return MessageCode.CM_FUNCTION_MISSING, message
-    
-    @classmethod
-    def get_expected_cm_function_wrong_args_count(cls, ion_channel_name: str, variable: ASTVariable, astfun: ASTFunction):      
+
+    @classmethod
+    def get_expected_cm_function_wrong_args_count(cls, ion_channel_name: str, variable: ASTVariable, astfun: ASTFunction):
         message = "Function '" + astfun.name + "' is expected to have exactly one Argument. "
         message += "It is related to variable '"+variable.name+"' in the ion channel '"+ion_channel_name+"'"
         return MessageCode.CM_FUNCTION_BAD_NUMBER_ARGS, message
-    
-    @classmethod
-    def get_expected_cm_function_bad_return_type(cls, ion_channel_name: str, astfun: ASTFunction):            
+
+    @classmethod
+    def get_expected_cm_function_bad_return_type(cls, ion_channel_name: str, astfun: ASTFunction):
         message = "'"+ion_channel_name + "' channel function '" + astfun.name + "' must return real. "
-        return MessageCode.CM_FUNCTION_BAD_RETURN_TYPE, message    
-    
-    @classmethod
-    def get_expected_cm_variables_missing_in_blocks(cls, missing_variable_to_proper_block: Iterable, expected_variables_to_reason: dict):            
+        return MessageCode.CM_FUNCTION_BAD_RETURN_TYPE, message
+
+    @classmethod
+    def get_expected_cm_variables_missing_in_blocks(cls, missing_variable_to_proper_block: Iterable, expected_variables_to_reason: dict):
         message = "The following variables not found:\n"
         for missing_var, proper_location in missing_variable_to_proper_block.items():
-            message += "Variable with name '" + missing_var 
-            message += "' not found but expected to exist inside of " + proper_location + " because of position " 
+            message += "Variable with name '" + missing_var
+            message += "' not found but expected to exist inside of " + proper_location + " because of position "
             message += str(expected_variables_to_reason[missing_var].get_source_position())+"\n"
         return MessageCode.CM_VARIABLES_NOT_DECLARED, message
-    
+
     @classmethod
     def get_cm_variable_value_missing(cls, varname: str):
         message = "The following variable has no value assinged: "+varname+"\n"
         return MessageCode.CM_NO_VALUE_ASSIGNMENT, message
-    
+
     @classmethod
     def get_syns_bad_buffer_count(cls, buffers: set, synapse_name: str):
         message = "Synapse `\'%s\' uses the following inout buffers: %s" % (synapse_name, buffers)
         message += " However exaxtly one spike input buffer per synapse is allowed."
         return MessageCode.SYNS_BAD_BUFFER_COUNT, message
-        
-    @classmethod
-    def get_state_variables_not_initialized(cls, var_name: str):
-        message = "The variable `\'%s\' is not initialized." % var_name
-        return MessageCode.STATE_VARIABLES_NOT_INITIALZED, message
-
-    @classmethod
-    def get_equations_defined_but_integrate_odes_not_called(cls):
-        message = "Equations defined but integrate_odes() not called"
-        return MessageCode.EQUATIONS_DEFINED_BUT_INTEGRATE_ODES_NOT_CALLED, message
-
-    @classmethod
-    def get_template_root_path_created(cls, templates_root_dir: str):
-        message = "Given template root path is not an absolute path. " \
-                  "Creating the absolute path with default templates directory '" + templates_root_dir + "'"
-        return MessageCode.TEMPLATE_ROOT_PATH_CREATED, message