--- conflicted
+++ resolved
@@ -129,16 +129,11 @@
     SYNS_BAD_BUFFER_COUNT = 107
     CM_NO_V_COMP = 108
     MECHS_DICTIONARY_INFO = 109
-<<<<<<< HEAD
     VOID_FUNCTION_ON_RHS = 110
     NON_CONSTANT_EXPONENT = 111
     RESOLUTION_FUNC_USED = 112
     TIMESTEP_FUNCTION_LEGALLY_USED = 113
     EXPONENT_MUST_BE_INTEGER = 114
-=======
-    RESOLUTION_FUNC_USED = 110
-    TIMESTEP_FUNCTION_LEGALLY_USED = 111
->>>>>>> 139428f1
 
 
 class Messages:
@@ -1321,7 +1316,11 @@
         return MessageCode.MECHS_DICTIONARY_INFO, message
 
     @classmethod
-<<<<<<< HEAD
+    def get_fixed_timestep_func_used(cls):
+        message = "Model contains a call to fixed-timestep functions (``resolution()`` and/or ``steps()``). This restricts the model to being compatible only with fixed-timestep simulators. Consider eliminating ``resolution()`` and ``steps()`` from the model, and using ``timestep()`` instead."
+        return MessageCode.RESOLUTION_FUNC_USED, message
+
+    @classmethod
     def get_void_function_on_rhs(cls, function_name: str) -> Tuple[MessageCode, str]:
         r"""
         Construct an error message indicating that a void function cannot be used on a RHS.
@@ -1332,16 +1331,8 @@
         return MessageCode.VOID_FUNCTION_ON_RHS, message
 
     @classmethod
-=======
->>>>>>> 139428f1
-    def get_fixed_timestep_func_used(cls):
-        message = "Model contains a call to fixed-timestep functions (``resolution()`` and/or ``steps()``). This restricts the model to being compatible only with fixed-timestep simulators. Consider eliminating ``resolution()`` and ``steps()`` from the model, and using ``timestep()`` instead."
-        return MessageCode.RESOLUTION_FUNC_USED, message
-
-    @classmethod
     def get_timestep_function_legally_used(cls):
         message = "``timestep()`` function may appear only inside the ``update`` block."
-<<<<<<< HEAD
         return MessageCode.TIMESTEP_FUNCTION_LEGALLY_USED, message
 
     @classmethod
@@ -1394,7 +1385,4 @@
         """
         message = "Cannot calculate value of exponent. Must be a constant value!"
 
-        return MessageCode.NON_CONSTANT_EXPONENT, message
-=======
-        return MessageCode.TIMESTEP_FUNCTION_LEGALLY_USED, message
->>>>>>> 139428f1
+        return MessageCode.NON_CONSTANT_EXPONENT, message