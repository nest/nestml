--- conflicted
+++ resolved
@@ -129,14 +129,11 @@
     SYNS_BAD_BUFFER_COUNT = 107
     CM_NO_V_COMP = 108
     MECHS_DICTIONARY_INFO = 109
-<<<<<<< HEAD
-    RESOLUTION_FUNC_USED = 110
-    TIMESTEP_FUNCTION_LEGALLY_USED = 111
-=======
     VOID_FUNCTION_ON_RHS = 110
     NON_CONSTANT_EXPONENT = 111
-    EXPONENT_MUST_BE_INTEGER = 112
->>>>>>> 8b95033e
+    RESOLUTION_FUNC_USED = 112
+    TIMESTEP_FUNCTION_LEGALLY_USED = 113
+    EXPONENT_MUST_BE_INTEGER = 114
 
 
 class Messages:
@@ -1319,16 +1316,6 @@
         return MessageCode.MECHS_DICTIONARY_INFO, message
 
     @classmethod
-<<<<<<< HEAD
-    def get_fixed_timestep_func_used(cls):
-        message = "Model contains a call to fixed-timestep functions (``resolution()`` and/or ``steps()``). This restricts the model to being compatible only with fixed-timestep simulators. Consider eliminating ``resolution()`` and ``steps()`` from the model, and using ``timestep()`` instead."
-        return MessageCode.RESOLUTION_FUNC_USED, message
-
-    @classmethod
-    def get_timestep_function_legally_used(cls):
-        message = "``timestep()`` function may appear only inside the ``update`` block."
-        return MessageCode.TIMESTEP_FUNCTION_LEGALLY_USED, message
-=======
     def get_void_function_on_rhs(cls, function_name: str) -> Tuple[MessageCode, str]:
         r"""
         Construct an error message indicating that a void function cannot be used on a RHS.
@@ -1336,8 +1323,17 @@
         :return: the error message
         """
         message = "Function " + function_name + " with the return-type 'void' cannot be used in expressions."
-
         return MessageCode.VOID_FUNCTION_ON_RHS, message
+
+    @classmethod
+    def get_fixed_timestep_func_used(cls):
+        message = "Model contains a call to fixed-timestep functions (``resolution()`` and/or ``steps()``). This restricts the model to being compatible only with fixed-timestep simulators. Consider eliminating ``resolution()`` and ``steps()`` from the model, and using ``timestep()`` instead."
+        return MessageCode.RESOLUTION_FUNC_USED, message
+
+    @classmethod
+    def get_timestep_function_legally_used(cls):
+        message = "``timestep()`` function may appear only inside the ``update`` block."
+        return MessageCode.TIMESTEP_FUNCTION_LEGALLY_USED, message
 
     @classmethod
     def get_ternary_mismatch(cls, if_true_text: str, if_not_text: str) -> Tuple[MessageCode, str]:
@@ -1389,5 +1385,4 @@
         """
         message = "Cannot calculate value of exponent. Must be a constant value!"
 
-        return MessageCode.NON_CONSTANT_EXPONENT, message
->>>>>>> 8b95033e
+        return MessageCode.NON_CONSTANT_EXPONENT, message