--- conflicted
+++ resolved
@@ -138,14 +138,11 @@
     RANDOM_FUNCTIONS_LEGALLY_USED = 113
     EXPONENT_MUST_BE_INTEGER = 114
     EMIT_SPIKE_OUTPUT_PORT_TYPE_DIFFERS = 115
-<<<<<<< HEAD
     SPIKING_INPUT_PORT_NAME_ILLEGALLY_USED = 116
     CONTINUOUS_OUTPUT_PORT_MAY_NOT_HAVE_ATTRIBUTES = 117
-    SPIKING_INPUT_PORT_REFERENCE_MISSING_ATTRIBUTE = 118
-    CONVOLVE_NEEDS_BUFFER_PARAMETER = 119
-=======
-    CONTINUOUS_OUTPUT_PORT_MAY_NOT_HAVE_ATTRIBUTES = 116
->>>>>>> 1bfa1368
+    CONTINUOUS_OUTPUT_PORT_MAY_NOT_HAVE_ATTRIBUTES = 118
+    SPIKING_INPUT_PORT_REFERENCE_MISSING_ATTRIBUTE = 119
+    CONVOLVE_NEEDS_BUFFER_PARAMETER = 120
 
 
 class Messages:
@@ -1377,13 +1374,17 @@
         return MessageCode.RANDOM_FUNCTIONS_LEGALLY_USED, message
 
     @classmethod
-<<<<<<< HEAD
     def get_spike_input_port_appears_outside_equation_rhs_and_event_handler(cls, name):
         message = "Spiking input port names (in this case '" + name + "') can only be used in the right-hand side of equations or in an onReceive block!"
         return MessageCode.SPIKING_INPUT_PORT_NAME_ILLEGALLY_USED, message
 
     @classmethod
     def get_continuous_output_port_cannot_have_attributes(cls):
+        message = "continuous time output port may not have attributes."
+        return MessageCode.CONTINUOUS_OUTPUT_PORT_MAY_NOT_HAVE_ATTRIBUTES, message
+
+    @classmethod
+    def get_continuous_output_port_cannot_have_attributes(cls):
         message = "Continuous time output port may not have attributes."
         return MessageCode.CONTINUOUS_OUTPUT_PORT_MAY_NOT_HAVE_ATTRIBUTES, message
 
@@ -1395,9 +1396,4 @@
     @classmethod
     def get_vector_input_ports_should_be_of_constant_size(cls):
         message = "Vector input ports should be of constant size (this is a limitation of NEST Simulator)"
-        return MessageCode.VECTOR_INPUT_PORTS_SHOULD_BE_OF_CONSTANT_SIZE, message
-=======
-    def get_continuous_output_port_cannot_have_attributes(cls):
-        message = "continuous time output port may not have attributes."
-        return MessageCode.CONTINUOUS_OUTPUT_PORT_MAY_NOT_HAVE_ATTRIBUTES, message
->>>>>>> 1bfa1368
+        return MessageCode.VECTOR_INPUT_PORTS_SHOULD_BE_OF_CONSTANT_SIZE, message