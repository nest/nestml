--- conflicted
+++ resolved
@@ -138,15 +138,11 @@
     RANDOM_FUNCTIONS_LEGALLY_USED = 113
     EXPONENT_MUST_BE_INTEGER = 114
     EMIT_SPIKE_OUTPUT_PORT_TYPE_DIFFERS = 115
-<<<<<<< HEAD
     SPIKING_INPUT_PORT_NAME_ILLEGALLY_USED = 116
     CONTINUOUS_OUTPUT_PORT_MAY_NOT_HAVE_ATTRIBUTES = 117
-    SPIKING_INPUT_PORT_REFERENCE_MISSING_ATTRIBUTE = 118
-    CONVOLVE_NEEDS_BUFFER_PARAMETER = 119
-=======
-    CONTINUOUS_OUTPUT_PORT_MAY_NOT_HAVE_ATTRIBUTES = 116
     INTEGRATE_ODES_ARG_HIGHER_ORDER = 117
->>>>>>> 8e9b5640
+    SPIKING_INPUT_PORT_REFERENCE_MISSING_ATTRIBUTE = 119
+    CONVOLVE_NEEDS_BUFFER_PARAMETER = 120
 
 
 class Messages:
