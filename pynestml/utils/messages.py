--- conflicted
+++ resolved
@@ -19,1124 +19,6 @@
 # along with NEST.  If not, see <http://www.gnu.org/licenses/>.
 from enum import Enum
 from typing import Tuple
-
-
-
-class MessageCode(Enum):
-    """
-    A mapping between codes and the corresponding messages.
-    """
-    START_PROCESSING_FILE = 0
-    TYPE_REGISTERED = 1
-    START_SYMBOL_TABLE_BUILDING = 2
-    FUNCTION_CALL_TYPE_ERROR = 3
-    TYPE_NOT_DERIVABLE = 4
-    IMPLICIT_CAST = 5
-    CAST_NOT_POSSIBLE = 6
-    TYPE_DIFFERENT_FROM_EXPECTED = 7
-    ADD_SUB_TYPE_MISMATCH = 8
-    BUFFER_SET_TO_CONDUCTANCE_BASED = 9
-    ODE_UPDATED = 10
-    NO_VARIABLE_FOUND = 11
-    SPIKE_BUFFER_TYPE_NOT_DEFINED = 12
-    NEURON_CONTAINS_ERRORS = 13
-    START_PROCESSING_NEURON = 14
-    CODE_SUCCESSFULLY_GENERATED = 15
-    MODULE_SUCCESSFULLY_GENERATED = 16
-    NO_CODE_GENERATED = 17
-    VARIABLE_USED_BEFORE_DECLARATION = 18
-    VARIABLE_DEFINED_RECURSIVELY = 19
-    VALUE_ASSIGNED_TO_BUFFER = 20
-    ARG_NOT_SHAPE_OR_EQUATION = 21
-    ARG_NOT_BUFFER = 22
-    NUMERATOR_NOT_ONE = 23
-    ORDER_NOT_DECLARED = 24
-    CURRENT_BUFFER_SPECIFIED = 25
-    BLOCK_NOT_CORRECT = 26
-    VARIABLE_NOT_IN_INIT = 27
-    WRONG_NUMBER_OF_ARGS = 28
-    NO_RHS = 29
-    SEVERAL_LHS = 30
-    FUNCTION_REDECLARED = 31
-    FUNCTION_NOT_DECLARED = 52
-    NO_ODE = 32
-    NO_INIT_VALUE = 33
-    NEURON_REDECLARED = 34
-    NEST_COLLISION = 35
-    SHAPE_OUTSIDE_CONVOLVE = 36
-    NAME_COLLISION = 37
-    TYPE_NOT_SPECIFIED = 38
-    NO_TYPE_ALLOWED = 39
-    NO_ASSIGNMENT_ALLOWED = 40
-    NOT_A_VARIABLE = 41
-    MULTIPLE_KEYWORDS = 42
-    VECTOR_IN_NON_VECTOR = 43
-    VARIABLE_REDECLARED = 44
-    SOFT_INCOMPATIBILITY = 45
-    HARD_INCOMPATIBILITY = 46
-    NO_RETURN = 47
-    NOT_LAST_STATEMENT = 48
-    SYMBOL_NOT_RESOLVED = 49
-    TYPE_MISMATCH = 50
-    NO_SEMANTICS = 51
-    NEURON_SOLVED_BY_GSL = 52
-    NEURON_ANALYZED = 53
-    NO_UNIT = 54
-    NOT_NEUROSCIENCE_UNIT = 55
-    INTERNAL_WARNING = 56
-    OPERATION_NOT_DEFINED = 57
-    CONVOLVE_NEEDS_BUFFER_PARAMETER = 58
-    INPUT_PATH_NOT_FOUND = 59
-    LEXER_ERROR = 60
-    PARSER_ERROR = 61
-    UNKNOWN_TARGET = 62
-    VARIABLE_WITH_SAME_NAME_AS_UNIT = 63
-    ANALYSING_TRANSFORMING_NEURON = 64
-    ODE_NEEDS_CONSISTENT_UNITS = 65
-    TEMPLATED_ARG_TYPES_INCONSISTENT = 66
-    MODULE_NAME_INFO = 67
-    TARGET_PATH_INFO = 68
-    DELTA_FUNCTION_CANNOT_BE_MIXED = 69
-    UNKNOWN_TYPE = 70
-    ASTDATATYPE_TYPE_SYMBOL_COULD_NOT_BE_DERIVED = 71
-    SHAPE_WRONG_TYPE = 72
-
-
-class Messages(object):
-    """
-    This class contains a collection of error messages which enables a centralized maintaining and modifications of
-    those.
-    """
-
-    @classmethod
-    def get_start_processing_file(cls, file_path):
-        """
-        Returns a message indicating that processing of a file has started
-        :param file_path: the path to the file
-        :type file_path: str
-        :return: message code tuple
-        :rtype: (MessageCode,str)
-        """
-        message = 'Start processing \'' + file_path + '\'!'
-        return MessageCode.START_PROCESSING_FILE, message
-
-    @classmethod
-    def get_new_type_registered(cls, type_name):
-        """
-        Returns a message which indicates that a new type has been registered.
-        :param type_name: a type name
-        :type type_name: str
-        :return: message code tuple
-        :rtype: (MessageCode,str)
-        """
-        message = 'New type registered \'%s\'!' % type_name
-        return MessageCode.TYPE_REGISTERED, message
-
-    @classmethod
-    def get_input_path_not_found(cls, path):
-        message = 'Input path ("%s") not found!' % (path)
-        return MessageCode.INPUT_PATH_NOT_FOUND, message
-
-    @classmethod
-    def get_unknown_target(cls, target):
-        message = 'Unknown target ("%s")' % (target)
-        return MessageCode.UNKNOWN_TARGET, message
-
-    @classmethod
-    def get_no_code_generated(cls):
-        """
-        Returns a message indicating that no code will be generated on this run.
-        :return: a message
-        :rtype: (MessageCode,str)
-        """
-        message = 'No target specified: no code will be generated'
-        return MessageCode.NO_CODE_GENERATED, message
-
-    @classmethod
-    def get_lexer_error(cls):
-        message = 'Error occurred during lexing: abort'
-        return MessageCode.LEXER_ERROR, message
-
-    @classmethod
-    def get_could_not_determine_cond_based(cls, type_str, name):
-        message = "Unable to determine based on type '" + type_str + "' of variable '" + name + "' whether conductance-based or current-based"
-        return MessageCode.LEXER_ERROR, message
-
-    @classmethod
-    def get_parser_error(cls):
-        message = 'Error occurred during parsing: abort'
-        return MessageCode.PARSER_ERROR, message
-
-    @classmethod
-    def get_binary_operation_not_defined(cls, lhs, operator, rhs):
-        message = 'Operation %s %s %s is not defined!' % (lhs, operator, rhs)
-        return MessageCode.OPERATION_NOT_DEFINED, message
-
-    @classmethod
-    def get_binary_operation_type_could_not_be_derived(cls, lhs, operator, rhs, lhs_type, rhs_type):
-        message = 'The type of the expression (left-hand side = \'%s\'; binary operator = \'%s\'; right-hand side = \'%s\') could not be derived: left-hand side has type \'%s\' whereas right-hand side has type \'%s\'!' % (lhs, operator, rhs, lhs_type, rhs_type)
-        return MessageCode.TYPE_MISMATCH, message
-
-    @classmethod
-    def get_unary_operation_not_defined(cls, operator, term):
-        message = 'Operation %s%s is not defined!' % (operator, term)
-        return MessageCode.OPERATION_NOT_DEFINED, message
-
-    @classmethod
-    def get_convolve_needs_buffer_parameter(cls):
-        message = 'Convolve requires a buffer variable as second parameter!'
-        return MessageCode.CONVOLVE_NEEDS_BUFFER_PARAMETER, message
-
-    @classmethod
-    def get_implicit_magnitude_conversion(cls, lhs, rhs, conversion_factor):
-        message = 'Non-matching unit types at %s +/- %s! ' \
-                  'Implicitly replaced by %s +/- %s * %s.' % (
-                      lhs.print_symbol(), rhs.print_symbol(), lhs.print_symbol(), conversion_factor,
-                      rhs.print_symbol())
-        return MessageCode.IMPLICIT_CAST, message
-
-    @classmethod
-    def get_start_building_symbol_table(cls):
-        """
-        Returns a message that the building for a neuron has been started.
-        :return: a message
-        :rtype: (MessageCode,str)
-        """
-        return MessageCode.START_SYMBOL_TABLE_BUILDING, 'Start building symbol table!'
-
-    @classmethod
-    def get_function_call_implicit_cast(cls, arg_nr, function_call, expected_type, got_type, castable=False):
-        """
-        Returns a message indicating that an implicit cast has been performed.
-        :param arg_nr: the number of the argument which is cast
-        :type arg_nr: int
-        :param function_call: a single function call
-        :type function_call: ast_function_call
-        :param expected_type: the expected type
-        :type expected_type: type_symbol
-        :param got_type: the got-type
-        :type got_type: TypeSymbol
-        :param castable: is the type castable
-        :type castable: bool
-        :return: a message
-        :rtype: (MessageCode,str)
-        """
-        if not castable:
-            message = str(arg_nr) + '. argument of function-call \'%s\' at is wrongly typed! Expected \'%s\',' \
-                                    ' found \'%s\'!' % (function_call.get_name(), got_type.print_symbol(),
-                                                        expected_type.print_symbol())
-        else:
-            message = str(arg_nr) + '. argument of function-call \'%s\' is wrongly typed! ' \
-                                    'Implicit cast from \'%s\' to \'%s\'.' % (function_call.get_name(),
-                                                                              got_type.print_symbol(),
-                                                                              expected_type.print_symbol())
-        return MessageCode.FUNCTION_CALL_TYPE_ERROR, message
-
-    @classmethod
-    def get_type_could_not_be_derived(cls, rhs):
-        """
-        Returns a message indicating that the type of the rhs rhs could not be derived.
-        :param rhs: an rhs
-        :type rhs: ast_expression or ast_simple_expression
-        :return: a message
-        :rtype: (MessageCode,str)
-
-        """
-        message = 'Type of \'%s\' could not be derived!' % rhs
-        return MessageCode.TYPE_NOT_DERIVABLE, message
-
-    @classmethod
-    def get_implicit_cast_rhs_to_lhs(cls, rhs_type, lhs_type):
-        """
-        Returns a message indicating that the type of the lhs does not correspond to the one of the rhs, but the rhs
-        can be cast down to lhs type.
-        :param rhs_type: the type of the rhs
-        :type rhs_type: str
-        :param lhs_type: the type of the lhs
-        :type lhs_type: str
-        :return: a message
-        :rtype:(MessageCode,str)
-        """
-        message = 'Implicit casting from (compatible) type \'%s\' to \'%s\'.' % (rhs_type, lhs_type)
-        return MessageCode.IMPLICIT_CAST, message
-
-    @classmethod
-    def get_different_type_rhs_lhs(cls, rhs_expression, lhs_expression, rhs_type, lhs_type):
-        """
-        Returns a message indicating that the type of the lhs does not correspond to the one of the rhs and can not
-        be cast down to a common type.
-        :param rhs_expression: the rhs rhs
-        :type rhs_expression: ASTExpression or ASTSimpleExpression
-        :param lhs_expression: the lhs rhs
-        :type lhs_expression: ast_expression or ast_simple_expression
-        :param rhs_type: the type of the rhs
-        :type rhs_type: type_symbol
-        :param lhs_type: the type of the lhs
-        :type lhs_type: TypeSymbol
-        :return: a message
-        :rtype:(MessageCode,str)
-        """
-        message = 'Type of lhs \'%s\' does not correspond to rhs \'%s\'! LHS: \'%s\', RHS: \'%s\'!' % (
-            lhs_expression,
-            rhs_expression,
-            lhs_type.print_symbol(),
-            rhs_type.print_symbol())
-        return MessageCode.CAST_NOT_POSSIBLE, message
-
-    @classmethod
-    def get_type_different_from_expected(cls, expected_type, got_type):
-        """
-        Returns a message indicating that the received type is different from the expected one.
-        :param expected_type: the expected type
-        :type expected_type: TypeSymbol
-        :param got_type: the actual type
-        :type got_type: type_symbol
-        :return: a message
-        :rtype: (MessageCode,str)
-        """
-        from pynestml.symbols.type_symbol import TypeSymbol
-        assert (expected_type is not None and isinstance(expected_type, TypeSymbol)), \
-            '(PyNestML.Utils.Message) Not a type symbol provided (%s)!' % type(expected_type)
-        assert (got_type is not None and isinstance(got_type, TypeSymbol)), \
-            '(PyNestML.Utils.Message) Not a type symbol provided (%s)!' % type(got_type)
-        message = 'Actual type different from expected. Expected: \'%s\', got: \'%s\'!' % (
-            expected_type.print_symbol(), got_type.print_symbol())
-        return MessageCode.TYPE_DIFFERENT_FROM_EXPECTED, message
-
-    @classmethod
-    def get_buffer_set_to_conductance_based(cls, buffer):
-        """
-        Returns a message indicating that a buffer has been set to conductance based.
-        :param buffer: the name of the buffer
-        :type buffer: str
-        :return: a message
-        :rtype: (MessageCode,str)
-        """
-        assert (buffer is not None and isinstance(buffer, str)), \
-            '(PyNestML.Utils.Message) Not a string provided (%s)!' % type(buffer)
-        message = 'Buffer \'%s\' set to conductance based!' % buffer
-        return MessageCode.BUFFER_SET_TO_CONDUCTANCE_BASED, message
-
-    @classmethod
-    def get_ode_updated(cls, variable_name):
-        """
-        Returns a message indicating that the ode of a variable has been updated.
-        :param variable_name: the name of the variable
-        :type variable_name: str
-        :return: a message
-        :rtype: (MessageCode,str)
-        """
-        assert (variable_name is not None and isinstance(variable_name, str)), \
-            '(PyNestML.Utils.Message) Not a string provided (%s)!' % type(variable_name)
-        message = 'Ode of \'%s\' updated!' % variable_name
-        return MessageCode.ODE_UPDATED, message
-
-    @classmethod
-    def get_no_variable_found(cls, variable_name):
-        """
-        Returns a message indicating that a variable has not been found.
-        :param variable_name: the name of the variable
-        :type variable_name: str
-        :return: a message
-        :rtype: (MessageCode,str)
-        """
-        assert (variable_name is not None and isinstance(variable_name, str)), \
-            '(PyNestML.Utils.Message) Not a string provided (%s)!' % type(variable_name)
-        message = 'No variable \'%s\' found!' % variable_name
-        return MessageCode.NO_VARIABLE_FOUND, message
-
-    @classmethod
-    def get_shape_wrong_type(cls, shape_name: str, differential_order: int, actual_type: str) -> Tuple[MessageCode, str]:
-        """
-        Returns a message indicating that the type of a shape is wrong.
-        :param shape_name: the name of the shape
-        :param differential_order: differential order of the shape left-hand side, e.g. 2 if the shape is g''
-        :param actual_type: the name of the actual type that was found in the model
-        """
-        assert (shape_name is not None and isinstance(shape_name, str)), \
-            '(PyNestML.Utils.Message) Not a string provided (%s)!' % type(shape_name)
-        if differential_order == 0:
-            expected_type_str = "real or int"
-        else:
-            assert differential_order > 0
-            expected_type_str = "s**-%d" % differential_order
-        message = 'Shape \'%s\' was found to be of type \'%s\' (should be %s)!' % (shape_name, actual_type, expected_type_str)
-        return MessageCode.SHAPE_WRONG_TYPE, message
-
-    @classmethod
-    def get_buffer_type_not_defined(cls, buffer_name):
-        """
-        Returns a message indicating that a buffer type has not been defined, thus nS is assumed.
-        :param buffer_name: a buffer name
-        :type buffer_name: str
-        :return: a message
-        :rtype: (MessageCode,str)
-        """
-        assert (buffer_name is not None and isinstance(buffer_name, str)), \
-            '(PyNestML.Utils.Message) Not a string provided (%s)!' % type(buffer_name)
-        from pynestml.symbols.predefined_types import PredefinedTypes
-        message = 'No buffer type declared of \'%s\'!' % buffer_name
-        return MessageCode.SPIKE_BUFFER_TYPE_NOT_DEFINED, message
-
-    @classmethod
-    def get_neuron_contains_errors(cls, neuron_name):
-        """
-        Returns a message indicating that a neuron contains errors thus no code is generated.
-        :param neuron_name: the name of the neuron
-        :type neuron_name: str
-        :return: a message
-        :rtype: (MessageCode,str)
-        """
-        assert (neuron_name is not None and isinstance(neuron_name, str)), \
-            '(PyNestML.Utils.Message) Not a string provided (%s)!' % type(neuron_name)
-        message = 'Neuron \'' + neuron_name + '\' contains errors. No code generated!'
-        return MessageCode.NEURON_CONTAINS_ERRORS, message
-
-    @classmethod
-    def get_start_processing_neuron(cls, neuron_name):
-        """
-        Returns a message indicating that the processing of a neuron is started.
-        :param neuron_name: the name of the neuron
-        :type neuron_name: str
-        :return: a message
-        :rtype: (MessageCode,str)
-        """
-        assert (neuron_name is not None and isinstance(neuron_name, str)), \
-            '(PyNestML.Utils.Message) Not a string provided (%s)!' % type(neuron_name)
-        message = 'Starts processing of the neuron \'' + neuron_name + '\''
-        return MessageCode.START_PROCESSING_NEURON, message
-
-    @classmethod
-    def get_code_generated(cls, neuron_name, path):
-        """
-        Returns a message indicating that code has been successfully generated for a neuron in a certain path.
-        :param neuron_name: the name of the neuron.
-        :type neuron_name: str
-        :param path: the path to the file
-        :type path: str
-        :return: a message
-        :rtype: (MessageCode,str)
-        """
-        assert (neuron_name is not None and isinstance(neuron_name, str)), \
-            '(PyNestML.Utils.Message) Not a string provided (%s)!' % type(neuron_name)
-        assert (path is not None and isinstance(path, str)), \
-            '(PyNestML.Utils.Message) Not a string provided (%s)!' % type(path)
-        message = 'Successfully generated code for the neuron: \'' + neuron_name + '\' in: \'' + path + '\' !'
-        return MessageCode.CODE_SUCCESSFULLY_GENERATED, message
-
-    @classmethod
-    def get_module_generated(cls, path):
-        """
-        Returns a message indicating that a module has been successfully generated.
-        :param path: the path to the generated file
-        :type path: str
-        :return: a message
-        :rtype: (MessageCode,str)
-        """
-        assert (path is not None and isinstance(path, str)), \
-            '(PyNestML.Utils.Message) Not a string provided (%s)!' % type(path)
-        message = 'Successfully generated NEST module code in \'' + path + '\' !'
-        return MessageCode.MODULE_SUCCESSFULLY_GENERATED, message
-
-    @classmethod
-    def get_variable_used_before_declaration(cls, variable_name):
-        """
-        Returns a message indicating that a variable is used before declaration.
-        :param variable_name: a variable name
-        :type variable_name: str
-        :return: a message
-        :rtype: (MessageCode,str)
-        """
-        assert (variable_name is not None and isinstance(variable_name, str)), \
-            '(PyNestML.Utils.Message) Not a string provided (%s)!' % type(variable_name)
-        message = 'Variable \'%s\' used before declaration!' % variable_name
-        return MessageCode.VARIABLE_USED_BEFORE_DECLARATION, message
-
-    @classmethod
-    def get_variable_not_defined(cls, variable_name):
-        """
-        Returns a message indicating that a variable is not defined .
-        :param variable_name: a variable name
-        :type variable_name: str
-        :return: a message
-        :rtype: (MessageCode,str)
-        """
-        assert (variable_name is not None and isinstance(variable_name, str)), \
-            '(PyNestML.Utils.Message) Not a string provided (%s)!' % type(variable_name)
-        message = 'Variable \'%s\' not defined!' % variable_name
-        return MessageCode.NO_VARIABLE_FOUND, message
-
-    @classmethod
-    def get_variable_defined_recursively(cls, variable_name):
-        """
-        Returns a message indicating that a variable is defined recursively.
-        :param variable_name: a variable name
-        :type variable_name: str
-        :return: a message
-        :rtype: (MessageCode,str)
-        """
-        assert (variable_name is not None and isinstance(variable_name, str)), \
-            '(PyNestML.Utils.Message) Not a string provided (%s)!' % type(variable_name)
-        message = 'Variable \'%s\' defined recursively!' % variable_name
-        return MessageCode.VARIABLE_DEFINED_RECURSIVELY, message
-
-    @classmethod
-    def get_value_assigned_to_buffer(cls, buffer_name):
-        """
-        Returns a message indicating that a value has been assigned to a buffer.
-        :param buffer_name: a buffer name
-        :type buffer_name: str
-        :return: a message
-        :rtype: (MessageCode,str)
-        """
-        assert (buffer_name is not None and isinstance(buffer_name, str)), \
-            '(PyNestML.Utils.Message) Not a string provided (%s)!' % type(buffer_name)
-        message = 'Value assigned to buffer \'%s\'!' % buffer_name
-        return MessageCode.VALUE_ASSIGNED_TO_BUFFER, message
-
-    @classmethod
-    def get_first_arg_not_shape_or_equation(cls, func_name):
-        """
-        Indicates that the first argument of an rhs is not an equation or shape.
-        :param func_name: the name of the function
-        :type func_name: str
-        :return: a message
-        :rtype: (MessageCode,str)
-        """
-        assert (func_name is not None and isinstance(func_name, str)), \
-            '(PyNestML.Utils.Message) Not a string provided (%s)!' % type(func_name)
-        message = 'First argument of \'%s\' not a shape or equation!' % func_name
-        return MessageCode.ARG_NOT_SHAPE_OR_EQUATION, message
-
-    @classmethod
-    def get_second_arg_not_a_buffer(cls, func_name):
-        """
-        Indicates that the second argument of an rhs is not a buffer.
-        :param func_name: the name of the function
-        :type func_name: str
-        :return: a message
-        :rtype: (MessageCode,str)
-        """
-        assert (func_name is not None and isinstance(func_name, str)), \
-            '(PyNestML.Utils.Message) Not a string provided (%s)!' % type(func_name)
-        message = 'Second argument of \'%s\' not a buffer!' % func_name
-        return MessageCode.ARG_NOT_BUFFER, message
-
-    @classmethod
-    def get_wrong_numerator(cls, unit):
-        """
-        Indicates that the numerator of a unit is not 1.
-        :param unit: the name of the unit
-        :type unit: str
-        :return: a message
-        :rtype: (MessageCode,str)
-        """
-        assert (unit is not None and isinstance(unit, str)), \
-            '(PyNestML.Utils.Message) Not a string provided (%s)!' % type(unit)
-        message = 'Numeric numerator of unit \'%s\' not 1!' % unit
-        return MessageCode.NUMERATOR_NOT_ONE, message
-
-    @classmethod
-    def get_order_not_declared(cls, lhs):
-        """
-        Indicates that the order has not been declared.
-        :param lhs: the name of the variable
-        :type lhs: str
-        :return: a message
-        :rtype: (MessageCode,str)
-        """
-        assert (lhs is not None and isinstance(lhs, str)), \
-            '(PyNestML.Utils.Message) Not a string provided (%s)!' % lhs
-        message = 'Order of differential equation for %s is not declared!' % lhs
-        return MessageCode.ORDER_NOT_DECLARED, message
-
-    @classmethod
-    def get_current_buffer_specified(cls, name, keyword):
-        """
-        Indicates that the current buffer has been specified with a type keyword.
-        :param name: the name of the buffer
-        :type name: str
-        :param keyword: the keyword
-        :type keyword: list(str)
-        :return: a message
-        :rtype: (MessageCode,str)
-        """
-        assert (name is not None and isinstance(name, str)), \
-            '(PyNestML.Utils.Message) Not a string provided (%s)!' % name
-        message = 'Current buffer \'%s\' specified with type keywords (%s)!' % (name, keyword)
-        return MessageCode.CURRENT_BUFFER_SPECIFIED, message
-
-    @classmethod
-    def get_block_not_defined_correctly(cls, block, missing):
-        """
-        Indicates that a given block has been defined several times or non.
-        :param block: the name of the block which is not defined or defined multiple times.
-        :type block: str
-        :param missing: True if missing, False if multiple times.
-        :type missing: bool
-        :return: a message
-        :rtype: (MessageCode,str)
-        """
-        assert (block is not None and isinstance(block, str)), \
-            '(PyNestML.Utils.Message) Not a string provided (%s)!' % type(block)
-        assert (missing is not None and isinstance(missing, bool)), \
-            '(PyNestML.Utils.Message) Not a bool provided (%s)!' % type(missing)
-        if missing:
-            message = block + ' block not defined!'
-        else:
-            message = block + ' block defined more than once!'
-        return MessageCode.BLOCK_NOT_CORRECT, message
-
-    @classmethod
-    def get_equation_var_not_in_init_values_block(cls, variable_name):
-        """
-        Indicates that a variable in the equations block is not defined in the initial values block.
-        :param variable_name: the name of the variable of an equation which is not defined in an equations block
-        :type variable_name: str
-        :return: a message
-        :rtype: (MessageCode,str)
-        """
-        assert (variable_name is not None and isinstance(variable_name, str)), \
-            '(PyNestML.Utils.Message) Not a string provided (%s)!' % type(variable_name)
-        message = 'Ode equation lhs-variable \'%s\' not defined in initial-values block!' % variable_name
-        return MessageCode.VARIABLE_NOT_IN_INIT, message
-
-    @classmethod
-    def get_wrong_number_of_args(cls, function_call, expected, got):
-        """
-        Indicates that a wrong number of arguments has been provided to the function call.
-        :param function_call: a function call name
-        :type function_call: str
-        :param expected: the expected number of arguments
-        :type expected: int
-        :param got: the given number of arguments
-        :type got: int
-        :return: a message
-        :rtype: (MessageCode,str)
-        """
-        assert (function_call is not None and isinstance(function_call, str)), \
-            '(PyNestML.Utils.Message) Not a string provided (%s)!' % type(function_call)
-        assert (expected is not None and isinstance(expected, int)), \
-            '(PyNestML.Utils.Message) Not a int provided (%s)!' % type(expected)
-        assert (got is not None and isinstance(got, int)), \
-            '(PyNestML.Utils.Message) Not a string provided (%s)!' % type(got)
-        message = 'Wrong number of arguments in function-call \'%s\'! Expected \'%s\', found \'%s\'.' % (
-            function_call, expected, got)
-        return MessageCode.WRONG_NUMBER_OF_ARGS, message
-
-    @classmethod
-    def get_no_rhs(cls, name):
-        """
-        Indicates that no right-hand side has been declared for the given variable.
-        :param name: the name of the rhs variable
-        :type name: str
-        :return: a message
-        :rtype: (MessageCode,str)
-        """
-        assert (name is not None and isinstance(name, str)), \
-            '(PyNestML.Utils.Message) Not a string provided (%s)!' % type(name)
-        message = 'Function variable \'%s\' has no right-hand side!' % name
-        return MessageCode.NO_RHS, message
-
-    @classmethod
-    def get_several_lhs(cls, names):
-        """
-        Indicates that several left hand sides have been defined.
-        :param names: a list of variables
-        :type names: list(str)
-        :return: a message
-        :rtype: (MessageCode,str)
-        """
-        assert (names is not None and isinstance(names, list)), \
-            '(PyNestML.Utils.Message) Not a list provided (%s)!' % type(names)
-        message = 'Function declared with several variables (%s)!' % names
-        return MessageCode.SEVERAL_LHS, message
-
-    @classmethod
-    def get_function_redeclared(cls, name, predefined):
-        """
-        Indicates that a function has been redeclared.
-        :param name: the name of the function which has been redeclared.
-        :type name: str
-        :param predefined: True if function is predefined, otherwise False.
-        :type predefined: bool
-        :return: a message
-        :rtype:(MessageCode,str)
-        """
-        assert (name is not None and isinstance(name, str)), \
-            '(PyNestML.Utils.Message) Not a string provided (%s)!' % type(name)
-        if predefined:
-            message = 'Predefined function \'%s\' redeclared!' % name
-        else:
-            message = 'Function \'%s\' redeclared!' % name
-        return MessageCode.FUNCTION_REDECLARED, message
-
-    @classmethod
-    def get_no_ode(cls, name):
-        """
-        Indicates that no ODE has been defined for a variable inside the initial values block.
-        :param name: the name of the variable which does not have a defined ode
-        :type name: str
-        :return: a message
-        :rtype: (MessageCode,str)
-        """
-        assert (name is not None and isinstance(name, str)), \
-            '(PyNestML.Utils.Message) Not a string provided (%s)!' % type(name)
-        message = 'Variable \'%s\' not provided with an ODE!' % name
-        return MessageCode.NO_ODE, message
-
-    @classmethod
-    def get_no_init_value(cls, name):
-        """
-        Indicates that no initial value has been provided for a given variable.
-        :param name: the name of the variable which does not have a initial value
-        :type name: str
-        :return: a message
-        :rtype: (MessageCode,str)
-        """
-        assert (name is not None and isinstance(name, str)), \
-            '(PyNestML.Utils.Message) Not a string provided (%s)!' % type(name)
-        message = 'Initial value of ode variable \'%s\' not provided!' % name
-        return MessageCode.NO_INIT_VALUE, message
-
-    @classmethod
-    def get_neuron_redeclared(cls, name):
-        """
-        Indicates that a neuron has been redeclared.
-        :param name: the name of the neuron which has been redeclared.
-        :type name: str
-        :return: a message
-        :rtype: (MessageCode,str)
-        """
-        assert (name is not None and isinstance(name, str)), \
-            '(PyNestML.Utils.Message) Not a string provided (%s)!' % type(name)
-        assert (name is not None and isinstance(name, str)), \
-            '(PyNestML.Utils.Message) Not a string provided (%s)!' % type(name)
-        message = 'Neuron \'%s\' redeclared!' % name
-        return MessageCode.NEURON_REDECLARED, message
-
-    @classmethod
-    def get_nest_collision(cls, name):
-        """
-        Indicates that a collision between a user defined function and a nest function occurred.
-        :param name: the name of the function which collides to nest
-        :type name: str
-        :return: a message
-        :rtype: (MessageCode,str)
-        """
-        assert (name is not None and isinstance(name, str)), \
-            '(PyNestML.Utils.Message) Not a string provided (%s)!' % type(name)
-        message = 'Function \'%s\' collides with NEST namespace!' % name
-        return MessageCode.NEST_COLLISION, message
-
-    @classmethod
-    def get_shape_outside_convolve(cls, name):
-        """
-        Indicates that a shape variable has been used outside a convolve call.
-        :param name: the name of the shape
-        :type name: str
-        :return: message
-        :rtype: (MessageCode,str)
-        """
-        assert (name is not None and isinstance(name, str)), \
-            '(PyNestML.Utils.Message) Not a string provided (%s)!' % type(name)
-        message = 'Shape \'%s\' used outside convolve!' % name
-        return MessageCode.SHAPE_OUTSIDE_CONVOLVE, message
-
-    @classmethod
-    def get_compilation_unit_name_collision(cls, name, art1, art2):
-        """
-        Indicates that a name collision with the same neuron inside two artifacts.
-        :param name: the name of the neuron which leads to collision
-        :type name: str
-        :param art1: the first artifact name
-        :type art1: str
-        :param art2: the second artifact name
-        :type art2: str
-        :return: a message
-        :rtype: (MessageCode,str)
-        """
-        assert (name is not None and isinstance(name, str)), \
-            '(PyNestML.Utils.Message) Not a string provided (%s)!' % type(name)
-        assert (art1 is not None and isinstance(art1, str)), \
-            '(PyNestML.Utils.Message) Not a string provided (%s)!' % type(art1)
-        assert (art2 is not None and isinstance(art2, str)), \
-            '(PyNestML.Utils.Message) Not a string provided (%s)!' % type(art2)
-        message = 'Name collision of \'%s\' in \'%s\' and \'%s\'!' % (name, art1, art2)
-        return MessageCode.NAME_COLLISION, message
-
-    @classmethod
-    def get_data_type_not_specified(cls, name):
-        """
-        Indicates that for a given element no type has been specified.
-        :param name: the name of the variable for which a type has not been specified.
-        :type name: str
-        :return: a message
-        :rtype: (MessageCode,str)
-        """
-        assert (name is not None and isinstance(name, str)), \
-            '(PyNestML.Utils.Message) Not a string provided (%s)!' % type(name)
-        message = 'Data type of \'%s\' at not specified!' % name
-        return MessageCode.TYPE_NOT_SPECIFIED, message
-
-    @classmethod
-    def get_not_type_allowed(cls, name):
-        """
-        Indicates that a type for the given element is not allowed.
-        :param name: the name of the element for which a type is not allowed.
-        :type name: str
-        :return: a message
-        :rtype: (MessageCode,str)
-        """
-        assert (name is not None and isinstance(name, str)), \
-            '(PyNestML.Utils.Message) Not a string provided (%s)!' % type(name)
-        message = 'No data type allowed for \'%s\'!' % name
-        return MessageCode.NO_TYPE_ALLOWED, message
-
-    @classmethod
-    def get_assignment_not_allowed(cls, name):
-        """
-        Indicates that an assignment to the given element is not allowed.
-        :param name: the name of variable to which an assignment is not allowed.
-        :type name: str
-        :return: a message
-        :rtype: (MessageCode,str)
-        """
-        assert (name is not None and isinstance(name, str)), \
-            '(PyNestML.Utils.Message) Not a string provided (%s)!' % type(name)
-        message = 'Assignment to \'%s\' not allowed!' % name
-        return MessageCode.NO_ASSIGNMENT_ALLOWED, message
-
-    @classmethod
-    def get_not_a_variable(cls, name):
-        """
-        Indicates that a given name does not represent a variable.
-        :param name: the name of the variable
-        :type name: str
-        :return: a message
-        :rtype: (MessageCode,str)
-        """
-        assert (name is not None and isinstance(name, str)), \
-            '(PyNestML.Utils.Message) Not a string provided (%s)!' % type(name)
-        message = '\'%s\' not a variable!' % name
-        return MessageCode.NOT_A_VARIABLE, message
-
-    @classmethod
-    def get_multiple_keywords(cls, keyword):
-        """
-        Indicates that a buffer has been declared with multiple keywords of the same type, e.g., inhibitory inhibitory
-        :param keyword: the keyword which has been used multiple times
-        :type keyword: str
-        :return: a message
-        :rtype: (MessageCode,str)
-        """
-        assert (keyword is not None and isinstance(keyword, str)), \
-            '(PyNestML.Utils.Message) Not a string provided (%s)!' % type(keyword)
-        message = 'Buffer specified with multiple \'%s\' keywords!' % keyword
-        return MessageCode.MULTIPLE_KEYWORDS, message
-
-    @classmethod
-    def get_vector_in_non_vector(cls, vector, non_vector):
-        """
-        Indicates that a vector has been used in a non-vector declaration.
-        :param vector: the vector variable
-        :type vector: str
-        :param non_vector: the non-vector lhs
-        :type non_vector: list(str)
-        :return: a message
-        :rtype: (MessageCode,str)
-        """
-        assert (vector is not None and isinstance(vector, str)), \
-            '(PyNestML.Utils.Message) Not a string provided (%s)!' % type(vector)
-        assert (non_vector is not None and isinstance(non_vector, list)), \
-            '(PyNestML.Utils.Message) Not a string provided (%s)!' % type(non_vector)
-        message = 'Vector value \'%s\' used in a non-vector declaration of variables \'%s\'!' % (vector, non_vector)
-        return MessageCode.VECTOR_IN_NON_VECTOR, message
-
-    @classmethod
-    def get_variable_redeclared(cls, name, predefined):
-        """
-        Indicates that a given variable has been redeclared. A redeclaration can happen with user defined
-        functions or with predefined functions (second parameter).
-        :param name: the name of the variable
-        :type name: str
-        :param predefined: True if a pre-defined variable has been redeclared, otherwise False.
-        :type predefined: bool
-        :return: a message
-        :rtype: (MessageCode,str)
-        """
-        assert (name is not None and isinstance(name, str)), \
-            '(PyNestML.Utils.Message) Not a string provided (%s)!' % type(name)
-        assert (predefined is not None and isinstance(predefined, bool)), \
-            '(PyNestML.Utils.Message) Not a bool provided (%s)!' % type(predefined)
-        if predefined:
-            message = 'Predefined variable \'%s\' redeclared!' % name
-        else:
-            message = 'Variable \'%s\' redeclared !' % name
-        return MessageCode.VARIABLE_REDECLARED, message
-
-    @classmethod
-    def get_no_return(cls):
-        """
-        Indicates that a given function has no return statement although required.
-        :return: a message
-        :rtype: (MessageCode,str)
-        """
-        message = 'Return statement expected!'
-        return MessageCode.NO_RETURN, message
-
-    @classmethod
-    def get_not_last_statement(cls, name):
-        """
-        Indicates that given statement is not the last statement in a block, e.g., in the case that a return
-        statement is not the last statement.
-        :param name: the statement.
-        :type name: str
-        :return: a message
-        :rtype: (MessageCode,str)
-        """
-        assert (name is not None and isinstance(name, str)), \
-            '(PyNestML.Utils.Message) Not a string provided (%s)!' % type(name)
-        message = '\'%s\' not the last statement!' % name
-        return MessageCode.NOT_LAST_STATEMENT, message
-
-    @classmethod
-    def get_function_not_declared(cls, name):
-        """
-        Indicates that a function, which is not declared, has been used.
-        :param name: the name of the function.
-        :type name: str
-        :return: a message
-        :rtype: (MessageCode,str)
-        """
-        assert (name is not None and isinstance(name, str)), \
-            '(PyNestML.Utils.Message) Not a string provided (%s)!' % type(name)
-        message = 'Function \'%s\' is not declared!' % name
-        return MessageCode.FUNCTION_NOT_DECLARED, message
-
-    @classmethod
-    def get_could_not_resolve(cls, name):
-        """
-        Indicates that the handed over name could not be resolved to a symbol.
-        :param name: the name which could not be resolved
-        :type name: str
-        :return: a message
-        :rtype: (MessageCode,str)
-        """
-        assert (name is not None and isinstance(name, str)), \
-            '(PyNestML.Utils.Message) Not a string provided (%s)!' % type(name)
-        message = 'Could not resolve symbol \'%s\'!' % name
-        return MessageCode.SYMBOL_NOT_RESOLVED, message
-
-    @classmethod
-    def get_neuron_solved_by_solver(cls, name):
-        """
-        Indicates that a neuron will be solved by the GSL solver inside the model printing process without any
-        modifications to the initial model.
-        :param name: the name of the neuron
-        :type name: str
-        :return: a message
-        :rtype: (MessageCode,str)
-        """
-        assert (name is not None and isinstance(name, str)), \
-            '(PyNestML.Utils.Message) Not a string provided (%s)!' % type(name)
-        message = 'The neuron \'%s\' will be solved numerically with GSL solver without modification!' % name
-        return MessageCode.NEURON_SOLVED_BY_GSL, message
-
-    @classmethod
-    def get_neuron_analyzed(cls, name):
-        """
-        Indicates that the analysis of a neuron will start.
-        :param name: the name of the neuron which will be analyzed.
-        :type name: str
-        :return: a message
-        :rtype: (MessageCode,str)
-        """
-        assert (name is not None and isinstance(name, str)), \
-            '(PyNestML.Utils.Message) Not a string provided (%s)!' % type(name)
-        message = 'The neuron \'%s\' will be analysed!' % name
-        return MessageCode.NEURON_ANALYZED, message
-
-    @classmethod
-    def get_could_not_be_solved(cls):
-        """
-        Indicates that the set of equations could not be solved and will remain unchanged.
-        :return: a message
-        :rtype: (MessageCode,str)
-        """
-        message = 'Equations or shapes could not be solved. The model remains unchanged!'
-        return MessageCode.NEURON_ANALYZED, message
-
-    @classmethod
-    def get_equations_solved_exactly(cls):
-        """
-        Indicates that all equations of the neuron are solved exactly by the solver script.
-        :return: a message
-        :rtype: (MessageCode,str)
-        """
-        message = 'Equations are solved exactly!'
-        return MessageCode.NEURON_ANALYZED, message
-
-    @classmethod
-    def get_equations_solved_by_gls(cls):
-        """
-        Indicates that the set of ODEs as contained in the model will be solved by the gnu scientific library toolchain.
-        :return: a message
-        :rtype: (MessageCode,str)
-        """
-        message = 'Shapes will be solved with GLS!'
-        return MessageCode.NEURON_ANALYZED, message
-
-    @classmethod
-    def get_ode_solution_not_used(cls):
-        """
-        Indicates that an ode has been defined in the model but is not used as part of the neurons solution.
-        :return: a message
-        :rtype: (MessageCode,str)
-        """
-        message = 'The model has defined an ODE. But its solution is not used in the update state.'
-        return MessageCode.NEURON_ANALYZED, message
-
-    @classmethod
-    def get_unit_does_not_exist(cls, name):
-        """
-        Indicates that a unit does not exist.
-        :param name: the name of the unit.
-        :type name: str
-        :return: a new code,message tuple
-        :rtype: (MessageCode,str)
-        """
-        assert (name is not None and isinstance(name, str)), \
-            '(PyNestML.Utils.Message) Not a string provided (%s)!' % type(name)
-        message = 'Unit does not exist (%s).' % name
-        return MessageCode.NO_UNIT, message
-
-    @classmethod
-    def get_not_neuroscience_unit_used(cls, name):
-        """
-        Indicates that a non-neuroscientific unit, e.g., kg, has been used. Those units can not be converted to
-        a corresponding representation in the simulation and are therefore represented by the factor 1.
-        :param name: the name of the variable
-        :type name: str
-        :return: a nes code,message tuple
-        :rtype: (MessageCode,str)
-        """
-        assert (name is not None and isinstance(name, str)), \
-            '(PyNestML.Utils.Message) Not a string provided (%s)!' % type(name)
-        message = 'Not convertible unit \'%s\' used, 1 assumed as factor!' % name
-        return MessageCode.NOT_NEUROSCIENCE_UNIT, message
-
-    @classmethod
-    def get_ode_needs_consistent_units(cls, name, differential_order, lhs_type, rhs_type):
-        assert (name is not None and isinstance(name, str)), \
-            '(PyNestML.Utils.Message) Not a string provided (%s)!' % type(name)
-        message = 'ODE definition for \''
-        if differential_order > 1:
-            message += 'd^' + str(differential_order) + ' ' + name + ' / dt^' + str(differential_order) + '\''
-        if differential_order > 0:
-            message += 'd ' + name + ' / dt\''
-        else:
-            message += '\'' + str(name) + '\''
-        message += ' has inconsistent units: expected \'' + lhs_type.print_symbol() + '\', got \'' + rhs_type.print_symbol() + '\''
-        return MessageCode.ODE_NEEDS_CONSISTENT_UNITS, message
-
-    @classmethod
-    def get_ode_function_needs_consistent_units(cls, name, declared_type, expression_type):
-        assert (name is not None and isinstance(name, str)), \
-            '(PyNestML.Utils.Message) Not a string provided (%s)!' % type(name)
-        message = 'ODE function definition for \'' + name + '\' has inconsistent units: expected \'' + declared_type.print_symbol() + '\', got \'' + expression_type.print_symbol() + '\''
-        return MessageCode.ODE_FUNCTION_NEEDS_CONSISTENT_UNITS, message
-
-    @classmethod
-    def get_variable_with_same_name_as_type(cls, name):
-        """
-        Indicates that a variable has been declared with the same name as a physical unit, e.g. "V mV"
-        :param name: the name of the variable
-        :type name: str
-        :return: a tuple containing message code and message text
-        :rtype: (MessageCode,str)
-        """
-        assert (name is not None and isinstance(name, str)), \
-            '(PyNestML.Utils.Message) Not a string provided (%s)!' % type(name)
-        message = 'Variable \'%s\' has the same name as a physical unit!' % name
-        return MessageCode.VARIABLE_WITH_SAME_NAME_AS_UNIT, message
-
-    @classmethod
-    def get_analysing_transforming_neuron(cls, name):
-        """
-        Indicates start of code generation
-        :param name: the name of the neuron model
-        :type name: ASTNeuron
-        :return: a nes code,message tuple
-        :rtype: (MessageCode,str)
-        """
-        assert (name is not None and isinstance(name, str)), \
-            '(PyNestML.Utils.Message) Not a string provided (%s)!' % type(name)
-        message = 'Analysing/transforming neuron \'%s\'' % name
-        return MessageCode.ANALYSING_TRANSFORMING_NEURON, message
-
-    @classmethod
-    def templated_arg_types_inconsistent(cls, function_name, failing_arg_idx, other_args_idx, failing_arg_type_str, other_type_str):
-        """
-        For templated function arguments, indicates inconsistency between (formal) template argument types and actual derived types.
-        :param name: the name of the neuron model
-        :type name: ASTNeuron
-        :return: a nes code,message tuple
-        :rtype: (MessageCode,str)
-        """
-        message = 'In function \'' + function_name + '\': actual derived type of templated parameter ' + str(failing_arg_idx + 1) + ' is \'' + failing_arg_type_str + '\', which is inconsistent with that of parameter(s) ' + ', '.join([str(_ + 1) for _ in other_args_idx]) + ', which have type \'' + other_type_str + '\''
-        return MessageCode.TEMPLATED_ARG_TYPES_INCONSISTENT, message
-
-    @classmethod
-<<<<<<< HEAD
-    def delta_function_cannot_be_mixed(cls):
-        """
-        Delta function cannot be mixed with expressions.
-        """
-        message = "delta function cannot be mixed with expressions; please instead perform these operations on the convolve() function where this shape is used"
-        return MessageCode.DELTA_FUNCTION_CANNOT_BE_MIXED, message
-
-    @classmethod
-    def delta_function_one_arg(cls, deltafunc):
-        """
-        Delta function takes exactly one argument.
-        :param deltafunc: the delta function node
-        :type name: ASTFunctionCall
-        """
-        message = "delta function takes exactly one argument (time *t*); instead found " + ", ".join([str(arg) for arg in deltafunc.get_args()])
-        return MessageCode.DELTA_FUNCTION_CANNOT_BE_MIXED, message
-
-    @classmethod
-    def unknown_type(cls, provided_type_str):
-        """
-        Unknown type or unit literal.
-        :param provided_type_str: the provided type as a string
-        :type provided_type_str: str
-        """
-        message = "Unknown type or unit literal: " + provided_type_str
-        return MessageCode.UNKNOWN_TYPE, message
-
-
-    @classmethod
-    def astdatatype_type_symbol_could_not_be_derived(cls):
-        """
-        Unknown type or unit literal.
-        :param provided_type_str: the provided type as a string
-        :type provided_type_str: str
-        """
-        message = "ASTDataType type symbol could not be derived"
-        return MessageCode.ASTDATATYPE_TYPE_SYMBOL_COULD_NOT_BE_DERIVED, message
-
-
-=======
-    def get_emit_spike_function_but_no_output_port(cls):
-        """
-        Indicates that an emit_spike() function was called, but no spiking output port has been defined.
-        :return: a (code, message) tuple
-        :rtype: (MessageCode, str)
-        """
-        message = 'emit_spike() function was called, but no spiking output port has been defined!'
-        return MessageCode.EMIT_SPIKE_FUNCTION_BUT_NO_OUTPUT_PORT, message
 
 
 class MessageCode(Enum):
@@ -1214,5 +96,1021 @@
     MODULE_NAME_INFO = 67
     TARGET_PATH_INFO = 68
     ODE_FUNCTION_NEEDS_CONSISTENT_UNITS = 69
-    EMIT_SPIKE_FUNCTION_BUT_NO_OUTPUT_PORT = 70
->>>>>>> 70e49557
+    DELTA_FUNCTION_CANNOT_BE_MIXED = 70
+    UNKNOWN_TYPE = 71
+    ASTDATATYPE_TYPE_SYMBOL_COULD_NOT_BE_DERIVED = 72
+    SHAPE_WRONG_TYPE = 73
+
+
+class Messages(object):
+    """
+    This class contains a collection of error messages which enables a centralized maintaining and modifications of
+    those.
+    """
+
+    @classmethod
+    def get_start_processing_file(cls, file_path):
+        """
+        Returns a message indicating that processing of a file has started
+        :param file_path: the path to the file
+        :type file_path: str
+        :return: message code tuple
+        :rtype: (MessageCode,str)
+        """
+        message = 'Start processing \'' + file_path + '\'!'
+        return MessageCode.START_PROCESSING_FILE, message
+
+    @classmethod
+    def get_new_type_registered(cls, type_name):
+        """
+        Returns a message which indicates that a new type has been registered.
+        :param type_name: a type name
+        :type type_name: str
+        :return: message code tuple
+        :rtype: (MessageCode,str)
+        """
+        message = 'New type registered \'%s\'!' % type_name
+        return MessageCode.TYPE_REGISTERED, message
+
+    @classmethod
+    def get_input_path_not_found(cls, path):
+        message = 'Input path ("%s") not found!' % (path)
+        return MessageCode.INPUT_PATH_NOT_FOUND, message
+
+    @classmethod
+    def get_unknown_target(cls, target):
+        message = 'Unknown target ("%s")' % (target)
+        return MessageCode.UNKNOWN_TARGET, message
+
+    @classmethod
+    def get_no_code_generated(cls):
+        """
+        Returns a message indicating that no code will be generated on this run.
+        :return: a message
+        :rtype: (MessageCode,str)
+        """
+        message = 'No target specified: no code will be generated'
+        return MessageCode.NO_CODE_GENERATED, message
+
+    @classmethod
+    def get_lexer_error(cls):
+        message = 'Error occurred during lexing: abort'
+        return MessageCode.LEXER_ERROR, message
+
+    @classmethod
+    def get_parser_error(cls):
+        message = 'Error occurred during parsing: abort'
+        return MessageCode.PARSER_ERROR, message
+
+    @classmethod
+    def get_binary_operation_not_defined(cls, lhs, operator, rhs):
+        message = 'Operation %s %s %s is not defined!' % (lhs, operator, rhs)
+        return MessageCode.OPERATION_NOT_DEFINED, message
+
+    @classmethod
+    def get_binary_operation_type_could_not_be_derived(cls, lhs, operator, rhs, lhs_type, rhs_type):
+        message = 'The type of the expression (left-hand side = \'%s\'; binary operator = \'%s\'; right-hand side = \'%s\') could not be derived: left-hand side has type \'%s\' whereas right-hand side has type \'%s\'!' % (lhs, operator, rhs, lhs_type, rhs_type)
+        return MessageCode.TYPE_MISMATCH, message
+
+    @classmethod
+    def get_unary_operation_not_defined(cls, operator, term):
+        message = 'Operation %s%s is not defined!' % (operator, term)
+        return MessageCode.OPERATION_NOT_DEFINED, message
+
+    @classmethod
+    def get_convolve_needs_buffer_parameter(cls):
+        message = 'Convolve requires a buffer variable as second parameter!'
+        return MessageCode.CONVOLVE_NEEDS_BUFFER_PARAMETER, message
+
+    @classmethod
+    def get_implicit_magnitude_conversion(cls, lhs, rhs, conversion_factor):
+        message = 'Non-matching unit types at %s +/- %s! ' \
+                  'Implicitly replaced by %s +/- %s * %s.' % (
+                      lhs.print_symbol(), rhs.print_symbol(), lhs.print_symbol(), conversion_factor,
+                      rhs.print_symbol())
+        return MessageCode.IMPLICIT_CAST, message
+
+    @classmethod
+    def get_start_building_symbol_table(cls):
+        """
+        Returns a message that the building for a neuron has been started.
+        :return: a message
+        :rtype: (MessageCode,str)
+        """
+        return MessageCode.START_SYMBOL_TABLE_BUILDING, 'Start building symbol table!'
+
+    @classmethod
+    def get_function_call_implicit_cast(cls, arg_nr, function_call, expected_type, got_type, castable=False):
+        """
+        Returns a message indicating that an implicit cast has been performed.
+        :param arg_nr: the number of the argument which is cast
+        :type arg_nr: int
+        :param function_call: a single function call
+        :type function_call: ast_function_call
+        :param expected_type: the expected type
+        :type expected_type: type_symbol
+        :param got_type: the got-type
+        :type got_type: TypeSymbol
+        :param castable: is the type castable
+        :type castable: bool
+        :return: a message
+        :rtype: (MessageCode,str)
+        """
+        if not castable:
+            message = str(arg_nr) + '. argument of function-call \'%s\' at is wrongly typed! Expected \'%s\',' \
+                                    ' found \'%s\'!' % (function_call.get_name(), got_type.print_symbol(),
+                                                        expected_type.print_symbol())
+        else:
+            message = str(arg_nr) + '. argument of function-call \'%s\' is wrongly typed! ' \
+                                    'Implicit cast from \'%s\' to \'%s\'.' % (function_call.get_name(),
+                                                                              got_type.print_symbol(),
+                                                                              expected_type.print_symbol())
+        return MessageCode.FUNCTION_CALL_TYPE_ERROR, message
+
+    @classmethod
+    def get_type_could_not_be_derived(cls, rhs):
+        """
+        Returns a message indicating that the type of the rhs rhs could not be derived.
+        :param rhs: an rhs
+        :type rhs: ast_expression or ast_simple_expression
+        :return: a message
+        :rtype: (MessageCode,str)
+
+        """
+        message = 'Type of \'%s\' could not be derived!' % rhs
+        return MessageCode.TYPE_NOT_DERIVABLE, message
+
+    @classmethod
+    def get_implicit_cast_rhs_to_lhs(cls, rhs_type, lhs_type):
+        """
+        Returns a message indicating that the type of the lhs does not correspond to the one of the rhs, but the rhs
+        can be cast down to lhs type.
+        :param rhs_type: the type of the rhs
+        :type rhs_type: str
+        :param lhs_type: the type of the lhs
+        :type lhs_type: str
+        :return: a message
+        :rtype:(MessageCode,str)
+        """
+        message = 'Implicit casting from (compatible) type \'%s\' to \'%s\'.' % (rhs_type, lhs_type)
+        return MessageCode.IMPLICIT_CAST, message
+
+    @classmethod
+    def get_different_type_rhs_lhs(cls, rhs_expression, lhs_expression, rhs_type, lhs_type):
+        """
+        Returns a message indicating that the type of the lhs does not correspond to the one of the rhs and can not
+        be cast down to a common type.
+        :param rhs_expression: the rhs rhs
+        :type rhs_expression: ASTExpression or ASTSimpleExpression
+        :param lhs_expression: the lhs rhs
+        :type lhs_expression: ast_expression or ast_simple_expression
+        :param rhs_type: the type of the rhs
+        :type rhs_type: type_symbol
+        :param lhs_type: the type of the lhs
+        :type lhs_type: TypeSymbol
+        :return: a message
+        :rtype:(MessageCode,str)
+        """
+        message = 'Type of lhs \'%s\' does not correspond to rhs \'%s\'! LHS: \'%s\', RHS: \'%s\'!' % (
+            lhs_expression,
+            rhs_expression,
+            lhs_type.print_symbol(),
+            rhs_type.print_symbol())
+        return MessageCode.CAST_NOT_POSSIBLE, message
+
+    @classmethod
+    def get_type_different_from_expected(cls, expected_type, got_type):
+        """
+        Returns a message indicating that the received type is different from the expected one.
+        :param expected_type: the expected type
+        :type expected_type: TypeSymbol
+        :param got_type: the actual type
+        :type got_type: type_symbol
+        :return: a message
+        :rtype: (MessageCode,str)
+        """
+        from pynestml.symbols.type_symbol import TypeSymbol
+        assert (expected_type is not None and isinstance(expected_type, TypeSymbol)), \
+            '(PyNestML.Utils.Message) Not a type symbol provided (%s)!' % type(expected_type)
+        assert (got_type is not None and isinstance(got_type, TypeSymbol)), \
+            '(PyNestML.Utils.Message) Not a type symbol provided (%s)!' % type(got_type)
+        message = 'Actual type different from expected. Expected: \'%s\', got: \'%s\'!' % (
+            expected_type.print_symbol(), got_type.print_symbol())
+        return MessageCode.TYPE_DIFFERENT_FROM_EXPECTED, message
+
+    @classmethod
+    def get_buffer_set_to_conductance_based(cls, buffer):
+        """
+        Returns a message indicating that a buffer has been set to conductance based.
+        :param buffer: the name of the buffer
+        :type buffer: str
+        :return: a message
+        :rtype: (MessageCode,str)
+        """
+        assert (buffer is not None and isinstance(buffer, str)), \
+            '(PyNestML.Utils.Message) Not a string provided (%s)!' % type(buffer)
+        message = 'Buffer \'%s\' set to conductance based!' % buffer
+        return MessageCode.BUFFER_SET_TO_CONDUCTANCE_BASED, message
+
+    @classmethod
+    def get_ode_updated(cls, variable_name):
+        """
+        Returns a message indicating that the ode of a variable has been updated.
+        :param variable_name: the name of the variable
+        :type variable_name: str
+        :return: a message
+        :rtype: (MessageCode,str)
+        """
+        assert (variable_name is not None and isinstance(variable_name, str)), \
+            '(PyNestML.Utils.Message) Not a string provided (%s)!' % type(variable_name)
+        message = 'Ode of \'%s\' updated!' % variable_name
+        return MessageCode.ODE_UPDATED, message
+
+    @classmethod
+    def get_no_variable_found(cls, variable_name):
+        """
+        Returns a message indicating that a variable has not been found.
+        :param variable_name: the name of the variable
+        :type variable_name: str
+        :return: a message
+        :rtype: (MessageCode,str)
+        """
+        assert (variable_name is not None and isinstance(variable_name, str)), \
+            '(PyNestML.Utils.Message) Not a string provided (%s)!' % type(variable_name)
+        message = 'No variable \'%s\' found!' % variable_name
+        return MessageCode.NO_VARIABLE_FOUND, message
+
+    @classmethod
+    def get_buffer_type_not_defined(cls, buffer_name):
+        """
+        Returns a message indicating that a buffer type has not been defined, thus nS is assumed.
+        :param buffer_name: a buffer name
+        :type buffer_name: str
+        :return: a message
+        :rtype: (MessageCode,str)
+        """
+        assert (buffer_name is not None and isinstance(buffer_name, str)), \
+            '(PyNestML.Utils.Message) Not a string provided (%s)!' % type(buffer_name)
+        from pynestml.symbols.predefined_types import PredefinedTypes
+        message = 'No buffer type declared of \'%s\'!' % buffer_name
+        return MessageCode.SPIKE_BUFFER_TYPE_NOT_DEFINED, message
+
+    @classmethod
+    def get_neuron_contains_errors(cls, neuron_name):
+        """
+        Returns a message indicating that a neuron contains errors thus no code is generated.
+        :param neuron_name: the name of the neuron
+        :type neuron_name: str
+        :return: a message
+        :rtype: (MessageCode,str)
+        """
+        assert (neuron_name is not None and isinstance(neuron_name, str)), \
+            '(PyNestML.Utils.Message) Not a string provided (%s)!' % type(neuron_name)
+        message = 'Neuron \'' + neuron_name + '\' contains errors. No code generated!'
+        return MessageCode.NEURON_CONTAINS_ERRORS, message
+
+    @classmethod
+    def get_start_processing_neuron(cls, neuron_name):
+        """
+        Returns a message indicating that the processing of a neuron is started.
+        :param neuron_name: the name of the neuron
+        :type neuron_name: str
+        :return: a message
+        :rtype: (MessageCode,str)
+        """
+        assert (neuron_name is not None and isinstance(neuron_name, str)), \
+            '(PyNestML.Utils.Message) Not a string provided (%s)!' % type(neuron_name)
+        message = 'Starts processing of the neuron \'' + neuron_name + '\''
+        return MessageCode.START_PROCESSING_NEURON, message
+
+    @classmethod
+    def get_code_generated(cls, neuron_name, path):
+        """
+        Returns a message indicating that code has been successfully generated for a neuron in a certain path.
+        :param neuron_name: the name of the neuron.
+        :type neuron_name: str
+        :param path: the path to the file
+        :type path: str
+        :return: a message
+        :rtype: (MessageCode,str)
+        """
+        assert (neuron_name is not None and isinstance(neuron_name, str)), \
+            '(PyNestML.Utils.Message) Not a string provided (%s)!' % type(neuron_name)
+        assert (path is not None and isinstance(path, str)), \
+            '(PyNestML.Utils.Message) Not a string provided (%s)!' % type(path)
+        message = 'Successfully generated code for the neuron: \'' + neuron_name + '\' in: \'' + path + '\' !'
+        return MessageCode.CODE_SUCCESSFULLY_GENERATED, message
+
+    @classmethod
+    def get_module_generated(cls, path):
+        """
+        Returns a message indicating that a module has been successfully generated.
+        :param path: the path to the generated file
+        :type path: str
+        :return: a message
+        :rtype: (MessageCode,str)
+        """
+        assert (path is not None and isinstance(path, str)), \
+            '(PyNestML.Utils.Message) Not a string provided (%s)!' % type(path)
+        message = 'Successfully generated NEST module code in \'' + path + '\' !'
+        return MessageCode.MODULE_SUCCESSFULLY_GENERATED, message
+
+    @classmethod
+    def get_variable_used_before_declaration(cls, variable_name):
+        """
+        Returns a message indicating that a variable is used before declaration.
+        :param variable_name: a variable name
+        :type variable_name: str
+        :return: a message
+        :rtype: (MessageCode,str)
+        """
+        assert (variable_name is not None and isinstance(variable_name, str)), \
+            '(PyNestML.Utils.Message) Not a string provided (%s)!' % type(variable_name)
+        message = 'Variable \'%s\' used before declaration!' % variable_name
+        return MessageCode.VARIABLE_USED_BEFORE_DECLARATION, message
+
+    @classmethod
+    def get_variable_not_defined(cls, variable_name):
+        """
+        Returns a message indicating that a variable is not defined .
+        :param variable_name: a variable name
+        :type variable_name: str
+        :return: a message
+        :rtype: (MessageCode,str)
+        """
+        assert (variable_name is not None and isinstance(variable_name, str)), \
+            '(PyNestML.Utils.Message) Not a string provided (%s)!' % type(variable_name)
+        message = 'Variable \'%s\' not defined!' % variable_name
+        return MessageCode.NO_VARIABLE_FOUND, message
+
+    @classmethod
+    def get_variable_defined_recursively(cls, variable_name):
+        """
+        Returns a message indicating that a variable is defined recursively.
+        :param variable_name: a variable name
+        :type variable_name: str
+        :return: a message
+        :rtype: (MessageCode,str)
+        """
+        assert (variable_name is not None and isinstance(variable_name, str)), \
+            '(PyNestML.Utils.Message) Not a string provided (%s)!' % type(variable_name)
+        message = 'Variable \'%s\' defined recursively!' % variable_name
+        return MessageCode.VARIABLE_DEFINED_RECURSIVELY, message
+
+    @classmethod
+    def get_value_assigned_to_buffer(cls, buffer_name):
+        """
+        Returns a message indicating that a value has been assigned to a buffer.
+        :param buffer_name: a buffer name
+        :type buffer_name: str
+        :return: a message
+        :rtype: (MessageCode,str)
+        """
+        assert (buffer_name is not None and isinstance(buffer_name, str)), \
+            '(PyNestML.Utils.Message) Not a string provided (%s)!' % type(buffer_name)
+        message = 'Value assigned to buffer \'%s\'!' % buffer_name
+        return MessageCode.VALUE_ASSIGNED_TO_BUFFER, message
+
+    @classmethod
+    def get_first_arg_not_shape_or_equation(cls, func_name):
+        """
+        Indicates that the first argument of an rhs is not an equation or shape.
+        :param func_name: the name of the function
+        :type func_name: str
+        :return: a message
+        :rtype: (MessageCode,str)
+        """
+        assert (func_name is not None and isinstance(func_name, str)), \
+            '(PyNestML.Utils.Message) Not a string provided (%s)!' % type(func_name)
+        message = 'First argument of \'%s\' not a shape or equation!' % func_name
+        return MessageCode.ARG_NOT_SHAPE_OR_EQUATION, message
+
+    @classmethod
+    def get_second_arg_not_a_buffer(cls, func_name):
+        """
+        Indicates that the second argument of an rhs is not a buffer.
+        :param func_name: the name of the function
+        :type func_name: str
+        :return: a message
+        :rtype: (MessageCode,str)
+        """
+        assert (func_name is not None and isinstance(func_name, str)), \
+            '(PyNestML.Utils.Message) Not a string provided (%s)!' % type(func_name)
+        message = 'Second argument of \'%s\' not a buffer!' % func_name
+        return MessageCode.ARG_NOT_BUFFER, message
+
+    @classmethod
+    def get_wrong_numerator(cls, unit):
+        """
+        Indicates that the numerator of a unit is not 1.
+        :param unit: the name of the unit
+        :type unit: str
+        :return: a message
+        :rtype: (MessageCode,str)
+        """
+        assert (unit is not None and isinstance(unit, str)), \
+            '(PyNestML.Utils.Message) Not a string provided (%s)!' % type(unit)
+        message = 'Numeric numerator of unit \'%s\' not 1!' % unit
+        return MessageCode.NUMERATOR_NOT_ONE, message
+
+    @classmethod
+    def get_order_not_declared(cls, lhs):
+        """
+        Indicates that the order has not been declared.
+        :param lhs: the name of the variable
+        :type lhs: str
+        :return: a message
+        :rtype: (MessageCode,str)
+        """
+        assert (lhs is not None and isinstance(lhs, str)), \
+            '(PyNestML.Utils.Message) Not a string provided (%s)!' % lhs
+        message = 'Order of differential equation for %s is not declared!' % lhs
+        return MessageCode.ORDER_NOT_DECLARED, message
+
+    @classmethod
+    def get_current_buffer_specified(cls, name, keyword):
+        """
+        Indicates that the current buffer has been specified with a type keyword.
+        :param name: the name of the buffer
+        :type name: str
+        :param keyword: the keyword
+        :type keyword: list(str)
+        :return: a message
+        :rtype: (MessageCode,str)
+        """
+        assert (name is not None and isinstance(name, str)), \
+            '(PyNestML.Utils.Message) Not a string provided (%s)!' % name
+        message = 'Current buffer \'%s\' specified with type keywords (%s)!' % (name, keyword)
+        return MessageCode.CURRENT_BUFFER_SPECIFIED, message
+
+    @classmethod
+    def get_block_not_defined_correctly(cls, block, missing):
+        """
+        Indicates that a given block has been defined several times or non.
+        :param block: the name of the block which is not defined or defined multiple times.
+        :type block: str
+        :param missing: True if missing, False if multiple times.
+        :type missing: bool
+        :return: a message
+        :rtype: (MessageCode,str)
+        """
+        assert (block is not None and isinstance(block, str)), \
+            '(PyNestML.Utils.Message) Not a string provided (%s)!' % type(block)
+        assert (missing is not None and isinstance(missing, bool)), \
+            '(PyNestML.Utils.Message) Not a bool provided (%s)!' % type(missing)
+        if missing:
+            message = block + ' block not defined!'
+        else:
+            message = block + ' block defined more than once!'
+        return MessageCode.BLOCK_NOT_CORRECT, message
+
+    @classmethod
+    def get_equation_var_not_in_init_values_block(cls, variable_name):
+        """
+        Indicates that a variable in the equations block is not defined in the initial values block.
+        :param variable_name: the name of the variable of an equation which is not defined in an equations block
+        :type variable_name: str
+        :return: a message
+        :rtype: (MessageCode,str)
+        """
+        assert (variable_name is not None and isinstance(variable_name, str)), \
+            '(PyNestML.Utils.Message) Not a string provided (%s)!' % type(variable_name)
+        message = 'Ode equation lhs-variable \'%s\' not defined in initial-values block!' % variable_name
+        return MessageCode.VARIABLE_NOT_IN_INIT, message
+
+    @classmethod
+    def get_wrong_number_of_args(cls, function_call, expected, got):
+        """
+        Indicates that a wrong number of arguments has been provided to the function call.
+        :param function_call: a function call name
+        :type function_call: str
+        :param expected: the expected number of arguments
+        :type expected: int
+        :param got: the given number of arguments
+        :type got: int
+        :return: a message
+        :rtype: (MessageCode,str)
+        """
+        assert (function_call is not None and isinstance(function_call, str)), \
+            '(PyNestML.Utils.Message) Not a string provided (%s)!' % type(function_call)
+        assert (expected is not None and isinstance(expected, int)), \
+            '(PyNestML.Utils.Message) Not a int provided (%s)!' % type(expected)
+        assert (got is not None and isinstance(got, int)), \
+            '(PyNestML.Utils.Message) Not a string provided (%s)!' % type(got)
+        message = 'Wrong number of arguments in function-call \'%s\'! Expected \'%s\', found \'%s\'.' % (
+            function_call, expected, got)
+        return MessageCode.WRONG_NUMBER_OF_ARGS, message
+
+    @classmethod
+    def get_no_rhs(cls, name):
+        """
+        Indicates that no right-hand side has been declared for the given variable.
+        :param name: the name of the rhs variable
+        :type name: str
+        :return: a message
+        :rtype: (MessageCode,str)
+        """
+        assert (name is not None and isinstance(name, str)), \
+            '(PyNestML.Utils.Message) Not a string provided (%s)!' % type(name)
+        message = 'Function variable \'%s\' has no right-hand side!' % name
+        return MessageCode.NO_RHS, message
+
+    @classmethod
+    def get_several_lhs(cls, names):
+        """
+        Indicates that several left hand sides have been defined.
+        :param names: a list of variables
+        :type names: list(str)
+        :return: a message
+        :rtype: (MessageCode,str)
+        """
+        assert (names is not None and isinstance(names, list)), \
+            '(PyNestML.Utils.Message) Not a list provided (%s)!' % type(names)
+        message = 'Function declared with several variables (%s)!' % names
+        return MessageCode.SEVERAL_LHS, message
+
+    @classmethod
+    def get_function_redeclared(cls, name, predefined):
+        """
+        Indicates that a function has been redeclared.
+        :param name: the name of the function which has been redeclared.
+        :type name: str
+        :param predefined: True if function is predefined, otherwise False.
+        :type predefined: bool
+        :return: a message
+        :rtype:(MessageCode,str)
+        """
+        assert (name is not None and isinstance(name, str)), \
+            '(PyNestML.Utils.Message) Not a string provided (%s)!' % type(name)
+        if predefined:
+            message = 'Predefined function \'%s\' redeclared!' % name
+        else:
+            message = 'Function \'%s\' redeclared!' % name
+        return MessageCode.FUNCTION_REDECLARED, message
+
+    @classmethod
+    def get_no_ode(cls, name):
+        """
+        Indicates that no ODE has been defined for a variable inside the initial values block.
+        :param name: the name of the variable which does not have a defined ode
+        :type name: str
+        :return: a message
+        :rtype: (MessageCode,str)
+        """
+        assert (name is not None and isinstance(name, str)), \
+            '(PyNestML.Utils.Message) Not a string provided (%s)!' % type(name)
+        message = 'Variable \'%s\' not provided with an ODE!' % name
+        return MessageCode.NO_ODE, message
+
+    @classmethod
+    def get_no_init_value(cls, name):
+        """
+        Indicates that no initial value has been provided for a given variable.
+        :param name: the name of the variable which does not have a initial value
+        :type name: str
+        :return: a message
+        :rtype: (MessageCode,str)
+        """
+        assert (name is not None and isinstance(name, str)), \
+            '(PyNestML.Utils.Message) Not a string provided (%s)!' % type(name)
+        message = 'Initial value of ode variable \'%s\' not provided!' % name
+        return MessageCode.NO_INIT_VALUE, message
+
+    @classmethod
+    def get_neuron_redeclared(cls, name):
+        """
+        Indicates that a neuron has been redeclared.
+        :param name: the name of the neuron which has been redeclared.
+        :type name: str
+        :return: a message
+        :rtype: (MessageCode,str)
+        """
+        assert (name is not None and isinstance(name, str)), \
+            '(PyNestML.Utils.Message) Not a string provided (%s)!' % type(name)
+        assert (name is not None and isinstance(name, str)), \
+            '(PyNestML.Utils.Message) Not a string provided (%s)!' % type(name)
+        message = 'Neuron \'%s\' redeclared!' % name
+        return MessageCode.NEURON_REDECLARED, message
+
+    @classmethod
+    def get_nest_collision(cls, name):
+        """
+        Indicates that a collision between a user defined function and a nest function occurred.
+        :param name: the name of the function which collides to nest
+        :type name: str
+        :return: a message
+        :rtype: (MessageCode,str)
+        """
+        assert (name is not None and isinstance(name, str)), \
+            '(PyNestML.Utils.Message) Not a string provided (%s)!' % type(name)
+        message = 'Function \'%s\' collides with NEST namespace!' % name
+        return MessageCode.NEST_COLLISION, message
+
+    @classmethod
+    def get_shape_outside_convolve(cls, name):
+        """
+        Indicates that a shape variable has been used outside a convolve call.
+        :param name: the name of the shape
+        :type name: str
+        :return: message
+        :rtype: (MessageCode,str)
+        """
+        assert (name is not None and isinstance(name, str)), \
+            '(PyNestML.Utils.Message) Not a string provided (%s)!' % type(name)
+        message = 'Shape \'%s\' used outside convolve!' % name
+        return MessageCode.SHAPE_OUTSIDE_CONVOLVE, message
+
+    @classmethod
+    def get_compilation_unit_name_collision(cls, name, art1, art2):
+        """
+        Indicates that a name collision with the same neuron inside two artifacts.
+        :param name: the name of the neuron which leads to collision
+        :type name: str
+        :param art1: the first artifact name
+        :type art1: str
+        :param art2: the second artifact name
+        :type art2: str
+        :return: a message
+        :rtype: (MessageCode,str)
+        """
+        assert (name is not None and isinstance(name, str)), \
+            '(PyNestML.Utils.Message) Not a string provided (%s)!' % type(name)
+        assert (art1 is not None and isinstance(art1, str)), \
+            '(PyNestML.Utils.Message) Not a string provided (%s)!' % type(art1)
+        assert (art2 is not None and isinstance(art2, str)), \
+            '(PyNestML.Utils.Message) Not a string provided (%s)!' % type(art2)
+        message = 'Name collision of \'%s\' in \'%s\' and \'%s\'!' % (name, art1, art2)
+        return MessageCode.NAME_COLLISION, message
+
+    @classmethod
+    def get_data_type_not_specified(cls, name):
+        """
+        Indicates that for a given element no type has been specified.
+        :param name: the name of the variable for which a type has not been specified.
+        :type name: str
+        :return: a message
+        :rtype: (MessageCode,str)
+        """
+        assert (name is not None and isinstance(name, str)), \
+            '(PyNestML.Utils.Message) Not a string provided (%s)!' % type(name)
+        message = 'Data type of \'%s\' at not specified!' % name
+        return MessageCode.TYPE_NOT_SPECIFIED, message
+
+    @classmethod
+    def get_not_type_allowed(cls, name):
+        """
+        Indicates that a type for the given element is not allowed.
+        :param name: the name of the element for which a type is not allowed.
+        :type name: str
+        :return: a message
+        :rtype: (MessageCode,str)
+        """
+        assert (name is not None and isinstance(name, str)), \
+            '(PyNestML.Utils.Message) Not a string provided (%s)!' % type(name)
+        message = 'No data type allowed for \'%s\'!' % name
+        return MessageCode.NO_TYPE_ALLOWED, message
+
+    @classmethod
+    def get_assignment_not_allowed(cls, name):
+        """
+        Indicates that an assignment to the given element is not allowed.
+        :param name: the name of variable to which an assignment is not allowed.
+        :type name: str
+        :return: a message
+        :rtype: (MessageCode,str)
+        """
+        assert (name is not None and isinstance(name, str)), \
+            '(PyNestML.Utils.Message) Not a string provided (%s)!' % type(name)
+        message = 'Assignment to \'%s\' not allowed!' % name
+        return MessageCode.NO_ASSIGNMENT_ALLOWED, message
+
+    @classmethod
+    def get_not_a_variable(cls, name):
+        """
+        Indicates that a given name does not represent a variable.
+        :param name: the name of the variable
+        :type name: str
+        :return: a message
+        :rtype: (MessageCode,str)
+        """
+        assert (name is not None and isinstance(name, str)), \
+            '(PyNestML.Utils.Message) Not a string provided (%s)!' % type(name)
+        message = '\'%s\' not a variable!' % name
+        return MessageCode.NOT_A_VARIABLE, message
+
+    @classmethod
+    def get_multiple_keywords(cls, keyword):
+        """
+        Indicates that a buffer has been declared with multiple keywords of the same type, e.g., inhibitory inhibitory
+        :param keyword: the keyword which has been used multiple times
+        :type keyword: str
+        :return: a message
+        :rtype: (MessageCode,str)
+        """
+        assert (keyword is not None and isinstance(keyword, str)), \
+            '(PyNestML.Utils.Message) Not a string provided (%s)!' % type(keyword)
+        message = 'Buffer specified with multiple \'%s\' keywords!' % keyword
+        return MessageCode.MULTIPLE_KEYWORDS, message
+
+    @classmethod
+    def get_vector_in_non_vector(cls, vector, non_vector):
+        """
+        Indicates that a vector has been used in a non-vector declaration.
+        :param vector: the vector variable
+        :type vector: str
+        :param non_vector: the non-vector lhs
+        :type non_vector: list(str)
+        :return: a message
+        :rtype: (MessageCode,str)
+        """
+        assert (vector is not None and isinstance(vector, str)), \
+            '(PyNestML.Utils.Message) Not a string provided (%s)!' % type(vector)
+        assert (non_vector is not None and isinstance(non_vector, list)), \
+            '(PyNestML.Utils.Message) Not a string provided (%s)!' % type(non_vector)
+        message = 'Vector value \'%s\' used in a non-vector declaration of variables \'%s\'!' % (vector, non_vector)
+        return MessageCode.VECTOR_IN_NON_VECTOR, message
+
+    @classmethod
+    def get_variable_redeclared(cls, name, predefined):
+        """
+        Indicates that a given variable has been redeclared. A redeclaration can happen with user defined
+        functions or with predefined functions (second parameter).
+        :param name: the name of the variable
+        :type name: str
+        :param predefined: True if a pre-defined variable has been redeclared, otherwise False.
+        :type predefined: bool
+        :return: a message
+        :rtype: (MessageCode,str)
+        """
+        assert (name is not None and isinstance(name, str)), \
+            '(PyNestML.Utils.Message) Not a string provided (%s)!' % type(name)
+        assert (predefined is not None and isinstance(predefined, bool)), \
+            '(PyNestML.Utils.Message) Not a bool provided (%s)!' % type(predefined)
+        if predefined:
+            message = 'Predefined variable \'%s\' redeclared!' % name
+        else:
+            message = 'Variable \'%s\' redeclared !' % name
+        return MessageCode.VARIABLE_REDECLARED, message
+
+    @classmethod
+    def get_no_return(cls):
+        """
+        Indicates that a given function has no return statement although required.
+        :return: a message
+        :rtype: (MessageCode,str)
+        """
+        message = 'Return statement expected!'
+        return MessageCode.NO_RETURN, message
+
+    @classmethod
+    def get_not_last_statement(cls, name):
+        """
+        Indicates that given statement is not the last statement in a block, e.g., in the case that a return
+        statement is not the last statement.
+        :param name: the statement.
+        :type name: str
+        :return: a message
+        :rtype: (MessageCode,str)
+        """
+        assert (name is not None and isinstance(name, str)), \
+            '(PyNestML.Utils.Message) Not a string provided (%s)!' % type(name)
+        message = '\'%s\' not the last statement!' % name
+        return MessageCode.NOT_LAST_STATEMENT, message
+
+    @classmethod
+    def get_function_not_declared(cls, name):
+        """
+        Indicates that a function, which is not declared, has been used.
+        :param name: the name of the function.
+        :type name: str
+        :return: a message
+        :rtype: (MessageCode,str)
+        """
+        assert (name is not None and isinstance(name, str)), \
+            '(PyNestML.Utils.Message) Not a string provided (%s)!' % type(name)
+        message = 'Function \'%s\' is not declared!' % name
+        return MessageCode.FUNCTION_NOT_DECLARED, message
+
+    @classmethod
+    def get_could_not_resolve(cls, name):
+        """
+        Indicates that the handed over name could not be resolved to a symbol.
+        :param name: the name which could not be resolved
+        :type name: str
+        :return: a message
+        :rtype: (MessageCode,str)
+        """
+        assert (name is not None and isinstance(name, str)), \
+            '(PyNestML.Utils.Message) Not a string provided (%s)!' % type(name)
+        message = 'Could not resolve symbol \'%s\'!' % name
+        return MessageCode.SYMBOL_NOT_RESOLVED, message
+
+    @classmethod
+    def get_neuron_solved_by_solver(cls, name):
+        """
+        Indicates that a neuron will be solved by the GSL solver inside the model printing process without any
+        modifications to the initial model.
+        :param name: the name of the neuron
+        :type name: str
+        :return: a message
+        :rtype: (MessageCode,str)
+        """
+        assert (name is not None and isinstance(name, str)), \
+            '(PyNestML.Utils.Message) Not a string provided (%s)!' % type(name)
+        message = 'The neuron \'%s\' will be solved numerically with GSL solver without modification!' % name
+        return MessageCode.NEURON_SOLVED_BY_GSL, message
+
+    @classmethod
+    def get_neuron_analyzed(cls, name):
+        """
+        Indicates that the analysis of a neuron will start.
+        :param name: the name of the neuron which will be analyzed.
+        :type name: str
+        :return: a message
+        :rtype: (MessageCode,str)
+        """
+        assert (name is not None and isinstance(name, str)), \
+            '(PyNestML.Utils.Message) Not a string provided (%s)!' % type(name)
+        message = 'The neuron \'%s\' will be analysed!' % name
+        return MessageCode.NEURON_ANALYZED, message
+
+    @classmethod
+    def get_could_not_be_solved(cls):
+        """
+        Indicates that the set of equations could not be solved and will remain unchanged.
+        :return: a message
+        :rtype: (MessageCode,str)
+        """
+        message = 'Equations or shapes could not be solved. The model remains unchanged!'
+        return MessageCode.NEURON_ANALYZED, message
+
+    @classmethod
+    def get_equations_solved_exactly(cls):
+        """
+        Indicates that all equations of the neuron are solved exactly by the solver script.
+        :return: a message
+        :rtype: (MessageCode,str)
+        """
+        message = 'Equations are solved exactly!'
+        return MessageCode.NEURON_ANALYZED, message
+
+    @classmethod
+    def get_equations_solved_by_gls(cls):
+        """
+        Indicates that the set of ODEs as contained in the model will be solved by the gnu scientific library toolchain.
+        :return: a message
+        :rtype: (MessageCode,str)
+        """
+        message = 'Shapes will be solved with GLS!'
+        return MessageCode.NEURON_ANALYZED, message
+
+    @classmethod
+    def get_ode_solution_not_used(cls):
+        """
+        Indicates that an ode has been defined in the model but is not used as part of the neurons solution.
+        :return: a message
+        :rtype: (MessageCode,str)
+        """
+        message = 'The model has defined an ODE. But its solution is not used in the update state.'
+        return MessageCode.NEURON_ANALYZED, message
+
+    @classmethod
+    def get_unit_does_not_exist(cls, name):
+        """
+        Indicates that a unit does not exist.
+        :param name: the name of the unit.
+        :type name: str
+        :return: a new code,message tuple
+        :rtype: (MessageCode,str)
+        """
+        assert (name is not None and isinstance(name, str)), \
+            '(PyNestML.Utils.Message) Not a string provided (%s)!' % type(name)
+        message = 'Unit does not exist (%s).' % name
+        return MessageCode.NO_UNIT, message
+
+    @classmethod
+    def get_not_neuroscience_unit_used(cls, name):
+        """
+        Indicates that a non-neuroscientific unit, e.g., kg, has been used. Those units can not be converted to
+        a corresponding representation in the simulation and are therefore represented by the factor 1.
+        :param name: the name of the variable
+        :type name: str
+        :return: a nes code,message tuple
+        :rtype: (MessageCode,str)
+        """
+        assert (name is not None and isinstance(name, str)), \
+            '(PyNestML.Utils.Message) Not a string provided (%s)!' % type(name)
+        message = 'Not convertible unit \'%s\' used, 1 assumed as factor!' % name
+        return MessageCode.NOT_NEUROSCIENCE_UNIT, message
+
+    @classmethod
+    def get_ode_needs_consistent_units(cls, name, differential_order, lhs_type, rhs_type):
+        assert (name is not None and isinstance(name, str)), \
+            '(PyNestML.Utils.Message) Not a string provided (%s)!' % type(name)
+        message = 'ODE definition for \''
+        if differential_order > 1:
+            message += 'd^' + str(differential_order) + ' ' + name + ' / dt^' + str(differential_order) + '\''
+        if differential_order > 0:
+            message += 'd ' + name + ' / dt\''
+        else:
+            message += '\'' + str(name) + '\''
+        message += ' has inconsistent units: expected \'' + lhs_type.print_symbol() + '\', got \'' + rhs_type.print_symbol() + '\''
+        return MessageCode.ODE_NEEDS_CONSISTENT_UNITS, message
+
+    @classmethod
+    def get_ode_function_needs_consistent_units(cls, name, declared_type, expression_type):
+        assert (name is not None and isinstance(name, str)), \
+            '(PyNestML.Utils.Message) Not a string provided (%s)!' % type(name)
+        message = 'ODE function definition for \'' + name + '\' has inconsistent units: expected \'' + declared_type.print_symbol() + '\', got \'' + expression_type.print_symbol() + '\''
+        return MessageCode.ODE_FUNCTION_NEEDS_CONSISTENT_UNITS, message
+
+    @classmethod
+    def get_variable_with_same_name_as_type(cls, name):
+        """
+        Indicates that a variable has been declared with the same name as a physical unit, e.g. "V mV"
+        :param name: the name of the variable
+        :type name: str
+        :return: a tuple containing message code and message text
+        :rtype: (MessageCode,str)
+        """
+        assert (name is not None and isinstance(name, str)), \
+            '(PyNestML.Utils.Message) Not a string provided (%s)!' % type(name)
+        message = 'Variable \'%s\' has the same name as a physical unit!' % name
+        return MessageCode.VARIABLE_WITH_SAME_NAME_AS_UNIT, message
+
+    @classmethod
+    def get_analysing_transforming_neuron(cls, name):
+        """
+        Indicates start of code generation
+        :param name: the name of the neuron model
+        :type name: ASTNeuron
+        :return: a nes code,message tuple
+        :rtype: (MessageCode,str)
+        """
+        assert (name is not None and isinstance(name, str)), \
+            '(PyNestML.Utils.Message) Not a string provided (%s)!' % type(name)
+        message = 'Analysing/transforming neuron \'%s\'' % name
+        return MessageCode.ANALYSING_TRANSFORMING_NEURON, message
+
+    @classmethod
+    def templated_arg_types_inconsistent(cls, function_name, failing_arg_idx, other_args_idx, failing_arg_type_str, other_type_str):
+        """
+        For templated function arguments, indicates inconsistency between (formal) template argument types and actual derived types.
+        :param name: the name of the neuron model
+        :type name: ASTNeuron
+        :return: a nes code,message tuple
+        :rtype: (MessageCode,str)
+        """
+        message = 'In function \'' + function_name + '\': actual derived type of templated parameter ' + str(failing_arg_idx + 1) + ' is \'' + failing_arg_type_str + '\', which is inconsistent with that of parameter(s) ' + ', '.join([str(_ + 1) for _ in other_args_idx]) + ', which have type \'' + other_type_str + '\''
+        return MessageCode.TEMPLATED_ARG_TYPES_INCONSISTENT, message
+
+    @classmethod
+    def delta_function_cannot_be_mixed(cls):
+        """
+        Delta function cannot be mixed with expressions.
+        """
+        message = "delta function cannot be mixed with expressions; please instead perform these operations on the convolve() function where this shape is used"
+        return MessageCode.DELTA_FUNCTION_CANNOT_BE_MIXED, message
+
+    @classmethod
+    def delta_function_one_arg(cls, deltafunc):
+        """
+        Delta function takes exactly one argument.
+        :param deltafunc: the delta function node
+        :type name: ASTFunctionCall
+        """
+        message = "delta function takes exactly one argument (time *t*); instead found " + ", ".join([str(arg) for arg in deltafunc.get_args()])
+        return MessageCode.DELTA_FUNCTION_CANNOT_BE_MIXED, message
+
+    @classmethod
+    def unknown_type(cls, provided_type_str):
+        """
+        Unknown type or unit literal.
+        :param provided_type_str: the provided type as a string
+        :type provided_type_str: str
+        """
+        message = "Unknown type or unit literal: " + provided_type_str
+        return MessageCode.UNKNOWN_TYPE, message
+
+
+    @classmethod
+    def astdatatype_type_symbol_could_not_be_derived(cls):
+        """
+        Unknown type or unit literal.
+        :param provided_type_str: the provided type as a string
+        :type provided_type_str: str
+        """
+        message = "ASTDataType type symbol could not be derived"
+        return MessageCode.ASTDATATYPE_TYPE_SYMBOL_COULD_NOT_BE_DERIVED, message
+
+
+    @classmethod
+    def get_emit_spike_function_but_no_output_port(cls):
+        """
+        Indicates that an emit_spike() function was called, but no spiking output port has been defined.
+        :return: a (code, message) tuple
+        :rtype: (MessageCode, str)
+        """
+        message = 'emit_spike() function was called, but no spiking output port has been defined!'
+        return MessageCode.EMIT_SPIKE_FUNCTION_BUT_NO_OUTPUT_PORT, message
+
