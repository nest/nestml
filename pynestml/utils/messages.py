# -*- coding: utf-8 -*-
#
# messages.py
#
# This file is part of NEST.
#
# Copyright (C) 2004 The NEST Initiative
#
# NEST is free software: you can redistribute it and/or modify
# it under the terms of the GNU General Public License as published by
# the Free Software Foundation, either version 2 of the License, or
# (at your option) any later version.
#
# NEST is distributed in the hope that it will be useful,
# but WITHOUT ANY WARRANTY; without even the implied warranty of
# MERCHANTABILITY or FITNESS FOR A PARTICULAR PURPOSE.  See the
# GNU General Public License for more details.
#
# You should have received a copy of the GNU General Public License
# along with NEST.  If not, see <http://www.gnu.org/licenses/>.
from enum import Enum
from typing import Tuple

from pynestml.meta_model.ast_inline_expression import ASTInlineExpression
from collections.abc import Iterable
from pynestml.meta_model.ast_function import ASTFunction


class MessageCode(Enum):
    """
    A mapping between codes and the corresponding messages.
    """
    START_PROCESSING_FILE = 0
    START_SYMBOL_TABLE_BUILDING = 1
    FUNCTION_CALL_TYPE_ERROR = 2
    TYPE_NOT_DERIVABLE = 3
    IMPLICIT_CAST = 4
    CAST_NOT_POSSIBLE = 5
    TYPE_DIFFERENT_FROM_EXPECTED = 6
    ADD_SUB_TYPE_MISMATCH = 7
    BUFFER_SET_TO_CONDUCTANCE_BASED = 8
    NO_VARIABLE_FOUND = 9
    SPIKE_INPUT_PORT_TYPE_NOT_DEFINED = 10
    MODEL_CONTAINS_ERRORS = 11
    START_PROCESSING_MODEL = 12
    CODE_SUCCESSFULLY_GENERATED = 13
    MODULE_SUCCESSFULLY_GENERATED = 14
    NO_CODE_GENERATED = 15
    VARIABLE_USED_BEFORE_DECLARATION = 16
    VARIABLE_DEFINED_RECURSIVELY = 17
    VALUE_ASSIGNED_TO_BUFFER = 18
    ARG_NOT_KERNEL_OR_EQUATION = 19
    ARG_NOT_SPIKE_INPUT = 20
    NUMERATOR_NOT_ONE = 21
    ORDER_NOT_DECLARED = 22
    CONTINUOUS_INPUT_PORT_WITH_QUALIFIERS = 23
    BLOCK_NOT_CORRECT = 24
    VARIABLE_NOT_IN_STATE_BLOCK = 25
    WRONG_NUMBER_OF_ARGS = 26
    NO_RHS = 27
    SEVERAL_LHS = 28
    FUNCTION_REDECLARED = 29
    FUNCTION_NOT_DECLARED = 30
    NO_ODE = 31
    NO_INIT_VALUE = 32
    MODEL_REDECLARED = 33
    NEST_COLLISION = 34
    KERNEL_OUTSIDE_CONVOLVE = 35
    NAME_COLLISION = 36
    TYPE_NOT_SPECIFIED = 37
    NO_TYPE_ALLOWED = 38
    NO_ASSIGNMENT_ALLOWED = 39
    NOT_A_VARIABLE = 40
    MULTIPLE_KEYWORDS = 41
    VECTOR_IN_NON_VECTOR = 42
    VARIABLE_REDECLARED = 43
    SOFT_INCOMPATIBILITY = 44
    HARD_INCOMPATIBILITY = 45
    NO_RETURN = 46
    NOT_LAST_STATEMENT = 47
    SYMBOL_NOT_RESOLVED = 48
    SYNAPSE_SOLVED_BY_GSL = 49
    TYPE_MISMATCH = 50
    NO_SEMANTICS = 51
    NEURON_SOLVED_BY_GSL = 52
    NO_UNIT = 53
    NOT_NEUROSCIENCE_UNIT = 54
    INTERNAL_WARNING = 55
    OPERATION_NOT_DEFINED = 56
    CONVOLVE_NEEDS_BUFFER_PARAMETER = 57
    INPUT_PATH_NOT_FOUND = 58
    LEXER_ERROR = 59
    PARSER_ERROR = 60
    UNKNOWN_TARGET = 61
    VARIABLE_WITH_SAME_NAME_AS_UNIT = 62
    ANALYSING_TRANSFORMING_NEURON = 63
    ODE_NEEDS_CONSISTENT_UNITS = 64
    TEMPLATED_ARG_TYPES_INCONSISTENT = 65
    MODULE_NAME_INFO = 66
    TARGET_PATH_INFO = 67
    ODE_FUNCTION_NEEDS_CONSISTENT_UNITS = 68
    DELTA_FUNCTION_CANNOT_BE_MIXED = 69
    UNKNOWN_TYPE = 70
    ASTDATATYPE_TYPE_SYMBOL_COULD_NOT_BE_DERIVED = 71
    KERNEL_WRONG_TYPE = 72
    KERNEL_IV_WRONG_TYPE = 73
    EMIT_SPIKE_FUNCTION_BUT_NO_OUTPUT_PORT = 74
    NO_FILES_IN_INPUT_PATH = 75
    STATE_VARIABLES_NOT_INITIALZED = 76
    EQUATIONS_DEFINED_BUT_INTEGRATE_ODES_NOT_CALLED = 77
    TEMPLATE_ROOT_PATH_CREATED = 78
    VECTOR_PARAMETER_WRONG_BLOCK = 79
    VECTOR_PARAMETER_WRONG_TYPE = 80
    VECTOR_PARAMETER_WRONG_SIZE = 81
    PRIORITY_DEFINED_FOR_ONLY_ONE_EVENT_HANDLER = 82
    REPEATED_PRIORITY_VALUE = 83
    DELAY_VARIABLE = 84
    NEST_DELAY_DECORATOR_NOT_FOUND = 85
    INPUT_PORT_SIZE_NOT_INTEGER = 86
    INPUT_PORT_SIZE_NOT_GREATER_THAN_ZERO = 87
    INSTALL_PATH_INFO = 88
    CREATING_INSTALL_PATH = 89
    CREATING_TARGET_PATH = 90
    ASSIGNING_TO_INLINE = 91
<<<<<<< HEAD
    NEST_WEIGHT_DECORATOR_NOT_FOUND = 92
=======
    CM_NO_GATING_VARIABLES = 100
    CM_FUNCTION_MISSING = 101
    CM_VARIABLES_NOT_DECLARED = 102
    CM_FUNCTION_BAD_NUMBER_ARGS = 103
    CM_FUNCTION_BAD_RETURN_TYPE = 104
    CM_VARIABLE_NAME_MULTI_USE = 105
    CM_NO_VALUE_ASSIGNMENT = 106
    SYNS_BAD_BUFFER_COUNT = 107
    CM_NO_V_COMP = 108
    MECHS_DICTIONARY_INFO = 109
>>>>>>> b8b68500


class Messages:
    """
    This class contains a collection of error messages which enables a centralized maintaining and modifications of
    those.
    """

    @classmethod
    def get_start_processing_file(cls, file_path):
        """
        Returns a message indicating that processing of a file has started
        :param file_path: the path to the file
        :type file_path: str
        :return: message code tuple
        :rtype: (MessageCode,str)
        """
        message = 'Start processing \'' + file_path + '\'!'
        return MessageCode.START_PROCESSING_FILE, message

    @classmethod
    def get_input_path_not_found(cls, path):
        message = 'Input path ("%s") not found!' % (path)
        return MessageCode.INPUT_PATH_NOT_FOUND, message

    @classmethod
    def get_unknown_target(cls, target):
        message = 'Unknown target ("%s")' % (target)
        return MessageCode.UNKNOWN_TARGET, message

    @classmethod
    def get_no_code_generated(cls):
        """
        Returns a message indicating that no code will be generated on this run.
        :return: a message
        :rtype: (MessageCode,str)
        """
        message = 'No target specified: no code will be generated'
        return MessageCode.NO_CODE_GENERATED, message

    @classmethod
    def get_lexer_error(cls):
        message = 'Error occurred during lexing: abort'
        return MessageCode.LEXER_ERROR, message

    @classmethod
    def get_could_not_determine_cond_based(cls, type_str, name):
        message = "Unable to determine based on type '" + type_str + "' of variable '" + name + "' whether conductance-based or current-based"
        return MessageCode.LEXER_ERROR, message

    @classmethod
    def get_parser_error(cls):
        message = 'Error occurred during parsing: abort'
        return MessageCode.PARSER_ERROR, message

    @classmethod
    def get_binary_operation_not_defined(cls, lhs, operator, rhs):
        message = 'Operation %s %s %s is not defined!' % (lhs, operator, rhs)
        return MessageCode.OPERATION_NOT_DEFINED, message

    @classmethod
    def get_binary_operation_type_could_not_be_derived(
            cls, lhs, operator, rhs, lhs_type, rhs_type):
        message = 'The type of the expression (left-hand side = \'%s\'; binary operator = \'%s\'; right-hand side = \'%s\') could not be derived: left-hand side has type \'%s\' whereas right-hand side has type \'%s\'!' % (
            lhs, operator, rhs, lhs_type, rhs_type)
        return MessageCode.TYPE_MISMATCH, message

    @classmethod
    def get_unary_operation_not_defined(cls, operator, term):
        message = 'Operation %s%s is not defined!' % (operator, term)
        return MessageCode.OPERATION_NOT_DEFINED, message

    @classmethod
    def get_convolve_needs_buffer_parameter(cls):
        message = 'Convolve requires a buffer variable as second parameter!'
        return MessageCode.CONVOLVE_NEEDS_BUFFER_PARAMETER, message

    @classmethod
    def get_implicit_magnitude_conversion(cls, lhs, rhs, conversion_factor):
        message = 'Implicit magnitude conversion from %s to %s with factor %s ' % (
            lhs.print_symbol(), rhs.print_symbol(), conversion_factor)
        return MessageCode.IMPLICIT_CAST, message

    @classmethod
    def get_start_building_symbol_table(cls):
        """
        Returns a message that the building for a neuron has been started.
        :return: a message
        :rtype: (MessageCode,str)
        """
        return MessageCode.START_SYMBOL_TABLE_BUILDING, 'Start building symbol table!'

    @classmethod
    def get_function_call_implicit_cast(
            cls,
            arg_nr,
            function_call,
            expected_type,
            got_type,
            castable=False):
        """
        Returns a message indicating that an implicit cast has been performed.
        :param arg_nr: the number of the argument which is cast
        :type arg_nr: int
        :param function_call: a single function call
        :type function_call: ast_function_call
        :param expected_type: the expected type
        :type expected_type: type_symbol
        :param got_type: the got-type
        :type got_type: TypeSymbol
        :param castable: is the type castable
        :type castable: bool
        :return: a message
        :rtype: (MessageCode,str)
        """
        if not castable:
            message = str(arg_nr) + '. argument of function-call \'%s\' at is wrongly typed! Expected \'%s\',' \
                                    ' found \'%s\'!' % (function_call.get_name(), got_type.print_symbol(),
                                                        expected_type.print_symbol())
        else:
            message = str(arg_nr) + '. argument of function-call \'%s\' is wrongly typed! ' \
                                    'Implicit cast from \'%s\' to \'%s\'.' % (function_call.get_name(),
                                                                              got_type.print_symbol(),
                                                                              expected_type.print_symbol())
        return MessageCode.FUNCTION_CALL_TYPE_ERROR, message

    @classmethod
    def get_type_could_not_be_derived(cls, rhs):
        """
        Returns a message indicating that the type of the rhs rhs could not be derived.
        :param rhs: an rhs
        :type rhs: ast_expression or ast_simple_expression
        :return: a message
        :rtype: (MessageCode,str)

        """
        message = 'Type of \'%s\' could not be derived!' % rhs
        return MessageCode.TYPE_NOT_DERIVABLE, message

    @classmethod
    def get_implicit_cast_rhs_to_lhs(cls, rhs_type, lhs_type):
        """
        Returns a message indicating that the type of the lhs does not correspond to the one of the rhs, but the rhs
        can be cast down to lhs type.
        :param rhs_type: the type of the rhs
        :type rhs_type: str
        :param lhs_type: the type of the lhs
        :type lhs_type: str
        :return: a message
        :rtype:(MessageCode,str)
        """
        message = 'Implicit casting from (compatible) type \'%s\' to \'%s\'.' % (
            rhs_type, lhs_type)
        return MessageCode.IMPLICIT_CAST, message

    @classmethod
    def get_different_type_rhs_lhs(
            cls,
            rhs_expression,
            lhs_expression,
            rhs_type,
            lhs_type):
        """
        Returns a message indicating that the type of the lhs does not correspond to the one of the rhs and can not
        be cast down to a common type.
        :param rhs_expression: the rhs rhs
        :type rhs_expression: ASTExpression or ASTSimpleExpression
        :param lhs_expression: the lhs rhs
        :type lhs_expression: ast_expression or ast_simple_expression
        :param rhs_type: the type of the rhs
        :type rhs_type: type_symbol
        :param lhs_type: the type of the lhs
        :type lhs_type: TypeSymbol
        :return: a message
        :rtype:(MessageCode,str)
        """
        message = 'Type of lhs \'%s\' does not correspond to rhs \'%s\'! LHS: \'%s\', RHS: \'%s\'!' % (
            lhs_expression, rhs_expression, lhs_type.print_symbol(), rhs_type.print_symbol())
        return MessageCode.CAST_NOT_POSSIBLE, message

    @classmethod
    def get_type_different_from_expected(cls, expected_type, got_type):
        """
        Returns a message indicating that the received type is different from the expected one.
        :param expected_type: the expected type
        :type expected_type: TypeSymbol
        :param got_type: the actual type
        :type got_type: type_symbol
        :return: a message
        :rtype: (MessageCode,str)
        """
        from pynestml.symbols.type_symbol import TypeSymbol
        assert (expected_type is not None and isinstance(expected_type, TypeSymbol)), \
            '(PyNestML.Utils.Message) Not a type symbol provided (%s)!' % type(
                expected_type)
        assert (got_type is not None and isinstance(got_type, TypeSymbol)), \
            '(PyNestML.Utils.Message) Not a type symbol provided (%s)!' % type(got_type)
        message = 'Actual type different from expected. Expected: \'%s\', got: \'%s\'!' % (
            expected_type.print_symbol(), got_type.print_symbol())
        return MessageCode.TYPE_DIFFERENT_FROM_EXPECTED, message

    @classmethod
    def get_buffer_set_to_conductance_based(cls, buffer):
        """
        Returns a message indicating that a buffer has been set to conductance based.
        :param buffer: the name of the buffer
        :type buffer: str
        :return: a message
        :rtype: (MessageCode,str)
        """
        assert (buffer is not None and isinstance(buffer, str)), \
            '(PyNestML.Utils.Message) Not a string provided (%s)!' % type(buffer)
        message = 'Buffer \'%s\' set to conductance based!' % buffer
        return MessageCode.BUFFER_SET_TO_CONDUCTANCE_BASED, message

    @classmethod
    def get_no_variable_found(cls, variable_name):
        """
        Returns a message indicating that a variable has not been found.
        :param variable_name: the name of the variable
        :type variable_name: str
        :return: a message
        :rtype: (MessageCode,str)
        """
        assert (variable_name is not None and isinstance(variable_name, str)), \
            '(PyNestML.Utils.Message) Not a string provided (%s)!' % type(variable_name)
        message = 'No variable \'%s\' found!' % variable_name
        return MessageCode.NO_VARIABLE_FOUND, message

    @classmethod
    def get_input_port_type_not_defined(cls, input_port_name: str):
        """
        Returns a message indicating that a input_port type has not been defined, thus nS is assumed.
        :param input_port_name: a input_port name
        :return: a message
        :rtype: (MessageCode,str)
        """
        assert (input_port_name is not None and isinstance(input_port_name, str)), \
            '(PyNestML.Utils.Message) Not a string provided (%s)!' % type(
                input_port_name)
        message = 'No type declared for spiking input port \'%s\'!' % input_port_name
        return MessageCode.SPIKE_INPUT_PORT_TYPE_NOT_DEFINED, message

    @classmethod
    def get_model_contains_errors(
            cls, model_name: str) -> Tuple[MessageCode, str]:
        """
        Returns a message indicating that a model contains errors thus no code is generated.
        :param model_name: the name of the model
        :return: a message
        """
        assert (model_name is not None and isinstance(model_name, str)), \
            '(PyNestML.Utils.Message) Not a string provided (%s)!' % type(model_name)
        message = 'Model \'' + model_name + '\' contains errors. No code generated!'
        return MessageCode.MODEL_CONTAINS_ERRORS, message

    @classmethod
    def get_start_processing_model(
            cls, model_name: str) -> Tuple[MessageCode, str]:
        """
        Returns a message indicating that the processing of a model is started.
        :param model_name: the name of the model
        :return: a message
        """
        assert (model_name is not None and isinstance(model_name, str)), \
            '(PyNestML.Utils.Message) Not a string provided (%s)!' % type(model_name)
        message = 'Starts processing of the model \'' + model_name + '\''
        return MessageCode.START_PROCESSING_MODEL, message

    @classmethod
    def get_code_generated(cls, model_name, path):
        """
        Returns a message indicating that code has been successfully generated for a neuron in a certain path.
        :param model_name: the name of the neuron.
        :type model_name: str
        :param path: the path to the file
        :type path: str
        :return: a message
        :rtype: (MessageCode,str)
        """
        assert (model_name is not None and isinstance(model_name, str)), \
            '(PyNestML.Utils.Message) Not a string provided (%s)!' % type(model_name)
        assert (path is not None and isinstance(path, str)), \
            '(PyNestML.Utils.Message) Not a string provided (%s)!' % type(path)
        message = 'Successfully generated code for the model: \'' + \
            model_name + '\' in: \'' + path + '\' !'
        return MessageCode.CODE_SUCCESSFULLY_GENERATED, message

    @classmethod
    def get_module_generated(cls, path):
        """
        Returns a message indicating that a module has been successfully generated.
        :param path: the path to the generated file
        :type path: str
        :return: a message
        :rtype: (MessageCode,str)
        """
        assert (path is not None and isinstance(path, str)), \
            '(PyNestML.Utils.Message) Not a string provided (%s)!' % type(path)
        message = 'Successfully generated NEST module code in \'' + path + '\' !'
        return MessageCode.MODULE_SUCCESSFULLY_GENERATED, message

    @classmethod
    def get_variable_used_before_declaration(cls, variable_name):
        """
        Returns a message indicating that a variable is used before declaration.
        :param variable_name: a variable name
        :type variable_name: str
        :return: a message
        :rtype: (MessageCode,str)
        """
        assert (variable_name is not None and isinstance(variable_name, str)), \
            '(PyNestML.Utils.Message) Not a string provided (%s)!' % type(variable_name)
        message = 'Variable \'%s\' used before declaration!' % variable_name
        return MessageCode.VARIABLE_USED_BEFORE_DECLARATION, message

    @classmethod
    def get_variable_not_defined(cls, variable_name):
        """
        Returns a message indicating that a variable is not defined .
        :param variable_name: a variable name
        :type variable_name: str
        :return: a message
        :rtype: (MessageCode,str)
        """
        assert (variable_name is not None and isinstance(variable_name, str)), \
            '(PyNestML.Utils.Message) Not a string provided (%s)!' % type(variable_name)
        message = 'Variable \'%s\' not defined!' % variable_name
        return MessageCode.NO_VARIABLE_FOUND, message

    @classmethod
    def get_variable_defined_recursively(cls, variable_name):
        """
        Returns a message indicating that a variable is defined recursively.
        :param variable_name: a variable name
        :type variable_name: str
        :return: a message
        :rtype: (MessageCode,str)
        """
        assert (variable_name is not None and isinstance(variable_name, str)), \
            '(PyNestML.Utils.Message) Not a string provided (%s)!' % type(variable_name)
        message = 'Variable \'%s\' defined recursively!' % variable_name
        return MessageCode.VARIABLE_DEFINED_RECURSIVELY, message

    @classmethod
    def get_value_assigned_to_buffer(cls, buffer_name):
        """
        Returns a message indicating that a value has been assigned to a buffer.
        :param buffer_name: a buffer name
        :type buffer_name: str
        :return: a message
        :rtype: (MessageCode,str)
        """
        assert (buffer_name is not None and isinstance(buffer_name, str)), \
            '(PyNestML.Utils.Message) Not a string provided (%s)!' % type(buffer_name)
        message = 'Value assigned to buffer \'%s\'!' % buffer_name
        return MessageCode.VALUE_ASSIGNED_TO_BUFFER, message

    @classmethod
    def get_first_arg_not_kernel_or_equation(cls, func_name):
        """
        Indicates that the first argument of an rhs is not an equation or kernel.
        :param func_name: the name of the function
        :type func_name: str
        :return: a message
        :rtype: (MessageCode,str)
        """
        assert (func_name is not None and isinstance(func_name, str)), \
            '(PyNestML.Utils.Message) Not a string provided (%s)!' % type(func_name)
        message = 'First argument of \'%s\' not a kernel or equation!' % func_name
        return MessageCode.ARG_NOT_KERNEL_OR_EQUATION, message

    @classmethod
    def get_second_arg_not_a_spike_port(
            cls, func_name: str) -> Tuple[MessageCode, str]:
        """
        Indicates that the second argument of the NESTML convolve() call is not a spiking input port.
        :param func_name: the name of the function
        :return: a message
        """
        assert (func_name is not None and isinstance(func_name, str)), \
            '(PyNestML.Utils.Message) Not a string provided (%s)!' % type(func_name)
        message = 'Second argument of \'%s\' not a spiking input port!' % func_name
        return MessageCode.ARG_NOT_SPIKE_INPUT, message

    @classmethod
    def get_wrong_numerator(cls, unit):
        """
        Indicates that the numerator of a unit is not 1.
        :param unit: the name of the unit
        :type unit: str
        :return: a message
        :rtype: (MessageCode,str)
        """
        assert (unit is not None and isinstance(unit, str)), \
            '(PyNestML.Utils.Message) Not a string provided (%s)!' % type(unit)
        message = 'Numeric numerator of unit \'%s\' not 1!' % unit
        return MessageCode.NUMERATOR_NOT_ONE, message

    @classmethod
    def get_order_not_declared(cls, lhs):
        """
        Indicates that the order has not been declared.
        :param lhs: the name of the variable
        :type lhs: str
        :return: a message
        :rtype: (MessageCode,str)
        """
        assert (lhs is not None and isinstance(lhs, str)), \
            '(PyNestML.Utils.Message) Not a string provided (%s)!' % lhs
        message = 'Order of differential equation for %s is not declared!' % lhs
        return MessageCode.ORDER_NOT_DECLARED, message

    @classmethod
    def get_continuous_input_port_specified(cls, name, keyword):
        """
        Indicates that the continuous time input port has been specified with an `inputQualifier` keyword.
        :param name: the name of the buffer
        :type name: str
        :param keyword: the keyword
        :type keyword: list(str)
        :return: a message
        :rtype: (MessageCode,str)
        """
        assert (name is not None and isinstance(name, str)), \
            '(PyNestML.Utils.Message) Not a string provided (%s)!' % name
        message = 'Continuous time input port \'%s\' specified with type keywords (%s)!' % (
            name, keyword)
        return MessageCode.CONTINUOUS_INPUT_PORT_WITH_QUALIFIERS, message

    @classmethod
    def get_block_not_defined_correctly(cls, block, missing):
        """
        Indicates that a given block has been defined several times or non.
        :param block: the name of the block which is not defined or defined multiple times.
        :type block: str
        :param missing: True if missing, False if multiple times.
        :type missing: bool
        :return: a message
        :rtype: (MessageCode,str)
        """
        assert (block is not None and isinstance(block, str)), \
            '(PyNestML.Utils.Message) Not a string provided (%s)!' % type(block)
        assert (missing is not None and isinstance(missing, bool)), \
            '(PyNestML.Utils.Message) Not a bool provided (%s)!' % type(missing)
        if missing:
            message = block + ' block not defined!'
        else:
            message = block + ' block defined more than once!'
        return MessageCode.BLOCK_NOT_CORRECT, message

    @classmethod
    def get_equation_var_not_in_state_block(cls, variable_name):
        """
        Indicates that a variable in the equations block is not defined in the state block.
        :param variable_name: the name of the variable of an equation which is not defined in an equations block
        :type variable_name: str
        :return: a message
        :rtype: (MessageCode,str)
        """
        assert (variable_name is not None and isinstance(variable_name, str)), \
            '(PyNestML.Utils.Message) Not a string provided (%s)!' % type(variable_name)
        message = 'Ode equation lhs-variable \'%s\' not defined in state block!' % variable_name
        return MessageCode.VARIABLE_NOT_IN_STATE_BLOCK, message

    @classmethod
    def get_wrong_number_of_args(cls, function_call, expected, got):
        """
        Indicates that a wrong number of arguments has been provided to the function call.
        :param function_call: a function call name
        :type function_call: str
        :param expected: the expected number of arguments
        :type expected: int
        :param got: the given number of arguments
        :type got: int
        :return: a message
        :rtype: (MessageCode,str)
        """
        assert (function_call is not None and isinstance(function_call, str)), \
            '(PyNestML.Utils.Message) Not a string provided (%s)!' % type(function_call)
        assert (expected is not None and isinstance(expected, int)), \
            '(PyNestML.Utils.Message) Not a int provided (%s)!' % type(expected)
        assert (got is not None and isinstance(got, int)), \
            '(PyNestML.Utils.Message) Not a string provided (%s)!' % type(got)
        message = 'Wrong number of arguments in function-call \'%s\'! Expected \'%s\', found \'%s\'.' % (
            function_call, expected, got)
        return MessageCode.WRONG_NUMBER_OF_ARGS, message

    @classmethod
    def get_no_rhs(cls, name):
        """
        Indicates that no right-hand side has been declared for the given variable.
        :param name: the name of the rhs variable
        :type name: str
        :return: a message
        :rtype: (MessageCode,str)
        """
        assert (name is not None and isinstance(name, str)), \
            '(PyNestML.Utils.Message) Not a string provided (%s)!' % type(name)
        message = 'Function variable \'%s\' has no right-hand side!' % name
        return MessageCode.NO_RHS, message

    @classmethod
    def get_several_lhs(cls, names):
        """
        Indicates that several left hand sides have been defined.
        :param names: a list of variables
        :type names: list(str)
        :return: a message
        :rtype: (MessageCode,str)
        """
        assert (names is not None and isinstance(names, list)), \
            '(PyNestML.Utils.Message) Not a list provided (%s)!' % type(names)
        message = 'Function declared with several variables (%s)!' % names
        return MessageCode.SEVERAL_LHS, message

    @classmethod
    def get_function_redeclared(cls, name, predefined):
        """
        Indicates that a function has been redeclared.
        :param name: the name of the function which has been redeclared.
        :type name: str
        :param predefined: True if function is predefined, otherwise False.
        :type predefined: bool
        :return: a message
        :rtype:(MessageCode,str)
        """
        assert (name is not None and isinstance(name, str)), \
            '(PyNestML.Utils.Message) Not a string provided (%s)!' % type(name)
        if predefined:
            message = 'Predefined function \'%s\' redeclared!' % name
        else:
            message = 'Function \'%s\' redeclared!' % name
        return MessageCode.FUNCTION_REDECLARED, message

    @classmethod
    def get_no_ode(cls, name):
        """
        Indicates that no ODE has been defined for a variable inside the state block.
        :param name: the name of the variable which does not have a defined ode
        :type name: str
        :return: a message
        :rtype: (MessageCode,str)
        """
        assert (name is not None and isinstance(name, str)), \
            '(PyNestML.Utils.Message) Not a string provided (%s)!' % type(name)
        message = 'Variable \'%s\' not provided with an ODE!' % name
        return MessageCode.NO_ODE, message

    @classmethod
    def get_no_init_value(cls, name):
        """
        Indicates that no initial value has been provided for a given variable.
        :param name: the name of the variable which does not have a initial value
        :type name: str
        :return: a message
        :rtype: (MessageCode,str)
        """
        assert (name is not None and isinstance(name, str)), \
            '(PyNestML.Utils.Message) Not a string provided (%s)!' % type(name)
        message = 'Initial value of ode variable \'%s\' not provided!' % name
        return MessageCode.NO_INIT_VALUE, message

    @classmethod
    def get_model_redeclared(cls, name: str) -> Tuple[MessageCode, str]:
        """
        Indicates that a model has been redeclared.
        :param name: the name of the model which has been redeclared.
        :return: a message
        """
        assert (name is not None and isinstance(name, str)), \
            '(PyNestML.Utils.Message) Not a string provided (%s)!' % type(name)
        assert (name is not None and isinstance(name, str)), \
            '(PyNestML.Utils.Message) Not a string provided (%s)!' % type(name)
        message = 'model \'%s\' redeclared!' % name
        return MessageCode.MODEL_REDECLARED, message

    @classmethod
    def get_nest_collision(cls, name):
        """
        Indicates that a collision between a user defined function and a nest function occurred.
        :param name: the name of the function which collides to nest
        :type name: str
        :return: a message
        :rtype: (MessageCode,str)
        """
        assert (name is not None and isinstance(name, str)), \
            '(PyNestML.Utils.Message) Not a string provided (%s)!' % type(name)
        message = 'Function \'%s\' collides with NEST namespace!' % name
        return MessageCode.NEST_COLLISION, message

    @classmethod
    def get_kernel_outside_convolve(cls, name):
        """
        Indicates that a kernel variable has been used outside a convolve call.
        :param name: the name of the kernel
        :type name: str
        :return: message
        :rtype: (MessageCode,str)
        """
        assert (name is not None and isinstance(name, str)), \
            '(PyNestML.Utils.Message) Not a string provided (%s)!' % type(name)
        message = 'Kernel \'%s\' used outside convolve!' % name
        return MessageCode.KERNEL_OUTSIDE_CONVOLVE, message

    @classmethod
    def get_compilation_unit_name_collision(cls, name, art1, art2):
        """
        Indicates that a name collision with the same neuron inside two artifacts.
        :param name: the name of the neuron which leads to collision
        :type name: str
        :param art1: the first artifact name
        :type art1: str
        :param art2: the second artifact name
        :type art2: str
        :return: a message
        :rtype: (MessageCode,str)
        """
        assert (name is not None and isinstance(name, str)), \
            '(PyNestML.Utils.Message) Not a string provided (%s)!' % type(name)
        assert (art1 is not None and isinstance(art1, str)), \
            '(PyNestML.Utils.Message) Not a string provided (%s)!' % type(art1)
        assert (art2 is not None and isinstance(art2, str)), \
            '(PyNestML.Utils.Message) Not a string provided (%s)!' % type(art2)
        message = 'Name collision of \'%s\' in \'%s\' and \'%s\'!' % (
            name, art1, art2)
        return MessageCode.NAME_COLLISION, message

    @classmethod
    def get_data_type_not_specified(cls, name):
        """
        Indicates that for a given element no type has been specified.
        :param name: the name of the variable for which a type has not been specified.
        :type name: str
        :return: a message
        :rtype: (MessageCode,str)
        """
        assert (name is not None and isinstance(name, str)), \
            '(PyNestML.Utils.Message) Not a string provided (%s)!' % type(name)
        message = 'Data type of \'%s\' at not specified!' % name
        return MessageCode.TYPE_NOT_SPECIFIED, message

    @classmethod
    def get_not_type_allowed(cls, name):
        """
        Indicates that a type for the given element is not allowed.
        :param name: the name of the element for which a type is not allowed.
        :type name: str
        :return: a message
        :rtype: (MessageCode,str)
        """
        assert (name is not None and isinstance(name, str)), \
            '(PyNestML.Utils.Message) Not a string provided (%s)!' % type(name)
        message = 'No data type allowed for \'%s\'!' % name
        return MessageCode.NO_TYPE_ALLOWED, message

    @classmethod
    def get_assignment_not_allowed(cls, name):
        """
        Indicates that an assignment to the given element is not allowed.
        :param name: the name of variable to which an assignment is not allowed.
        :type name: str
        :return: a message
        :rtype: (MessageCode,str)
        """
        assert (name is not None and isinstance(name, str)), \
            '(PyNestML.Utils.Message) Not a string provided (%s)!' % type(name)
        message = 'Assignment to \'%s\' not allowed!' % name
        return MessageCode.NO_ASSIGNMENT_ALLOWED, message

    @classmethod
    def get_not_a_variable(cls, name):
        """
        Indicates that a given name does not represent a variable.
        :param name: the name of the variable
        :type name: str
        :return: a message
        :rtype: (MessageCode,str)
        """
        assert (name is not None and isinstance(name, str)), \
            '(PyNestML.Utils.Message) Not a string provided (%s)!' % type(name)
        message = '\'%s\' not a variable!' % name
        return MessageCode.NOT_A_VARIABLE, message

    @classmethod
    def get_multiple_keywords(cls, keyword):
        """
        Indicates that a buffer has been declared with multiple keywords of the same type, e.g., inhibitory inhibitory
        :param keyword: the keyword which has been used multiple times
        :type keyword: str
        :return: a message
        :rtype: (MessageCode,str)
        """
        assert (keyword is not None and isinstance(keyword, str)), \
            '(PyNestML.Utils.Message) Not a string provided (%s)!' % type(keyword)
        message = 'Buffer specified with multiple \'%s\' keywords!' % keyword
        return MessageCode.MULTIPLE_KEYWORDS, message

    @classmethod
    def get_vector_in_non_vector(cls, vector, non_vector):
        """
        Indicates that a vector has been used in a non-vector declaration.
        :param vector: the vector variable
        :type vector: str
        :param non_vector: the non-vector lhs
        :type non_vector: list(str)
        :return: a message
        :rtype: (MessageCode,str)
        """
        assert (vector is not None and isinstance(vector, str)), \
            '(PyNestML.Utils.Message) Not a string provided (%s)!' % type(vector)
        assert (non_vector is not None and isinstance(non_vector, list)), \
            '(PyNestML.Utils.Message) Not a string provided (%s)!' % type(non_vector)
        message = 'Vector value \'%s\' used in a non-vector declaration of variables \'%s\'!' % (
            vector, non_vector)
        return MessageCode.VECTOR_IN_NON_VECTOR, message

    @classmethod
    def get_variable_redeclared(cls, name, predefined):
        """
        Indicates that a given variable has been redeclared. A redeclaration can happen with user defined
        functions or with predefined functions (second parameter).
        :param name: the name of the variable
        :type name: str
        :param predefined: True if a pre-defined variable has been redeclared, otherwise False.
        :type predefined: bool
        :return: a message
        :rtype: (MessageCode,str)
        """
        assert (name is not None and isinstance(name, str)), \
            '(PyNestML.Utils.Message) Not a string provided (%s)!' % type(name)
        assert (predefined is not None and isinstance(predefined, bool)), \
            '(PyNestML.Utils.Message) Not a bool provided (%s)!' % type(predefined)
        if predefined:
            message = 'Predefined variable \'%s\' redeclared!' % name
        else:
            message = 'Variable \'%s\' redeclared !' % name
        return MessageCode.VARIABLE_REDECLARED, message

    @classmethod
    def get_no_return(cls):
        """
        Indicates that a given function has no return statement although required.
        :return: a message
        :rtype: (MessageCode,str)
        """
        message = 'Return statement expected!'
        return MessageCode.NO_RETURN, message

    @classmethod
    def get_not_last_statement(cls, name):
        """
        Indicates that given statement is not the last statement in a block, e.g., in the case that a return
        statement is not the last statement.
        :param name: the statement.
        :type name: str
        :return: a message
        :rtype: (MessageCode,str)
        """
        assert (name is not None and isinstance(name, str)), \
            '(PyNestML.Utils.Message) Not a string provided (%s)!' % type(name)
        message = '\'%s\' not the last statement!' % name
        return MessageCode.NOT_LAST_STATEMENT, message

    @classmethod
    def get_function_not_declared(cls, name):
        """
        Indicates that a function, which is not declared, has been used.
        :param name: the name of the function.
        :type name: str
        :return: a message
        :rtype: (MessageCode,str)
        """
        assert (name is not None and isinstance(name, str)), \
            '(PyNestML.Utils.Message) Not a string provided (%s)!' % type(name)
        message = 'Function \'%s\' is not declared!' % name
        return MessageCode.FUNCTION_NOT_DECLARED, message

    @classmethod
    def get_could_not_resolve(cls, name):
        """
        Indicates that the handed over name could not be resolved to a symbol.
        :param name: the name which could not be resolved
        :type name: str
        :return: a message
        :rtype: (MessageCode,str)
        """
        assert (name is not None and isinstance(name, str)), \
            '(PyNestML.Utils.Message) Not a string provided (%s)!' % type(name)
        message = 'Could not resolve symbol \'%s\'!' % name
        return MessageCode.SYMBOL_NOT_RESOLVED, message

    @classmethod
    def get_neuron_solved_by_solver(cls, name):
        """
        Indicates that a neuron will be solved by the GSL solver inside the model printing process without any
        modifications to the initial model.
        :param name: the name of the neuron
        :type name: str
        :return: a message
        :rtype: (MessageCode,str)
        """
        assert (name is not None and isinstance(name, str)), \
            '(PyNestML.Utils.Message) Not a string provided (%s)!' % type(name)
        message = 'The neuron \'%s\' will be solved numerically with GSL solver without modification!' % name
        return MessageCode.NEURON_SOLVED_BY_GSL, message

    @classmethod
    def get_synapse_solved_by_solver(cls, name):
        """
        Indicates that a synapse will be solved by the GSL solver inside the model printing process without any
        modifications to the initial model.
        :param name: the name of the synapse
        :type name: str
        :return: a message
        :rtype: (MessageCode,str)
        """
        assert (name is not None and isinstance(name, str)), \
            '(PyNestML.Utils.Message) Not a string provided (%s)!' % type(name)
        message = 'The synapse \'%s\' will be solved numerically with GSL solver without modification!' % name
        return MessageCode.SYNAPSE_SOLVED_BY_GSL, message

    @classmethod
    def get_could_not_be_solved(cls):
        """
        Indicates that the set of equations could not be solved and will remain unchanged.
        :return: a message
        :rtype: (MessageCode,str)
        """
        message = 'Equations or kernels could not be solved. The model remains unchanged!'
        return MessageCode.NEURON_ANALYZED, message

    @classmethod
    def get_equations_solved_exactly(cls):
        """
        Indicates that all equations of the neuron are solved exactly by the solver script.
        :return: a message
        :rtype: (MessageCode,str)
        """
        message = 'Equations are solved exactly!'
        return MessageCode.NEURON_ANALYZED, message

    @classmethod
    def get_equations_solved_by_gls(cls):
        """
        Indicates that the set of ODEs as contained in the model will be solved by the gnu scientific library toolchain.
        :return: a message
        :rtype: (MessageCode,str)
        """
        message = 'Kernels will be solved with GLS!'
        return MessageCode.NEURON_ANALYZED, message

    @classmethod
    def get_ode_solution_not_used(cls):
        """
        Indicates that an ode has been defined in the model but is not used as part of the neurons solution.
        :return: a message
        :rtype: (MessageCode,str)
        """
        message = 'The model has defined an ODE. But its solution is not used in the update state.'
        return MessageCode.NEURON_ANALYZED, message

    @classmethod
    def get_unit_does_not_exist(cls, name):
        """
        Indicates that a unit does not exist.
        :param name: the name of the unit.
        :type name: str
        :return: a new code,message tuple
        :rtype: (MessageCode,str)
        """
        assert (name is not None and isinstance(name, str)), \
            '(PyNestML.Utils.Message) Not a string provided (%s)!' % type(name)
        message = 'Unit does not exist (%s).' % name
        return MessageCode.NO_UNIT, message

    @classmethod
    def get_not_neuroscience_unit_used(cls, name):
        """
        Indicates that a non-neuroscientific unit, e.g., kg, has been used. Those units can not be converted to
        a corresponding representation in the simulation and are therefore represented by the factor 1.
        :param name: the name of the variable
        :type name: str
        :return: a nes code,message tuple
        :rtype: (MessageCode,str)
        """
        assert (name is not None and isinstance(name, str)), \
            '(PyNestML.Utils.Message) Not a string provided (%s)!' % type(name)
        message = 'Not convertible unit \'%s\' used, 1 assumed as factor!' % name
        return MessageCode.NOT_NEUROSCIENCE_UNIT, message

    @classmethod
    def get_ode_needs_consistent_units(
            cls,
            name,
            differential_order,
            lhs_type,
            rhs_type):
        assert (name is not None and isinstance(name, str)), \
            '(PyNestML.Utils.Message) Not a string provided (%s)!' % type(name)
        message = 'ODE definition for \''
        if differential_order > 1:
            message += 'd^' + str(differential_order) + ' ' + \
                name + ' / dt^' + str(differential_order) + '\''
        if differential_order > 0:
            message += 'd ' + name + ' / dt\''
        else:
            message += '\'' + str(name) + '\''
        message += ' has inconsistent units: expected \'' + \
            lhs_type.print_symbol() + '\', got \'' + rhs_type.print_symbol() + '\''
        return MessageCode.ODE_NEEDS_CONSISTENT_UNITS, message

    @classmethod
    def get_ode_function_needs_consistent_units(
            cls, name, declared_type, expression_type):
        assert (name is not None and isinstance(name, str)), \
            '(PyNestML.Utils.Message) Not a string provided (%s)!' % type(name)
        message = 'ODE function definition for \'' + name + '\' has inconsistent units: expected \'' + \
            declared_type.print_symbol() + '\', got \'' + expression_type.print_symbol() + '\''
        return MessageCode.ODE_FUNCTION_NEEDS_CONSISTENT_UNITS, message

    @classmethod
    def get_variable_with_same_name_as_type(cls, name):
        """
        Indicates that a variable has been declared with the same name as a physical unit, e.g. "V mV"
        :param name: the name of the variable
        :type name: str
        :return: a tuple containing message code and message text
        :rtype: (MessageCode,str)
        """
        assert (name is not None and isinstance(name, str)), \
            '(PyNestML.Utils.Message) Not a string provided (%s)!' % type(name)
        message = 'Variable \'%s\' has the same name as a physical unit!' % name
        return MessageCode.VARIABLE_WITH_SAME_NAME_AS_UNIT, message

    @classmethod
    def get_analysing_transforming_neuron(cls, name):
        """
        Indicates start of code generation
        :param name: the name of the neuron model
        :type name: ASTNeuron
        :return: a nes code,message tuple
        :rtype: (MessageCode,str)
        """
        assert (name is not None and isinstance(name, str)), \
            '(PyNestML.Utils.Message) Not a string provided (%s)!' % type(name)
        message = 'Analysing/transforming neuron \'%s\'' % name
        return MessageCode.ANALYSING_TRANSFORMING_NEURON, message

    @classmethod
    def get_assigning_to_inline(cls):
        """
        Cannot assign to inline expression
        :param name: the name of the neuron model
        :type name: ASTNeuron
        :return: a nes code,message tuple
        :rtype: (MessageCode,str)
        """
        message = "Cannot assign to inline expression."
        return MessageCode.ASSIGNING_TO_INLINE, message

    @classmethod
    def templated_arg_types_inconsistent(cls, function_name, failing_arg_idx, other_args_idx, failing_arg_type_str, other_type_str):
        """
        For templated function arguments, indicates inconsistency between (formal) template argument types and actual derived types.
        :param name: the name of the neuron model
        :type name: ASTNeuron
        :return: a nes code,message tuple
        :rtype: (MessageCode,str)
        """
        message = 'In function \'' + function_name + '\': actual derived type of templated parameter ' + \
            str(failing_arg_idx + 1) + ' is \'' + failing_arg_type_str + '\', which is inconsistent with that of parameter(s) ' + \
            ', '.join([str(_ + 1) for _ in other_args_idx]) + \
            ', which has/have type \'' + other_type_str + '\''
        return MessageCode.TEMPLATED_ARG_TYPES_INCONSISTENT, message

    @classmethod
    def delta_function_cannot_be_mixed(cls):
        """
        Delta function cannot be mixed with expressions.
        """
        message = "delta function cannot be mixed with expressions; please instead perform these operations on the convolve() function where this kernel is used"
        return MessageCode.DELTA_FUNCTION_CANNOT_BE_MIXED, message

    @classmethod
    def delta_function_one_arg(cls, deltafunc):
        """
        Delta function takes exactly one argument.
        :param deltafunc: the delta function node
        :type name: ASTFunctionCall
        """
        message = "delta function takes exactly one argument (time *t*); instead found " + ", ".join([
            str(arg) for arg in deltafunc.get_args()])
        return MessageCode.DELTA_FUNCTION_CANNOT_BE_MIXED, message

    @classmethod
    def unknown_type(cls, provided_type_str):
        """
        Unknown type or unit literal.
        :param provided_type_str: the provided type as a string
        :type provided_type_str: str
        """
        message = "Unknown type or unit literal: " + provided_type_str
        return MessageCode.UNKNOWN_TYPE, message

    @classmethod
    def astdatatype_type_symbol_could_not_be_derived(cls):
        """
        Unknown type or unit literal.
        :param provided_type_str: the provided type as a string
        :type provided_type_str: str
        """
        message = "ASTDataType type symbol could not be derived"
        return MessageCode.ASTDATATYPE_TYPE_SYMBOL_COULD_NOT_BE_DERIVED, message

    @classmethod
    def get_emit_spike_function_but_no_output_port(cls):
        """
        Indicates that an emit_spike() function was called, but no spiking output port has been defined.
        :return: a (code, message) tuple
        :rtype: (MessageCode, str)
        """
        message = 'emit_spike() function was called, but no spiking output port has been defined!'
        return MessageCode.EMIT_SPIKE_FUNCTION_BUT_NO_OUTPUT_PORT, message

    @classmethod
    def get_kernel_wrong_type(cls,
                              kernel_name: str,
                              differential_order: int,
                              actual_type: str) -> Tuple[MessageCode,
                                                         str]:
        """
        Returns a message indicating that the type of a kernel is wrong.
        :param kernel_name: the name of the kernel
        :param differential_order: differential order of the kernel left-hand side, e.g. 2 if the kernel is g''
        :param actual_type: the name of the actual type that was found in the model
        """
        assert (kernel_name is not None and isinstance(kernel_name, str)), \
            '(PyNestML.Utils.Message) Not a string provided (%s)!' % type(kernel_name)
        if differential_order == 0:
            expected_type_str = "real or int"
        else:
            assert differential_order > 0
            expected_type_str = "s**-%d" % differential_order
        message = 'Kernel \'%s\' was found to be of type \'%s\' (should be %s)!' % (
            kernel_name, actual_type, expected_type_str)
        return MessageCode.KERNEL_WRONG_TYPE, message

    @classmethod
    def get_kernel_iv_wrong_type(cls,
                                 iv_name: str,
                                 actual_type: str,
                                 expected_type: str) -> Tuple[MessageCode,
                                                              str]:
        """
        Returns a message indicating that the type of a kernel initial value is wrong.
        :param iv_name: the name of the state variable with an initial value
        :param actual_type: the name of the actual type that was found in the model
        :param expected_type: the name of the type that was expected
        """
        message = 'Initial value \'%s\' was found to be of type \'%s\' (should be %s)!' % (
            iv_name, actual_type, expected_type)
        return MessageCode.KERNEL_IV_WRONG_TYPE, message

    @classmethod
    def get_no_files_in_input_path(cls, path: str):
        message = "No files found matching '*.nestml' in provided input path '" + path + "'"
        return MessageCode.NO_FILES_IN_INPUT_PATH, message

    @classmethod
    def get_state_variables_not_initialized(cls, var_name: str):
        message = "The variable \'%s\' is not initialized." % var_name
        return MessageCode.STATE_VARIABLES_NOT_INITIALZED, message

    @classmethod
    def get_equations_defined_but_integrate_odes_not_called(cls):
        message = "Equations defined but integrate_odes() not called"
        return MessageCode.EQUATIONS_DEFINED_BUT_INTEGRATE_ODES_NOT_CALLED, message

    @classmethod
    def get_template_root_path_created(cls, templates_root_dir: str):
        message = "Given template root path is not an absolute path. " \
                  "Creating the absolute path with default templates directory '" + \
            templates_root_dir + "'"
        return MessageCode.TEMPLATE_ROOT_PATH_CREATED, message

    @classmethod
    def get_vector_parameter_wrong_block(cls, var, block):
        message = "The vector parameter '" + var + "' is declared in the wrong block '" + block + "'. " \
                  "The vector parameter can only be declared in parameters or internals block."
        return MessageCode.VECTOR_PARAMETER_WRONG_BLOCK, message

    @classmethod
    def get_vector_parameter_wrong_type(cls, var):
        message = "The vector parameter '" + var + "' is of the wrong type. " \
                  "The vector parameter can be only of type integer."
        return MessageCode.VECTOR_PARAMETER_WRONG_TYPE, message

    @classmethod
    def get_vector_parameter_wrong_size(cls, var, value):
        message = "The vector parameter '" + var + "' has value '" + value + "' " \
                  "which is less than or equal to 0."
        return MessageCode.VECTOR_PARAMETER_WRONG_SIZE, message

    @classmethod
    def get_priority_defined_for_only_one_receive_block(cls, event_handler_port_name: str):
        message = "Priority defined for only one event handler (" + event_handler_port_name + ")"
        return MessageCode.PRIORITY_DEFINED_FOR_ONLY_ONE_EVENT_HANDLER, message

    @classmethod
    def get_repeated_priorty_value(cls):
        message = "Priority values for event handlers need to be unique"
        return MessageCode.REPEATED_PRIORITY_VALUE, message

    @classmethod
    def get_function_is_delay_variable(cls, func):
        message = "Function '" + func + "' is not a function but a delay variable."
        return MessageCode.DELAY_VARIABLE, message

    @classmethod
    def get_no_gating_variables(
            cls,
            cm_inline_expr: ASTInlineExpression,
            ion_channel_name: str):
        """
        Indicates that if you defined an inline expression inside the equations block
        that uses no kernels / has no convolution calls
        then then there must be at least one variable name that ends with _{x}
        For example an inline "Na" must have at least one variable ending with "_Na"
        :return: a message
        :rtype: (MessageCode,str)
        """

        message = "No gating variables found inside declaration of '" + \
            cm_inline_expr.variable_name + "', "
        message += "\nmeaning no variable ends with the suffix '_" + \
            ion_channel_name + "' here. "
        message += "This suffix indicates that a variable is a gating variable. "
        message += "At least one gating variable is expected to exist."

        return MessageCode.CM_NO_GATING_VARIABLES, message

    @classmethod
    def get_cm_inline_expression_variable_used_mulitple_times(
            cls,
            cm_inline_expr: ASTInlineExpression,
            bad_variable_name: str,
            ion_channel_name: str):
        message = "Variable name '" + bad_variable_name + \
            "' seems to be used multiple times"
        message += "' inside inline expression '" + cm_inline_expr.variable_name + "'. "
        message += "\nVariables are not allowed to occur multiple times here."

        return MessageCode.CM_VARIABLE_NAME_MULTI_USE, message

    @classmethod
    def get_expected_cm_function_missing(
            cls,
            ion_channel_name: str,
            variable_name: str,
            function_name: str):
        message = "Implementation of a function called '" + function_name + "' not found. "
        message += "It is expected because of variable '" + \
            variable_name + "' in the ion channel '" + ion_channel_name + "'"
        return MessageCode.CM_FUNCTION_MISSING, message

    @classmethod
    def get_expected_cm_function_wrong_args_count(
            cls, ion_channel_name: str, variable_name, astfun: ASTFunction):
        message = "Function '" + astfun.name + \
            "' is expected to have exactly one Argument. "
        message += "It is related to variable '" + variable_name + \
            "' in the ion channel '" + ion_channel_name + "'"
        return MessageCode.CM_FUNCTION_BAD_NUMBER_ARGS, message

    @classmethod
    def get_expected_cm_function_bad_return_type(
            cls, ion_channel_name: str, astfun: ASTFunction):
        message = "'" + ion_channel_name + "' channel function '" + \
            astfun.name + "' must return real. "
        return MessageCode.CM_FUNCTION_BAD_RETURN_TYPE, message

    @classmethod
    def get_expected_cm_variables_missing_in_blocks(
            cls,
            missing_variable_to_proper_block: Iterable,
            expected_variables_to_reason: dict):
        message = "The following variables not found:\n"
        for missing_var, proper_location in missing_variable_to_proper_block.items():
            message += "Variable with name '" + missing_var
            message += "' not found but expected to exist inside of " + \
                proper_location + " because of position "
            message += str(
                expected_variables_to_reason[missing_var].get_source_position()) + "\n"
        return MessageCode.CM_VARIABLES_NOT_DECLARED, message

    @classmethod
    def get_cm_variable_value_missing(cls, varname: str):
        message = "The following variable has no value assinged: " + varname + "\n"
        return MessageCode.CM_NO_VALUE_ASSIGNMENT, message

    @classmethod
    def get_v_comp_variable_value_missing(
            cls, neuron_name: str, missing_variable_name):
        message = "Missing state variable '" + missing_variable_name
        message += "' inside of neuron '" + neuron_name + "'. "
        message += "You have passed NEST_COMPARTMENTAL flag to the generator, thereby activating compartmental mode."
        message += "In this mode, such variable must be declared in the state block.\n"
        message += "This variable represents the dynamically calculated value of membrane potential "
        message += "and should be utilized in your equations for voltage activated ion channels."
        return MessageCode.CM_NO_V_COMP, message

    @classmethod
    def get_syns_bad_buffer_count(cls, buffers: set, synapse_name: str):
        message = "Synapse `\'%s\' uses the following input buffers: %s" % (
            synapse_name, buffers)
        message += " However exaxtly one spike input buffer per synapse is allowed."
        return MessageCode.SYNS_BAD_BUFFER_COUNT, message

    @classmethod
    def get_nest_delay_decorator_not_found(cls):
        message = "To generate code for NEST Simulator, at least one variable in the model should be decorated with the ``@nest::delay`` keyword."
        return MessageCode.NEST_DELAY_DECORATOR_NOT_FOUND, message

    @classmethod
    def get_nest_weight_decorator_not_found(cls):
        message = "To generate code for NEST Simulator, at least one variable in the model should be decorated with the ``@nest::weight`` keyword."
        return MessageCode.NEST_WEIGHT_DECORATOR_NOT_FOUND, message

    @classmethod
    def get_input_port_size_not_integer(cls, port_name: str):
        message = "The size of the input port " + port_name + " is not of integer type."
        return MessageCode.INPUT_PORT_SIZE_NOT_INTEGER, message

    @classmethod
    def get_input_port_size_not_greater_than_zero(cls, port_name: str):
        message = "The size of the input port " + port_name + " must be greater than zero."
        return MessageCode.INPUT_PORT_SIZE_NOT_GREATER_THAN_ZERO, message

    @classmethod
    def get_target_path_info(cls, target_dir: str):
        message = "Target platform code will be generated in directory: '" + target_dir + "'"
        return MessageCode.TARGET_PATH_INFO, message

    @classmethod
    def get_install_path_info(cls, install_path: str):
        message = "Target platform code will be installed in directory: '" + install_path + "'"
        return MessageCode.INSTALL_PATH_INFO, message

    @classmethod
    def get_creating_target_path(cls, target_path: str):
        message = "Creating target directory: '" + target_path + "'"
        return MessageCode.CREATING_TARGET_PATH, message

    @classmethod
    def get_creating_install_path(cls, install_path: str):
        message = "Creating installation directory: '" + install_path + "'"
        return MessageCode.CREATING_INSTALL_PATH, message

    @classmethod
    def get_mechs_dictionary_info(cls, chan_info, syns_info, conc_info):
        message = ""
        message += "chan_info:\n" + chan_info + "\n"
        message += "syns_info:\n" + syns_info + "\n"
        message += "conc_info:\n" + conc_info + "\n"

        return MessageCode.MECHS_DICTIONARY_INFO, message<|MERGE_RESOLUTION|>--- conflicted
+++ resolved
@@ -122,9 +122,7 @@
     CREATING_INSTALL_PATH = 89
     CREATING_TARGET_PATH = 90
     ASSIGNING_TO_INLINE = 91
-<<<<<<< HEAD
     NEST_WEIGHT_DECORATOR_NOT_FOUND = 92
-=======
     CM_NO_GATING_VARIABLES = 100
     CM_FUNCTION_MISSING = 101
     CM_VARIABLES_NOT_DECLARED = 102
@@ -135,7 +133,6 @@
     SYNS_BAD_BUFFER_COUNT = 107
     CM_NO_V_COMP = 108
     MECHS_DICTIONARY_INFO = 109
->>>>>>> b8b68500
 
 
 class Messages:
