--- conflicted
+++ resolved
@@ -129,13 +129,10 @@
     SYNS_BAD_BUFFER_COUNT = 107
     CM_NO_V_COMP = 108
     MECHS_DICTIONARY_INFO = 109
-<<<<<<< HEAD
-    RANDOM_FUNCTIONS_LEGALLY_USED = 110
-=======
     VOID_FUNCTION_ON_RHS = 110
     NON_CONSTANT_EXPONENT = 111
     EXPONENT_MUST_BE_INTEGER = 112
->>>>>>> eb5de642
+    RANDOM_FUNCTIONS_LEGALLY_USED = 113
 
 
 class Messages:
@@ -1318,11 +1315,6 @@
         return MessageCode.MECHS_DICTIONARY_INFO, message
 
     @classmethod
-<<<<<<< HEAD
-    def get_random_functions_legally_used(cls, name):
-        message = "The function '" + name + "' can only be used in the update, onReceive, or onCondition blocks."
-        return MessageCode.RANDOM_FUNCTIONS_LEGALLY_USED, message
-=======
     def get_void_function_on_rhs(cls, function_name: str) -> Tuple[MessageCode, str]:
         r"""
         Construct an error message indicating that a void function cannot be used on a RHS.
@@ -1384,4 +1376,8 @@
         message = "Cannot calculate value of exponent. Must be a constant value!"
 
         return MessageCode.NON_CONSTANT_EXPONENT, message
->>>>>>> eb5de642
+
+    @classmethod
+    def get_random_functions_legally_used(cls, name):
+        message = "The function '" + name + "' can only be used in the update, onReceive, or onCondition blocks."
+        return MessageCode.RANDOM_FUNCTIONS_LEGALLY_USED, message