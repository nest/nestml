--- conflicted
+++ resolved
@@ -140,16 +140,12 @@
     SPIKING_INPUT_PORT_NAME_ILLEGALLY_USED = 116
     CONTINUOUS_OUTPUT_PORT_MAY_NOT_HAVE_ATTRIBUTES = 117
     INTEGRATE_ODES_ARG_HIGHER_ORDER = 117
-<<<<<<< HEAD
-    SPIKING_INPUT_PORT_REFERENCE_MISSING_ATTRIBUTE = 119
-    CONVOLVE_NEEDS_BUFFER_PARAMETER = 120
-    SPIKE_INPUT_PORT_IN_EQUATION_RHS_OUTSIDE_CONVOLVE = 121
-=======
-    DELAY_VARIABLE_NOT_SPECIFIED = 118
-    WEIGHT_VARIABLE_NOT_SPECIFIED = 119
-    DELAY_VARIABLE_NOT_FOUND = 120
-    WEIGHT_VARIABLE_NOT_FOUND = 121
->>>>>>> ca33844b
+    SPIKING_INPUT_PORT_REFERENCE_MISSING_ATTRIBUTE = 118
+    CONVOLVE_NEEDS_BUFFER_PARAMETER = 119
+    SPIKE_INPUT_PORT_IN_EQUATION_RHS_OUTSIDE_CONVOLVE = 120
+    DELAY_VARIABLE_NOT_SPECIFIED = 121
+    WEIGHT_VARIABLE_NOT_SPECIFIED = 122
+    DELAY_VARIABLE_NOT_FOUND = 123
 
 
 class Messages:
@@ -1381,7 +1377,6 @@
         return MessageCode.CONTINUOUS_OUTPUT_PORT_MAY_NOT_HAVE_ATTRIBUTES, message
 
     @classmethod
-<<<<<<< HEAD
     def get_continuous_output_port_cannot_have_attributes(cls):
         message = "Continuous time output port may not have attributes."
         return MessageCode.CONTINUOUS_OUTPUT_PORT_MAY_NOT_HAVE_ATTRIBUTES, message
@@ -1400,7 +1395,8 @@
     def get_spike_input_port_in_equation_rhs_outside_convolve(cls):
         message = "Spike input port appears in right-hand side of equation outside of convolve(). This is a known issue (see https://github.com/nest/nestml/pull/1050)."
         return MessageCode.SPIKE_INPUT_PORT_IN_EQUATION_RHS_OUTSIDE_CONVOLVE, message
-=======
+
+    @classmethod
     def get_delay_variable_not_specified(cls) -> Tuple[MessageCode, str]:
         message = "Delay variable is not specified for synapse model. Please see https://nestml.readthedocs.io/en/latest/running/running_nest.html#dendritic-delay-and-synaptic-weight"
 
@@ -1422,5 +1418,4 @@
     def get_weight_variable_not_found(cls, variable_name: str) -> Tuple[MessageCode, str]:
         message = "Weight variable '" + variable_name + "' not found in synapse. Please see https://nestml.readthedocs.io/en/latest/running/running_nest.html#dendritic-delay-and-synaptic-weight"
 
-        return MessageCode.WEIGHT_VARIABLE_NOT_FOUND, message
->>>>>>> ca33844b
+        return MessageCode.WEIGHT_VARIABLE_NOT_FOUND, message