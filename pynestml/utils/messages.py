--- conflicted
+++ resolved
@@ -131,10 +131,6 @@
     SYNS_BAD_BUFFER_COUNT = 107
     CM_NO_V_COMP = 108
     MECHS_DICTIONARY_INFO = 109
-<<<<<<< HEAD
-    CM_VAR_MULTIUSE = 110
-    CM_INVALID_CONVOLUTION_BUFFER = 111
-=======
     VOID_FUNCTION_ON_RHS = 110
     NON_CONSTANT_EXPONENT = 111
     RESOLUTION_FUNC_USED = 112
@@ -148,7 +144,8 @@
     WEIGHT_VARIABLE_NOT_SPECIFIED = 119
     DELAY_VARIABLE_NOT_FOUND = 120
     WEIGHT_VARIABLE_NOT_FOUND = 121
->>>>>>> 679a951b
+    CM_VAR_MULTIUSE = 122
+    CM_INVALID_CONVOLUTION_BUFFER = 123
 
 
 class Messages:
@@ -1291,31 +1288,23 @@
         return MessageCode.INTEGRATE_ODES_WRONG_ARG, message
 
     @classmethod
-<<<<<<< HEAD
-    def get_mechs_dictionary_info(cls, chan_info, recs_info, conc_info, con_in_info, syns_info, global_info):
-=======
     def get_integrate_odes_arg_higher_order(cls, arg: str) -> Tuple[MessageCode, str]:
         message = "Parameter provided to integrate_odes() function is a state variable of higher order: '" + arg + "'"
         return MessageCode.INTEGRATE_ODES_ARG_HIGHER_ORDER, message
 
     @classmethod
-    def get_mechs_dictionary_info(cls, chan_info, syns_info, conc_info, con_in_info) -> Tuple[MessageCode, str]:
->>>>>>> 679a951b
+    def get_mechs_dictionary_info(cls, chan_info, recs_info, conc_info, con_in_info, syns_info, global_info) -> Tuple[MessageCode, str]:
         message = ""
         message += "chan_info:\n" + chan_info + "\n"
         message += "recs_info:\n" + recs_info + "\n"
         message += "conc_info:\n" + conc_info + "\n"
         message += "con_in_info:\n" + con_in_info + "\n"
-<<<<<<< HEAD
         message += "syns_info:\n" + syns_info + "\n"
         message += "global_info:\n" + global_info + "\n"
-=======
->>>>>>> 679a951b
 
         return MessageCode.MECHS_DICTIONARY_INFO, message
 
     @classmethod
-<<<<<<< HEAD
     def cm_shared_variables_not_allowed(cls, varname: str, mech_names: list):
         message = "Multiple mechanisms ("
         it = iter(mech_names)
@@ -1333,7 +1322,8 @@
                    "' but are contained in '" + mech_name + "'.")
 
         return MessageCode.CM_INVALID_CONVOLUTION_BUFFER, message
-=======
+
+    @classmethod
     def get_fixed_timestep_func_used(cls):
         message = "Model contains a call to fixed-timestep functions (``resolution()`` and/or ``steps()``). This restricts the model to being compatible only with fixed-timestep simulators. Consider eliminating ``resolution()`` and ``steps()`` from the model, and using ``timestep()`` instead."
         return MessageCode.RESOLUTION_FUNC_USED, message
@@ -1437,5 +1427,4 @@
     def get_weight_variable_not_found(cls, variable_name: str) -> Tuple[MessageCode, str]:
         message = "Weight variable '" + variable_name + "' not found in synapse. Please see https://nestml.readthedocs.io/en/latest/running/running_nest.html#dendritic-delay-and-synaptic-weight"
 
-        return MessageCode.WEIGHT_VARIABLE_NOT_FOUND, message
->>>>>>> 679a951b
+        return MessageCode.WEIGHT_VARIABLE_NOT_FOUND, message