# -*- coding: utf-8 -*-
#
# messages.py
#
# This file is part of NEST.
#
# Copyright (C) 2004 The NEST Initiative
#
# NEST is free software: you can redistribute it and/or modify
# it under the terms of the GNU General Public License as published by
# the Free Software Foundation, either version 2 of the License, or
# (at your option) any later version.
#
# NEST is distributed in the hope that it will be useful,
# but WITHOUT ANY WARRANTY; without even the implied warranty of
# MERCHANTABILITY or FITNESS FOR A PARTICULAR PURPOSE.  See the
# GNU General Public License for more details.
#
# You should have received a copy of the GNU General Public License
# along with NEST.  If not, see <http://www.gnu.org/licenses/>.
from enum import Enum
from typing import Tuple


class MessageCode(Enum):
    """
    A mapping between codes and the corresponding messages.
    """
    START_PROCESSING_FILE = 0
    START_SYMBOL_TABLE_BUILDING = 1
    FUNCTION_CALL_TYPE_ERROR = 2
    TYPE_NOT_DERIVABLE = 3
    IMPLICIT_CAST = 4
    CAST_NOT_POSSIBLE = 5
    TYPE_DIFFERENT_FROM_EXPECTED = 6
    ADD_SUB_TYPE_MISMATCH = 7
    BUFFER_SET_TO_CONDUCTANCE_BASED = 8
    NO_VARIABLE_FOUND = 9
    SPIKE_INPUT_PORT_TYPE_NOT_DEFINED = 10
    MODEL_CONTAINS_ERRORS = 11
    START_PROCESSING_MODEL = 12
    CODE_SUCCESSFULLY_GENERATED = 13
    MODULE_SUCCESSFULLY_GENERATED = 14
    NO_CODE_GENERATED = 15
    VARIABLE_USED_BEFORE_DECLARATION = 16
    VARIABLE_DEFINED_RECURSIVELY = 17
    VALUE_ASSIGNED_TO_BUFFER = 18
    ARG_NOT_KERNEL_OR_EQUATION = 19
    ARG_NOT_SPIKE_INPUT = 20
    NUMERATOR_NOT_ONE = 21
    ORDER_NOT_DECLARED = 22
    CONTINUOUS_INPUT_PORT_WITH_QUALIFIERS = 23
    BLOCK_NOT_CORRECT = 24
    VARIABLE_NOT_IN_STATE_BLOCK = 25
    WRONG_NUMBER_OF_ARGS = 26
    NO_RHS = 27
    SEVERAL_LHS = 28
    FUNCTION_REDECLARED = 29
    FUNCTION_NOT_DECLARED = 30
    NO_ODE = 31
    NO_INIT_VALUE = 32
    MODEL_REDECLARED = 33
    NEST_COLLISION = 34
    KERNEL_OUTSIDE_CONVOLVE = 35
    NAME_COLLISION = 36
    TYPE_NOT_SPECIFIED = 37
    NO_TYPE_ALLOWED = 38
    NO_ASSIGNMENT_ALLOWED = 39
    NOT_A_VARIABLE = 40
    MULTIPLE_KEYWORDS = 41
    VECTOR_IN_NON_VECTOR = 42
    VARIABLE_REDECLARED = 43
    SOFT_INCOMPATIBILITY = 44
    HARD_INCOMPATIBILITY = 45
    NO_RETURN = 46
    NOT_LAST_STATEMENT = 47
    SYMBOL_NOT_RESOLVED = 48
    SYNAPSE_SOLVED_BY_GSL = 49
    TYPE_MISMATCH = 50
    NO_SEMANTICS = 51
    NEURON_SOLVED_BY_GSL = 52
<<<<<<< HEAD
    NEURON_ANALYZED = 53
    NO_UNIT = 54
    NOT_NEUROSCIENCE_UNIT = 55
    INTERNAL_WARNING = 56
    OPERATION_NOT_DEFINED = 57
    CONVOLVE_NEEDS_BUFFER_PARAMETER = 58
    INPUT_PATH_NOT_FOUND = 59
    LEXER_ERROR = 60
    PARSER_ERROR = 61
    UNKNOWN_TARGET = 62
    VARIABLE_WITH_SAME_NAME_AS_UNIT = 63
    ANALYSING_TRANSFORMING_NEURON = 64
    ODE_NEEDS_CONSISTENT_UNITS = 65
    TEMPLATED_ARG_TYPES_INCONSISTENT = 66
    MODULE_NAME_INFO = 67
    TARGET_PATH_INFO = 68
    ODE_FUNCTION_NEEDS_CONSISTENT_UNITS = 69
    DELTA_FUNCTION_CANNOT_BE_MIXED = 70
    UNKNOWN_TYPE = 71
    ASTDATATYPE_TYPE_SYMBOL_COULD_NOT_BE_DERIVED = 72
    KERNEL_WRONG_TYPE = 73
    KERNEL_IV_WRONG_TYPE = 74
    EMIT_SPIKE_FUNCTION_BUT_NO_OUTPUT_PORT = 75
    NO_FILES_IN_INPUT_PATH = 76
    STATE_VARIABLES_NOT_INITIALZED = 77
    EQUATIONS_DEFINED_BUT_INTEGRATE_ODES_NOT_CALLED = 78
    TEMPLATE_ROOT_PATH_CREATED = 79
    VECTOR_PARAMETER_WRONG_BLOCK = 80
    VECTOR_PARAMETER_WRONG_TYPE = 81
    VECTOR_PARAMETER_WRONG_SIZE = 82
    PRIORITY_DEFINED_FOR_ONLY_ONE_EVENT_HANDLER = 83
    REPEATED_PRIORITY_VALUE = 84
    DELAY_VARIABLE = 85
=======
    NO_UNIT = 53
    NOT_NEUROSCIENCE_UNIT = 54
    INTERNAL_WARNING = 55
    OPERATION_NOT_DEFINED = 56
    CONVOLVE_NEEDS_BUFFER_PARAMETER = 57
    INPUT_PATH_NOT_FOUND = 58
    LEXER_ERROR = 59
    PARSER_ERROR = 60
    UNKNOWN_TARGET = 61
    VARIABLE_WITH_SAME_NAME_AS_UNIT = 62
    ANALYSING_TRANSFORMING_NEURON = 63
    ODE_NEEDS_CONSISTENT_UNITS = 64
    TEMPLATED_ARG_TYPES_INCONSISTENT = 65
    MODULE_NAME_INFO = 66
    TARGET_PATH_INFO = 67
    ODE_FUNCTION_NEEDS_CONSISTENT_UNITS = 68
    DELTA_FUNCTION_CANNOT_BE_MIXED = 69
    UNKNOWN_TYPE = 70
    ASTDATATYPE_TYPE_SYMBOL_COULD_NOT_BE_DERIVED = 71
    KERNEL_WRONG_TYPE = 72
    KERNEL_IV_WRONG_TYPE = 73
    EMIT_SPIKE_FUNCTION_BUT_NO_OUTPUT_PORT = 74
    NO_FILES_IN_INPUT_PATH = 75
    STATE_VARIABLES_NOT_INITIALZED = 76
    EQUATIONS_DEFINED_BUT_INTEGRATE_ODES_NOT_CALLED = 77
    TEMPLATE_ROOT_PATH_CREATED = 78
    VECTOR_PARAMETER_WRONG_BLOCK = 79
    VECTOR_PARAMETER_WRONG_TYPE = 80
    VECTOR_PARAMETER_WRONG_SIZE = 81
    PRIORITY_DEFINED_FOR_ONLY_ONE_EVENT_HANDLER = 82
    REPEATED_PRIORITY_VALUE = 83
>>>>>>> 0cf80d20


class Messages:
    """
    This class contains a collection of error messages which enables a centralized maintaining and modifications of
    those.
    """

    @classmethod
    def get_start_processing_file(cls, file_path):
        """
        Returns a message indicating that processing of a file has started
        :param file_path: the path to the file
        :type file_path: str
        :return: message code tuple
        :rtype: (MessageCode,str)
        """
        message = 'Start processing \'' + file_path + '\'!'
        return MessageCode.START_PROCESSING_FILE, message

    @classmethod
    def get_input_path_not_found(cls, path):
        message = 'Input path ("%s") not found!' % (path)
        return MessageCode.INPUT_PATH_NOT_FOUND, message

    @classmethod
    def get_unknown_target(cls, target):
        message = 'Unknown target ("%s")' % (target)
        return MessageCode.UNKNOWN_TARGET, message

    @classmethod
    def get_no_code_generated(cls):
        """
        Returns a message indicating that no code will be generated on this run.
        :return: a message
        :rtype: (MessageCode,str)
        """
        message = 'No target specified: no code will be generated'
        return MessageCode.NO_CODE_GENERATED, message

    @classmethod
    def get_lexer_error(cls):
        message = 'Error occurred during lexing: abort'
        return MessageCode.LEXER_ERROR, message

    @classmethod
    def get_could_not_determine_cond_based(cls, type_str, name):
        message = "Unable to determine based on type '" + type_str + "' of variable '" + name + "' whether conductance-based or current-based"
        return MessageCode.LEXER_ERROR, message

    @classmethod
    def get_parser_error(cls):
        message = 'Error occurred during parsing: abort'
        return MessageCode.PARSER_ERROR, message

    @classmethod
    def get_binary_operation_not_defined(cls, lhs, operator, rhs):
        message = 'Operation %s %s %s is not defined!' % (lhs, operator, rhs)
        return MessageCode.OPERATION_NOT_DEFINED, message

    @classmethod
    def get_binary_operation_type_could_not_be_derived(cls, lhs, operator, rhs, lhs_type, rhs_type):
        message = 'The type of the expression (left-hand side = \'%s\'; binary operator = \'%s\'; right-hand side = \'%s\') could not be derived: left-hand side has type \'%s\' whereas right-hand side has type \'%s\'!' % (
            lhs, operator, rhs, lhs_type, rhs_type)
        return MessageCode.TYPE_MISMATCH, message

    @classmethod
    def get_unary_operation_not_defined(cls, operator, term):
        message = 'Operation %s%s is not defined!' % (operator, term)
        return MessageCode.OPERATION_NOT_DEFINED, message

    @classmethod
    def get_convolve_needs_buffer_parameter(cls):
        message = 'Convolve requires a buffer variable as second parameter!'
        return MessageCode.CONVOLVE_NEEDS_BUFFER_PARAMETER, message

    @classmethod
    def get_implicit_magnitude_conversion(cls, lhs, rhs, conversion_factor):
        message = 'Non-matching unit types at %s +/- %s! ' \
                  'Implicitly replaced by %s +/- %s * %s.' % (
                      lhs.print_symbol(), rhs.print_symbol(), lhs.print_symbol(), conversion_factor,
                      rhs.print_symbol())
        return MessageCode.IMPLICIT_CAST, message

    @classmethod
    def get_start_building_symbol_table(cls):
        """
        Returns a message that the building for a neuron has been started.
        :return: a message
        :rtype: (MessageCode,str)
        """
        return MessageCode.START_SYMBOL_TABLE_BUILDING, 'Start building symbol table!'

    @classmethod
    def get_function_call_implicit_cast(cls, arg_nr, function_call, expected_type, got_type, castable=False):
        """
        Returns a message indicating that an implicit cast has been performed.
        :param arg_nr: the number of the argument which is cast
        :type arg_nr: int
        :param function_call: a single function call
        :type function_call: ast_function_call
        :param expected_type: the expected type
        :type expected_type: type_symbol
        :param got_type: the got-type
        :type got_type: TypeSymbol
        :param castable: is the type castable
        :type castable: bool
        :return: a message
        :rtype: (MessageCode,str)
        """
        if not castable:
            message = str(arg_nr) + '. argument of function-call \'%s\' at is wrongly typed! Expected \'%s\',' \
                                    ' found \'%s\'!' % (function_call.get_name(), got_type.print_symbol(),
                                                        expected_type.print_symbol())
        else:
            message = str(arg_nr) + '. argument of function-call \'%s\' is wrongly typed! ' \
                                    'Implicit cast from \'%s\' to \'%s\'.' % (function_call.get_name(),
                                                                              got_type.print_symbol(),
                                                                              expected_type.print_symbol())
        return MessageCode.FUNCTION_CALL_TYPE_ERROR, message

    @classmethod
    def get_type_could_not_be_derived(cls, rhs):
        """
        Returns a message indicating that the type of the rhs rhs could not be derived.
        :param rhs: an rhs
        :type rhs: ast_expression or ast_simple_expression
        :return: a message
        :rtype: (MessageCode,str)

        """
        message = 'Type of \'%s\' could not be derived!' % rhs
        return MessageCode.TYPE_NOT_DERIVABLE, message

    @classmethod
    def get_implicit_cast_rhs_to_lhs(cls, rhs_type, lhs_type):
        """
        Returns a message indicating that the type of the lhs does not correspond to the one of the rhs, but the rhs
        can be cast down to lhs type.
        :param rhs_type: the type of the rhs
        :type rhs_type: str
        :param lhs_type: the type of the lhs
        :type lhs_type: str
        :return: a message
        :rtype:(MessageCode,str)
        """
        message = 'Implicit casting from (compatible) type \'%s\' to \'%s\'.' % (rhs_type, lhs_type)
        return MessageCode.IMPLICIT_CAST, message

    @classmethod
    def get_different_type_rhs_lhs(cls, rhs_expression, lhs_expression, rhs_type, lhs_type):
        """
        Returns a message indicating that the type of the lhs does not correspond to the one of the rhs and can not
        be cast down to a common type.
        :param rhs_expression: the rhs rhs
        :type rhs_expression: ASTExpression or ASTSimpleExpression
        :param lhs_expression: the lhs rhs
        :type lhs_expression: ast_expression or ast_simple_expression
        :param rhs_type: the type of the rhs
        :type rhs_type: type_symbol
        :param lhs_type: the type of the lhs
        :type lhs_type: TypeSymbol
        :return: a message
        :rtype:(MessageCode,str)
        """
        message = 'Type of lhs \'%s\' does not correspond to rhs \'%s\'! LHS: \'%s\', RHS: \'%s\'!' % (
            lhs_expression,
            rhs_expression,
            lhs_type.print_symbol(),
            rhs_type.print_symbol())
        return MessageCode.CAST_NOT_POSSIBLE, message

    @classmethod
    def get_type_different_from_expected(cls, expected_type, got_type):
        """
        Returns a message indicating that the received type is different from the expected one.
        :param expected_type: the expected type
        :type expected_type: TypeSymbol
        :param got_type: the actual type
        :type got_type: type_symbol
        :return: a message
        :rtype: (MessageCode,str)
        """
        from pynestml.symbols.type_symbol import TypeSymbol
        assert (expected_type is not None and isinstance(expected_type, TypeSymbol)), \
            '(PyNestML.Utils.Message) Not a type symbol provided (%s)!' % type(expected_type)
        assert (got_type is not None and isinstance(got_type, TypeSymbol)), \
            '(PyNestML.Utils.Message) Not a type symbol provided (%s)!' % type(got_type)
        message = 'Actual type different from expected. Expected: \'%s\', got: \'%s\'!' % (
            expected_type.print_symbol(), got_type.print_symbol())
        return MessageCode.TYPE_DIFFERENT_FROM_EXPECTED, message

    @classmethod
    def get_buffer_set_to_conductance_based(cls, buffer):
        """
        Returns a message indicating that a buffer has been set to conductance based.
        :param buffer: the name of the buffer
        :type buffer: str
        :return: a message
        :rtype: (MessageCode,str)
        """
        assert (buffer is not None and isinstance(buffer, str)), \
            '(PyNestML.Utils.Message) Not a string provided (%s)!' % type(buffer)
        message = 'Buffer \'%s\' set to conductance based!' % buffer
        return MessageCode.BUFFER_SET_TO_CONDUCTANCE_BASED, message

    @classmethod
    def get_no_variable_found(cls, variable_name):
        """
        Returns a message indicating that a variable has not been found.
        :param variable_name: the name of the variable
        :type variable_name: str
        :return: a message
        :rtype: (MessageCode,str)
        """
        assert (variable_name is not None and isinstance(variable_name, str)), \
            '(PyNestML.Utils.Message) Not a string provided (%s)!' % type(variable_name)
        message = 'No variable \'%s\' found!' % variable_name
        return MessageCode.NO_VARIABLE_FOUND, message

    @classmethod
    def get_input_port_type_not_defined(cls, input_port_name: str):
        """
        Returns a message indicating that a input_port type has not been defined, thus nS is assumed.
        :param input_port_name: a input_port name
        :return: a message
        :rtype: (MessageCode,str)
        """
        assert (input_port_name is not None and isinstance(input_port_name, str)), \
            '(PyNestML.Utils.Message) Not a string provided (%s)!' % type(input_port_name)
        from pynestml.symbols.predefined_types import PredefinedTypes
        message = 'No type declared for spiking input port \'%s\'!' % input_port_name
        return MessageCode.SPIKE_INPUT_PORT_TYPE_NOT_DEFINED, message

    @classmethod
    def get_model_contains_errors(cls, model_name: str) -> Tuple[MessageCode, str]:
        """
        Returns a message indicating that a model contains errors thus no code is generated.
        :param model_name: the name of the model
        :return: a message
        """
        assert (model_name is not None and isinstance(model_name, str)), \
            '(PyNestML.Utils.Message) Not a string provided (%s)!' % type(model_name)
        message = 'Model \'' + model_name + '\' contains errors. No code generated!'
        return MessageCode.MODEL_CONTAINS_ERRORS, message

    @classmethod
    def get_start_processing_model(cls, model_name: str) -> Tuple[MessageCode, str]:
        """
        Returns a message indicating that the processing of a model is started.
        :param model_name: the name of the model
        :return: a message
        """
        assert (model_name is not None and isinstance(model_name, str)), \
            '(PyNestML.Utils.Message) Not a string provided (%s)!' % type(model_name)
        message = 'Starts processing of the model \'' + model_name + '\''
        return MessageCode.START_PROCESSING_MODEL, message

    @classmethod
    def get_code_generated(cls, model_name, path):
        """
        Returns a message indicating that code has been successfully generated for a neuron in a certain path.
        :param model_name: the name of the neuron.
        :type model_name: str
        :param path: the path to the file
        :type path: str
        :return: a message
        :rtype: (MessageCode,str)
        """
        assert (model_name is not None and isinstance(model_name, str)), \
            '(PyNestML.Utils.Message) Not a string provided (%s)!' % type(model_name)
        assert (path is not None and isinstance(path, str)), \
            '(PyNestML.Utils.Message) Not a string provided (%s)!' % type(path)
        message = 'Successfully generated code for the model: \'' + model_name + '\' in: \'' + path + '\' !'
        return MessageCode.CODE_SUCCESSFULLY_GENERATED, message

    @classmethod
    def get_module_generated(cls, path):
        """
        Returns a message indicating that a module has been successfully generated.
        :param path: the path to the generated file
        :type path: str
        :return: a message
        :rtype: (MessageCode,str)
        """
        assert (path is not None and isinstance(path, str)), \
            '(PyNestML.Utils.Message) Not a string provided (%s)!' % type(path)
        message = 'Successfully generated NEST module code in \'' + path + '\' !'
        return MessageCode.MODULE_SUCCESSFULLY_GENERATED, message

    @classmethod
    def get_variable_used_before_declaration(cls, variable_name):
        """
        Returns a message indicating that a variable is used before declaration.
        :param variable_name: a variable name
        :type variable_name: str
        :return: a message
        :rtype: (MessageCode,str)
        """
        assert (variable_name is not None and isinstance(variable_name, str)), \
            '(PyNestML.Utils.Message) Not a string provided (%s)!' % type(variable_name)
        message = 'Variable \'%s\' used before declaration!' % variable_name
        return MessageCode.VARIABLE_USED_BEFORE_DECLARATION, message

    @classmethod
    def get_variable_not_defined(cls, variable_name):
        """
        Returns a message indicating that a variable is not defined .
        :param variable_name: a variable name
        :type variable_name: str
        :return: a message
        :rtype: (MessageCode,str)
        """
        assert (variable_name is not None and isinstance(variable_name, str)), \
            '(PyNestML.Utils.Message) Not a string provided (%s)!' % type(variable_name)
        message = 'Variable \'%s\' not defined!' % variable_name
        return MessageCode.NO_VARIABLE_FOUND, message

    @classmethod
    def get_variable_defined_recursively(cls, variable_name):
        """
        Returns a message indicating that a variable is defined recursively.
        :param variable_name: a variable name
        :type variable_name: str
        :return: a message
        :rtype: (MessageCode,str)
        """
        assert (variable_name is not None and isinstance(variable_name, str)), \
            '(PyNestML.Utils.Message) Not a string provided (%s)!' % type(variable_name)
        message = 'Variable \'%s\' defined recursively!' % variable_name
        return MessageCode.VARIABLE_DEFINED_RECURSIVELY, message

    @classmethod
    def get_value_assigned_to_buffer(cls, buffer_name):
        """
        Returns a message indicating that a value has been assigned to a buffer.
        :param buffer_name: a buffer name
        :type buffer_name: str
        :return: a message
        :rtype: (MessageCode,str)
        """
        assert (buffer_name is not None and isinstance(buffer_name, str)), \
            '(PyNestML.Utils.Message) Not a string provided (%s)!' % type(buffer_name)
        message = 'Value assigned to buffer \'%s\'!' % buffer_name
        return MessageCode.VALUE_ASSIGNED_TO_BUFFER, message

    @classmethod
    def get_first_arg_not_kernel_or_equation(cls, func_name):
        """
        Indicates that the first argument of an rhs is not an equation or kernel.
        :param func_name: the name of the function
        :type func_name: str
        :return: a message
        :rtype: (MessageCode,str)
        """
        assert (func_name is not None and isinstance(func_name, str)), \
            '(PyNestML.Utils.Message) Not a string provided (%s)!' % type(func_name)
        message = 'First argument of \'%s\' not a kernel or equation!' % func_name
        return MessageCode.ARG_NOT_KERNEL_OR_EQUATION, message

    @classmethod
    def get_second_arg_not_a_spike_port(cls, func_name: str) -> Tuple[MessageCode, str]:
        """
        Indicates that the second argument of the NESTML convolve() call is not a spiking input port.
        :param func_name: the name of the function
        :return: a message
        """
        assert (func_name is not None and isinstance(func_name, str)), \
            '(PyNestML.Utils.Message) Not a string provided (%s)!' % type(func_name)
        message = 'Second argument of \'%s\' not a spiking input port!' % func_name
        return MessageCode.ARG_NOT_SPIKE_INPUT, message

    @classmethod
    def get_wrong_numerator(cls, unit):
        """
        Indicates that the numerator of a unit is not 1.
        :param unit: the name of the unit
        :type unit: str
        :return: a message
        :rtype: (MessageCode,str)
        """
        assert (unit is not None and isinstance(unit, str)), \
            '(PyNestML.Utils.Message) Not a string provided (%s)!' % type(unit)
        message = 'Numeric numerator of unit \'%s\' not 1!' % unit
        return MessageCode.NUMERATOR_NOT_ONE, message

    @classmethod
    def get_order_not_declared(cls, lhs):
        """
        Indicates that the order has not been declared.
        :param lhs: the name of the variable
        :type lhs: str
        :return: a message
        :rtype: (MessageCode,str)
        """
        assert (lhs is not None and isinstance(lhs, str)), \
            '(PyNestML.Utils.Message) Not a string provided (%s)!' % lhs
        message = 'Order of differential equation for %s is not declared!' % lhs
        return MessageCode.ORDER_NOT_DECLARED, message

    @classmethod
    def get_continuous_input_port_specified(cls, name, keyword):
        """
        Indicates that the continuous time input port has been specified with an `inputQualifier` keyword.
        :param name: the name of the buffer
        :type name: str
        :param keyword: the keyword
        :type keyword: list(str)
        :return: a message
        :rtype: (MessageCode,str)
        """
        assert (name is not None and isinstance(name, str)), \
            '(PyNestML.Utils.Message) Not a string provided (%s)!' % name
        message = 'Continuous time input port \'%s\' specified with type keywords (%s)!' % (name, keyword)
        return MessageCode.CONTINUOUS_INPUT_PORT_WITH_QUALIFIERS, message

    @classmethod
    def get_block_not_defined_correctly(cls, block, missing):
        """
        Indicates that a given block has been defined several times or non.
        :param block: the name of the block which is not defined or defined multiple times.
        :type block: str
        :param missing: True if missing, False if multiple times.
        :type missing: bool
        :return: a message
        :rtype: (MessageCode,str)
        """
        assert (block is not None and isinstance(block, str)), \
            '(PyNestML.Utils.Message) Not a string provided (%s)!' % type(block)
        assert (missing is not None and isinstance(missing, bool)), \
            '(PyNestML.Utils.Message) Not a bool provided (%s)!' % type(missing)
        if missing:
            message = block + ' block not defined!'
        else:
            message = block + ' block defined more than once!'
        return MessageCode.BLOCK_NOT_CORRECT, message

    @classmethod
    def get_equation_var_not_in_state_block(cls, variable_name):
        """
        Indicates that a variable in the equations block is not defined in the state block.
        :param variable_name: the name of the variable of an equation which is not defined in an equations block
        :type variable_name: str
        :return: a message
        :rtype: (MessageCode,str)
        """
        assert (variable_name is not None and isinstance(variable_name, str)), \
            '(PyNestML.Utils.Message) Not a string provided (%s)!' % type(variable_name)
        message = 'Ode equation lhs-variable \'%s\' not defined in state block!' % variable_name
        return MessageCode.VARIABLE_NOT_IN_STATE_BLOCK, message

    @classmethod
    def get_wrong_number_of_args(cls, function_call, expected, got):
        """
        Indicates that a wrong number of arguments has been provided to the function call.
        :param function_call: a function call name
        :type function_call: str
        :param expected: the expected number of arguments
        :type expected: int
        :param got: the given number of arguments
        :type got: int
        :return: a message
        :rtype: (MessageCode,str)
        """
        assert (function_call is not None and isinstance(function_call, str)), \
            '(PyNestML.Utils.Message) Not a string provided (%s)!' % type(function_call)
        assert (expected is not None and isinstance(expected, int)), \
            '(PyNestML.Utils.Message) Not a int provided (%s)!' % type(expected)
        assert (got is not None and isinstance(got, int)), \
            '(PyNestML.Utils.Message) Not a string provided (%s)!' % type(got)
        message = 'Wrong number of arguments in function-call \'%s\'! Expected \'%s\', found \'%s\'.' % (
            function_call, expected, got)
        return MessageCode.WRONG_NUMBER_OF_ARGS, message

    @classmethod
    def get_no_rhs(cls, name):
        """
        Indicates that no right-hand side has been declared for the given variable.
        :param name: the name of the rhs variable
        :type name: str
        :return: a message
        :rtype: (MessageCode,str)
        """
        assert (name is not None and isinstance(name, str)), \
            '(PyNestML.Utils.Message) Not a string provided (%s)!' % type(name)
        message = 'Function variable \'%s\' has no right-hand side!' % name
        return MessageCode.NO_RHS, message

    @classmethod
    def get_several_lhs(cls, names):
        """
        Indicates that several left hand sides have been defined.
        :param names: a list of variables
        :type names: list(str)
        :return: a message
        :rtype: (MessageCode,str)
        """
        assert (names is not None and isinstance(names, list)), \
            '(PyNestML.Utils.Message) Not a list provided (%s)!' % type(names)
        message = 'Function declared with several variables (%s)!' % names
        return MessageCode.SEVERAL_LHS, message

    @classmethod
    def get_function_redeclared(cls, name, predefined):
        """
        Indicates that a function has been redeclared.
        :param name: the name of the function which has been redeclared.
        :type name: str
        :param predefined: True if function is predefined, otherwise False.
        :type predefined: bool
        :return: a message
        :rtype:(MessageCode,str)
        """
        assert (name is not None and isinstance(name, str)), \
            '(PyNestML.Utils.Message) Not a string provided (%s)!' % type(name)
        if predefined:
            message = 'Predefined function \'%s\' redeclared!' % name
        else:
            message = 'Function \'%s\' redeclared!' % name
        return MessageCode.FUNCTION_REDECLARED, message

    @classmethod
    def get_no_ode(cls, name):
        """
        Indicates that no ODE has been defined for a variable inside the state block.
        :param name: the name of the variable which does not have a defined ode
        :type name: str
        :return: a message
        :rtype: (MessageCode,str)
        """
        assert (name is not None and isinstance(name, str)), \
            '(PyNestML.Utils.Message) Not a string provided (%s)!' % type(name)
        message = 'Variable \'%s\' not provided with an ODE!' % name
        return MessageCode.NO_ODE, message

    @classmethod
    def get_no_init_value(cls, name):
        """
        Indicates that no initial value has been provided for a given variable.
        :param name: the name of the variable which does not have a initial value
        :type name: str
        :return: a message
        :rtype: (MessageCode,str)
        """
        assert (name is not None and isinstance(name, str)), \
            '(PyNestML.Utils.Message) Not a string provided (%s)!' % type(name)
        message = 'Initial value of ode variable \'%s\' not provided!' % name
        return MessageCode.NO_INIT_VALUE, message

    @classmethod
    def get_model_redeclared(cls, name: str) -> Tuple[MessageCode, str]:
        """
        Indicates that a model has been redeclared.
        :param name: the name of the model which has been redeclared.
        :return: a message
        """
        assert (name is not None and isinstance(name, str)), \
            '(PyNestML.Utils.Message) Not a string provided (%s)!' % type(name)
        assert (name is not None and isinstance(name, str)), \
            '(PyNestML.Utils.Message) Not a string provided (%s)!' % type(name)
        message = 'model \'%s\' redeclared!' % name
        return MessageCode.MODEL_REDECLARED, message

    @classmethod
    def get_nest_collision(cls, name):
        """
        Indicates that a collision between a user defined function and a nest function occurred.
        :param name: the name of the function which collides to nest
        :type name: str
        :return: a message
        :rtype: (MessageCode,str)
        """
        assert (name is not None and isinstance(name, str)), \
            '(PyNestML.Utils.Message) Not a string provided (%s)!' % type(name)
        message = 'Function \'%s\' collides with NEST namespace!' % name
        return MessageCode.NEST_COLLISION, message

    @classmethod
    def get_kernel_outside_convolve(cls, name):
        """
        Indicates that a kernel variable has been used outside a convolve call.
        :param name: the name of the kernel
        :type name: str
        :return: message
        :rtype: (MessageCode,str)
        """
        assert (name is not None and isinstance(name, str)), \
            '(PyNestML.Utils.Message) Not a string provided (%s)!' % type(name)
        message = 'Kernel \'%s\' used outside convolve!' % name
        return MessageCode.KERNEL_OUTSIDE_CONVOLVE, message

    @classmethod
    def get_compilation_unit_name_collision(cls, name, art1, art2):
        """
        Indicates that a name collision with the same neuron inside two artifacts.
        :param name: the name of the neuron which leads to collision
        :type name: str
        :param art1: the first artifact name
        :type art1: str
        :param art2: the second artifact name
        :type art2: str
        :return: a message
        :rtype: (MessageCode,str)
        """
        assert (name is not None and isinstance(name, str)), \
            '(PyNestML.Utils.Message) Not a string provided (%s)!' % type(name)
        assert (art1 is not None and isinstance(art1, str)), \
            '(PyNestML.Utils.Message) Not a string provided (%s)!' % type(art1)
        assert (art2 is not None and isinstance(art2, str)), \
            '(PyNestML.Utils.Message) Not a string provided (%s)!' % type(art2)
        message = 'Name collision of \'%s\' in \'%s\' and \'%s\'!' % (name, art1, art2)
        return MessageCode.NAME_COLLISION, message

    @classmethod
    def get_data_type_not_specified(cls, name):
        """
        Indicates that for a given element no type has been specified.
        :param name: the name of the variable for which a type has not been specified.
        :type name: str
        :return: a message
        :rtype: (MessageCode,str)
        """
        assert (name is not None and isinstance(name, str)), \
            '(PyNestML.Utils.Message) Not a string provided (%s)!' % type(name)
        message = 'Data type of \'%s\' at not specified!' % name
        return MessageCode.TYPE_NOT_SPECIFIED, message

    @classmethod
    def get_not_type_allowed(cls, name):
        """
        Indicates that a type for the given element is not allowed.
        :param name: the name of the element for which a type is not allowed.
        :type name: str
        :return: a message
        :rtype: (MessageCode,str)
        """
        assert (name is not None and isinstance(name, str)), \
            '(PyNestML.Utils.Message) Not a string provided (%s)!' % type(name)
        message = 'No data type allowed for \'%s\'!' % name
        return MessageCode.NO_TYPE_ALLOWED, message

    @classmethod
    def get_assignment_not_allowed(cls, name):
        """
        Indicates that an assignment to the given element is not allowed.
        :param name: the name of variable to which an assignment is not allowed.
        :type name: str
        :return: a message
        :rtype: (MessageCode,str)
        """
        assert (name is not None and isinstance(name, str)), \
            '(PyNestML.Utils.Message) Not a string provided (%s)!' % type(name)
        message = 'Assignment to \'%s\' not allowed!' % name
        return MessageCode.NO_ASSIGNMENT_ALLOWED, message

    @classmethod
    def get_not_a_variable(cls, name):
        """
        Indicates that a given name does not represent a variable.
        :param name: the name of the variable
        :type name: str
        :return: a message
        :rtype: (MessageCode,str)
        """
        assert (name is not None and isinstance(name, str)), \
            '(PyNestML.Utils.Message) Not a string provided (%s)!' % type(name)
        message = '\'%s\' not a variable!' % name
        return MessageCode.NOT_A_VARIABLE, message

    @classmethod
    def get_multiple_keywords(cls, keyword):
        """
        Indicates that a buffer has been declared with multiple keywords of the same type, e.g., inhibitory inhibitory
        :param keyword: the keyword which has been used multiple times
        :type keyword: str
        :return: a message
        :rtype: (MessageCode,str)
        """
        assert (keyword is not None and isinstance(keyword, str)), \
            '(PyNestML.Utils.Message) Not a string provided (%s)!' % type(keyword)
        message = 'Buffer specified with multiple \'%s\' keywords!' % keyword
        return MessageCode.MULTIPLE_KEYWORDS, message

    @classmethod
    def get_vector_in_non_vector(cls, vector, non_vector):
        """
        Indicates that a vector has been used in a non-vector declaration.
        :param vector: the vector variable
        :type vector: str
        :param non_vector: the non-vector lhs
        :type non_vector: list(str)
        :return: a message
        :rtype: (MessageCode,str)
        """
        assert (vector is not None and isinstance(vector, str)), \
            '(PyNestML.Utils.Message) Not a string provided (%s)!' % type(vector)
        assert (non_vector is not None and isinstance(non_vector, list)), \
            '(PyNestML.Utils.Message) Not a string provided (%s)!' % type(non_vector)
        message = 'Vector value \'%s\' used in a non-vector declaration of variables \'%s\'!' % (vector, non_vector)
        return MessageCode.VECTOR_IN_NON_VECTOR, message

    @classmethod
    def get_variable_redeclared(cls, name, predefined):
        """
        Indicates that a given variable has been redeclared. A redeclaration can happen with user defined
        functions or with predefined functions (second parameter).
        :param name: the name of the variable
        :type name: str
        :param predefined: True if a pre-defined variable has been redeclared, otherwise False.
        :type predefined: bool
        :return: a message
        :rtype: (MessageCode,str)
        """
        assert (name is not None and isinstance(name, str)), \
            '(PyNestML.Utils.Message) Not a string provided (%s)!' % type(name)
        assert (predefined is not None and isinstance(predefined, bool)), \
            '(PyNestML.Utils.Message) Not a bool provided (%s)!' % type(predefined)
        if predefined:
            message = 'Predefined variable \'%s\' redeclared!' % name
        else:
            message = 'Variable \'%s\' redeclared !' % name
        return MessageCode.VARIABLE_REDECLARED, message

    @classmethod
    def get_no_return(cls):
        """
        Indicates that a given function has no return statement although required.
        :return: a message
        :rtype: (MessageCode,str)
        """
        message = 'Return statement expected!'
        return MessageCode.NO_RETURN, message

    @classmethod
    def get_not_last_statement(cls, name):
        """
        Indicates that given statement is not the last statement in a block, e.g., in the case that a return
        statement is not the last statement.
        :param name: the statement.
        :type name: str
        :return: a message
        :rtype: (MessageCode,str)
        """
        assert (name is not None and isinstance(name, str)), \
            '(PyNestML.Utils.Message) Not a string provided (%s)!' % type(name)
        message = '\'%s\' not the last statement!' % name
        return MessageCode.NOT_LAST_STATEMENT, message

    @classmethod
    def get_function_not_declared(cls, name):
        """
        Indicates that a function, which is not declared, has been used.
        :param name: the name of the function.
        :type name: str
        :return: a message
        :rtype: (MessageCode,str)
        """
        assert (name is not None and isinstance(name, str)), \
            '(PyNestML.Utils.Message) Not a string provided (%s)!' % type(name)
        message = 'Function \'%s\' is not declared!' % name
        return MessageCode.FUNCTION_NOT_DECLARED, message

    @classmethod
    def get_could_not_resolve(cls, name):
        """
        Indicates that the handed over name could not be resolved to a symbol.
        :param name: the name which could not be resolved
        :type name: str
        :return: a message
        :rtype: (MessageCode,str)
        """
        assert (name is not None and isinstance(name, str)), \
            '(PyNestML.Utils.Message) Not a string provided (%s)!' % type(name)
        message = 'Could not resolve symbol \'%s\'!' % name
        return MessageCode.SYMBOL_NOT_RESOLVED, message

    @classmethod
    def get_neuron_solved_by_solver(cls, name):
        """
        Indicates that a neuron will be solved by the GSL solver inside the model printing process without any
        modifications to the initial model.
        :param name: the name of the neuron
        :type name: str
        :return: a message
        :rtype: (MessageCode,str)
        """
        assert (name is not None and isinstance(name, str)), \
            '(PyNestML.Utils.Message) Not a string provided (%s)!' % type(name)
        message = 'The neuron \'%s\' will be solved numerically with GSL solver without modification!' % name
        return MessageCode.NEURON_SOLVED_BY_GSL, message

    @classmethod
    def get_synapse_solved_by_solver(cls, name):
        """
        Indicates that a synapse will be solved by the GSL solver inside the model printing process without any
        modifications to the initial model.
        :param name: the name of the synapse
        :type name: str
        :return: a message
        :rtype: (MessageCode,str)
        """
        assert (name is not None and isinstance(name, str)), \
            '(PyNestML.Utils.Message) Not a string provided (%s)!' % type(name)
        message = 'The synapse \'%s\' will be solved numerically with GSL solver without modification!' % name
        return MessageCode.SYNAPSE_SOLVED_BY_GSL, message

    @classmethod
    def get_could_not_be_solved(cls):
        """
        Indicates that the set of equations could not be solved and will remain unchanged.
        :return: a message
        :rtype: (MessageCode,str)
        """
        message = 'Equations or kernels could not be solved. The model remains unchanged!'
        return MessageCode.NEURON_ANALYZED, message

    @classmethod
    def get_equations_solved_exactly(cls):
        """
        Indicates that all equations of the neuron are solved exactly by the solver script.
        :return: a message
        :rtype: (MessageCode,str)
        """
        message = 'Equations are solved exactly!'
        return MessageCode.NEURON_ANALYZED, message

    @classmethod
    def get_equations_solved_by_gls(cls):
        """
        Indicates that the set of ODEs as contained in the model will be solved by the gnu scientific library toolchain.
        :return: a message
        :rtype: (MessageCode,str)
        """
        message = 'Kernels will be solved with GLS!'
        return MessageCode.NEURON_ANALYZED, message

    @classmethod
    def get_ode_solution_not_used(cls):
        """
        Indicates that an ode has been defined in the model but is not used as part of the neurons solution.
        :return: a message
        :rtype: (MessageCode,str)
        """
        message = 'The model has defined an ODE. But its solution is not used in the update state.'
        return MessageCode.NEURON_ANALYZED, message

    @classmethod
    def get_unit_does_not_exist(cls, name):
        """
        Indicates that a unit does not exist.
        :param name: the name of the unit.
        :type name: str
        :return: a new code,message tuple
        :rtype: (MessageCode,str)
        """
        assert (name is not None and isinstance(name, str)), \
            '(PyNestML.Utils.Message) Not a string provided (%s)!' % type(name)
        message = 'Unit does not exist (%s).' % name
        return MessageCode.NO_UNIT, message

    @classmethod
    def get_not_neuroscience_unit_used(cls, name):
        """
        Indicates that a non-neuroscientific unit, e.g., kg, has been used. Those units can not be converted to
        a corresponding representation in the simulation and are therefore represented by the factor 1.
        :param name: the name of the variable
        :type name: str
        :return: a nes code,message tuple
        :rtype: (MessageCode,str)
        """
        assert (name is not None and isinstance(name, str)), \
            '(PyNestML.Utils.Message) Not a string provided (%s)!' % type(name)
        message = 'Not convertible unit \'%s\' used, 1 assumed as factor!' % name
        return MessageCode.NOT_NEUROSCIENCE_UNIT, message

    @classmethod
    def get_ode_needs_consistent_units(cls, name, differential_order, lhs_type, rhs_type):
        assert (name is not None and isinstance(name, str)), \
            '(PyNestML.Utils.Message) Not a string provided (%s)!' % type(name)
        message = 'ODE definition for \''
        if differential_order > 1:
            message += 'd^' + str(differential_order) + ' ' + name + ' / dt^' + str(differential_order) + '\''
        if differential_order > 0:
            message += 'd ' + name + ' / dt\''
        else:
            message += '\'' + str(name) + '\''
        message += ' has inconsistent units: expected \'' + lhs_type.print_symbol() + '\', got \'' + \
            rhs_type.print_symbol() + '\''
        return MessageCode.ODE_NEEDS_CONSISTENT_UNITS, message

    @classmethod
    def get_ode_function_needs_consistent_units(cls, name, declared_type, expression_type):
        assert (name is not None and isinstance(name, str)), \
            '(PyNestML.Utils.Message) Not a string provided (%s)!' % type(name)
        message = 'ODE function definition for \'' + name + '\' has inconsistent units: expected \'' + \
            declared_type.print_symbol() + '\', got \'' + expression_type.print_symbol() + '\''
        return MessageCode.ODE_FUNCTION_NEEDS_CONSISTENT_UNITS, message

    @classmethod
    def get_variable_with_same_name_as_type(cls, name):
        """
        Indicates that a variable has been declared with the same name as a physical unit, e.g. "V mV"
        :param name: the name of the variable
        :type name: str
        :return: a tuple containing message code and message text
        :rtype: (MessageCode,str)
        """
        assert (name is not None and isinstance(name, str)), \
            '(PyNestML.Utils.Message) Not a string provided (%s)!' % type(name)
        message = 'Variable \'%s\' has the same name as a physical unit!' % name
        return MessageCode.VARIABLE_WITH_SAME_NAME_AS_UNIT, message

    @classmethod
    def get_analysing_transforming_neuron(cls, name):
        """
        Indicates start of code generation
        :param name: the name of the neuron model
        :type name: ASTNeuron
        :return: a nes code,message tuple
        :rtype: (MessageCode,str)
        """
        assert (name is not None and isinstance(name, str)), \
            '(PyNestML.Utils.Message) Not a string provided (%s)!' % type(name)
        message = 'Analysing/transforming neuron \'%s\'' % name
        return MessageCode.ANALYSING_TRANSFORMING_NEURON, message

    @classmethod
    def templated_arg_types_inconsistent(cls, function_name, failing_arg_idx, other_args_idx, failing_arg_type_str, other_type_str):
        """
        For templated function arguments, indicates inconsistency between (formal) template argument types and actual derived types.
        :param name: the name of the neuron model
        :type name: ASTNeuron
        :return: a nes code,message tuple
        :rtype: (MessageCode,str)
        """
        message = 'In function \'' + function_name + '\': actual derived type of templated parameter ' + \
            str(failing_arg_idx + 1) + ' is \'' + failing_arg_type_str + '\', which is inconsistent with that of parameter(s) ' + \
            ', '.join([str(_ + 1) for _ in other_args_idx]) + ', which have type \'' + other_type_str + '\''
        return MessageCode.TEMPLATED_ARG_TYPES_INCONSISTENT, message

    @classmethod
    def delta_function_cannot_be_mixed(cls):
        """
        Delta function cannot be mixed with expressions.
        """
        message = "delta function cannot be mixed with expressions; please instead perform these operations on the convolve() function where this kernel is used"
        return MessageCode.DELTA_FUNCTION_CANNOT_BE_MIXED, message

    @classmethod
    def delta_function_one_arg(cls, deltafunc):
        """
        Delta function takes exactly one argument.
        :param deltafunc: the delta function node
        :type name: ASTFunctionCall
        """
        message = "delta function takes exactly one argument (time *t*); instead found " + ", ".join([
            str(arg) for arg in deltafunc.get_args()])
        return MessageCode.DELTA_FUNCTION_CANNOT_BE_MIXED, message

    @classmethod
    def unknown_type(cls, provided_type_str):
        """
        Unknown type or unit literal.
        :param provided_type_str: the provided type as a string
        :type provided_type_str: str
        """
        message = "Unknown type or unit literal: " + provided_type_str
        return MessageCode.UNKNOWN_TYPE, message

    @classmethod
    def astdatatype_type_symbol_could_not_be_derived(cls):
        """
        Unknown type or unit literal.
        :param provided_type_str: the provided type as a string
        :type provided_type_str: str
        """
        message = "ASTDataType type symbol could not be derived"
        return MessageCode.ASTDATATYPE_TYPE_SYMBOL_COULD_NOT_BE_DERIVED, message

    @classmethod
    def get_emit_spike_function_but_no_output_port(cls):
        """
        Indicates that an emit_spike() function was called, but no spiking output port has been defined.
        :return: a (code, message) tuple
        :rtype: (MessageCode, str)
        """
        message = 'emit_spike() function was called, but no spiking output port has been defined!'
        return MessageCode.EMIT_SPIKE_FUNCTION_BUT_NO_OUTPUT_PORT, message

    @classmethod
    def get_kernel_wrong_type(cls, kernel_name: str, differential_order: int, actual_type: str) -> Tuple[MessageCode, str]:
        """
        Returns a message indicating that the type of a kernel is wrong.
        :param kernel_name: the name of the kernel
        :param differential_order: differential order of the kernel left-hand side, e.g. 2 if the kernel is g''
        :param actual_type: the name of the actual type that was found in the model
        """
        assert (kernel_name is not None and isinstance(kernel_name, str)), \
            '(PyNestML.Utils.Message) Not a string provided (%s)!' % type(kernel_name)
        if differential_order == 0:
            expected_type_str = "real or int"
        else:
            assert differential_order > 0
            expected_type_str = "s**-%d" % differential_order
        message = 'Kernel \'%s\' was found to be of type \'%s\' (should be %s)!' % (
            kernel_name, actual_type, expected_type_str)
        return MessageCode.KERNEL_WRONG_TYPE, message

    @classmethod
    def get_kernel_iv_wrong_type(cls, iv_name: str, actual_type: str, expected_type: str) -> Tuple[MessageCode, str]:
        """
        Returns a message indicating that the type of a kernel initial value is wrong.
        :param iv_name: the name of the state variable with an initial value
        :param actual_type: the name of the actual type that was found in the model
        :param expected_type: the name of the type that was expected
        """
        message = 'Initial value \'%s\' was found to be of type \'%s\' (should be %s)!' % (iv_name, actual_type, expected_type)
        return MessageCode.KERNEL_IV_WRONG_TYPE, message

    @classmethod
    def get_could_not_determine_cond_based(cls, type_str, name):
        message = "Unable to determine based on type '" + type_str + \
            "' of variable '" + name + "' whether conductance-based or current-based"
        return MessageCode.LEXER_ERROR, message

    @classmethod
    def get_no_files_in_input_path(cls, path: str):
        message = "No files found matching '*.nestml' in provided input path '" + path + "'"
        return MessageCode.NO_FILES_IN_INPUT_PATH, message

    @classmethod
    def get_state_variables_not_initialized(cls, var_name: str):
        message = "The variable \'%s\' is not initialized." % var_name
        return MessageCode.STATE_VARIABLES_NOT_INITIALZED, message

    @classmethod
    def get_equations_defined_but_integrate_odes_not_called(cls):
        message = "Equations defined but integrate_odes() not called"
        return MessageCode.EQUATIONS_DEFINED_BUT_INTEGRATE_ODES_NOT_CALLED, message

    @classmethod
    def get_template_root_path_created(cls, templates_root_dir: str):
        message = "Given template root path is not an absolute path. " \
                  "Creating the absolute path with default templates directory '" + templates_root_dir + "'"
        return MessageCode.TEMPLATE_ROOT_PATH_CREATED, message

    @classmethod
    def get_vector_parameter_wrong_block(cls, var, block):
        message = "The vector parameter '" + var + "' is declared in the wrong block '" + block + "'. " \
                  "The vector parameter can only be declared in parameters or internals block."
        return MessageCode.VECTOR_PARAMETER_WRONG_BLOCK, message

    @classmethod
    def get_vector_parameter_wrong_type(cls, var):
        message = "The vector parameter '" + var + "' is of the wrong type." \
                  "The vector parameter can be only of type integer."
        return MessageCode.VECTOR_PARAMETER_WRONG_TYPE, message

    @classmethod
    def get_vector_parameter_wrong_size(cls, var, value):
        message = "The vector parameter '" + var + "' has value '" + value + "' " \
                  "which is less than or equal to 0."
        return MessageCode.VECTOR_PARAMETER_WRONG_SIZE, message

    @classmethod
    def get_priority_defined_for_only_one_receive_block(cls, event_handler_port_name: str):
        message = "Priority defined for only one event handler (" + event_handler_port_name + ")"
        return MessageCode.PRIORITY_DEFINED_FOR_ONLY_ONE_EVENT_HANDLER, message

    @classmethod
    def get_repeated_priorty_value(cls):
        message = "Priority values for event handlers need to be unique"
        return MessageCode.REPEATED_PRIORITY_VALUE, message

    @classmethod
    def get_function_is_delay_variable(cls, func):
        message = "Function '" + func + "' is not a function but a delay variable."
        return MessageCode.DELAY_VARIABLE, message<|MERGE_RESOLUTION|>--- conflicted
+++ resolved
@@ -79,41 +79,6 @@
     TYPE_MISMATCH = 50
     NO_SEMANTICS = 51
     NEURON_SOLVED_BY_GSL = 52
-<<<<<<< HEAD
-    NEURON_ANALYZED = 53
-    NO_UNIT = 54
-    NOT_NEUROSCIENCE_UNIT = 55
-    INTERNAL_WARNING = 56
-    OPERATION_NOT_DEFINED = 57
-    CONVOLVE_NEEDS_BUFFER_PARAMETER = 58
-    INPUT_PATH_NOT_FOUND = 59
-    LEXER_ERROR = 60
-    PARSER_ERROR = 61
-    UNKNOWN_TARGET = 62
-    VARIABLE_WITH_SAME_NAME_AS_UNIT = 63
-    ANALYSING_TRANSFORMING_NEURON = 64
-    ODE_NEEDS_CONSISTENT_UNITS = 65
-    TEMPLATED_ARG_TYPES_INCONSISTENT = 66
-    MODULE_NAME_INFO = 67
-    TARGET_PATH_INFO = 68
-    ODE_FUNCTION_NEEDS_CONSISTENT_UNITS = 69
-    DELTA_FUNCTION_CANNOT_BE_MIXED = 70
-    UNKNOWN_TYPE = 71
-    ASTDATATYPE_TYPE_SYMBOL_COULD_NOT_BE_DERIVED = 72
-    KERNEL_WRONG_TYPE = 73
-    KERNEL_IV_WRONG_TYPE = 74
-    EMIT_SPIKE_FUNCTION_BUT_NO_OUTPUT_PORT = 75
-    NO_FILES_IN_INPUT_PATH = 76
-    STATE_VARIABLES_NOT_INITIALZED = 77
-    EQUATIONS_DEFINED_BUT_INTEGRATE_ODES_NOT_CALLED = 78
-    TEMPLATE_ROOT_PATH_CREATED = 79
-    VECTOR_PARAMETER_WRONG_BLOCK = 80
-    VECTOR_PARAMETER_WRONG_TYPE = 81
-    VECTOR_PARAMETER_WRONG_SIZE = 82
-    PRIORITY_DEFINED_FOR_ONLY_ONE_EVENT_HANDLER = 83
-    REPEATED_PRIORITY_VALUE = 84
-    DELAY_VARIABLE = 85
-=======
     NO_UNIT = 53
     NOT_NEUROSCIENCE_UNIT = 54
     INTERNAL_WARNING = 55
@@ -145,7 +110,7 @@
     VECTOR_PARAMETER_WRONG_SIZE = 81
     PRIORITY_DEFINED_FOR_ONLY_ONE_EVENT_HANDLER = 82
     REPEATED_PRIORITY_VALUE = 83
->>>>>>> 0cf80d20
+    DELAY_VARIABLE = 84
 
 
 class Messages:
