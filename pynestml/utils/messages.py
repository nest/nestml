--- conflicted
+++ resolved
@@ -356,16 +356,7 @@
         :param path: the path to the file
         :return: a message
         """
-<<<<<<< HEAD
-        assert (model_name is not None and isinstance(model_name, str)), \
-            '(PyNestML.Utils.Message) Not a string provided (%s)!' % type(model_name)
-        assert (path is not None and isinstance(path, str)), \
-            '(PyNestML.Utils.Message) Not a string provided (%s)!' % type(path)
-        message = 'Successfully generated code for the model: \'' + \
-                  model_name + '\' in: \'' + path + '\' !'
-=======
         message = 'Successfully generated code for the model: \'' + model_name + '\' in: \'' + path + '\' !'
->>>>>>> 6fc9111c
         return MessageCode.CODE_SUCCESSFULLY_GENERATED, message
 
     @classmethod
@@ -737,19 +728,19 @@
         message = 'ODE definition for \''
         if differential_order > 1:
             message += 'd^' + str(differential_order) + ' ' + \
-                       name + ' / dt^' + str(differential_order) + '\''
+                name + ' / dt^' + str(differential_order) + '\''
         if differential_order > 0:
             message += 'd ' + name + ' / dt\''
         else:
             message += '\'' + str(name) + '\''
         message += ' has inconsistent units: expected \'' + \
-                   lhs_type.print_symbol() + '\', got \'' + rhs_type.print_symbol() + '\''
+            lhs_type.print_symbol() + '\', got \'' + rhs_type.print_symbol() + '\''
         return MessageCode.ODE_NEEDS_CONSISTENT_UNITS, message
 
     @classmethod
     def get_ode_function_needs_consistent_units(cls, name: str, declared_type, expression_type) -> Tuple[MessageCode, str]:
         message = 'ODE function definition for \'' + name + '\' has inconsistent units: expected \'' + \
-                  declared_type.print_symbol() + '\', got \'' + expression_type.print_symbol() + '\''
+            declared_type.print_symbol() + '\', got \'' + expression_type.print_symbol() + '\''
         return MessageCode.ODE_FUNCTION_NEEDS_CONSISTENT_UNITS, message
 
     @classmethod
@@ -789,9 +780,9 @@
         :return: a code, message tuple
         """
         message = 'In function \'' + function_name + '\': actual derived type of templated parameter ' + \
-                  str(failing_arg_idx + 1) + ' is \'' + failing_arg_type_str + '\', which is inconsistent with that of parameter(s) ' + \
-                  ', '.join([str(_ + 1) for _ in other_args_idx]) + \
-                  ', which has/have type \'' + other_type_str + '\''
+            str(failing_arg_idx + 1) + ' is \'' + failing_arg_type_str + '\', which is inconsistent with that of parameter(s) ' + \
+            ', '.join([str(_ + 1) for _ in other_args_idx]) + \
+            ', which has/have type \'' + other_type_str + '\''
         return MessageCode.TEMPLATED_ARG_TYPES_INCONSISTENT, message
 
     @classmethod
@@ -851,7 +842,8 @@
     def get_kernel_wrong_type(cls,
                               kernel_name: str,
                               differential_order: int,
-                              actual_type: str) -> Tuple[MessageCode, str]:
+                              actual_type: str) -> Tuple[MessageCode,
+                                                         str]:
         """
         Returns a message indicating that the type of a kernel is wrong.
         :param kernel_name: the name of the kernel
@@ -872,7 +864,8 @@
     def get_kernel_iv_wrong_type(cls,
                                  iv_name: str,
                                  actual_type: str,
-                                 expected_type: str) -> Tuple[MessageCode, str]:
+                                 expected_type: str) -> Tuple[MessageCode,
+                                                              str]:
         """
         Returns a message indicating that the type of a kernel initial value is wrong.
         :param iv_name: the name of the state variable with an initial value
@@ -902,25 +895,25 @@
     def get_template_root_path_created(cls, templates_root_dir: str) -> Tuple[MessageCode, str]:
         message = "Given template root path is not an absolute path. " \
                   "Creating the absolute path with default templates directory '" + \
-                  templates_root_dir + "'"
+            templates_root_dir + "'"
         return MessageCode.TEMPLATE_ROOT_PATH_CREATED, message
 
     @classmethod
     def get_vector_parameter_wrong_block(cls, var, block) -> Tuple[MessageCode, str]:
         message = "The vector parameter '" + var + "' is declared in the wrong block '" + block + "'. " \
-                                                                                                  "The vector parameter can only be declared in parameters or internals block."
+                  "The vector parameter can only be declared in parameters or internals block."
         return MessageCode.VECTOR_PARAMETER_WRONG_BLOCK, message
 
     @classmethod
     def get_vector_parameter_wrong_type(cls, var) -> Tuple[MessageCode, str]:
         message = "The vector parameter '" + var + "' is of the wrong type. " \
-                                                   "The vector parameter can be only of type integer."
+                  "The vector parameter can be only of type integer."
         return MessageCode.VECTOR_PARAMETER_WRONG_TYPE, message
 
     @classmethod
     def get_vector_parameter_wrong_size(cls, var, value) -> Tuple[MessageCode, str]:
         message = "The vector parameter '" + var + "' has value '" + value + "' " \
-                                                                             "which is less than or equal to 0."
+                  "which is less than or equal to 0."
         return MessageCode.VECTOR_PARAMETER_WRONG_SIZE, message
 
     @classmethod
@@ -952,9 +945,9 @@
         """
 
         message = "No gating variables found inside declaration of '" + \
-                  cm_inline_expr.variable_name + "', "
+            cm_inline_expr.variable_name + "', "
         message += "\nmeaning no variable ends with the suffix '_" + \
-                   ion_channel_name + "' here. "
+            ion_channel_name + "' here. "
         message += "This suffix indicates that a variable is a gating variable. "
         message += "At least one gating variable is expected to exist."
 
@@ -967,7 +960,7 @@
             bad_variable_name: str,
             ion_channel_name: str) -> Tuple[MessageCode, str]:
         message = "Variable name '" + bad_variable_name + \
-                  "' seems to be used multiple times"
+            "' seems to be used multiple times"
         message += "' inside inline expression '" + cm_inline_expr.variable_name + "'. "
         message += "\nVariables are not allowed to occur multiple times here."
 
@@ -981,23 +974,23 @@
             function_name: str) -> Tuple[MessageCode, str]:
         message = "Implementation of a function called '" + function_name + "' not found. "
         message += "It is expected because of variable '" + \
-                   variable_name + "' in the ion channel '" + ion_channel_name + "'"
+            variable_name + "' in the ion channel '" + ion_channel_name + "'"
         return MessageCode.CM_FUNCTION_MISSING, message
 
     @classmethod
     def get_expected_cm_function_wrong_args_count(
             cls, ion_channel_name: str, variable_name, astfun: ASTFunction) -> Tuple[MessageCode, str]:
         message = "Function '" + astfun.name + \
-                  "' is expected to have exactly one Argument. "
+            "' is expected to have exactly one Argument. "
         message += "It is related to variable '" + variable_name + \
-                   "' in the ion channel '" + ion_channel_name + "'"
+            "' in the ion channel '" + ion_channel_name + "'"
         return MessageCode.CM_FUNCTION_BAD_NUMBER_ARGS, message
 
     @classmethod
     def get_expected_cm_function_bad_return_type(
             cls, ion_channel_name: str, astfun: ASTFunction) -> Tuple[MessageCode, str]:
         message = "'" + ion_channel_name + "' channel function '" + \
-                  astfun.name + "' must return real. "
+            astfun.name + "' must return real. "
         return MessageCode.CM_FUNCTION_BAD_RETURN_TYPE, message
 
     @classmethod
@@ -1008,7 +1001,7 @@
         for missing_var, proper_location in missing_variable_to_proper_block.items():
             message += "Variable with name '" + missing_var
             message += "' not found but expected to exist inside of " + \
-                       proper_location + " because of position "
+                proper_location + " because of position "
             message += str(
                 expected_variables_to_reason[missing_var].get_source_position()) + "\n"
         return MessageCode.CM_VARIABLES_NOT_DECLARED, message
@@ -1088,7 +1081,6 @@
         return MessageCode.MECHS_DICTIONARY_INFO, message
 
     @classmethod
-<<<<<<< HEAD
     def cm_shared_variables_not_allowed(cls, varname: str, mech_names: list):
         message = "Multiple mechanisms ("
         it = iter(mech_names)
@@ -1107,10 +1099,7 @@
         return MessageCode.CM_INVALID_CONVOLUTION_BUFFER, message
 
     @classmethod
-    def get_fixed_timestep_func_used(cls):
-=======
     def get_fixed_timestep_func_used(cls) -> Tuple[MessageCode, str]:
->>>>>>> 6fc9111c
         message = "Model contains a call to fixed-timestep functions (``resolution()`` and/or ``steps()``). This restricts the model to being compatible only with fixed-timestep simulators. Consider eliminating ``resolution()`` and ``steps()`` from the model, and using ``timestep()`` instead."
         return MessageCode.RESOLUTION_FUNC_USED, message
 
