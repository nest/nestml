--- conflicted
+++ resolved
@@ -1,6 +1,6 @@
 
 #
-# messages.py.py
+# messages.py
 #
 # This file is part of NEST.
 #
@@ -1090,8 +1090,4 @@
     TEMPLATED_ARG_TYPES_INCONSISTENT = 66
     MODULE_NAME_INFO = 67
     TARGET_PATH_INFO = 68
-<<<<<<< HEAD
     DELTA_FUNCTION_CANNOT_BE_MIXED = 69
-=======
-    ODE_FUNCTION_NEEDS_CONSISTENT_UNITS = 69
->>>>>>> 57f7e102
