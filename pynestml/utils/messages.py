# -*- coding: utf-8 -*-
#
# messages.py
#
# This file is part of NEST.
#
# Copyright (C) 2004 The NEST Initiative
#
# NEST is free software: you can redistribute it and/or modify
# it under the terms of the GNU General Public License as published by
# the Free Software Foundation, either version 2 of the License, or
# (at your option) any later version.
#
# NEST is distributed in the hope that it will be useful,
# but WITHOUT ANY WARRANTY; without even the implied warranty of
# MERCHANTABILITY or FITNESS FOR A PARTICULAR PURPOSE.  See the
# GNU General Public License for more details.
#
# You should have received a copy of the GNU General Public License
# along with NEST.  If not, see <http://www.gnu.org/licenses/>.
from enum import Enum
from typing import Tuple

from pynestml.meta_model.ast_inline_expression import ASTInlineExpression
from collections.abc import Iterable
from pynestml.meta_model.ast_function import ASTFunction


class MessageCode(Enum):
    """
    A mapping between codes and the corresponding messages.
    """
    START_PROCESSING_FILE = 0
    START_SYMBOL_TABLE_BUILDING = 1
    FUNCTION_CALL_TYPE_ERROR = 2
    TYPE_NOT_DERIVABLE = 3
    IMPLICIT_CAST = 4
    CAST_NOT_POSSIBLE = 5
    TYPE_DIFFERENT_FROM_EXPECTED = 6
    ADD_SUB_TYPE_MISMATCH = 7
    BUFFER_SET_TO_CONDUCTANCE_BASED = 8
    NO_VARIABLE_FOUND = 9
    SPIKE_INPUT_PORT_TYPE_NOT_DEFINED = 10
    MODEL_CONTAINS_ERRORS = 11
    START_PROCESSING_MODEL = 12
    CODE_SUCCESSFULLY_GENERATED = 13
    MODULE_SUCCESSFULLY_GENERATED = 14
    NO_CODE_GENERATED = 15
    VARIABLE_USED_BEFORE_DECLARATION = 16
    VARIABLE_DEFINED_RECURSIVELY = 17
    VALUE_ASSIGNED_TO_BUFFER = 18
    ARG_NOT_SPIKE_INPUT = 20
    NUMERATOR_NOT_ONE = 21
    ORDER_NOT_DECLARED = 22
    CONTINUOUS_INPUT_PORT_WITH_QUALIFIERS = 23
    BLOCK_NOT_CORRECT = 24
    VARIABLE_NOT_IN_STATE_BLOCK = 25
    WRONG_NUMBER_OF_ARGS = 26
    NO_RHS = 27
    SEVERAL_LHS = 28
    FUNCTION_REDECLARED = 29
    FUNCTION_NOT_DECLARED = 30
    NO_ODE = 31
    NO_INIT_VALUE = 32
    MODEL_REDECLARED = 33
    NEST_COLLISION = 34
    KERNEL_OUTSIDE_CONVOLVE = 35
    NAME_COLLISION = 36
    TYPE_NOT_SPECIFIED = 37
    NO_TYPE_ALLOWED = 38
    NO_ASSIGNMENT_ALLOWED = 39
    NOT_A_VARIABLE = 40
    MULTIPLE_KEYWORDS = 41
    VECTOR_IN_NON_VECTOR = 42
    VARIABLE_REDECLARED = 43
    SOFT_INCOMPATIBILITY = 44
    HARD_INCOMPATIBILITY = 45
    NO_RETURN = 46
    NOT_LAST_STATEMENT = 47
    SYMBOL_NOT_RESOLVED = 48
    SYNAPSE_SOLVED_BY_GSL = 49
    TYPE_MISMATCH = 50
    NO_SEMANTICS = 51
    NEURON_SOLVED_BY_GSL = 52
    NO_UNIT = 53
    NOT_NEUROSCIENCE_UNIT = 54
    INTERNAL_WARNING = 55
    OPERATION_NOT_DEFINED = 56
    INPUT_PATH_NOT_FOUND = 58
    LEXER_ERROR = 59
    PARSER_ERROR = 60
    UNKNOWN_TARGET = 61
    VARIABLE_WITH_SAME_NAME_AS_UNIT = 62
    ANALYSING_TRANSFORMING_MODEL = 63
    ODE_NEEDS_CONSISTENT_UNITS = 64
    TEMPLATED_ARG_TYPES_INCONSISTENT = 65
    MODULE_NAME_INFO = 66
    TARGET_PATH_INFO = 67
    ODE_FUNCTION_NEEDS_CONSISTENT_UNITS = 68
    DELTA_FUNCTION_CANNOT_BE_MIXED = 69
    UNKNOWN_TYPE = 70
    ASTDATATYPE_TYPE_SYMBOL_COULD_NOT_BE_DERIVED = 71
    KERNEL_WRONG_TYPE = 72
    KERNEL_IV_WRONG_TYPE = 73
    EMIT_SPIKE_FUNCTION_BUT_NO_OUTPUT_PORT = 74
    NO_FILES_IN_INPUT_PATH = 75
    STATE_VARIABLES_NOT_INITIALZED = 76
    EQUATIONS_DEFINED_BUT_INTEGRATE_ODES_NOT_CALLED = 77
    TEMPLATE_ROOT_PATH_CREATED = 78
    VECTOR_PARAMETER_WRONG_BLOCK = 79
    VECTOR_PARAMETER_WRONG_TYPE = 80
    VECTOR_PARAMETER_WRONG_SIZE = 81
    PRIORITY_DEFINED_FOR_ONLY_ONE_EVENT_HANDLER = 82
    REPEATED_PRIORITY_VALUE = 83
    DELAY_VARIABLE = 84
    INPUT_PORT_SIZE_NOT_INTEGER = 86
    INPUT_PORT_SIZE_NOT_GREATER_THAN_ZERO = 87
    INSTALL_PATH_INFO = 88
    CREATING_INSTALL_PATH = 89
    CREATING_TARGET_PATH = 90
    INTEGRATE_ODES_WRONG_ARG = 91
    ASSIGNING_TO_INLINE = 92
    CM_NO_GATING_VARIABLES = 100
    CM_FUNCTION_MISSING = 101
    CM_VARIABLES_NOT_DECLARED = 102
    CM_FUNCTION_BAD_NUMBER_ARGS = 103
    CM_FUNCTION_BAD_RETURN_TYPE = 104
    CM_VARIABLE_NAME_MULTI_USE = 105
    CM_NO_VALUE_ASSIGNMENT = 106
    SYNS_BAD_BUFFER_COUNT = 107
    CM_NO_V_COMP = 108
    MECHS_DICTIONARY_INFO = 109


class Messages:
    """
    This class contains a collection of error messages which enables a centralized maintaining and modifications of
    those.
    """

    @classmethod
    def get_start_processing_file(cls, file_path):
        """
        Returns a message indicating that processing of a file has started
        :param file_path: the path to the file
        :type file_path: str
        :return: message code tuple
        :rtype: (MessageCode,str)
        """
        message = 'Start processing \'' + file_path + '\'!'
        return MessageCode.START_PROCESSING_FILE, message

    @classmethod
    def get_input_path_not_found(cls, path):
        message = 'Input path ("%s") not found!' % (path)
        return MessageCode.INPUT_PATH_NOT_FOUND, message

    @classmethod
    def get_unknown_target(cls, target):
        message = 'Unknown target ("%s")' % (target)
        return MessageCode.UNKNOWN_TARGET, message

    @classmethod
    def get_no_code_generated(cls):
        """
        Returns a message indicating that no code will be generated on this run.
        :return: a message
        :rtype: (MessageCode,str)
        """
        message = 'No target specified: no code will be generated'
        return MessageCode.NO_CODE_GENERATED, message

    @classmethod
    def get_lexer_error(cls):
        message = 'Error occurred during lexing: abort'
        return MessageCode.LEXER_ERROR, message

    @classmethod
    def get_could_not_determine_cond_based(cls, type_str, name):
        message = "Unable to determine based on type '" + type_str + "' of variable '" + name + "' whether conductance-based or current-based"
        return MessageCode.LEXER_ERROR, message

    @classmethod
    def get_parser_error(cls):
        message = 'Error occurred during parsing: abort'
        return MessageCode.PARSER_ERROR, message

    @classmethod
    def get_binary_operation_not_defined(cls, lhs, operator, rhs):
        message = 'Operation %s %s %s is not defined!' % (lhs, operator, rhs)
        return MessageCode.OPERATION_NOT_DEFINED, message

    @classmethod
    def get_binary_operation_type_could_not_be_derived(
            cls, lhs, operator, rhs, lhs_type, rhs_type):
        message = 'The type of the expression (left-hand side = \'%s\'; binary operator = \'%s\'; right-hand side = \'%s\') could not be derived: left-hand side has type \'%s\' whereas right-hand side has type \'%s\'!' % (
            lhs, operator, rhs, lhs_type, rhs_type)
        return MessageCode.TYPE_MISMATCH, message

    @classmethod
    def get_unary_operation_not_defined(cls, operator, term):
        message = 'Operation %s%s is not defined!' % (operator, term)
        return MessageCode.OPERATION_NOT_DEFINED, message

    @classmethod
    def get_convolve_needs_buffer_parameter(cls):
        message = 'Convolve requires a buffer variable as second parameter!'
        return MessageCode.CONVOLVE_NEEDS_BUFFER_PARAMETER, message

    @classmethod
    def get_implicit_magnitude_conversion(cls, lhs, rhs, conversion_factor):
        message = 'Implicit magnitude conversion from %s to %s with factor %s ' % (
            lhs.print_symbol(), rhs.print_symbol(), conversion_factor)
        return MessageCode.IMPLICIT_CAST, message

    @classmethod
    def get_start_building_symbol_table(cls):
        """
        Returns a message that the building for a model has been started.
        :return: a message
        :rtype: (MessageCode,str)
        """
        return MessageCode.START_SYMBOL_TABLE_BUILDING, 'Start building symbol table!'

    @classmethod
    def get_function_call_implicit_cast(
            cls,
            arg_nr,
            function_call,
            expected_type,
            got_type,
            castable=False):
        """
        Returns a message indicating that an implicit cast has been performed.
        :param arg_nr: the number of the argument which is cast
        :type arg_nr: int
        :param function_call: a single function call
        :type function_call: ast_function_call
        :param expected_type: the expected type
        :type expected_type: type_symbol
        :param got_type: the got-type
        :type got_type: TypeSymbol
        :param castable: is the type castable
        :type castable: bool
        :return: a message
        :rtype: (MessageCode,str)
        """
        if not castable:
            message = str(arg_nr) + '. argument of function-call \'%s\' at is wrongly typed! Expected \'%s\',' \
                                    ' found \'%s\'!' % (function_call.get_name(), got_type.print_symbol(),
                                                        expected_type.print_symbol())
        else:
            message = str(arg_nr) + '. argument of function-call \'%s\' is wrongly typed! ' \
                                    'Implicit cast from \'%s\' to \'%s\'.' % (function_call.get_name(),
                                                                              got_type.print_symbol(),
                                                                              expected_type.print_symbol())
        return MessageCode.FUNCTION_CALL_TYPE_ERROR, message

    @classmethod
    def get_type_could_not_be_derived(cls, rhs):
        """
        Returns a message indicating that the type of the rhs rhs could not be derived.
        :param rhs: an rhs
        :type rhs: ast_expression or ast_simple_expression
        :return: a message
        :rtype: (MessageCode,str)

        """
        message = 'Type of \'%s\' could not be derived!' % rhs
        return MessageCode.TYPE_NOT_DERIVABLE, message

    @classmethod
    def get_implicit_cast_rhs_to_lhs(cls, rhs_type, lhs_type):
        """
        Returns a message indicating that the type of the lhs does not correspond to the one of the rhs, but the rhs
        can be cast down to lhs type.
        :param rhs_type: the type of the rhs
        :type rhs_type: str
        :param lhs_type: the type of the lhs
        :type lhs_type: str
        :return: a message
        :rtype:(MessageCode,str)
        """
        message = 'Implicit casting from (compatible) type \'%s\' to \'%s\'.' % (
            rhs_type, lhs_type)
        return MessageCode.IMPLICIT_CAST, message

    @classmethod
    def get_different_type_rhs_lhs(
            cls,
            rhs_expression,
            lhs_expression,
            rhs_type,
            lhs_type):
        """
        Returns a message indicating that the type of the lhs does not correspond to the one of the rhs and can not
        be cast down to a common type.
        :param rhs_expression: the rhs rhs
        :type rhs_expression: ASTExpression or ASTSimpleExpression
        :param lhs_expression: the lhs rhs
        :type lhs_expression: ast_expression or ast_simple_expression
        :param rhs_type: the type of the rhs
        :type rhs_type: type_symbol
        :param lhs_type: the type of the lhs
        :type lhs_type: TypeSymbol
        :return: a message
        :rtype:(MessageCode,str)
        """
        message = 'Type of lhs \'%s\' does not correspond to rhs \'%s\'! LHS: \'%s\', RHS: \'%s\'!' % (
            lhs_expression, rhs_expression, lhs_type.print_symbol(), rhs_type.print_symbol())
        return MessageCode.CAST_NOT_POSSIBLE, message

    @classmethod
    def get_type_different_from_expected(cls, expected_type, got_type):
        """
        Returns a message indicating that the received type is different from the expected one.
        :param expected_type: the expected type
        :type expected_type: TypeSymbol
        :param got_type: the actual type
        :type got_type: type_symbol
        :return: a message
        :rtype: (MessageCode,str)
        """
        from pynestml.symbols.type_symbol import TypeSymbol
        assert (expected_type is not None and isinstance(expected_type, TypeSymbol)), \
            '(PyNestML.Utils.Message) Not a type symbol provided (%s)!' % type(
                expected_type)
        assert (got_type is not None and isinstance(got_type, TypeSymbol)), \
            '(PyNestML.Utils.Message) Not a type symbol provided (%s)!' % type(got_type)
        message = 'Actual type different from expected. Expected: \'%s\', got: \'%s\'!' % (
            expected_type.print_symbol(), got_type.print_symbol())
        return MessageCode.TYPE_DIFFERENT_FROM_EXPECTED, message

    @classmethod
    def get_buffer_set_to_conductance_based(cls, buffer):
        """
        Returns a message indicating that a buffer has been set to conductance based.
        :param buffer: the name of the buffer
        :type buffer: str
        :return: a message
        :rtype: (MessageCode,str)
        """
        assert (buffer is not None and isinstance(buffer, str)), \
            '(PyNestML.Utils.Message) Not a string provided (%s)!' % type(buffer)
        message = 'Buffer \'%s\' set to conductance based!' % buffer
        return MessageCode.BUFFER_SET_TO_CONDUCTANCE_BASED, message

    @classmethod
    def get_no_variable_found(cls, variable_name):
        """
        Returns a message indicating that a variable has not been found.
        :param variable_name: the name of the variable
        :type variable_name: str
        :return: a message
        :rtype: (MessageCode,str)
        """
        assert (variable_name is not None and isinstance(variable_name, str)), \
            '(PyNestML.Utils.Message) Not a string provided (%s)!' % type(variable_name)
        message = 'No variable \'%s\' found!' % variable_name
        return MessageCode.NO_VARIABLE_FOUND, message

    @classmethod
    def get_input_port_type_not_defined(cls, input_port_name: str):
        """
        Returns a message indicating that a input_port type has not been defined, thus nS is assumed.
        :param input_port_name: a input_port name
        :return: a message
        :rtype: (MessageCode,str)
        """
        assert (input_port_name is not None and isinstance(input_port_name, str)), \
            '(PyNestML.Utils.Message) Not a string provided (%s)!' % type(
                input_port_name)
        message = 'No type declared for spiking input port \'%s\'!' % input_port_name
        return MessageCode.SPIKE_INPUT_PORT_TYPE_NOT_DEFINED, message

    @classmethod
    def get_model_contains_errors(
            cls, model_name: str) -> Tuple[MessageCode, str]:
        """
        Returns a message indicating that a model contains errors thus no code is generated.
        :param model_name: the name of the model
        :return: a message
        """
        assert (model_name is not None and isinstance(model_name, str)), \
            '(PyNestML.Utils.Message) Not a string provided (%s)!' % type(model_name)
        message = 'Model \'' + model_name + '\' contains errors. No code generated!'
        return MessageCode.MODEL_CONTAINS_ERRORS, message

    @classmethod
    def get_start_processing_model(
            cls, model_name: str) -> Tuple[MessageCode, str]:
        """
        Returns a message indicating that the processing of a model is started.
        :param model_name: the name of the model
        :return: a message
        """
        assert (model_name is not None and isinstance(model_name, str)), \
            '(PyNestML.Utils.Message) Not a string provided (%s)!' % type(model_name)
        message = 'Starts processing of the model \'' + model_name + '\''
        return MessageCode.START_PROCESSING_MODEL, message

    @classmethod
    def get_code_generated(cls, model_name: str, path: str) -> Tuple[MessageCode, str]:
        """
        Returns a message indicating that code has been successfully generated for a model in a certain path.
        :param model_name: the name of the model.
        :param path: the path to the file
        :return: a message
        """
        assert (model_name is not None and isinstance(model_name, str)), \
            '(PyNestML.Utils.Message) Not a string provided (%s)!' % type(model_name)
        assert (path is not None and isinstance(path, str)), \
            '(PyNestML.Utils.Message) Not a string provided (%s)!' % type(path)
        message = 'Successfully generated code for the model: \'' + \
            model_name + '\' in: \'' + path + '\' !'
        return MessageCode.CODE_SUCCESSFULLY_GENERATED, message

    @classmethod
    def get_module_generated(cls, path: str) -> Tuple[MessageCode, str]:
        """
        Returns a message indicating that a module has been successfully generated.
        :param path: the path to the generated file
        :return: a message
        """
        assert (path is not None and isinstance(path, str)), \
            '(PyNestML.Utils.Message) Not a string provided (%s)!' % type(path)
        message = 'Successfully generated NEST module code in \'' + path + '\' !'
        return MessageCode.MODULE_SUCCESSFULLY_GENERATED, message

    @classmethod
    def get_variable_used_before_declaration(cls, variable_name):
        """
        Returns a message indicating that a variable is used before declaration.
        :param variable_name: a variable name
        :type variable_name: str
        :return: a message
        :rtype: (MessageCode,str)
        """
        assert (variable_name is not None and isinstance(variable_name, str)), \
            '(PyNestML.Utils.Message) Not a string provided (%s)!' % type(variable_name)
        message = 'Variable \'%s\' used before declaration!' % variable_name
        return MessageCode.VARIABLE_USED_BEFORE_DECLARATION, message

    @classmethod
    def get_variable_not_defined(cls, variable_name):
        """
        Returns a message indicating that a variable is not defined .
        :param variable_name: a variable name
        :type variable_name: str
        :return: a message
        :rtype: (MessageCode,str)
        """
        assert (variable_name is not None and isinstance(variable_name, str)), \
            '(PyNestML.Utils.Message) Not a string provided (%s)!' % type(variable_name)
        message = 'Variable \'%s\' not defined!' % variable_name
        return MessageCode.NO_VARIABLE_FOUND, message

    @classmethod
    def get_variable_defined_recursively(cls, variable_name):
        """
        Returns a message indicating that a variable is defined recursively.
        :param variable_name: a variable name
        :type variable_name: str
        :return: a message
        :rtype: (MessageCode,str)
        """
        assert (variable_name is not None and isinstance(variable_name, str)), \
            '(PyNestML.Utils.Message) Not a string provided (%s)!' % type(variable_name)
        message = 'Variable \'%s\' defined recursively!' % variable_name
        return MessageCode.VARIABLE_DEFINED_RECURSIVELY, message

    @classmethod
    def get_value_assigned_to_buffer(cls, buffer_name):
        """
        Returns a message indicating that a value has been assigned to a buffer.
        :param buffer_name: a buffer name
        :type buffer_name: str
        :return: a message
        :rtype: (MessageCode,str)
        """
        assert (buffer_name is not None and isinstance(buffer_name, str)), \
            '(PyNestML.Utils.Message) Not a string provided (%s)!' % type(buffer_name)
        message = 'Value assigned to buffer \'%s\'!' % buffer_name
        return MessageCode.VALUE_ASSIGNED_TO_BUFFER, message

    @classmethod
    def get_first_arg_not_kernel_or_equation(cls, func_name):
        """
        Indicates that the first argument of an rhs is not an equation or kernel.
        :param func_name: the name of the function
        :type func_name: str
        :return: a message
        :rtype: (MessageCode,str)
        """
        assert (func_name is not None and isinstance(func_name, str)), \
            '(PyNestML.Utils.Message) Not a string provided (%s)!' % type(func_name)
        message = 'First argument of \'%s\' not a kernel or equation!' % func_name
        return MessageCode.ARG_NOT_KERNEL_OR_EQUATION, message

    @classmethod
    def get_second_arg_not_a_spike_port(
            cls, func_name: str) -> Tuple[MessageCode, str]:
        """
        Indicates that the second argument of the NESTML convolve() call is not a spiking input port.
        :param func_name: the name of the function
        :return: a message
        """
        assert (func_name is not None and isinstance(func_name, str)), \
            '(PyNestML.Utils.Message) Not a string provided (%s)!' % type(func_name)
        message = 'Second argument of \'%s\' not a spiking input port!' % func_name
        return MessageCode.ARG_NOT_SPIKE_INPUT, message

    @classmethod
    def get_wrong_numerator(cls, unit):
        """
        Indicates that the numerator of a unit is not 1.
        :param unit: the name of the unit
        :type unit: str
        :return: a message
        :rtype: (MessageCode,str)
        """
        assert (unit is not None and isinstance(unit, str)), \
            '(PyNestML.Utils.Message) Not a string provided (%s)!' % type(unit)
        message = 'Numeric numerator of unit \'%s\' not 1!' % unit
        return MessageCode.NUMERATOR_NOT_ONE, message

    @classmethod
    def get_order_not_declared(cls, lhs):
        """
        Indicates that the order has not been declared.
        :param lhs: the name of the variable
        :type lhs: str
        :return: a message
        :rtype: (MessageCode,str)
        """
        assert (lhs is not None and isinstance(lhs, str)), \
            '(PyNestML.Utils.Message) Not a string provided (%s)!' % lhs
        message = 'Order of differential equation for %s is not declared!' % lhs
        return MessageCode.ORDER_NOT_DECLARED, message

    @classmethod
    def get_continuous_input_port_specified(cls, name, keyword):
        """
        Indicates that the continuous time input port has been specified with an `inputQualifier` keyword.
        :param name: the name of the buffer
        :type name: str
        :param keyword: the keyword
        :type keyword: list(str)
        :return: a message
        :rtype: (MessageCode,str)
        """
        assert (name is not None and isinstance(name, str)), \
            '(PyNestML.Utils.Message) Not a string provided (%s)!' % name
        message = 'Continuous time input port \'%s\' specified with type keywords (%s)!' % (
            name, keyword)
        return MessageCode.CONTINUOUS_INPUT_PORT_WITH_QUALIFIERS, message

    @classmethod
    def get_block_not_defined_correctly(cls, block, missing):
        """
        Indicates that a given block has been defined several times or non.
        :param block: the name of the block which is not defined or defined multiple times.
        :type block: str
        :param missing: True if missing, False if multiple times.
        :type missing: bool
        :return: a message
        :rtype: (MessageCode,str)
        """
        assert (block is not None and isinstance(block, str)), \
            '(PyNestML.Utils.Message) Not a string provided (%s)!' % type(block)
        assert (missing is not None and isinstance(missing, bool)), \
            '(PyNestML.Utils.Message) Not a bool provided (%s)!' % type(missing)
        if missing:
            message = block + ' block not defined!'
        else:
            message = block + ' block defined more than once!'
        return MessageCode.BLOCK_NOT_CORRECT, message

    @classmethod
    def get_equation_var_not_in_state_block(cls, variable_name):
        """
        Indicates that a variable in the equations block is not defined in the state block.
        :param variable_name: the name of the variable of an equation which is not defined in an equations block
        :type variable_name: str
        :return: a message
        :rtype: (MessageCode,str)
        """
        assert (variable_name is not None and isinstance(variable_name, str)), \
            '(PyNestML.Utils.Message) Not a string provided (%s)!' % type(variable_name)
        message = 'Ode equation lhs-variable \'%s\' not defined in state block!' % variable_name
        return MessageCode.VARIABLE_NOT_IN_STATE_BLOCK, message

    @classmethod
    def get_wrong_number_of_args(cls, function_call, expected, got):
        """
        Indicates that a wrong number of arguments has been provided to the function call.
        :param function_call: a function call name
        :type function_call: str
        :param expected: the expected number of arguments
        :type expected: int
        :param got: the given number of arguments
        :type got: int
        :return: a message
        :rtype: (MessageCode,str)
        """
        assert (function_call is not None and isinstance(function_call, str)), \
            '(PyNestML.Utils.Message) Not a string provided (%s)!' % type(function_call)
        assert (expected is not None and isinstance(expected, int)), \
            '(PyNestML.Utils.Message) Not a int provided (%s)!' % type(expected)
        assert (got is not None and isinstance(got, int)), \
            '(PyNestML.Utils.Message) Not a string provided (%s)!' % type(got)
        message = 'Wrong number of arguments in function-call \'%s\'! Expected \'%s\', found \'%s\'.' % (
            function_call, expected, got)
        return MessageCode.WRONG_NUMBER_OF_ARGS, message

    @classmethod
    def get_no_rhs(cls, name):
        """
        Indicates that no right-hand side has been declared for the given variable.
        :param name: the name of the rhs variable
        :type name: str
        :return: a message
        :rtype: (MessageCode,str)
        """
        assert (name is not None and isinstance(name, str)), \
            '(PyNestML.Utils.Message) Not a string provided (%s)!' % type(name)
        message = 'Function variable \'%s\' has no right-hand side!' % name
        return MessageCode.NO_RHS, message

    @classmethod
    def get_several_lhs(cls, names):
        """
        Indicates that several left hand sides have been defined.
        :param names: a list of variables
        :type names: list(str)
        :return: a message
        :rtype: (MessageCode,str)
        """
        assert (names is not None and isinstance(names, list)), \
            '(PyNestML.Utils.Message) Not a list provided (%s)!' % type(names)
        message = 'Function declared with several variables (%s)!' % names
        return MessageCode.SEVERAL_LHS, message

    @classmethod
    def get_function_redeclared(cls, name, predefined):
        """
        Indicates that a function has been redeclared.
        :param name: the name of the function which has been redeclared.
        :type name: str
        :param predefined: True if function is predefined, otherwise False.
        :type predefined: bool
        :return: a message
        :rtype:(MessageCode,str)
        """
        assert (name is not None and isinstance(name, str)), \
            '(PyNestML.Utils.Message) Not a string provided (%s)!' % type(name)
        if predefined:
            message = 'Predefined function \'%s\' redeclared!' % name
        else:
            message = 'Function \'%s\' redeclared!' % name
        return MessageCode.FUNCTION_REDECLARED, message

    @classmethod
    def get_no_ode(cls, name):
        """
        Indicates that no ODE has been defined for a variable inside the state block.
        :param name: the name of the variable which does not have a defined ode
        :type name: str
        :return: a message
        :rtype: (MessageCode,str)
        """
        assert (name is not None and isinstance(name, str)), \
            '(PyNestML.Utils.Message) Not a string provided (%s)!' % type(name)
        message = 'Variable \'%s\' not provided with an ODE!' % name
        return MessageCode.NO_ODE, message

    @classmethod
    def get_no_init_value(cls, name):
        """
        Indicates that no initial value has been provided for a given variable.
        :param name: the name of the variable which does not have a initial value
        :type name: str
        :return: a message
        :rtype: (MessageCode,str)
        """
        assert (name is not None and isinstance(name, str)), \
            '(PyNestML.Utils.Message) Not a string provided (%s)!' % type(name)
        message = 'Initial value of ode variable \'%s\' not provided!' % name
        return MessageCode.NO_INIT_VALUE, message

    @classmethod
    def get_model_redeclared(cls, name: str) -> Tuple[MessageCode, str]:
        """
        Indicates that a model has been redeclared.
        :param name: the name of the model which has been redeclared.
        :return: a message
        """
        assert (name is not None and isinstance(name, str)), \
            '(PyNestML.Utils.Message) Not a string provided (%s)!' % type(name)
        assert (name is not None and isinstance(name, str)), \
            '(PyNestML.Utils.Message) Not a string provided (%s)!' % type(name)
        message = 'model \'%s\' redeclared!' % name
        return MessageCode.MODEL_REDECLARED, message

    @classmethod
    def get_nest_collision(cls, name):
        """
        Indicates that a collision between a user defined function and a nest function occurred.
        :param name: the name of the function which collides to nest
        :type name: str
        :return: a message
        :rtype: (MessageCode,str)
        """
        assert (name is not None and isinstance(name, str)), \
            '(PyNestML.Utils.Message) Not a string provided (%s)!' % type(name)
        message = 'Function \'%s\' collides with NEST namespace!' % name
        return MessageCode.NEST_COLLISION, message

    @classmethod
    def get_kernel_outside_convolve(cls, name):
        """
        Indicates that a kernel variable has been used outside a convolve call.
        :param name: the name of the kernel
        :type name: str
        :return: message
        :rtype: (MessageCode,str)
        """
        assert (name is not None and isinstance(name, str)), \
            '(PyNestML.Utils.Message) Not a string provided (%s)!' % type(name)
        message = 'Kernel \'%s\' used outside convolve!' % name
        return MessageCode.KERNEL_OUTSIDE_CONVOLVE, message

    @classmethod
    def get_compilation_unit_name_collision(cls, name, art1, art2):
        """
        Indicates that a name collision with the same model inside two artifacts.
        :param name: the name of the model which leads to collision
        :type name: str
        :param art1: the first artifact name
        :type art1: str
        :param art2: the second artifact name
        :type art2: str
        :return: a message
        :rtype: (MessageCode,str)
        """
        assert (name is not None and isinstance(name, str)), \
            '(PyNestML.Utils.Message) Not a string provided (%s)!' % type(name)
        assert (art1 is not None and isinstance(art1, str)), \
            '(PyNestML.Utils.Message) Not a string provided (%s)!' % type(art1)
        assert (art2 is not None and isinstance(art2, str)), \
            '(PyNestML.Utils.Message) Not a string provided (%s)!' % type(art2)
        message = 'Name collision of \'%s\' in \'%s\' and \'%s\'!' % (
            name, art1, art2)
        return MessageCode.NAME_COLLISION, message

    @classmethod
    def get_data_type_not_specified(cls, name):
        """
        Indicates that for a given element no type has been specified.
        :param name: the name of the variable for which a type has not been specified.
        :type name: str
        :return: a message
        :rtype: (MessageCode,str)
        """
        assert (name is not None and isinstance(name, str)), \
            '(PyNestML.Utils.Message) Not a string provided (%s)!' % type(name)
        message = 'Data type of \'%s\' at not specified!' % name
        return MessageCode.TYPE_NOT_SPECIFIED, message

    @classmethod
    def get_not_type_allowed(cls, name):
        """
        Indicates that a type for the given element is not allowed.
        :param name: the name of the element for which a type is not allowed.
        :type name: str
        :return: a message
        :rtype: (MessageCode,str)
        """
        assert (name is not None and isinstance(name, str)), \
            '(PyNestML.Utils.Message) Not a string provided (%s)!' % type(name)
        message = 'No data type allowed for \'%s\'!' % name
        return MessageCode.NO_TYPE_ALLOWED, message

    @classmethod
    def get_assignment_not_allowed(cls, name):
        """
        Indicates that an assignment to the given element is not allowed.
        :param name: the name of variable to which an assignment is not allowed.
        :type name: str
        :return: a message
        :rtype: (MessageCode,str)
        """
        assert (name is not None and isinstance(name, str)), \
            '(PyNestML.Utils.Message) Not a string provided (%s)!' % type(name)
        message = 'Assignment to \'%s\' not allowed!' % name
        return MessageCode.NO_ASSIGNMENT_ALLOWED, message

    @classmethod
    def get_not_a_variable(cls, name):
        """
        Indicates that a given name does not represent a variable.
        :param name: the name of the variable
        :type name: str
        :return: a message
        :rtype: (MessageCode,str)
        """
        assert (name is not None and isinstance(name, str)), \
            '(PyNestML.Utils.Message) Not a string provided (%s)!' % type(name)
        message = '\'%s\' not a variable!' % name
        return MessageCode.NOT_A_VARIABLE, message

    @classmethod
    def get_multiple_keywords(cls, keyword):
        """
        Indicates that a buffer has been declared with multiple keywords of the same type, e.g., inhibitory inhibitory
        :param keyword: the keyword which has been used multiple times
        :type keyword: str
        :return: a message
        :rtype: (MessageCode,str)
        """
        assert (keyword is not None and isinstance(keyword, str)), \
            '(PyNestML.Utils.Message) Not a string provided (%s)!' % type(keyword)
        message = 'Buffer specified with multiple \'%s\' keywords!' % keyword
        return MessageCode.MULTIPLE_KEYWORDS, message

    @classmethod
    def get_vector_in_non_vector(cls, vector, non_vector):
        """
        Indicates that a vector has been used in a non-vector declaration.
        :param vector: the vector variable
        :type vector: str
        :param non_vector: the non-vector lhs
        :type non_vector: list(str)
        :return: a message
        :rtype: (MessageCode,str)
        """
        assert (vector is not None and isinstance(vector, str)), \
            '(PyNestML.Utils.Message) Not a string provided (%s)!' % type(vector)
        assert (non_vector is not None and isinstance(non_vector, list)), \
            '(PyNestML.Utils.Message) Not a string provided (%s)!' % type(non_vector)
        message = 'Vector value \'%s\' used in a non-vector declaration of variables \'%s\'!' % (
            vector, non_vector)
        return MessageCode.VECTOR_IN_NON_VECTOR, message

    @classmethod
    def get_variable_redeclared(cls, name, predefined):
        """
        Indicates that a given variable has been redeclared. A redeclaration can happen with user defined
        functions or with predefined functions (second parameter).
        :param name: the name of the variable
        :type name: str
        :param predefined: True if a pre-defined variable has been redeclared, otherwise False.
        :type predefined: bool
        :return: a message
        :rtype: (MessageCode,str)
        """
        assert (name is not None and isinstance(name, str)), \
            '(PyNestML.Utils.Message) Not a string provided (%s)!' % type(name)
        assert (predefined is not None and isinstance(predefined, bool)), \
            '(PyNestML.Utils.Message) Not a bool provided (%s)!' % type(predefined)
        if predefined:
            message = 'Predefined variable \'%s\' redeclared!' % name
        else:
            message = 'Variable \'%s\' redeclared !' % name
        return MessageCode.VARIABLE_REDECLARED, message

    @classmethod
    def get_no_return(cls):
        """
        Indicates that a given function has no return statement although required.
        :return: a message
        :rtype: (MessageCode,str)
        """
        message = 'Return statement expected!'
        return MessageCode.NO_RETURN, message

    @classmethod
    def get_not_last_statement(cls, name):
        """
        Indicates that given statement is not the last statement in a block, e.g., in the case that a return
        statement is not the last statement.
        :param name: the statement.
        :type name: str
        :return: a message
        :rtype: (MessageCode,str)
        """
        assert (name is not None and isinstance(name, str)), \
            '(PyNestML.Utils.Message) Not a string provided (%s)!' % type(name)
        message = '\'%s\' not the last statement!' % name
        return MessageCode.NOT_LAST_STATEMENT, message

    @classmethod
    def get_function_not_declared(cls, name):
        """
        Indicates that a function, which is not declared, has been used.
        :param name: the name of the function.
        :type name: str
        :return: a message
        :rtype: (MessageCode,str)
        """
        assert (name is not None and isinstance(name, str)), \
            '(PyNestML.Utils.Message) Not a string provided (%s)!' % type(name)
        message = 'Function \'%s\' is not declared!' % name
        return MessageCode.FUNCTION_NOT_DECLARED, message

    @classmethod
    def get_could_not_resolve(cls, name):
        """
        Indicates that the handed over name could not be resolved to a symbol.
        :param name: the name which could not be resolved
        :type name: str
        :return: a message
        :rtype: (MessageCode,str)
        """
        assert (name is not None and isinstance(name, str)), \
            '(PyNestML.Utils.Message) Not a string provided (%s)!' % type(name)
        message = 'Could not resolve symbol \'%s\'!' % name
        return MessageCode.SYMBOL_NOT_RESOLVED, message

    @classmethod
    def get_unit_does_not_exist(cls, name):
        """
        Indicates that a unit does not exist.
        :param name: the name of the unit.
        :type name: str
        :return: a new code,message tuple
        :rtype: (MessageCode,str)
        """
        assert (name is not None and isinstance(name, str)), \
            '(PyNestML.Utils.Message) Not a string provided (%s)!' % type(name)
        message = 'Unit does not exist (%s).' % name
        return MessageCode.NO_UNIT, message

    @classmethod
    def get_not_neuroscience_unit_used(cls, name):
        """
        Indicates that a non-neuroscientific unit, e.g., kg, has been used. Those units can not be converted to
        a corresponding representation in the simulation and are therefore represented by the factor 1.
        :param name: the name of the variable
        :type name: str
        :return: a nes code,message tuple
        :rtype: (MessageCode,str)
        """
        assert (name is not None and isinstance(name, str)), \
            '(PyNestML.Utils.Message) Not a string provided (%s)!' % type(name)
        message = 'Not convertible unit \'%s\' used, 1 assumed as factor!' % name
        return MessageCode.NOT_NEUROSCIENCE_UNIT, message

    @classmethod
    def get_ode_needs_consistent_units(cls, name, differential_order, lhs_type, rhs_type):
        assert (name is not None and isinstance(name, str)), \
            '(PyNestML.Utils.Message) Not a string provided (%s)!' % type(name)
        message = 'ODE definition for \''
        if differential_order > 1:
            message += 'd^' + str(differential_order) + ' ' + \
                name + ' / dt^' + str(differential_order) + '\''
        if differential_order > 0:
            message += 'd ' + name + ' / dt\''
        else:
            message += '\'' + str(name) + '\''
        message += ' has inconsistent units: expected \'' + \
            lhs_type.print_symbol() + '\', got \'' + rhs_type.print_symbol() + '\''
        return MessageCode.ODE_NEEDS_CONSISTENT_UNITS, message

    @classmethod
    def get_ode_function_needs_consistent_units(
            cls, name, declared_type, expression_type):
        assert (name is not None and isinstance(name, str)), \
            '(PyNestML.Utils.Message) Not a string provided (%s)!' % type(name)
        message = 'ODE function definition for \'' + name + '\' has inconsistent units: expected \'' + \
            declared_type.print_symbol() + '\', got \'' + expression_type.print_symbol() + '\''
        return MessageCode.ODE_FUNCTION_NEEDS_CONSISTENT_UNITS, message

    @classmethod
    def get_variable_with_same_name_as_type(cls, name):
        """
        Indicates that a variable has been declared with the same name as a physical unit, e.g. "V mV"
        :param name: the name of the variable
        :type name: str
        :return: a tuple containing message code and message text
        :rtype: (MessageCode,str)
        """
        assert (name is not None and isinstance(name, str)), \
            '(PyNestML.Utils.Message) Not a string provided (%s)!' % type(name)
        message = 'Variable \'%s\' has the same name as a physical unit!' % name
        return MessageCode.VARIABLE_WITH_SAME_NAME_AS_UNIT, message

    @classmethod
    def get_analysing_transforming_model(cls, name):
        """
        Indicates start of code generation
        :param name: the name of the model
        :type name: ASTModel
        :return: a code, message tuple
        :rtype: (MessageCode,str)
        """
        assert (name is not None and isinstance(name, str)), \
            '(PyNestML.Utils.Message) Not a string provided (%s)!' % type(name)
        message = 'Analysing/transforming model \'%s\'' % name
        return MessageCode.ANALYSING_TRANSFORMING_MODEL, message

    @classmethod
    def get_assigning_to_inline(cls):
        """
        Cannot assign to inline expression
        :param name: the name of the neuron model
        :return: a code, message tuple
        :rtype: (MessageCode,str)
        """
        message = "Cannot assign to inline expression."
        return MessageCode.ASSIGNING_TO_INLINE, message

    @classmethod
    def templated_arg_types_inconsistent(cls, function_name, failing_arg_idx, other_args_idx, failing_arg_type_str, other_type_str):
        """
        For templated function arguments, indicates inconsistency between (formal) template argument types and actual derived types.
        :param name: the name of the model
        :type name: ASTModel
        :return: a code, message tuple
        :rtype: (MessageCode,str)
        """
        message = 'In function \'' + function_name + '\': actual derived type of templated parameter ' + \
            str(failing_arg_idx + 1) + ' is \'' + failing_arg_type_str + '\', which is inconsistent with that of parameter(s) ' + \
            ', '.join([str(_ + 1) for _ in other_args_idx]) + \
            ', which has/have type \'' + other_type_str + '\''
        return MessageCode.TEMPLATED_ARG_TYPES_INCONSISTENT, message

    @classmethod
    def delta_function_cannot_be_mixed(cls):
        """
        Delta function cannot be mixed with expressions.
        """
        message = "delta function cannot be mixed with expressions"
        return MessageCode.DELTA_FUNCTION_CANNOT_BE_MIXED, message

    @classmethod
    def delta_function_one_arg(cls, deltafunc):
        """
        Delta function takes exactly one argument.
        :param deltafunc: the delta function node
        :type name: ASTFunctionCall
        """
        message = "delta function takes exactly one argument (time *t*); instead found " + ", ".join([
            str(arg) for arg in deltafunc.get_args()])
        return MessageCode.DELTA_FUNCTION_CANNOT_BE_MIXED, message

    @classmethod
    def unknown_type(cls, provided_type_str):
        """
        Unknown type or unit literal.
        :param provided_type_str: the provided type as a string
        :type provided_type_str: str
        """
        message = "Unknown type or unit literal: " + provided_type_str
        return MessageCode.UNKNOWN_TYPE, message

    @classmethod
    def astdatatype_type_symbol_could_not_be_derived(cls):
        """
        Unknown type or unit literal.
        :param provided_type_str: the provided type as a string
        :type provided_type_str: str
        """
        message = "ASTDataType type symbol could not be derived"
        return MessageCode.ASTDATATYPE_TYPE_SYMBOL_COULD_NOT_BE_DERIVED, message

    @classmethod
    def get_emit_spike_function_but_no_output_port(cls):
        """
        Indicates that an emit_spike() function was called, but no spiking output port has been defined.
        :return: a (code, message) tuple
        :rtype: (MessageCode, str)
        """
        message = 'emit_spike() function was called, but no spiking output port has been defined!'
        return MessageCode.EMIT_SPIKE_FUNCTION_BUT_NO_OUTPUT_PORT, message

    @classmethod
    def get_kernel_wrong_type(cls,
                              kernel_name: str,
                              differential_order: int,
                              actual_type: str) -> Tuple[MessageCode,
                                                         str]:
        """
        Returns a message indicating that the type of a kernel is wrong.
        :param kernel_name: the name of the kernel
        :param differential_order: differential order of the kernel left-hand side, e.g. 2 if the kernel is g''
        :param actual_type: the name of the actual type that was found in the model
        """
        assert (kernel_name is not None and isinstance(kernel_name, str)), \
            '(PyNestML.Utils.Message) Not a string provided (%s)!' % type(kernel_name)
        if differential_order == 0:
            expected_type_str = "real or int"
        else:
            assert differential_order > 0
            expected_type_str = "s**-%d" % differential_order
        message = 'Kernel \'%s\' was found to be of type \'%s\' (should be %s)!' % (
            kernel_name, actual_type, expected_type_str)
        return MessageCode.KERNEL_WRONG_TYPE, message

    @classmethod
    def get_kernel_iv_wrong_type(cls,
                                 iv_name: str,
                                 actual_type: str,
                                 expected_type: str) -> Tuple[MessageCode,
                                                              str]:
        """
        Returns a message indicating that the type of a kernel initial value is wrong.
        :param iv_name: the name of the state variable with an initial value
        :param actual_type: the name of the actual type that was found in the model
        :param expected_type: the name of the type that was expected
        """
        message = 'Initial value \'%s\' was found to be of type \'%s\' (should be %s)!' % (
            iv_name, actual_type, expected_type)
        return MessageCode.KERNEL_IV_WRONG_TYPE, message

    @classmethod
    def get_no_files_in_input_path(cls, path: str):
        message = "No files found matching '*.nestml' in provided input path '" + path + "'"
        return MessageCode.NO_FILES_IN_INPUT_PATH, message

    @classmethod
    def get_state_variables_not_initialized(cls, var_name: str):
        message = "The variable \'%s\' is not initialized." % var_name
        return MessageCode.STATE_VARIABLES_NOT_INITIALZED, message

    @classmethod
    def get_equations_defined_but_integrate_odes_not_called(cls):
        message = "Equations defined but integrate_odes() not called"
        return MessageCode.EQUATIONS_DEFINED_BUT_INTEGRATE_ODES_NOT_CALLED, message

    @classmethod
    def get_template_root_path_created(cls, templates_root_dir: str):
        message = "Given template root path is not an absolute path. " \
                  "Creating the absolute path with default templates directory '" + \
            templates_root_dir + "'"
        return MessageCode.TEMPLATE_ROOT_PATH_CREATED, message

    @classmethod
    def get_vector_parameter_wrong_block(cls, var, block):
        message = "The vector parameter '" + var + "' is declared in the wrong block '" + block + "'. " \
                  "The vector parameter can only be declared in parameters or internals block."
        return MessageCode.VECTOR_PARAMETER_WRONG_BLOCK, message

    @classmethod
    def get_vector_parameter_wrong_type(cls, var):
        message = "The vector parameter '" + var + "' is of the wrong type. " \
                  "The vector parameter can be only of type integer."
        return MessageCode.VECTOR_PARAMETER_WRONG_TYPE, message

    @classmethod
    def get_vector_parameter_wrong_size(cls, var, value):
        message = "The vector parameter '" + var + "' has value '" + value + "' " \
                  "which is less than or equal to 0."
        return MessageCode.VECTOR_PARAMETER_WRONG_SIZE, message

    @classmethod
    def get_priority_defined_for_only_one_receive_block(cls, event_handler_port_name: str):
        message = "Priority defined for only one event handler (" + event_handler_port_name + ")"
        return MessageCode.PRIORITY_DEFINED_FOR_ONLY_ONE_EVENT_HANDLER, message

    @classmethod
    def get_repeated_priorty_value(cls):
        message = "Priority values for event handlers need to be unique"
        return MessageCode.REPEATED_PRIORITY_VALUE, message

    @classmethod
    def get_function_is_delay_variable(cls, func):
        message = "Function '" + func + "' is not a function but a delay variable."
        return MessageCode.DELAY_VARIABLE, message

    @classmethod
    def get_no_gating_variables(
            cls,
            cm_inline_expr: ASTInlineExpression,
            ion_channel_name: str):
        """
        Indicates that if you defined an inline expression inside the equations block
        that uses no kernels / has no convolution calls
        then then there must be at least one variable name that ends with _{x}
        For example an inline "Na" must have at least one variable ending with "_Na"
        :return: a message
        :rtype: (MessageCode,str)
        """

        message = "No gating variables found inside declaration of '" + \
            cm_inline_expr.variable_name + "', "
        message += "\nmeaning no variable ends with the suffix '_" + \
            ion_channel_name + "' here. "
        message += "This suffix indicates that a variable is a gating variable. "
        message += "At least one gating variable is expected to exist."

        return MessageCode.CM_NO_GATING_VARIABLES, message

    @classmethod
    def get_cm_inline_expression_variable_used_mulitple_times(
            cls,
            cm_inline_expr: ASTInlineExpression,
            bad_variable_name: str,
            ion_channel_name: str):
        message = "Variable name '" + bad_variable_name + \
            "' seems to be used multiple times"
        message += "' inside inline expression '" + cm_inline_expr.variable_name + "'. "
        message += "\nVariables are not allowed to occur multiple times here."

        return MessageCode.CM_VARIABLE_NAME_MULTI_USE, message

    @classmethod
    def get_expected_cm_function_missing(
            cls,
            ion_channel_name: str,
            variable_name: str,
            function_name: str):
        message = "Implementation of a function called '" + function_name + "' not found. "
        message += "It is expected because of variable '" + \
            variable_name + "' in the ion channel '" + ion_channel_name + "'"
        return MessageCode.CM_FUNCTION_MISSING, message

    @classmethod
    def get_expected_cm_function_wrong_args_count(
            cls, ion_channel_name: str, variable_name, astfun: ASTFunction):
        message = "Function '" + astfun.name + \
            "' is expected to have exactly one Argument. "
        message += "It is related to variable '" + variable_name + \
            "' in the ion channel '" + ion_channel_name + "'"
        return MessageCode.CM_FUNCTION_BAD_NUMBER_ARGS, message

    @classmethod
    def get_expected_cm_function_bad_return_type(
            cls, ion_channel_name: str, astfun: ASTFunction):
        message = "'" + ion_channel_name + "' channel function '" + \
            astfun.name + "' must return real. "
        return MessageCode.CM_FUNCTION_BAD_RETURN_TYPE, message

    @classmethod
    def get_expected_cm_variables_missing_in_blocks(
            cls,
            missing_variable_to_proper_block: Iterable,
            expected_variables_to_reason: dict):
        message = "The following variables not found:\n"
        for missing_var, proper_location in missing_variable_to_proper_block.items():
            message += "Variable with name '" + missing_var
            message += "' not found but expected to exist inside of " + \
                proper_location + " because of position "
            message += str(
                expected_variables_to_reason[missing_var].get_source_position()) + "\n"
        return MessageCode.CM_VARIABLES_NOT_DECLARED, message

    @classmethod
    def get_cm_variable_value_missing(cls, varname: str):
        message = "The following variable has no value assinged: " + varname + "\n"
        return MessageCode.CM_NO_VALUE_ASSIGNMENT, message

    @classmethod
    def get_v_comp_variable_value_missing(
            cls, neuron_name: str, missing_variable_name):
        message = "Missing state variable '" + missing_variable_name
        message += "' inside of neuron '" + neuron_name + "'. "
        message += "You have passed NEST_COMPARTMENTAL flag to the generator, thereby activating compartmental mode."
        message += "In this mode, such variable must be declared in the state block.\n"
        message += "This variable represents the dynamically calculated value of membrane potential "
        message += "and should be utilized in your equations for voltage activated ion channels."
        return MessageCode.CM_NO_V_COMP, message

    @classmethod
    def get_syns_bad_buffer_count(cls, buffers: set, synapse_name: str):
        message = "Synapse `\'%s\' uses the following input buffers: %s" % (
            synapse_name, buffers)
        message += " However exaxtly one spike input buffer per synapse is allowed."
        return MessageCode.SYNS_BAD_BUFFER_COUNT, message

    @classmethod
    def get_input_port_size_not_integer(cls, port_name: str):
        message = "The size of the input port " + port_name + " is not of integer type."
        return MessageCode.INPUT_PORT_SIZE_NOT_INTEGER, message

    @classmethod
    def get_input_port_size_not_greater_than_zero(cls, port_name: str):
        message = "The size of the input port " + port_name + " must be greater than zero."
        return MessageCode.INPUT_PORT_SIZE_NOT_GREATER_THAN_ZERO, message

    @classmethod
    def get_target_path_info(cls, target_dir: str):
        message = "Target platform code will be generated in directory: '" + target_dir + "'"
        return MessageCode.TARGET_PATH_INFO, message

    @classmethod
    def get_install_path_info(cls, install_path: str):
        message = "Target platform code will be installed in directory: '" + install_path + "'"
        return MessageCode.INSTALL_PATH_INFO, message

    @classmethod
    def get_creating_target_path(cls, target_path: str):
        message = "Creating target directory: '" + target_path + "'"
        return MessageCode.CREATING_TARGET_PATH, message

    @classmethod
    def get_creating_install_path(cls, install_path: str):
        message = "Creating installation directory: '" + install_path + "'"
        return MessageCode.CREATING_INSTALL_PATH, message

    @classmethod
<<<<<<< HEAD
    def get_mechs_dictionary_info(cls, chan_info, syns_info, conc_info, con_in_info):
=======
    def get_integrate_odes_wrong_arg(cls, arg: str):
        message = "Parameter provided to integrate_odes() function is not a state variable: '" + arg + "'"
        return MessageCode.INTEGRATE_ODES_WRONG_ARG, message

    @classmethod
    def get_mechs_dictionary_info(cls, chan_info, syns_info, conc_info):
>>>>>>> fef2d710
        message = ""
        message += "chan_info:\n" + chan_info + "\n"
        message += "syns_info:\n" + syns_info + "\n"
        message += "conc_info:\n" + conc_info + "\n"
        message += "con_in_info:\n" + con_in_info + "\n"

        return MessageCode.MECHS_DICTIONARY_INFO, message<|MERGE_RESOLUTION|>--- conflicted
+++ resolved
@@ -1299,20 +1299,15 @@
         return MessageCode.CREATING_INSTALL_PATH, message
 
     @classmethod
-<<<<<<< HEAD
-    def get_mechs_dictionary_info(cls, chan_info, syns_info, conc_info, con_in_info):
-=======
     def get_integrate_odes_wrong_arg(cls, arg: str):
         message = "Parameter provided to integrate_odes() function is not a state variable: '" + arg + "'"
         return MessageCode.INTEGRATE_ODES_WRONG_ARG, message
 
     @classmethod
     def get_mechs_dictionary_info(cls, chan_info, syns_info, conc_info):
->>>>>>> fef2d710
         message = ""
         message += "chan_info:\n" + chan_info + "\n"
         message += "syns_info:\n" + syns_info + "\n"
         message += "conc_info:\n" + conc_info + "\n"
-        message += "con_in_info:\n" + con_in_info + "\n"
 
         return MessageCode.MECHS_DICTIONARY_INFO, message