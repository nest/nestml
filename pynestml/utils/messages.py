--- conflicted
+++ resolved
@@ -27,40 +27,6 @@
     A mapping between codes and the corresponding messages.
     """
     START_PROCESSING_FILE = 0
-<<<<<<< HEAD
-    TYPE_REGISTERED = 1
-    START_SYMBOL_TABLE_BUILDING = 2
-    FUNCTION_CALL_TYPE_ERROR = 3
-    TYPE_NOT_DERIVABLE = 4
-    IMPLICIT_CAST = 5
-    CAST_NOT_POSSIBLE = 6
-    TYPE_DIFFERENT_FROM_EXPECTED = 7
-    ADD_SUB_TYPE_MISMATCH = 8
-    BUFFER_SET_TO_CONDUCTANCE_BASED = 9
-    ODE_UPDATED = 10
-    NO_VARIABLE_FOUND = 11
-    SPIKE_INPUT_PORT_TYPE_NOT_DEFINED = 12
-    MODEL_CONTAINS_ERRORS = 13
-    START_PROCESSING_MODEL = 14
-    CODE_SUCCESSFULLY_GENERATED = 15
-    MODULE_SUCCESSFULLY_GENERATED = 16
-    NO_CODE_GENERATED = 17
-    VARIABLE_USED_BEFORE_DECLARATION = 18
-    VARIABLE_DEFINED_RECURSIVELY = 19
-    VALUE_ASSIGNED_TO_BUFFER = 20
-    ARG_NOT_KERNEL_OR_EQUATION = 21
-    ARG_NOT_SPIKE_INPUT = 22
-    NUMERATOR_NOT_ONE = 23
-    ORDER_NOT_DECLARED = 24
-    CONTINUOUS_INPUT_PORT_WITH_QUALIFIERS = 25
-    BLOCK_NOT_CORRECT = 26
-    VARIABLE_NOT_IN_STATE_BLOCK = 27
-    WRONG_NUMBER_OF_ARGS = 28
-    NO_RHS = 29
-    SEVERAL_LHS = 30
-    FUNCTION_REDECLARED = 31
-    FUNCTION_NOT_DECLARED = 52
-=======
     START_SYMBOL_TABLE_BUILDING = 1
     FUNCTION_CALL_TYPE_ERROR = 2
     TYPE_NOT_DERIVABLE = 3
@@ -72,8 +38,8 @@
     ODE_UPDATED = 9
     NO_VARIABLE_FOUND = 10
     SPIKE_INPUT_PORT_TYPE_NOT_DEFINED = 11
-    NEURON_CONTAINS_ERRORS = 12
-    START_PROCESSING_NEURON = 13
+    MODEL_CONTAINS_ERRORS = 12
+    START_PROCESSING_MODEL = 13
     CODE_SUCCESSFULLY_GENERATED = 14
     MODULE_SUCCESSFULLY_GENERATED = 15
     NO_CODE_GENERATED = 16
@@ -92,7 +58,6 @@
     SEVERAL_LHS = 29
     FUNCTION_REDECLARED = 30
     FUNCTION_NOT_DECLARED = 31
->>>>>>> 078d2367
     NO_ODE = 32
     NO_INIT_VALUE = 33
     MODEL_REDECLARED = 34
@@ -139,6 +104,7 @@
     KERNEL_WRONG_TYPE = 73
     KERNEL_IV_WRONG_TYPE = 74
     EMIT_SPIKE_FUNCTION_BUT_NO_OUTPUT_PORT = 75
+    NO_FILES_IN_INPUT_PATH = 76
     STATE_VARIABLES_NOT_INITIALZED = 77
     EQUATIONS_DEFINED_BUT_INTEGRATE_ODES_NOT_CALLED = 78
 
