--- conflicted
+++ resolved
@@ -1202,13 +1202,8 @@
         return MessageCode.INPUT_PORT_SIZE_NOT_GREATER_THAN_ZERO, message
 
     @classmethod
-<<<<<<< HEAD
-    def get_target_path_info(cls, target_path: str):
-        message = "Target platform code will be generated in directory: '" + target_path + "'"
-=======
     def get_target_path_info(cls, target_dir: str):
         message = "Target platform code will be generated in directory: '" + target_dir + "'"
->>>>>>> 186216cf
         return MessageCode.TARGET_PATH_INFO, message
 
     @classmethod
