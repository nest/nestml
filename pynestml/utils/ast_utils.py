# -*- coding: utf-8 -*-
#
# ast_utils.py
#
# This file is part of NEST.
#
# Copyright (C) 2004 The NEST Initiative
#
# NEST is free software: you can redistribute it and/or modify
# it under the terms of the GNU General Public License as published by
# the Free Software Foundation, either version 2 of the License, or
# (at your option) any later version.
#
# NEST is distributed in the hope that it will be useful,
# but WITHOUT ANY WARRANTY; without even the implied warranty of
# MERCHANTABILITY or FITNESS FOR A PARTICULAR PURPOSE.  See the
# GNU General Public License for more details.
#
# You should have received a copy of the GNU General Public License
# along with NEST.  If not, see <http://www.gnu.org/licenses/>.

from typing import Dict, Iterable, List, Mapping, Optional, Sequence, Union

import re
import sympy

import odetoolbox

from pynestml.codegeneration.printers.ast_printer import ASTPrinter
from pynestml.codegeneration.printers.cpp_variable_printer import CppVariablePrinter
from pynestml.codegeneration.printers.nestml_printer import NESTMLPrinter
from pynestml.frontend.frontend_configuration import FrontendConfiguration
from pynestml.generated.PyNestMLLexer import PyNestMLLexer
from pynestml.meta_model.ast_assignment import ASTAssignment
from pynestml.meta_model.ast_block import ASTBlock
from pynestml.meta_model.ast_block_with_variables import ASTBlockWithVariables
from pynestml.meta_model.ast_declaration import ASTDeclaration
from pynestml.meta_model.ast_equations_block import ASTEquationsBlock
from pynestml.meta_model.ast_expression import ASTExpression
from pynestml.meta_model.ast_function_call import ASTFunctionCall
from pynestml.meta_model.ast_inline_expression import ASTInlineExpression
from pynestml.meta_model.ast_input_block import ASTInputBlock
from pynestml.meta_model.ast_input_port import ASTInputPort
from pynestml.meta_model.ast_kernel import ASTKernel
from pynestml.meta_model.ast_model import ASTModel
from pynestml.meta_model.ast_model_body import ASTModelBody
from pynestml.meta_model.ast_node import ASTNode
from pynestml.meta_model.ast_node_factory import ASTNodeFactory
from pynestml.meta_model.ast_ode_equation import ASTOdeEquation
from pynestml.meta_model.ast_on_receive_block import ASTOnReceiveBlock
from pynestml.meta_model.ast_return_stmt import ASTReturnStmt
from pynestml.meta_model.ast_simple_expression import ASTSimpleExpression
from pynestml.meta_model.ast_small_stmt import ASTSmallStmt
from pynestml.meta_model.ast_stmt import ASTStmt
from pynestml.meta_model.ast_variable import ASTVariable
from pynestml.symbols.predefined_functions import PredefinedFunctions
from pynestml.symbols.symbol import SymbolKind
from pynestml.symbols.unit_type_symbol import UnitTypeSymbol
from pynestml.symbols.variable_symbol import BlockType
from pynestml.symbols.variable_symbol import VariableSymbol, VariableType
from pynestml.utils.ast_source_location import ASTSourceLocation
from pynestml.utils.logger import LoggingLevel, Logger
from pynestml.utils.messages import Messages
from pynestml.utils.string_utils import removesuffix
from pynestml.visitors.ast_higher_order_visitor import ASTHigherOrderVisitor
from pynestml.visitors.ast_visitor import ASTVisitor


class ASTUtils:
    r"""
    A collection of helpful methods for AST manipulation.
    """

    @classmethod
    def get_all_neurons(cls, list_of_compilation_units):
        """
        For a list of compilation units, it returns a list containing all neurons defined in all compilation
        units.
        :param list_of_compilation_units: a list of compilation units.
        :type list_of_compilation_units: list(ASTNestMLCompilationUnit)
        :return: a list of neurons
        :rtype: list(ASTModel)
        """
        ret = list()
        for compilationUnit in list_of_compilation_units:
            ret.extend(compilationUnit.get_model_list())
        return ret

    @classmethod
    def get_all_models(cls, list_of_compilation_units):
        """
        For a list of compilation units, it returns a list containing all nodes defined in all compilation
        units.
        :param list_of_compilation_units: a list of compilation units.
        :type list_of_compilation_units: list(ASTNestMLCompilationUnit)
        :return: a list of nodes
        :rtype: list(ASTNode)
        """
        from pynestml.meta_model.ast_model import ASTModel
        ret = list()
        for compilationUnit in list_of_compilation_units:
            if isinstance(compilationUnit, ASTModel):
                ret.extend(compilationUnit.get_model_list())
        return ret

    @classmethod
    def is_small_stmt(cls, ast):
        """
        Indicates whether the handed over meta_model is a small statement. Used in the template.
        :param ast: a single meta_model object.
        :type ast: AST_
        :return: True if small stmt, otherwise False.
        :rtype: bool
        """
        from pynestml.meta_model.ast_small_stmt import ASTSmallStmt
        return isinstance(ast, ASTSmallStmt)

    @classmethod
    def is_compound_stmt(cls, ast):
        """
        Indicates whether the handed over meta_model is a compound statement. Used in the template.
        :param ast: a single meta_model object.
        :type ast: AST_
        :return: True if compound stmt, otherwise False.
        :rtype: bool
        """
        from pynestml.meta_model.ast_compound_stmt import ASTCompoundStmt
        return isinstance(ast, ASTCompoundStmt)

    @classmethod
    def filter_variables_list(cls, variables_list, variables_to_filter_by):
        """
        """
        variables_to_filter_by = [str(var) for var in variables_to_filter_by]
        ret = []
        for var in variables_list:
            if var in variables_to_filter_by:
                ret.append(var)

        return ret

    @classmethod
    def has_spike_input(cls, body: ASTModelBody) -> bool:
        """
        Checks if the handed over neuron contains a spike input port.
        :param body: a single body element.
        :return: True if spike input port is contained, otherwise False.
        """
        inputs = (inputL for block in body.get_input_blocks() for inputL in block.get_input_ports())
        for port in inputs:
            if port.is_spike():
                return True
        return False

    @classmethod
    def has_continuous_input(cls, body: ASTModelBody) -> bool:
        """
        Checks if the handed over neuron contains a continuous time input port.
        :param body: a single body element.
        :return: True if continuous time input port is contained, otherwise False.
        """
        inputs = (inputL for block in body.get_input_blocks() for inputL in block.get_input_ports())
        for inputL in inputs:
            if inputL.is_continuous():
                return True
        return False

    @classmethod
    def compute_type_name(cls, data_type) -> str:
        """
        Computes the representation of the data type.
        :param data_type: a single data type.
        :type data_type: ast_data_type
        :return: the corresponding representation.
        """
        if data_type.is_boolean:
            return 'boolean'

        if data_type.is_integer:
            return 'integer'

        if data_type.is_real:
            return 'real'

        if data_type.is_string:
            return 'string'

        if data_type.is_void:
            return 'void'

        if data_type.is_unit_type():
            return str(data_type)

        Logger.log_message(message='Type could not be derived!', log_level=LoggingLevel.ERROR)

        return ''

    @classmethod
    def deconstruct_assignment(cls, lhs=None, is_plus=False, is_minus=False, is_times=False, is_divide=False,
                               _rhs=None):
        """
        From lhs and rhs it constructs a new rhs which corresponds to direct assignment.
        E.g.: a += b*c -> a = a + b*c
        :param lhs: a lhs rhs
        :type lhs: ast_expression or ast_simple_expression
        :param is_plus: is plus assignment
        :type is_plus: bool
        :param is_minus: is minus assignment
        :type is_minus: bool
        :param is_times: is times assignment
        :type is_times: bool
        :param is_divide: is divide assignment
        :type is_divide: bool
        :param _rhs: a rhs rhs
        :type _rhs: ASTExpression or ASTSimpleExpression
        :return: a new direct assignment rhs.
        :rtype: ASTExpression
        """
        from pynestml.visitors.ast_symbol_table_visitor import ASTSymbolTableVisitor
        from pynestml.meta_model.ast_node_factory import ASTNodeFactory
        assert ((is_plus + is_minus + is_times + is_divide) == 1), \
            '(PyNestML.CodeGeneration.Utils) Type of assignment not correctly specified!'
        if is_plus:
            op = ASTNodeFactory.create_ast_arithmetic_operator(is_plus_op=True,
                                                               source_position=_rhs.get_source_position())
        elif is_minus:
            op = ASTNodeFactory.create_ast_arithmetic_operator(is_minus_op=True,
                                                               source_position=_rhs.get_source_position())
        elif is_times:
            op = ASTNodeFactory.create_ast_arithmetic_operator(is_times_op=True,
                                                               source_position=_rhs.get_source_position())
        else:
            op = ASTNodeFactory.create_ast_arithmetic_operator(is_div_op=True,
                                                               source_position=_rhs.get_source_position())
        var_expr = ASTNodeFactory.create_ast_simple_expression(variable=lhs,
                                                               source_position=lhs.get_source_position())
        var_expr.update_scope(lhs.get_scope())
        op.update_scope(lhs.get_scope())
        rhs_in_brackets = ASTNodeFactory.create_ast_expression(is_encapsulated=True, expression=_rhs,
                                                               source_position=_rhs.get_source_position())
        rhs_in_brackets.update_scope(_rhs.get_scope())
        expr = ASTNodeFactory.create_ast_compound_expression(lhs=var_expr, binary_operator=op, rhs=rhs_in_brackets,
                                                             source_position=_rhs.get_source_position())
        expr.update_scope(lhs.get_scope())
        # update the symbols
        expr.accept(ASTSymbolTableVisitor())
        return expr

    @classmethod
    def get_inline_expression_symbols(cls, ast: ASTNode) -> List[VariableSymbol]:
        """
        For the handed over AST node, this method collects all inline expression variable symbols in it.
        :param ast: a single AST node
        :return: a list of all inline expression variable symbols
        """
        from pynestml.visitors.ast_higher_order_visitor import ASTHigherOrderVisitor
        from pynestml.meta_model.ast_variable import ASTVariable
        res = list()

        def loc_get_vars(node):
            if isinstance(node, ASTVariable):
                res.append(node)

        ast.accept(ASTHigherOrderVisitor(visit_funcs=loc_get_vars))

        ret = list()
        for var in res:
            if '\'' not in var.get_complete_name():
                symbol = ast.get_scope().resolve_to_symbol(var.get_complete_name(), SymbolKind.VARIABLE)
                if symbol is not None and symbol.is_inline_expression:
                    ret.append(symbol)
        return ret

    @classmethod
    def is_castable_to(cls, type_a, type_b):
        """
        Indicates whether typeA can be casted to type b. E.g., in Nest, a unit is always casted down to real, thus
        a unit where unit is expected is allowed.
        :param type_a: a single TypeSymbol
        :type type_a: type_symbol
        :param type_b: a single TypeSymbol
        :type type_b: TypeSymbol
        :return: True if castable, otherwise False
        :rtype: bool
        """
        # we can always cast from unit to real
        if type_a.is_unit and type_b.is_real:
            return True
        elif type_a.is_boolean and type_b.is_real:
            return True
        elif type_a.is_real and type_b.is_boolean:
            return True
        elif type_a.is_integer and type_b.is_real:
            return True
        elif type_a.is_real and type_b.is_integer:
            return True
        else:
            return False

    @classmethod
    def get_all(cls, ast, node_type):
        """
        Finds all meta_model which are part of the tree as spanned by the handed over meta_model.
        The type has to be specified.
        :param ast: a single meta_model node
        :type ast: AST_
        :param node_type: the type
        :type node_type: AST_
        :return: a list of all meta_model of the specified type
        :rtype: list(AST_)
        """
        from pynestml.visitors.ast_higher_order_visitor import ASTHigherOrderVisitor
        ret = list()

        def loc_get_all_of_type(node):
            if isinstance(node, node_type):
                ret.append(node)

        ast.accept(ASTHigherOrderVisitor(visit_funcs=loc_get_all_of_type))
        return ret

    @classmethod
    def get_vectorized_variable(cls, ast, scope):
        """
        Returns all variable symbols which are contained in the scope and have a size parameter.
        :param ast: a single meta_model
        :type ast: AST_
        :param scope: a scope object
        :type scope: Scope
        :return: the first element with the size parameter
        :rtype: variable_symbol
        """
        from pynestml.meta_model.ast_variable import ASTVariable
        from pynestml.symbols.symbol import SymbolKind
        variables = (var for var in cls.get_all(ast, ASTVariable) if
                     scope.resolve_to_symbol(var.get_complete_name(), SymbolKind.VARIABLE))
        for var in variables:
            symbol = scope.resolve_to_symbol(var.get_complete_name(), SymbolKind.VARIABLE)
            if symbol is not None and symbol.has_vector_parameter():
                return symbol
        return None

    @classmethod
    def get_numeric_vector_size(cls, variable: ASTVariable) -> int:
        """
        Returns the numerical size of the vector by resolving any variable used as a size parameter in declaration
        :param variable: vector variable
        :return: the size of the vector as a numerical value
        """
        vector_parameter = variable.get_vector_parameter()
        if vector_parameter.is_variable():
            symbol = vector_parameter.get_scope().resolve_to_symbol(vector_parameter.get_variable().get_complete_name(), SymbolKind.VARIABLE)
            return symbol.get_declaring_expression().get_numeric_literal()

        assert vector_parameter.is_numeric_literal()
        return int(vector_parameter.get_numeric_literal())

    @classmethod
    def get_numeric_vector_input_port_size(cls, port: ASTInputPort) -> int:
        """
        Returns the numerical size of the vector by resolving any variable used as a size parameter in declaration
        :param port: input port
        :return: the size of the vector as a numerical value
        """
        size_parameter = port.get_size_parameter()
        if size_parameter.is_variable():
            symbol = port.get_scope().resolve_to_symbol(size_parameter.get_variable().get_name(),
                                                        SymbolKind.VARIABLE)
            return symbol.get_declaring_expression().get_numeric_literal()

        assert size_parameter.is_numeric_literal()
        return int(size_parameter.get_numeric_literal())

    @classmethod
    def get_function_call(cls, ast, function_name):
        """
        Collects for a given name all function calls in a given meta_model node.
        :param ast: a single node
        :type ast: ast_node
        :param function_name: the name of the function
        :type function_name: str
        :return: a list of all function calls contained in _ast
        :rtype: list(ASTFunctionCall)
        """
        from pynestml.visitors.ast_higher_order_visitor import ASTHigherOrderVisitor
        ret = list()

        def loc_get_function(node):
            if isinstance(node, ASTFunctionCall) and node.get_name() == function_name:
                ret.append(node)

        ast.accept(ASTHigherOrderVisitor(loc_get_function, list()))
        return ret

    @classmethod
    def get_tuple_from_single_dict_entry(cls, dict_entry):
        """
        For a given dict of length 1, this method returns a tuple consisting of (key,value)
        :param dict_entry: a dict of length 1
        :type dict_entry:  dict
        :return: a single tuple
        :rtype: tuple
        """
        if len(dict_entry.keys()) == 1:
            # key() is not an actual list, thus indexing is not possible.
            for keyIter in dict_entry.keys():
                key = keyIter
                value = dict_entry[key]
                return key, value
        else:
            return None, None

    @classmethod
    def needs_arguments(cls, ast_function_call):
        """
        Indicates whether a given function call has any arguments
        :param ast_function_call: a function call
        :type ast_function_call: ASTFunctionCall
        :return: True if arguments given, otherwise false
        :rtype: bool
        """
        return len(ast_function_call.get_args()) > 0

    @classmethod
    def create_internal_block(cls, model: ASTModel):
        """
        Creates a single internal block in the handed over model.
        :param model: a single model
        :return: the modified model
        """
        from pynestml.meta_model.ast_node_factory import ASTNodeFactory
        if not model.get_internals_blocks():
            internal = ASTNodeFactory.create_ast_block_with_variables(False, False, True, list(),
                                                                      ASTSourceLocation.get_added_source_position())
            internal.update_scope(model.get_scope())
            model.get_body().get_body_elements().append(internal)

        from pynestml.visitors.ast_parent_visitor import ASTParentVisitor
        model.accept(ASTParentVisitor())

        return model

    @classmethod
    def create_state_block(cls, model: ASTModel):
        """
        Creates a single internals block in the handed over model.
        :param neuron: a single model
        :return: the modified model
        """
        # local import since otherwise circular dependency
        from pynestml.meta_model.ast_node_factory import ASTNodeFactory
        if not model.get_internals_blocks():
            state = ASTNodeFactory.create_ast_block_with_variables(True, False, False, list(),
                                                                   ASTSourceLocation.get_added_source_position())
            model.get_body().get_body_elements().append(state)

        from pynestml.visitors.ast_parent_visitor import ASTParentVisitor
        model.accept(ASTParentVisitor())

        return model

    @classmethod
    def create_equations_block(cls, model: ASTModel) -> ASTModel:
        """
        Creates a single equations block in the handed over model.
        :param model: a single model
        :return: the modified model
        """
        # local import since otherwise circular dependency
        from pynestml.meta_model.ast_node_factory import ASTNodeFactory
        if not model.get_equations_blocks():
            block = ASTNodeFactory.create_ast_equations_block(list(),
                                                              ASTSourceLocation.get_added_source_position())
            model.get_body().get_body_elements().append(block)
        return model

    @classmethod
    def contains_convolve_call(cls, variable: VariableSymbol) -> bool:
        """
        Indicates whether the declaring rhs of this variable symbol has a convolve() in it.
        :return: True if contained, otherwise False.
        """
        if not variable.get_declaring_expression():
            return False
        else:
            for func in variable.get_declaring_expression().get_function_calls():
                if func.get_name() == PredefinedFunctions.CONVOLVE:
                    return True
        return False

    @classmethod
    def get_declaration_by_name(cls, blocks: Union[ASTBlock, List[ASTBlock]], var_name: str) -> Optional[ASTDeclaration]:
        """
        Get a declaration by variable name.
        :param blocks: the block or blocks to look for the variable in
        :param var_name: name of the variable to look for (including single quotes indicating differential order)
        """
        if isinstance(blocks, ASTNode):
            blocks = [blocks]
        for block in blocks:
            for decl in block.get_declarations():
                for var in decl.get_variables():
                    if var.get_complete_name() == var_name:
                        return decl
        return None

    @classmethod
    def all_variables_defined_in_block(cls, blocks: Union[ASTBlock, List[ASTBlock]]) -> List[ASTVariable]:
        """return a list of all variable declarations in a block or blocks"""
        if isinstance(blocks, ASTNode):
            blocks = [blocks]
        vars = []
        for block in blocks:
            for decl in block.get_declarations():
                for var in decl.get_variables():
                    vars.append(var)
        return vars

    @classmethod
    def inline_aliases_convolution(cls, inline_expr: ASTInlineExpression) -> bool:
        """
        Returns True if and only if the inline expression is of the form ``var type = convolve(...)``.
        """
        expr = inline_expr.get_expression()
        if isinstance(expr, ASTExpression):
            expr = expr.get_lhs()
        if isinstance(expr, ASTSimpleExpression) \
           and expr.is_function_call() \
           and expr.get_function_call().get_name() == PredefinedFunctions.CONVOLVE:
            return True
        return False

    @classmethod
    def add_suffix_to_variable_name(cls, var_name: str, astnode: ASTNode, suffix: str, scope=None):
        """add suffix to variable by given name recursively throughout astnode"""

        def replace_var(_expr=None):
            if isinstance(_expr, ASTSimpleExpression) and _expr.is_variable():
                var = _expr.get_variable()
            elif isinstance(_expr, ASTVariable):
                var = _expr
            else:
                return

            if not suffix in var.get_name() \
               and not var.get_name() == "t" \
               and var.get_name() == var_name:
                var.set_name(var.get_name() + suffix)

        astnode.accept(ASTHigherOrderVisitor(lambda x: replace_var(x)))

    @classmethod
    def remove_state_var_from_integrate_odes_calls(cls, model: ASTModel, state_var_name: str):
        r"""Remove a state variable from the arguments (where it exists) of each integrate_odes() call in the model."""

        class RemoveStateVarFromIntegrateODEsCallsVisitor(ASTVisitor):
            def visit_function_call(self, node: ASTFunctionCall):
                if node.get_name() == PredefinedFunctions.INTEGRATE_ODES:
                    node.args = [arg for arg in node.args if not arg.get_variable().get_complete_name()]

        remove_state_var_from_integrate_odes_calls_visitor = RemoveStateVarFromIntegrateODEsCallsVisitor()
        model.accept(remove_state_var_from_integrate_odes_calls_visitor)

    @classmethod
    def resolve_variables_to_expressions(cls, astnode, analytic_state_variables_moved):
        """receives a list of variable names (as strings) and returns a list of ASTExpressions containing each ASTVariable"""
        expressions = []

        for var_name in analytic_state_variables_moved:
            node = ASTUtils.get_variable_by_name(astnode, var_name)
            assert node is not None
            expressions.append(ASTNodeFactory.create_ast_expression(False, None, False, ASTNodeFactory.create_ast_simple_expression(variable=node)))

        return expressions

    @classmethod
    def add_suffix_to_variable_names(cls, astnode: Union[ASTNode, List], suffix: str):
        """add suffix to variable names recursively throughout astnode"""

        if not isinstance(astnode, ASTNode):
            for node in astnode:
                ASTUtils.add_suffix_to_variable_names(node, suffix)
            return

        def replace_var(_expr=None):
            if isinstance(_expr, ASTSimpleExpression) and _expr.is_variable():
                var = _expr.get_variable()
            elif isinstance(_expr, ASTVariable):
                var = _expr
            else:
                return

            if not var.get_name() == "t" \
               and not var.get_alternate_name() \
               and not var.get_name().endswith(suffix):
                symbol = astnode.get_scope().resolve_to_symbol(var.get_name(), SymbolKind.VARIABLE)
                if symbol:    # make sure it is not a unit (like "ms")
                    var.set_name(var.get_name() + suffix)

        astnode.accept(ASTHigherOrderVisitor(lambda x: replace_var(x)))

    @classmethod
    def add_suffix_to_variable_names2(cls, variable_names: List[str], astnode: Union[ASTNode, List], suffix: str):
        r"""add suffix to variable names recursively throughout astnode"""

        if not isinstance(astnode, ASTNode):
            for node in astnode:
                ASTUtils.add_suffix_to_variable_names2(variable_names, node, suffix)
            return

        def replace_var(_expr=None):
            if isinstance(_expr, ASTSimpleExpression) and _expr.is_variable():
                var = _expr.get_variable()
            elif isinstance(_expr, ASTVariable):
                var = _expr
            else:
                return

            if var.get_name() in variable_names \
               and not var.get_alternate_name() \
               and not var.get_name().endswith(suffix):
                var.set_name(var.get_name() + suffix)

        astnode.accept(ASTHigherOrderVisitor(lambda x: replace_var(x)))

    @classmethod
    def get_inline_expression_by_name(cls, node, name: str) -> Optional[ASTInlineExpression]:
        for equations_block in node.get_equations_blocks():
            for inline_expr in equations_block.get_inline_expressions():
                if name == inline_expr.variable_name:
                    return inline_expr

        return None

    @classmethod
    def get_kernel_by_name(cls, node, name: str) -> Optional[ASTKernel]:
        for equations_block in node.get_equations_blocks():
            for kernel in equations_block.get_kernels():
                if name in kernel.get_variable_names():
                    return kernel

        return None

    @classmethod
    def print_alternate_var_name(cls, var_name, continuous_post_ports):
        for pair in continuous_post_ports:
            if pair[0] == var_name:
                return pair[1]

        assert False

    @classmethod
    def get_post_ports_of_neuron_synapse_pair(cls, neuron, synapse, codegen_opts_pairs):
        for pair in codegen_opts_pairs:
            if pair["neuron"] == removesuffix(neuron.get_name().split("__with_")[0], FrontendConfiguration.suffix) \
               and pair["synapse"] == removesuffix(synapse.get_name().split("__with_")[0], FrontendConfiguration.suffix) \
               and "post_ports" in pair.keys():
                return pair["post_ports"]

        return []

    @classmethod
    def get_var_name_tuples_of_neuron_synapse_pair(cls, post_port_names, post_port):
        for pair in post_port_names:
            if pair[0] == post_port:
                return pair[1]
        return None

    @classmethod
<<<<<<< HEAD
    def replace_with_external_variable(cls, var_name, node: ASTNode, suffix, new_scope, alternate_name=None):
=======
    def replace_with_external_variable(cls, var_name, node: ASTNode, suffix: str, new_scope, alternate_name=None):
>>>>>>> f84786aa
        r"""
        Replace all occurrences of variables (``ASTVariable``s) (e.g. ``post_trace'``) in the node with ``ASTExternalVariable``s, indicating that they are moved to the postsynaptic neuron.
        """

        def replace_var(_expr=None):
            if isinstance(_expr, ASTSimpleExpression) and _expr.is_variable():
                var = _expr.get_variable()
            elif isinstance(_expr, ASTVariable):
                var = _expr
            else:
                return

            if var.get_name() != var_name:
                return

            ast_ext_var = ASTExternalVariable(var.get_name() + suffix,
                                              differential_order=var.get_differential_order(),
                                              source_position=var.get_source_position())

            if alternate_name:
                ast_ext_var.set_alternate_name(alternate_name)

            ast_ext_var.parent_ = _expr
            ast_ext_var.update_alt_scope(new_scope)
            from pynestml.visitors.ast_symbol_table_visitor import ASTSymbolTableVisitor
            ast_ext_var.accept(ASTSymbolTableVisitor())

            if isinstance(_expr, ASTSimpleExpression) and _expr.is_variable():
                Logger.log_message(None, -1, "ASTSimpleExpression replacement made (var = " + str(
                    ast_ext_var.get_name()) + ") in expression: " + str(_expr.get_parent()), None, LoggingLevel.INFO)
                _expr.set_variable(ast_ext_var)
                return

            if isinstance(_expr, ASTVariable):
                if isinstance(_expr.get_parent(), ASTAssignment):
                    _expr.get_parent().lhs = ast_ext_var
                    Logger.log_message(None, -1, "ASTVariable replacement made in expression: "
                                       + str(_expr.get_parent()), None, LoggingLevel.INFO)
                elif isinstance(_expr.get_parent(), ASTSimpleExpression) and _expr.get_parent().is_variable():
                    _expr.get_parent().set_variable(ast_ext_var)
                elif isinstance(_expr.get_parent(), ASTDeclaration):
                    # variable could occur on the left-hand side; ignore. Only replace if it occurs on the right-hand side.
                    pass
                else:
                    Logger.log_message(None, -1, "Error: unhandled use of variable "
                                       + var_name + " in expression " + str(_expr), None, LoggingLevel.INFO)
                    raise Exception()
                return

            p = var.get_parent()
            Logger.log_message(None, -1, "Error: unhandled use of variable "
                               + var_name + " in expression " + str(p), None, LoggingLevel.INFO)
            raise Exception()

        node.accept(ASTHigherOrderVisitor(lambda x: replace_var(x)))
        from pynestml.visitors.ast_parent_visitor import ASTParentVisitor
        node.accept(ASTParentVisitor())

    @classmethod
    def add_suffix_to_decl_lhs(cls, decl, suffix: str):
        """add suffix to the left-hand side of a declaration"""
        if isinstance(decl, ASTInlineExpression):
            decl.set_variable_name(decl.get_variable_name() + suffix)
        elif isinstance(decl, ASTOdeEquation):
            decl.get_lhs().set_name(decl.get_lhs().get_name() + suffix)
        elif isinstance(decl, ASTStmt):
            assert decl.small_stmt.is_assignment()
            decl.small_stmt.get_assignment().lhs.set_name(decl.small_stmt.get_assignment().lhs.get_name() + suffix)
        else:
            for var in decl.get_variables():
                var.set_name(var.get_name() + suffix)

    @classmethod
    def get_all_variables(cls, node: ASTNode) -> List[str]:
        """Make a list of all variable symbol names that are in ``node``"""
        if node is None:
            return []

        class ASTVariablesFinderVisitor(ASTVisitor):
            _variables = []

            def __init__(self):
                super(ASTVariablesFinderVisitor, self).__init__()

            def visit_declaration(self, node):
                symbol = node.get_scope().resolve_to_symbol(node.get_variables()[0].get_complete_name(),
                                                            SymbolKind.VARIABLE)
                if symbol is None:
                    code, message = Messages.get_variable_not_defined(node.get_variable().get_complete_name())
                    Logger.log_message(code=code, message=message, error_position=node.get_source_position(),
                                       log_level=LoggingLevel.ERROR, astnode=node)
                    return

                self._variables.append(symbol)

        visitor = ASTVariablesFinderVisitor()
        node.accept(visitor)
        all_variables = [v.name for v in visitor._variables]
        return all_variables

    @classmethod
    def get_all_variables_used_in_convolutions(cls, nodes: Union[ASTEquationsBlock, List[ASTEquationsBlock]], parent_node: ASTNode) -> List[str]:
        """Make a list of all variable symbol names that are in one of the equation blocks in ``nodes`` and used in a convolution"""
        if not nodes:
            return []

        if isinstance(nodes, ASTNode):
            nodes = [nodes]

        class ASTAllVariablesUsedInConvolutionVisitor(ASTVisitor):
            _variables = []
            parent_node = None

            def __init__(self, node, parent_node):
                super(ASTAllVariablesUsedInConvolutionVisitor, self).__init__()
                self.node = node
                self.parent_node = parent_node

            def visit_function_call(self, node):
                func_name = node.get_name()
                if func_name == 'convolve':
                    symbol_buffer = node.get_scope().resolve_to_symbol(str(node.get_args()[1]),
                                                                       SymbolKind.VARIABLE)
                    input_port = ASTUtils.get_input_port_by_name(
                        self.parent_node.get_input_blocks(), symbol_buffer.name)
                    if input_port:
                        found_parent_assignment = False
                        node_ = node
                        while not found_parent_assignment:
                            node_ = node_.get_parent()
                            # XXX TODO also needs to accept normal ASTExpression, ASTAssignment?
                            if isinstance(node_, ASTInlineExpression):
                                found_parent_assignment = True
                        var_name = node_.get_variable_name()
                        self._variables.append(var_name)

        variables = []
        for node in nodes:
            visitor = ASTAllVariablesUsedInConvolutionVisitor(node, parent_node)
            node.accept(visitor)
            variables.extend(visitor._variables)

        return variables

    @classmethod
    def move_decls(cls, var_name, from_block, to_block, var_name_suffix: str, block_type: BlockType, mode="move") -> List[ASTDeclaration]:
        r"""Move or copy declarations from ``from_block`` to ``to_block``."""
        from pynestml.visitors.ast_symbol_table_visitor import ASTSymbolTableVisitor
        assert mode in ["move", "copy"]

        if not from_block \
           or not to_block:
            return []

        decls = ASTUtils.get_declarations_from_block(var_name, from_block)
        if var_name_suffix and var_name.endswith(var_name_suffix):
            decls.extend(ASTUtils.get_declarations_from_block(removesuffix(var_name, var_name_suffix), from_block))

        if decls:
            Logger.log_message(None, -1, ("Moving" if mode == "move" else "Copying") + " definition of " + var_name + " from synapse to neuron",
                               None, LoggingLevel.INFO)
            for decl in decls:
                if mode == "move":
                    from_block.declarations.remove(decl)
                if mode == "copy":
                    decl = decl.clone()
                assert len(decl.get_variables()) <= 1
                if not decl.get_variables()[0].name.endswith(var_name_suffix) and var_name_suffix:
                    ASTUtils.add_suffix_to_decl_lhs(decl, suffix=var_name_suffix)
                to_block.get_declarations().append(decl)
                decl.update_scope(to_block.get_scope())

                ast_symbol_table_visitor = ASTSymbolTableVisitor()
                ast_symbol_table_visitor.block_type_stack.push(block_type)
                decl.accept(ast_symbol_table_visitor)
                ast_symbol_table_visitor.block_type_stack.pop()

        from pynestml.visitors.ast_parent_visitor import ASTParentVisitor
        to_block.accept(ASTParentVisitor())

        return decls

    @classmethod
    def equations_from_block_to_block(cls, state_var, from_block, to_block, var_name_suffix, mode) -> List[ASTDeclaration]:
        assert mode in ["move", "copy"]

        if not from_block:
            return []

        decls = ASTUtils.get_declarations_from_block(state_var, from_block)

        for decl in decls:
            if mode == "move":
                from_block.declarations.remove(decl)
            ASTUtils.add_suffix_to_decl_lhs(decl, suffix=var_name_suffix)
            to_block.get_declarations().append(decl)
            decl.update_scope(to_block.get_scope())

        return decls

    @classmethod
    def collects_vars_used_in_equation(cls, state_var, from_block):
        if not from_block:
            return

        decls = ASTUtils.get_declarations_from_block(state_var, from_block)
        vars_used = []
        if decls:
            for decl in decls:
                if (type(decl) in [ASTDeclaration, ASTReturnStmt] and decl.has_expression()) \
                   or type(decl) is ASTInlineExpression:
                    vars_used.extend(
                        ASTUtils.collect_variable_names_in_expression(decl.get_expression()))
                elif type(decl) is ASTOdeEquation:
                    vars_used.extend(ASTUtils.collect_variable_names_in_expression(decl.get_rhs()))
                elif type(decl) is ASTKernel:
                    for expr in decl.get_expressions():
                        vars_used.extend(ASTUtils.collect_variable_names_in_expression(expr))
                else:
                    raise Exception("Tried to move unknown type " + str(type(decl)))

        return vars_used

    @classmethod
    def add_kernel_to_variable(cls, kernel: ASTKernel):
        r"""
        Adds the kernel as the defining equation.
        If the definition of the kernel is e.g. `g'' = ...` then variable symbols `g` and `g'` will have their kernel definition and variable type set.
        :param kernel: a single kernel object.
        """
        if len(kernel.get_variables()) == 1 \
                and kernel.get_variables()[0].get_differential_order() == 0:
            # we only update those which define an ODE; skip "direct function of time" specifications
            return

        for var, expr in zip(kernel.get_variables(), kernel.get_expressions()):
            for diff_order in range(var.get_differential_order()):
                var_name = var.get_name() + "'" * diff_order
                existing_symbol = kernel.get_scope().resolve_to_symbol(var_name, SymbolKind.VARIABLE)

                if existing_symbol is None:
                    code, message = Messages.get_no_variable_found(var.get_name_of_lhs())
                    Logger.log_message(code=code, message=message, error_position=kernel.get_source_position(), log_level=LoggingLevel.ERROR)
                    return

                existing_symbol.set_ode_or_kernel(expr)
                existing_symbol.set_variable_type(VariableType.KERNEL)
                kernel.get_scope().update_variable_symbol(existing_symbol)

    @classmethod
    def assign_ode_to_variables(cls, ode_block: ASTEquationsBlock):
        r"""
        Adds for each variable symbol the corresponding ode declaration if present.

        :param ode_block: a single block of ode declarations.
        """
        from pynestml.meta_model.ast_ode_equation import ASTOdeEquation
        from pynestml.meta_model.ast_kernel import ASTKernel
        for decl in ode_block.get_declarations():
            if isinstance(decl, ASTOdeEquation):
                ASTUtils.add_ode_to_variable(decl)
            elif isinstance(decl, ASTKernel):
                ASTUtils.add_kernel_to_variable(decl)

    @classmethod
    def add_ode_to_variable(cls, ode_equation: ASTOdeEquation):
        r"""
        Resolves to the corresponding symbol and updates the corresponding ode-declaration.

        :param ode_equation: a single ode-equation
        """
        for diff_order in range(ode_equation.get_lhs().get_differential_order()):
            var_name = ode_equation.get_lhs().get_name() + "'" * diff_order
            existing_symbol = ode_equation.get_scope().resolve_to_symbol(var_name, SymbolKind.VARIABLE)

            if existing_symbol is None:
                code, message = Messages.get_no_variable_found(ode_equation.get_lhs().get_name_of_lhs())
                Logger.log_message(code=code, message=message, error_position=ode_equation.get_source_position(),
                                   log_level=LoggingLevel.ERROR)
                return

            existing_symbol.set_ode_or_kernel(ode_equation)

            ode_equation.get_scope().update_variable_symbol(existing_symbol)

    @classmethod
    def get_statements_from_block(cls, var_name, block):
        """XXX: only simple statements such as assignments are supported for now. if..then..else compound statements and so are not yet supported."""
        block = block.get_block()
        all_stmts = block.get_stmts()
        stmts = []
        for node in all_stmts:
            if node.is_small_stmt() \
               and node.small_stmt.is_assignment() \
               and node.small_stmt.get_assignment().lhs.get_name() == var_name:
                stmts.append(node)
        return stmts

    @classmethod
    def is_function_delay_variable(cls, node: ASTFunctionCall) -> bool:
        """
        Checks if the given function call is actually a delayed variable. For a function call to be a delayed
        variable, the function name should be resolved to a state symbol, with one function argument which is an
        expression.
        :param node: The function call
        """
        # Check if the function name is a state variable
        symbol = cls.get_delay_variable_symbol(node)
        args = node.get_args()
        # Check if the length of arg list is 1
        if symbol and len(args) == 1 and isinstance(args[0], ASTExpression):
            return True
        return False

    @classmethod
    def get_delay_variable_symbol(cls, node: ASTFunctionCall):
        """
        Returns the variable symbol for the corresponding delayed variable
        :param node: The delayed variable parsed as a function call
        """
        symbol = node.get_scope().resolve_to_symbol(node.get_name(), SymbolKind.VARIABLE)
        if symbol and symbol.block_type == BlockType.STATE:
            return symbol
        return None

    @classmethod
    def extract_delay_parameter(cls, node: ASTFunctionCall) -> str:
        """
        Extracts the delay parameter from the delayed variable
        :param node: The delayed variable parsed as a function call
        """
        args = node.get_args()
        delay_parameter = args[0].get_rhs().get_variable()
        return delay_parameter.get_name()

    @classmethod
    def update_delay_parameter_in_state_vars(cls, neuron: ASTModel, state_vars_before_update: List[VariableSymbol]) -> None:
        """
        Updates the delay parameter in state variables after the symbol table update
        :param neuron: AST neuron
        :param state_vars_before_update: State variables before the symbol table update
        """
        for state_var in state_vars_before_update:
            if state_var.has_delay_parameter():
                symbol = neuron.get_scope().resolve_to_symbol(state_var.get_symbol_name(), SymbolKind.VARIABLE)
                if symbol is not None:
                    symbol.set_delay_parameter(state_var.get_delay_parameter())

    @classmethod
    def has_equation_with_delay_variable(cls, equations_with_delay_vars: ASTOdeEquation, sym: str) -> bool:
        """
        Returns true if the given variable has an equation defined with a delayed variable, false otherwise.
        :param equations_with_delay_vars: a list of equations containing delayed variables
        :param sym: symbol denoting the lhs of
        """
        for equation in equations_with_delay_vars:
            if equation.get_lhs().get_name() == sym:
                return True
        return False

    _variable_matching_template = r'(\b)({})(\b)'

    @classmethod
    def add_declarations_to_internals(cls, neuron: ASTModel, declarations: Mapping[str, str]) -> ASTModel:
        """
        Adds the variables as stored in the declaration tuples to the neuron.
        :param neuron: a single neuron instance
        :param declarations: a map of variable names to declarations
        :return: a modified neuron
        """
        for variable in declarations:
            cls.add_declaration_to_internals(neuron, variable, declarations[variable])
        return neuron

    @classmethod
    def add_declaration_to_internals(cls, neuron: ASTModel, variable_name: str, init_expression: str) -> ASTModel:
        """
        Adds the variable as stored in the declaration tuple to the neuron. The declared variable is of type real.
        :param neuron: a single neuron instance
        :param variable_name: the name of the variable to add
        :param init_expression: initialization expression
        :return: the neuron extended by the variable
        """
        assert len(neuron.get_internals_blocks()) <= 1, "Only one internals block supported for now"

        from pynestml.utils.model_parser import ModelParser
        from pynestml.visitors.ast_symbol_table_visitor import ASTSymbolTableVisitor

        tmp = ModelParser.parse_expression(init_expression)
        vector_variable = ASTUtils.get_vectorized_variable(tmp, neuron.get_scope())

        declaration_string = variable_name + ' real' + (
            '[' + vector_variable.get_vector_parameter() + ']'
            if vector_variable is not None and vector_variable.has_vector_parameter() else '') + ' = ' + init_expression
        ast_declaration = ModelParser.parse_declaration(declaration_string)
        if vector_variable is not None:
            ast_declaration.set_size_parameter(vector_variable.get_vector_parameter())
        neuron.add_to_internals_block(ast_declaration)

        from pynestml.visitors.ast_parent_visitor import ASTParentVisitor
        neuron.accept(ASTParentVisitor())

        ast_declaration.update_scope(neuron.get_internals_blocks()[0].get_scope())
        symtable_visitor = ASTSymbolTableVisitor()
        symtable_visitor.block_type_stack.push(BlockType.INTERNALS)
        ast_declaration.accept(symtable_visitor)
        symtable_visitor.block_type_stack.pop()

        return neuron

    @classmethod
    def add_declarations_to_state_block(cls, neuron: ASTModel, variables: List, initial_values: List) -> ASTModel:
        """
        Adds a single declaration to the state block of the neuron.
        :param neuron: a neuron
        :param variables: list of variables
        :param initial_values: list of initial values
        :return: a modified neuron
        """
        for variable, initial_value in zip(variables, initial_values):
            cls.add_declaration_to_state_block(neuron, variable, initial_value)
        return neuron

    @classmethod
    def add_declaration_to_state_block(cls, neuron: ASTModel, variable: str, initial_value: str, type_str: str = "real") -> ASTModel:
        """
        Adds a single declaration to an arbitrary state block of the neuron. The declared variable is of type real.
        :param neuron: a neuron
        :param variable: state variable to add
        :param initial_value: corresponding initial value
        :return: a modified neuron
        """
        from pynestml.utils.model_parser import ModelParser
        from pynestml.visitors.ast_symbol_table_visitor import ASTSymbolTableVisitor

        tmp = ModelParser.parse_expression(initial_value)
        vector_variable = ASTUtils.get_vectorized_variable(tmp, neuron.get_scope())
        declaration_string = variable + " " + type_str + (
            '[' + vector_variable.get_vector_parameter() + ']'
            if vector_variable is not None and vector_variable.has_vector_parameter() else '') + ' = ' + initial_value
        ast_declaration = ModelParser.parse_declaration(declaration_string)
        if vector_variable is not None:
            ast_declaration.set_size_parameter(vector_variable.get_vector_parameter())
        neuron.add_to_state_block(ast_declaration)

        from pynestml.visitors.ast_parent_visitor import ASTParentVisitor
        neuron.accept(ASTParentVisitor())

        symtable_visitor = ASTSymbolTableVisitor()
        symtable_visitor.block_type_stack.push(BlockType.STATE)
        ast_declaration.accept(symtable_visitor)
        symtable_visitor.block_type_stack.pop()

        return neuron

    @classmethod
    def declaration_in_state_block(cls, neuron: ASTModel, variable_name: str) -> bool:
        """
        Checks if the variable is declared in the state block
        :param neuron:
        :param variable_name:
        :return:
        """
        assert type(variable_name) is str

        if not neuron.get_state_blocks():
            return False

        for state_block in neuron.get_state_blocks():
            for decl in state_block.get_declarations():
                for var in decl.get_variables():
                    if var.get_complete_name() == variable_name:
                        return True

        return False

    @classmethod
    def add_assignment_to_update_block(cls, assignment: ASTAssignment, neuron: ASTModel) -> ASTModel:
        """
        Adds a single assignment to the end of the update block of the handed over neuron. At most one update block should be present.

        :param assignment: a single assignment
        :param neuron: a single neuron instance
        :return: the modified neuron
        """
        assert len(neuron.get_update_blocks()) <= 1, "At most one update block should be present"
        small_stmt = ASTNodeFactory.create_ast_small_stmt(assignment=assignment,
                                                          source_position=ASTSourceLocation.get_added_source_position())
        stmt = ASTNodeFactory.create_ast_stmt(small_stmt=small_stmt,
                                              source_position=ASTSourceLocation.get_added_source_position())
        if not neuron.get_update_blocks():
            neuron.create_empty_update_block()
        neuron.get_update_blocks()[0].get_block().get_stmts().append(stmt)
        small_stmt.update_scope(neuron.get_update_blocks()[0].get_block().get_scope())
        stmt.update_scope(neuron.get_update_blocks()[0].get_block().get_scope())
        return neuron

    @classmethod
    def add_declaration_to_update_block(cls, declaration: ASTDeclaration, neuron: ASTModel) -> ASTModel:
        """
        Adds a single declaration to the end of the update block of the handed over neuron.
        :param declaration: ASTDeclaration node to add
        :param neuron: a single neuron instance
        :return: a modified neuron
        """
        assert len(neuron.get_update_blocks()) <= 1, "At most one update block should be present"
        small_stmt = ASTNodeFactory.create_ast_small_stmt(declaration=declaration,
                                                          source_position=ASTSourceLocation.get_added_source_position())
        stmt = ASTNodeFactory.create_ast_stmt(small_stmt=small_stmt,
                                              source_position=ASTSourceLocation.get_added_source_position())
        if not neuron.get_update_blocks():
            neuron.create_empty_update_block()
        neuron.get_update_blocks()[0].get_block().get_stmts().append(stmt)
        small_stmt.update_scope(neuron.get_update_blocks()[0].get_block().get_scope())
        stmt.update_scope(neuron.get_update_blocks()[0].get_block().get_scope())
        return neuron

    @classmethod
    def add_state_updates(cls, neuron: ASTModel, update_expressions: Mapping[str, str]) -> ASTModel:
        """
        Adds all update instructions as contained in the solver output to the update block of the neuron.
        :param neuron: a single neuron
        :param update_expressions: map of variables to corresponding updates during the update step.
        :return: a modified version of the neuron
        """
        from pynestml.utils.model_parser import ModelParser
        for variable, update_expression in update_expressions.items():
            declaration_statement = variable + '__tmp real = ' + update_expression
            cls.add_declaration_to_update_block(ModelParser.parse_declaration(declaration_statement), neuron)
        for variable, update_expression in update_expressions.items():
            cls.add_assignment_to_update_block(ModelParser.parse_assignment(variable + ' = ' + variable + '__tmp'),
                                               neuron)
        return neuron

    @classmethod
    def variable_in_solver(cls, var: str, solver_dicts: List[dict]) -> bool:
        """
        Check if a variable by this name is defined in the ode-toolbox solver results,
        """

        for solver_dict in solver_dicts:
            if solver_dict is None:
                continue

            for var_name in solver_dict["state_variables"]:
                var_name_base = var_name.split("__X__")[0]
                if var_name_base == var:
                    return True

        return False

    @classmethod
    def is_ode_variable(cls, var_base_name: str, neuron: ASTModel) -> bool:
        """
        Checks if the variable is present in an ODE
        """
        for equations_block in neuron.get_equations_blocks():
            for ode_eq in equations_block.get_ode_equations():
                var = ode_eq.get_lhs()
                if var.get_name() == var_base_name:
                    return True
        return False

    @classmethod
    def variable_in_kernels(cls, var_name: str, kernels: List[ASTKernel]) -> bool:
        """
        Check if a variable by this name (in ode-toolbox style) is defined in the ode-toolbox solver results
        """

        var_name_base = var_name.split("__X__")[0]
        var_name_base = var_name_base.split("__d")[0]
        var_name_base = var_name_base.replace("__DOLLAR", "$")

        for kernel in kernels:
            for kernel_var in kernel.get_variables():
                if var_name_base == kernel_var.get_name():
                    return True

        return False

    @classmethod
    def get_initial_value_from_ode_toolbox_result(cls, var_name: str, solver_dicts: List[dict]) -> str:
        """
        Get the initial value of the variable with the given name from the ode-toolbox results JSON.

        N.B. the variable name is given in ode-toolbox notation.
        """

        for solver_dict in solver_dicts:
            if solver_dict is None:
                continue

            if var_name in solver_dict["state_variables"]:
                return solver_dict["initial_values"][var_name]

        assert False, "Initial value not found for ODE with name \"" + var_name + "\""

    @classmethod
    def get_kernel_var_order_from_ode_toolbox_result(cls, kernel_var: str, solver_dicts: List[dict]) -> int:
        """
        Get the differential order of the variable with the given name from the ode-toolbox results JSON.

        N.B. the variable name is given in NESTML notation, e.g. "g_in$"; convert to ode-toolbox export format notation (e.g. "g_in__DOLLAR").
        """

        kernel_var = kernel_var.replace("$", "__DOLLAR")

        order = -1
        for solver_dict in solver_dicts:
            if solver_dict is None:
                continue

            for var_name in solver_dict["state_variables"]:
                var_name_base = var_name.split("__X__")[0]
                var_name_base = var_name_base.split("__d")[0]
                if var_name_base == kernel_var:
                    order = max(order, var_name.count("__d") + 1)

        assert order >= 0, "Variable of name \"" + kernel_var + "\" not found in ode-toolbox result"
        return order

    @classmethod
    def to_ode_toolbox_processed_name(cls, name: str) -> str:
        """
        Convert name in the same way as ode-toolbox does from input to output, i.e. returned names are compatible with ode-toolbox output
        """
        return name.replace("$", "__DOLLAR").replace("'", "__d")

    @classmethod
    def to_ode_toolbox_name(cls, name: str) -> str:
        """
        Convert to a name suitable for ode-toolbox input
        """
        return name.replace("$", "__DOLLAR")

    @classmethod
    def get_expr_from_kernel_var(cls, kernel: ASTKernel, var_name: str) -> Union[ASTExpression, ASTSimpleExpression]:
        """
        Get the expression using the kernel variable
        """
        assert isinstance(var_name, str)
        for var, expr in zip(kernel.get_variables(), kernel.get_expressions()):
            if var.get_complete_name() == var_name:
                return expr
        assert False, "variable name not found in kernel"

    @classmethod
    def all_convolution_variable_names(cls, model: ASTModel) -> List[str]:
        vars = ASTUtils.all_variables_defined_in_block(model.get_state_blocks())
        var_names = [var.get_complete_name() for var in vars if "__X__" in var.get_complete_name()]
        return var_names

    @classmethod
    def construct_kernel_X_spike_buf_name(cls, kernel_var_name: str, spike_input_port: ASTInputPort, order: int,
                                          diff_order_symbol="__d"):
        """
        Construct a kernel-buffer name as <KERNEL_NAME__X__INPUT_PORT_NAME>

        For example, if the kernel is
        .. code-block::
            kernel I_kernel = exp(-t / tau_x)

        and the input port is
        .. code-block::
            pre_spikes nS <- spike

        then the constructed variable will be 'I_kernel__X__pre_pikes'
        """
        assert type(kernel_var_name) is str
        assert type(order) is int
        assert type(diff_order_symbol) is str

        if isinstance(spike_input_port, ASTSimpleExpression):
            spike_input_port = spike_input_port.get_variable()

        if not isinstance(spike_input_port, str):
            spike_input_port_name = spike_input_port.get_name()
        else:
            spike_input_port_name = spike_input_port

        if isinstance(spike_input_port, ASTVariable):
            if spike_input_port.has_vector_parameter():
                spike_input_port_name += "_" + str(cls.get_numeric_vector_size(spike_input_port))

        return kernel_var_name.replace("$", "__DOLLAR") + "__X__" + spike_input_port_name + diff_order_symbol * order

    @classmethod
    def replace_rhs_variable(cls, expr: ASTExpression, variable_name_to_replace: str, kernel_var: ASTVariable,
                             spike_buf: ASTInputPort):
        """
        Replace variable names in definitions of kernel dynamics
        :param expr: expression in which to replace the variables
        :param variable_name_to_replace: variable name to replace in the expression
        :param kernel_var: kernel variable instance
        :param spike_buf: input port instance
        :return:
        """
        def replace_kernel_var(node):
            if type(node) is ASTSimpleExpression \
                    and node.is_variable() \
                    and node.get_variable().get_name() == variable_name_to_replace:
                var_order = node.get_variable().get_differential_order()
                new_variable_name = cls.construct_kernel_X_spike_buf_name(
                    kernel_var.get_name(), spike_buf, var_order - 1, diff_order_symbol="'")
                new_variable = ASTVariable(new_variable_name, var_order)
                new_variable.set_source_position(node.get_variable().get_source_position())
                node.set_variable(new_variable)

        expr.accept(ASTHigherOrderVisitor(visit_funcs=replace_kernel_var))

    @classmethod
    def replace_rhs_variables(cls, expr: ASTExpression, kernel_buffers: Mapping[ASTKernel, ASTInputPort]):
        """
        Replace variable names in definitions of kernel dynamics.

        Say that the kernel is

        .. code-block::

            G = -G / tau

        Its variable symbol might be replaced by "G__X__spikesEx":

        .. code-block::

            G__X__spikesEx = -G / tau

        This function updates the right-hand side of `expr` so that it would also read (in this example):

        .. code-block::

            G__X__spikesEx = -G__X__spikesEx / tau

        These equations will later on be fed to ode-toolbox, so we use the symbol "'" to indicate differential order.

        Note that for kernels/systems of ODE of dimension > 1, all variable orders and all variables for this kernel will already be present in `kernel_buffers`.
        """
        for kernel, spike_buf in kernel_buffers:
            for kernel_var in kernel.get_variables():
                variable_name_to_replace = kernel_var.get_name()
                cls.replace_rhs_variable(expr, variable_name_to_replace=variable_name_to_replace,
                                         kernel_var=kernel_var, spike_buf=spike_buf)

    @classmethod
    def is_delta_kernel(cls, kernel: ASTKernel) -> bool:
        """
        Catches definition of kernel, or reference (function call or variable name) of a delta kernel function.
        """
        if type(kernel) is ASTKernel:
            if not len(kernel.get_variables()) == 1:
                # delta kernel not allowed if more than one variable is defined in this kernel
                return False
            expr = kernel.get_expressions()[0]
        else:
            expr = kernel

        rhs_is_delta_kernel = type(expr) is ASTSimpleExpression \
            and expr.is_function_call() \
            and expr.get_function_call().get_scope().resolve_to_symbol(expr.get_function_call().get_name(), SymbolKind.FUNCTION).equals(PredefinedFunctions.name2function["delta"])
        rhs_is_multiplied_delta_kernel = type(expr) is ASTExpression \
            and type(expr.get_rhs()) is ASTSimpleExpression \
            and expr.get_rhs().is_function_call() \
            and expr.get_rhs().get_function_call().get_scope().resolve_to_symbol(expr.get_rhs().get_function_call().get_name(), SymbolKind.FUNCTION).equals(PredefinedFunctions.name2function["delta"])
        return rhs_is_delta_kernel or rhs_is_multiplied_delta_kernel

    @classmethod
    def get_input_port_by_name(cls, input_blocks: List[ASTInputBlock], port_name: str) -> ASTInputPort:
        """
        Get the input port given the port name
        :param input_block: block to be searched
        :param port_name: name of the input port
        :return: input port object
        """
        for input_block in input_blocks:
            for input_port in input_block.get_input_ports():
                if input_port.has_size_parameter():
                    size_parameter = input_port.get_size_parameter()
                    if isinstance(size_parameter, ASTSimpleExpression):
                        size_parameter = size_parameter.get_numeric_literal()
                    port_name, port_index = port_name.split("_")
                    assert int(port_index) >= 0
                    assert int(port_index) <= size_parameter
                if input_port.name == port_name:
                    return input_port
        return None

    @classmethod
    def get_parameter_by_name(cls, node: ASTModel, var_name: str) -> ASTDeclaration:
        """
        Get the declaration based on the name of the parameter
        :param node: the neuron or synapse containing the parameter
        :param var_name: variable name to be searched
        :return: declaration containing the variable
        """
        for param_block in node.get_parameters_blocks():
            for decl in param_block.get_declarations():
                for var in decl.get_variables():
                    if var.get_name() == var_name:
                        return decl
        return None

    @classmethod
    def get_parameter_variable_by_name(cls, node: ASTModel, var_name: str) -> ASTVariable:
        """
        Get a parameter node based on the name of the parameter
        :param node: the neuron or synapse containing the parameter
        :param var_name: variable name to be searched
        :return: the parameter node
        """
        for param_block in node.get_parameters_blocks():
            for decl in param_block.get_declarations():
                for var in decl.get_variables():
                    if var.get_name() == var_name:
                        return var
        return None

    @classmethod
    def get_internal_by_name(cls, node: ASTModel, var_name: str) -> ASTDeclaration:
        """
        Get the declaration based on the name of the internal parameter
        :param node: the neuron or synapse containing the parameter
        :param var_name: variable name to be searched
        :return: declaration containing the variable
        """
        for internals_block in node.get_internals_blocks():
            for decl in internals_block.get_declarations():
                for var in decl.get_variables():
                    if var.get_name() == var_name:
                        return decl
        return None

    @classmethod
    def get_internal_variable_by_name(cls, node: ASTVariable, var_name: str) -> ASTVariable:
        """
        Get the internal parameter node based on the name of the internal parameter
        :param node: the neuron or synapse containing the parameter
        :param var_name: variable name to be searched
        :return: declaration containing the variable
        """
        for internals_block in node.get_internals_blocks():
            for decl in internals_block.get_declarations():
                for var in decl.get_variables():
                    if var.get_name() == var_name:
                        return var
        return None

    @classmethod
    def get_variable_by_name(cls, node: ASTModel, var_name: str) -> Optional[ASTVariable]:
        """
        Get a variable or parameter node based on the name
        :param node: the neuron or synapse containing the parameter
        :param var_name: variable name to be searched
        :return: the node if found, otherwise None
        """
        var = ASTUtils.get_state_variable_by_name(node, var_name)

        if not var:
            var = ASTUtils.get_parameter_variable_by_name(node, var_name)

        if not var:
            var = ASTUtils.get_internal_variable_by_name(node, var_name)

        if not var:
            expr = ASTUtils.get_inline_expression_by_name(node, var_name)
            if expr:
                var = ASTNodeFactory.create_ast_variable(var_name, differential_order=0)
                assert len(node.get_equations_blocks()) == 1, "Only one equations block supported for now"
                var.scope = node.get_equations_blocks()[0].scope

        return var

    @classmethod
    def get_state_variable_by_name(cls, node: ASTModel, var_name: str) -> Optional[ASTVariable]:
        """
        Get a state variable node based on the name
        :param node: the neuron or synapse containing the parameter
        :param var_name: variable name to be searched
        :return: the node if found, otherwise None
        """
        for state_block in node.get_state_blocks():
            for decl in state_block.get_declarations():
                for var in decl.get_variables():
                    if var.get_name() == var_name:
                        return var
        return None

    @classmethod
    def get_state_variable_declaration_by_name(cls, node: ASTModel, var_name: str) -> Optional[ASTDeclaration]:
        """
        Get the declaration based on the name of the parameter
        :param node: the neuron or synapse containing the parameter
        :param var_name: variable name to be searched
        :return: declaration containing the variable if found, otherwise None
        """
        for state_block in node.get_state_blocks():
            for decl in state_block.get_declarations():
                for var in decl.get_variables():
                    if var.get_name() == var_name:
                        return decl
        return None

    @classmethod
    def replace_post_moved_variable_names(cls, astnode, post_connected_continuous_input_ports, post_variable_names):
        if not isinstance(astnode, ASTNode):
            for node in astnode:
                ASTUtils.replace_post_moved_variable_names(node, post_connected_continuous_input_ports, post_variable_names)
            return

        def replace_var(_expr=None):
            if isinstance(_expr, ASTSimpleExpression) and _expr.is_variable():
                var = _expr.get_variable()
            elif isinstance(_expr, ASTVariable):
                var = _expr
            else:
                return

            if var.get_name() in post_connected_continuous_input_ports:
                idx = post_connected_continuous_input_ports.index(var.get_name())
                var.set_name(post_variable_names[idx])

        astnode.accept(ASTHigherOrderVisitor(lambda x: replace_var(x)))

    @classmethod
    def collect_variable_names_in_expression(cls, expr: ASTNode) -> List[ASTVariable]:
        """
        Collect all occurrences of variables (`ASTVariable`) XXX ...
        :param expr: expression to collect the variables from
        :return: a list of variables
        """
        vars_used_ = []

        def collect_vars(_expr=None):
            var = None
            if isinstance(_expr, ASTSimpleExpression) and _expr.is_variable():
                var = _expr.get_variable()
            elif isinstance(_expr, ASTVariable):
                var = _expr

            symbol = None
            if var and var.get_scope():
                symbol = var.get_scope().resolve_to_symbol(var.get_complete_name(), SymbolKind.VARIABLE)

            if var and symbol:
                vars_used_.append(var)

        expr.accept(ASTHigherOrderVisitor(lambda x: collect_vars(x)))

        return vars_used_

    @classmethod
    def get_declarations_from_block(cls, var_name: str, block: ASTBlock) -> List[ASTDeclaration]:
        """
        Get declarations from the given block containing the given variable on the left-hand side.

        :param var_name: variable name
        :param block: block to collect the variable declarations
        :return: a list of declarations
        """
        if block is None:
            return []

        if not type(var_name) is str:
            var_name = str(var_name)

        decls = []

        for decl in block.get_declarations():
            if isinstance(decl, ASTInlineExpression):
                var_names = [decl.get_variable_name()]
            elif isinstance(decl, ASTOdeEquation):
                var_names = [decl.get_lhs().get_name()]
            else:
                var_names = [var.get_name() for var in decl.get_variables()]

            for _var_name in var_names:
                if _var_name == var_name:
                    decls.append(decl)
                    break

        return decls

    @classmethod
    def recursive_dependent_variables_search(cls, vars: List[str], model: ASTModel) -> List[str]:
        """
        Collect all the variable names used in the defining expressions of a list of variables.
        :param vars: list of variable names moved from synapse to neuron
        :param model: ASTModel to perform the recursive search
        :return: list of variable names from the recursive search
        """

        for var in vars:
            assert type(var) is str

        vars_used = vars.copy()
        i = 0
        while i < len(vars_used):
            new_vars = ASTUtils.get_dependent_variables(vars_used[i], model)
            new_vars = list(set(new_vars) - set(vars_used))
            vars_used.extend(new_vars)
            i += 1

        return list(set(vars_used))

    @classmethod
    def recursive_necessary_variables_search(cls, vars: List[str], model: ASTModel) -> List[str]:
        """
        Collect all the variable names used in the defining expressions of a list of variables.
        :param vars: list of variable names moved from synapse to neuron
        :param model: ASTModel to perform the recursive search
        :return: list of variable names from the recursive search
        """

        for var in vars:
            assert type(var) is str

        vars_used = vars.copy()
        i = 0
        while i < len(vars_used):
            new_vars = ASTUtils.get_necessary_variables(vars_used[i], model)
            new_vars = list(set(new_vars) - set(vars_used))
            vars_used.extend(new_vars)
            i += 1

        return list(set(vars_used))

    @classmethod
    def remove_initial_values_for_kernels(cls, model: ASTModel) -> None:
        """
        Remove initial values for original declarations (e.g. g_in, g_in', V_m); these might conflict with the initial value expressions returned from ODE-toolbox.
        """
        symbols_to_remove = set()
        for equations_block in model.get_equations_blocks():
            for kernel in equations_block.get_kernels():
                for kernel_var in kernel.get_variables():
                    kernel_var_order = kernel_var.get_differential_order()
                    for order in range(kernel_var_order):
                        symbol_name = kernel_var.get_name() + "'" * order
                        symbols_to_remove.add(symbol_name)

        decl_to_remove = set()
        for symbol_name in symbols_to_remove:
            for state_block in model.get_state_blocks():
                for decl in state_block.get_declarations():
                    if len(decl.get_variables()) == 1:
                        if decl.get_variables()[0].get_name() == symbol_name:
                            decl_to_remove.add(decl)
                    else:
                        for var in decl.get_variables():
                            if var.get_name() == symbol_name:
                                decl.variables.remove(var)

        for decl in decl_to_remove:
            for state_block in model.get_state_blocks():
                if decl in state_block.get_declarations():
                    state_block.get_declarations().remove(decl)

    @classmethod
    def update_initial_values_for_odes(cls, model: ASTModel, solver_dicts: List[dict]) -> None:
        """
        Update initial values for original ODE declarations (e.g. V_m', g_ahp'') that are present in the model
        before ODE-toolbox processing, with the formatted variable names and initial values returned by ODE-toolbox.
        """
        from pynestml.utils.model_parser import ModelParser
        assert len(model.get_equations_blocks()) == 1, "Only one equation block should be present"

        if not model.get_state_blocks():
            return

        for state_block in model.get_state_blocks():
            for iv_decl in state_block.get_declarations():
                for var in iv_decl.get_variables():
                    var_name = var.get_complete_name()
                    if cls.is_ode_variable(var.get_name(), model):
                        assert cls.variable_in_solver(cls.to_ode_toolbox_processed_name(var_name), solver_dicts)

                        # replace the left-hand side variable name by the ode-toolbox format
                        var.set_name(cls.to_ode_toolbox_processed_name(var.get_complete_name()))
                        var.set_differential_order(0)

                        # replace the defining expression by the ode-toolbox result
                        iv_expr = cls.get_initial_value_from_ode_toolbox_result(
                            cls.to_ode_toolbox_processed_name(var_name), solver_dicts)
                        assert iv_expr is not None
                        iv_expr = ModelParser.parse_expression(iv_expr)
                        iv_expr.update_scope(state_block.get_scope())
                        iv_decl.set_expression(iv_expr)

    @classmethod
    def integrate_odes_args_strs_from_function_call(cls, function_call: ASTFunctionCall):
        arg_names = []
        for arg in function_call.get_args():
            if isinstance(arg, ASTExpression):
                arg = arg.get_expression()
            assert isinstance(arg, ASTSimpleExpression)
            arg_names.append(arg.get_variable().get_name())

        arg_names.sort()

        return arg_names

    @classmethod
    def integrate_odes_args_str_from_function_call(cls, function_call: ASTFunctionCall):
        arg_names = ASTUtils.integrate_odes_args_strs_from_function_call(function_call)
        args_str = "_".join(arg_names)

        return args_str

    @classmethod
    def get_necessary_variables(cls, var: str, model: ASTExpression) -> List[ASTVariable]:
        r"""Return a list of all right-hand side variables in the model that a certain, given left-hand side variable ``var`` depends on."""
        class GetNecessaryVariablesVisitor(ASTVisitor):
            r"""N.B. use get_name() rather than get_complete_name() so we grab higher orders as well"""
            def __init__(self):
                super().__init__()
                self.vars = set()

            def visit_declaration(self, node: ASTDeclaration) -> None:
                for lhs_var in node.get_variables():
                    if var == lhs_var.get_name():
                        self.vars |= set(ASTUtils.get_all_variables_names_in_expression(node.get_expression()))

            def visit_inline_expression(self, node: ASTInlineExpression) -> None:
                if var == node.get_variable_name():
                    self.vars |= set(ASTUtils.get_all_variables_names_in_expression(node.get_expression()))

            def visit_ode_equation(self, node: ASTOdeEquation) -> None:
                if var == node.get_lhs().get_name():
                    self.vars |= set(ASTUtils.get_all_variables_names_in_expression(node.get_rhs()))

            def visit_kernel(self, node: ASTKernel) -> None:
                for expr in node.get_expressions():
                    if var in ASTUtils.get_all_variables_names_in_expression(expr):
                        self.vars |= set([str(s) for s in node.get_variable_names()])

            def visit_assignment(self, node: ASTAssignment) -> None:
                if var == node.lhs.get_name():
                    self.vars |= set(ASTUtils.get_all_variables_names_in_expression(node.get_expression()))

        visitor = GetNecessaryVariablesVisitor()
        model.accept(visitor)

        if var in visitor.vars:
            visitor.vars.remove(var)

        return visitor.vars

    @classmethod
    def get_dependent_variables(cls, var: str, model: ASTExpression) -> List[ASTVariable]:
        r"""Return a list of all left-hand side variables in the model that depend on ``var`` in their right-hand side."""
        class GetDependentVariablesVisitor(ASTVisitor):
            def __init__(self):
                super().__init__()
                self.vars = set()

            def visit_declaration(self, node: ASTDeclaration) -> None:
                if var in ASTUtils.get_all_variables_names_in_expression(node.get_expression()):
                    self.vars |= set([var.get_name() for var in node.get_variables()])

            def visit_inline_expression(self, node: ASTInlineExpression) -> None:
                if var in ASTUtils.get_all_variables_names_in_expression(node.get_expression()):
                    self.vars.add(node.get_variable_name())

            def visit_ode_equation(self, node: ASTOdeEquation) -> None:
                if var in ASTUtils.get_all_variables_names_in_expression(node.get_rhs()):
                    self.vars.add(node.get_lhs().get_name())

            def visit_kernel(self, node: ASTKernel) -> None:
                for expr in node.get_expressions():
                    # exclude the special case "t" because a function-of-time kernel might depend on t
                    if not var == "t" and var in ASTUtils.get_all_variables_names_in_expression(expr):
                        self.vars |= set([var.get_name() for var in node.get_variables()])

            def visit_assignment(self, node: ASTAssignment) -> None:
                rhs_vars = ASTUtils.get_all_variables_names_in_expression(node.rhs)

                if var in rhs_vars:
                    self.vars.add(str(node.lhs))

        visitor = GetDependentVariablesVisitor()
        model.accept(visitor)

        if var in visitor.vars:
            visitor.vars.remove(var)

        return visitor.vars

    @classmethod
    def get_all_variables_in_expression(cls, expr: ASTExpression) -> List[ASTVariable]:
        r"""
        """
        class GetAllVariablesVisitor(ASTVisitor):
            def __init__(self):
                super().__init__()
                self.vars = set()

            def visit_variable(self, node: ASTVariable):
                symbol = expr.get_scope().resolve_to_symbol(node.get_name(), SymbolKind.VARIABLE)
                if symbol:
                    self.vars.add(node)

            def visit_simple_expression(self, node: ASTSimpleExpression):
                if node.is_variable():
                    symbol = expr.get_scope().resolve_to_symbol(node.get_variable().get_name(), SymbolKind.VARIABLE)
                    if symbol:
                        self.vars.add(node.get_variable())

        visitor = GetAllVariablesVisitor()
        expr.accept(visitor)

        return visitor.vars

    @classmethod
    def get_all_variables_names_in_expression(cls, expr: ASTExpression) -> List[str]:
        r"""
        Get variable names of any order (foo, foo', foo'', etc. will result in "foo" being added to the list returned)
        """
        if not expr:
            return []

        return [var.get_name() for var in ASTUtils.get_all_variables_in_expression(expr)]

    @classmethod
    def create_integrate_odes_combinations(cls, model: ASTModel) -> None:
        r"""
        Visit all integrate_odes() calls in the model, compose these as a list of strings, and set them as a model private member (``model.integrate_odes_combinations``).
        """
        model.integrate_odes_combinations = []

        class IntegrateODEsFunctionCallVisitor(ASTVisitor):
            all_args = None

            def __init__(self):
                super().__init__()
                self.all_args = []

            def visit_small_stmt(self, node: ASTSmallStmt):
                self._visit(node)

            def visit_simple_expression(self, node: ASTSimpleExpression):
                self._visit(node)

            def _visit(self, node):
                if node.is_function_call() and node.get_function_call().get_name() == "integrate_odes":
                    args_str = ASTUtils.integrate_odes_args_str_from_function_call(node.get_function_call())
                    self.all_args.append(args_str)

        visitor = IntegrateODEsFunctionCallVisitor()
        model.accept(visitor)
        model.integrate_odes_combinations = visitor.all_args

        # always ensure code is generated for an integrate_odes() call without any arguments. This is needed, for example, for gap junctions support
        if not [] in model.integrate_odes_combinations:
            model.integrate_odes_combinations.append([])

        return visitor.all_args

    @classmethod
    def get_all_integrate_odes_calls_unique(cls, model: ASTModel) -> None:
        r"""Get a list of all unique ``integrate_odes()`` function calls in the model (i.e. each having a different set of parameters)."""
        model.integrate_odes_combinations = []

        class IntegrateODEsFunctionCallVisitor(ASTVisitor):
            calls = None

            def __init__(self):
                super().__init__()
                self.calls = []

            def visit_small_stmt(self, node: ASTSmallStmt):
                self._visit(node)

            def visit_simple_expression(self, node: ASTSimpleExpression):
                self._visit(node)

            def _visit(self, node):
                if node.is_function_call() and node.get_function_call().get_name() == "integrate_odes" and not any([call.equals(node.get_function_call()) for call in self.calls]):
                    self.calls.append(node.get_function_call())

        visitor = IntegrateODEsFunctionCallVisitor()
        model.accept(visitor)

        return visitor.calls

    @classmethod
    def create_initial_values_for_kernels(cls, model: ASTModel, solver_dicts: List[Dict], kernels: List[ASTKernel]) -> None:
        r"""
        Add the variables used in kernels from the ode-toolbox result dictionary as ODEs in NESTML AST
        """
        for solver_dict in solver_dicts:
            if solver_dict is None:
                continue

            for var_name in solver_dict["initial_values"].keys():
                if cls.variable_in_kernels(var_name, kernels):
                    # original initial value expressions should have been removed to make place for ode-toolbox results
                    assert not cls.declaration_in_state_block(model, var_name)

        for solver_dict in solver_dicts:
            if solver_dict is None:
                continue

            for var_name, expr in solver_dict["initial_values"].items():
                # overwrite is allowed because initial values might be repeated between numeric and analytic solver
                if cls.variable_in_kernels(var_name, kernels):
                    spike_in_port_name = var_name.split("__X__")[1]
                    spike_in_port_name = spike_in_port_name.split("__d")[0]
                    spike_in_port = ASTUtils.get_input_port_by_name(model.get_input_blocks(), spike_in_port_name)
                    type_str = "real"
                    if spike_in_port:
                        differential_order: int = len(re.findall("__d", var_name))
                        if differential_order:
                            type_str = "(s**-" + str(differential_order) + ")"

                    expr = "0 " + type_str    # for kernels, "initial value" returned by ode-toolbox is actually the increment value; the actual initial value is 0 (property of the convolution)
                    if not cls.declaration_in_state_block(model, var_name):
                        cls.add_declaration_to_state_block(model, var_name, expr, type_str)

    @classmethod
    def transform_ode_and_kernels_to_json(cls, model: ASTModel, parameters_blocks: Sequence[ASTBlockWithVariables],
                                          kernel_buffers: Mapping[ASTKernel, ASTInputPort], printer: ASTPrinter) -> Dict:
        """
        Converts AST node to a JSON representation suitable for passing to ode-toolbox.

        Each kernel has to be generated for each spike buffer convolve in which it occurs, e.g. if the NESTML model code contains the statements

         .. code-block::

           convolve(G, exc_spikes)
           convolve(G, inh_spikes)

        then `kernel_buffers` will contain the pairs `(G, exc_spikes)` and `(G, inh_spikes)`, from which two ODEs will be generated, with dynamical state (variable) names `G__X__exc_spikes` and `G__X__inh_spikes`.
        """
        odetoolbox_indict = {}

        odetoolbox_indict["dynamics"] = []
        for equations_block in model.get_equations_blocks():
            for equation in equations_block.get_ode_equations():
                # n.b. includes single quotation marks to indicate differential order
                lhs = cls.to_ode_toolbox_name(equation.get_lhs().get_complete_name())
                rhs = printer.print(equation.get_rhs())
                entry = {"expression": lhs + " = " + rhs}
                symbol_name = equation.get_lhs().get_name()
                symbol = equations_block.get_scope().resolve_to_symbol(symbol_name, SymbolKind.VARIABLE)

                entry["initial_values"] = {}
                symbol_order = equation.get_lhs().get_differential_order()
                for order in range(symbol_order):
                    iv_symbol_name = symbol_name + "'" * order
                    initial_value_expr = model.get_initial_value(iv_symbol_name)
                    if initial_value_expr:
                        expr = printer.print(initial_value_expr)
                        entry["initial_values"][cls.to_ode_toolbox_name(iv_symbol_name)] = expr

                odetoolbox_indict["dynamics"].append(entry)

        # write a copy for each (kernel, spike buffer) combination
        for kernel, spike_input_port in kernel_buffers:

            if cls.is_delta_kernel(kernel):
                # delta function -- skip passing this to ode-toolbox
                continue

            for kernel_var in kernel.get_variables():
                expr = cls.get_expr_from_kernel_var(kernel, kernel_var.get_complete_name())
                kernel_order = kernel_var.get_differential_order()
                kernel_X_spike_buf_name_ticks = cls.construct_kernel_X_spike_buf_name(
                    kernel_var.get_name(), spike_input_port, kernel_order, diff_order_symbol="'")

                cls.replace_rhs_variables(expr, kernel_buffers)

                entry = {"expression": kernel_X_spike_buf_name_ticks + " = " + str(expr), "initial_values": {}}

                # initial values need to be declared for order 1 up to kernel order (e.g. none for kernel function
                # f(t) = ...; 1 for kernel ODE f'(t) = ...; 2 for f''(t) = ... and so on)
                for order in range(kernel_order):
                    iv_sym_name_ode_toolbox = cls.construct_kernel_X_spike_buf_name(
                        kernel_var.get_name(), spike_input_port, order, diff_order_symbol="'")
                    symbol_name_ = kernel_var.get_name() + "'" * order
                    symbol = equations_block.get_scope().resolve_to_symbol(symbol_name_, SymbolKind.VARIABLE)
                    assert symbol is not None, "Could not find initial value for variable " + symbol_name_
                    initial_value_expr = symbol.get_declaring_expression()
                    assert initial_value_expr is not None, "No initial value found for variable name " + symbol_name_
                    entry["initial_values"][iv_sym_name_ode_toolbox] = printer.print(initial_value_expr)

                odetoolbox_indict["dynamics"].append(entry)

        odetoolbox_indict["parameters"] = {}
        for parameters_block in parameters_blocks:
            for decl in parameters_block.get_declarations():
                for var in decl.variables:
                    odetoolbox_indict["parameters"][var.get_complete_name()] = printer.print(decl.get_expression())

        return odetoolbox_indict

    @classmethod
    def remove_ode_definitions_from_equations_block(cls, model: ASTModel) -> None:
        """
        Removes all ODE definitions from all equations blocks in the model.
        """
        for equations_block in model.get_equations_blocks():
            decl_to_remove = set()
            for decl in equations_block.get_ode_equations():
                decl_to_remove.add(decl)

            for decl in decl_to_remove:
                equations_block.get_declarations().remove(decl)

    @classmethod
    def make_inline_expressions_self_contained(cls, inline_expressions: List[ASTInlineExpression]) -> List[ASTInlineExpression]:
        """
        Make inline_expressions self contained, i.e. without any references to other inline_expressions.

        TODO: it should be a method inside of the ASTInlineExpression
        TODO: this should be done by means of a visitor

        :param inline_expressions: A sorted list with entries ASTInlineExpression.
        :return: A list with ASTInlineExpressions. Defining expressions don't depend on each other.
        """
        from pynestml.utils.model_parser import ModelParser
        from pynestml.visitors.ast_symbol_table_visitor import ASTSymbolTableVisitor

        for source in inline_expressions:
            source_position = source.get_source_position()
            for target in inline_expressions:
                matcher = re.compile(cls._variable_matching_template.format(source.get_variable_name()))
                target_definition = str(target.get_expression())
                target_definition = re.sub(matcher, "(" + str(source.get_expression()) + ")", target_definition)
                target.expression = ModelParser.parse_expression(target_definition)
                target.expression.update_scope(source.get_scope())
                target.expression.accept(ASTSymbolTableVisitor())

                def log_set_source_position(node):
                    if node.get_source_position().is_added_source_position():
                        node.set_source_position(source_position)

                target.expression.accept(ASTHigherOrderVisitor(visit_funcs=log_set_source_position))

        return inline_expressions

    @classmethod
    def replace_inline_expressions_through_defining_expressions(cls, definitions: Sequence[ASTOdeEquation],
                                                                inline_expressions: Sequence[ASTInlineExpression]) -> Sequence[ASTOdeEquation]:
        """
        Replaces symbols from `inline_expressions` in `definitions` with corresponding defining expressions from `inline_expressions`.

        :param definitions: A list of ODE definitions (**updated in-place**).
        :param inline_expressions: A list of inline expression definitions.
        :return: A list of updated ODE definitions (same as the ``definitions`` parameter).
        """
        from pynestml.utils.model_parser import ModelParser
        from pynestml.visitors.ast_symbol_table_visitor import ASTSymbolTableVisitor

        for m in inline_expressions:
            if "mechanism" not in [e.namespace for e in m.get_decorators()]:
                """
                exclude compartmental mechanism definitions in order to have the
                inline as a barrier inbetween odes that are meant to be solved independently
                """
                source_position = m.get_source_position()
                for target in definitions:
                    matcher = re.compile(cls._variable_matching_template.format(m.get_variable_name()))
                    target_definition = str(target.get_rhs())
                    target_definition = re.sub(matcher, "(" + str(m.get_expression()) + ")", target_definition)
                    target.rhs = ModelParser.parse_expression(target_definition)
                    target.update_scope(m.get_scope())
                    target.accept(ASTSymbolTableVisitor())

                    def log_set_source_position(node):
                        if node.get_source_position().is_added_source_position():
                            node.set_source_position(source_position)

                    target.accept(ASTHigherOrderVisitor(visit_funcs=log_set_source_position))

        return definitions

    @classmethod
    def get_delta_factors_(cls, neuron: ASTModel, equations_block: ASTEquationsBlock) -> dict:
        r"""
        For every occurrence of a convolution of the form `x^(n) = a * convolve(kernel, inport) + ...` where `kernel` is a delta function, add the element `(x^(n), inport) --> a` to the set.
        """
        delta_factors = {}

        for ode_eq in equations_block.get_ode_equations():
            var = ode_eq.get_lhs()
            expr = ode_eq.get_rhs()
            conv_calls = ASTUtils.get_convolve_function_calls(expr)
            for conv_call in conv_calls:
                assert len(
                    conv_call.args) == 2, "convolve() function call should have precisely two arguments: kernel and spike input port"
                kernel = conv_call.args[0]
                if cls.is_delta_kernel(neuron.get_kernel_by_name(kernel.get_variable().get_name())):
                    inport = conv_call.args[1].get_variable()
                    expr_str = str(expr)
                    sympy_expr = sympy.parsing.sympy_parser.parse_expr(expr_str, global_dict=odetoolbox.Shape._sympy_globals)
                    sympy_expr = sympy.expand(sympy_expr)
                    sympy_conv_expr = sympy.parsing.sympy_parser.parse_expr(str(conv_call), global_dict=odetoolbox.Shape._sympy_globals)
                    factor_str = []
                    for term in sympy.Add.make_args(sympy_expr):
                        if term.find(sympy_conv_expr):
                            factor_str.append(str(term.replace(sympy_conv_expr, 1)))
                    factor_str = " + ".join(factor_str)
                    delta_factors[(var, inport)] = factor_str

        return delta_factors

    @classmethod
    def remove_kernel_definitions_from_equations_block(cls, model: ASTModel) -> ASTDeclaration:
        r"""
        Removes all kernels in equations blocks.
        """
        for equations_block in model.get_equations_blocks():
            decl_to_remove = set()
            for decl in equations_block.get_declarations():
                if type(decl) is ASTKernel:
                    decl_to_remove.add(decl)

            for decl in decl_to_remove:
                equations_block.get_declarations().remove(decl)

        return decl_to_remove

    @classmethod
    def add_timestep_symbol(cls, model: ASTModel) -> None:
        """
        Add timestep variable to the internals block
        """
        from pynestml.utils.model_parser import ModelParser
        assert model.get_initial_value(
            "__h") is None, "\"__h\" is a reserved name, please do not use variables by this name in your NESTML file"
        assert not "__h" in [sym.name for sym in model.get_internal_symbols(
        )], "\"__h\" is a reserved name, please do not use variables by this name in your NESTML file"
        model.add_to_internals_block(ModelParser.parse_declaration('__h ms = resolution()'), index=0)

    @classmethod
    def generate_kernel_buffers(cls, model: ASTModel, equations_block: Union[ASTEquationsBlock, List[ASTEquationsBlock]]) -> Mapping[ASTKernel, ASTInputPort]:
        """
        For every occurrence of a convolution of the form `convolve(var, spike_buf)`: add the element `(kernel, spike_buf)` to the set, with `kernel` being the kernel that contains variable `var`.
        """

        kernel_buffers = set()
        convolve_calls = ASTUtils.get_convolve_function_calls(equations_block)
        for convolve in convolve_calls:
            el = (convolve.get_args()[0], convolve.get_args()[1])
            sym = convolve.get_args()[0].get_scope().resolve_to_symbol(convolve.get_args()[0].get_variable().name, SymbolKind.VARIABLE)
            if sym is None:
                raise Exception("No initial value(s) defined for kernel with variable \""
                                + convolve.get_args()[0].get_variable().get_complete_name() + "\"")
            if sym.block_type == BlockType.INPUT:
                # swap the order
                el = (el[1], el[0])

            # find the corresponding kernel object
            var = el[0].get_variable()
            assert var is not None
            kernel = model.get_kernel_by_name(var.get_name())
            assert kernel is not None, "In convolution \"convolve(" + str(var.name) + ", " + str(
                el[1]) + ")\": no kernel by name \"" + var.get_name() + "\" found in model."

            el = (kernel, el[1])
            kernel_buffers.add(el)

        return kernel_buffers

    @classmethod
    def replace_convolution_aliasing_inlines(cls, neuron: ASTModel) -> None:
        """
        Replace all occurrences of kernel names (e.g. ``I_dend`` and ``I_dend'`` for a definition involving a second-order kernel ``inline kernel I_dend = convolve(kern_name, spike_buf)``) with the ODE-toolbox generated variable ``kern_name__X__spike_buf``.
        """
        def replace_var(_expr, replace_var_name: str, replace_with_var_name: str):
            if isinstance(_expr, ASTSimpleExpression) and _expr.is_variable():
                var = _expr.get_variable()
                if var.get_name() == replace_var_name:
                    ast_variable = ASTVariable(replace_with_var_name + '__d' * var.get_differential_order(),
                                               differential_order=0)
                    ast_variable.set_source_position(var.get_source_position())
                    _expr.set_variable(ast_variable)

            elif isinstance(_expr, ASTVariable):
                var = _expr
                if var.get_name() == replace_var_name:
                    var.set_name(replace_with_var_name + '__d' * var.get_differential_order())
                    var.set_differential_order(0)

        for equation_block in neuron.get_equations_blocks():
            for decl in equation_block.get_declarations():
                if isinstance(decl, ASTInlineExpression):
                    expr = decl.get_expression()
                    if isinstance(expr, ASTExpression):
                        expr = expr.get_lhs()

                    if isinstance(expr, ASTSimpleExpression) \
                            and '__X__' in str(expr) \
                            and expr.get_variable():
                        replace_with_var_name = expr.get_variable().get_name()
                        neuron.accept(ASTHigherOrderVisitor(lambda x: replace_var(
                            x, decl.get_variable_name(), replace_with_var_name)))

    @classmethod
    def replace_variable_names_in_expressions(cls, model: ASTModel, solver_dicts: List[dict]) -> None:
        """
        Replace all occurrences of variables names in NESTML format (e.g. `g_ex$''`)` with the ode-toolbox formatted
        variable name (e.g. `g_ex__DOLLAR__d__d`).

        Variables aliasing convolutions should already have been covered by replace_convolution_aliasing_inlines().
        """
        def replace_var(_expr=None):
            if isinstance(_expr, ASTSimpleExpression) and _expr.is_variable():
                var = _expr.get_variable()
                if cls.variable_in_solver(cls.to_ode_toolbox_processed_name(var.get_complete_name()), solver_dicts):
                    ast_variable = ASTVariable(cls.to_ode_toolbox_processed_name(
                        var.get_complete_name()), differential_order=0)
                    ast_variable.set_source_position(var.get_source_position())
                    _expr.set_variable(ast_variable)

            elif isinstance(_expr, ASTVariable):
                var = _expr
                if cls.variable_in_solver(cls.to_ode_toolbox_processed_name(var.get_complete_name()), solver_dicts):
                    var.set_name(cls.to_ode_toolbox_processed_name(var.get_complete_name()))
                    var.set_differential_order(0)

        def func(x):
            return replace_var(x)

        model.accept(ASTHigherOrderVisitor(func))

    @classmethod
    def replace_convolve_calls_with_buffers_(cls, model: ASTModel, equations_block: ASTEquationsBlock) -> None:
        r"""
        Replace all occurrences of `convolve(kernel[']^n, spike_input_port)` with the corresponding buffer variable, e.g. `g_E__X__spikes_exc[__d]^n` for a kernel named `g_E` and a spike input port named `spikes_exc`.
        """

        def replace_function_call_through_var(_expr=None):
            if _expr.is_function_call() and _expr.get_function_call().get_name() == "convolve":
                convolve = _expr.get_function_call()
                el = (convolve.get_args()[0], convolve.get_args()[1])
                sym = convolve.get_args()[0].get_scope().resolve_to_symbol(
                    convolve.get_args()[0].get_variable().name, SymbolKind.VARIABLE)
                if sym.block_type == BlockType.INPUT:
                    # swap elements
                    el = (el[1], el[0])
                var = el[0].get_variable()
                spike_input_port = el[1].get_variable()
                kernel = model.get_kernel_by_name(var.get_name())

                _expr.set_function_call(None)
                buffer_var = cls.construct_kernel_X_spike_buf_name(
                    var.get_name(), spike_input_port, var.get_differential_order() - 1)
                if cls.is_delta_kernel(kernel):
                    # delta kernels are treated separately, and should be kept out of the dynamics (computing derivates etc.) --> set to zero
                    _expr.set_variable(None)
                    _expr.set_numeric_literal(0)
                else:
                    ast_variable = ASTVariable(buffer_var)
                    ast_variable.set_source_position(_expr.get_source_position())
                    _expr.set_variable(ast_variable)

        def func(x):
            return replace_function_call_through_var(x) if isinstance(x, ASTSimpleExpression) else True

        equations_block.accept(ASTHigherOrderVisitor(func))

    @classmethod
    def update_blocktype_for_common_parameters(cls, node):
        r"""Change the BlockType for all homogeneous parameters to BlockType.COMMON_PARAMETER"""
        if node is None:
            return

        # get all homogeneous parameters
        all_homogeneous_parameters = []
        for parameter in node.get_parameter_symbols():
            is_homogeneous = PyNestMLLexer.DECORATOR_HOMOGENEOUS in parameter.get_decorators()
            if is_homogeneous:
                all_homogeneous_parameters.append(parameter.name)

        # change the block type
        class ASTHomogeneousParametersBlockTypeChangeVisitor(ASTVisitor):
            def __init__(self, all_homogeneous_parameters):
                super(ASTHomogeneousParametersBlockTypeChangeVisitor, self).__init__()
                self._all_homogeneous_parameters = all_homogeneous_parameters

            def visit_variable(self, node: ASTNode):
                if node.get_name() in self._all_homogeneous_parameters:
                    symbol = node.get_scope().resolve_to_symbol(node.get_complete_name(),
                                                                SymbolKind.VARIABLE)
                    if symbol is None:
                        code, message = Messages.get_variable_not_defined(node.get_variable().get_complete_name())
                        Logger.log_message(code=code, message=message, error_position=node.get_source_position(),
                                           log_level=LoggingLevel.ERROR, astnode=node)
                        return

                    assert symbol.block_type in [BlockType.PARAMETERS, BlockType.COMMON_PARAMETERS]
                    symbol.block_type = BlockType.COMMON_PARAMETERS
                    Logger.log_message(None, -1, "Changing block type of variable " + str(node.get_complete_name()),
                                       None, LoggingLevel.INFO)

        visitor = ASTHomogeneousParametersBlockTypeChangeVisitor(all_homogeneous_parameters)
        node.accept(visitor)

    @classmethod
    def find_model_by_name(cls, model_name: str, models: Iterable[ASTModel]) -> Optional[ASTModel]:
        for model in models:
            if model.get_name() == model_name:
                return model

        return None

    @classmethod
    def get_convolve_function_calls(cls, nodes: Union[ASTNode, List[ASTNode]]):
        """
        Returns all sum function calls in the handed over meta_model node or one of its children.
        :param nodes: a single or list of AST nodes.
        """
        if isinstance(nodes, ASTNode):
            nodes = [nodes]

        function_calls = []
        for node in nodes:
            function_calls.extend(cls.get_function_calls(node, PredefinedFunctions.CONVOLVE))

        return function_calls

    @classmethod
    def contains_convolve_function_call(cls, ast: ASTNode) -> bool:
        """
        Indicates whether _ast or one of its child nodes contains a sum call.
        :param ast: a single meta_model
        :return: True if sum is contained, otherwise False.
        """
        return len(cls.get_function_calls(ast, PredefinedFunctions.CONVOLVE)) > 0

    @classmethod
    def get_function_calls(cls, ast_node: ASTNode, function_list: List[str]) -> List[ASTFunctionCall]:
        """
        For a handed over list of function names, this method retrieves all function calls in the meta_model.
        :param ast_node: a single meta_model node
        :param function_list: a list of function names
        :return: a list of all functions in the meta_model
        """
        res = list()
        if ast_node is None:
            return res
        from pynestml.visitors.ast_higher_order_visitor import ASTHigherOrderVisitor
        from pynestml.meta_model.ast_function_call import ASTFunctionCall
        fun = (lambda x: res.append(x) if isinstance(x, ASTFunctionCall) and x.get_name() in function_list else True)
        vis = ASTHigherOrderVisitor(visit_funcs=fun)
        ast_node.accept(vis)
        return res

    @classmethod
    def resolve_to_variable_symbol_in_blocks(cls, variable_name: str, blocks: List[ASTBlock]):
        r"""
        Resolve a variable (by name) to its corresponding ``Symbol`` within the AST blocks in ``blocks``.
        """
        for block in blocks:
            sym = block.get_scope().resolve_to_symbol(variable_name, SymbolKind.VARIABLE)
            if sym:
                return sym
        return None

    @classmethod
    def get_unit_name(cls, variable: ASTVariable) -> str:
        assert variable.get_scope() is not None, "Undeclared variable: " + variable.get_complete_name()

        variable_name = CppVariablePrinter._print_cpp_name(variable.get_complete_name())
        symbol = variable.get_scope().resolve_to_symbol(variable_name, SymbolKind.VARIABLE)
        if isinstance(symbol.get_type_symbol(), UnitTypeSymbol):
            return symbol.get_type_symbol().unit.unit.to_string()

        return ''

    @classmethod
    def _find_port_in_dict(cls, rport_to_port_map: Dict[int, List[VariableSymbol]], port: VariableSymbol) -> int:
        """
        Finds the corresponding "inhibitory" port for a given "excitatory" port and vice versa in the handed over map.
        :param rport_to_port_map: map containing NESTML port names for the rport
        :param port: port to be searched
        :return: key value in the map if the port is found, else None
        """
        for key, value in rport_to_port_map.items():
            if len(value) == 1:
                if (port.is_excitatory() and value[0].is_inhibitory() and not value[0].is_excitatory()) \
                        or (port.is_inhibitory() and value[0].is_excitatory() and not value[0].is_inhibitory()):
                    if port.has_vector_parameter():
                        if cls.get_numeric_vector_size(port) == cls.get_numeric_vector_size(value[0]):
                            return key
                    else:
                        return key
        return None

    @classmethod
    def get_spike_input_ports_in_pairs(cls, neuron: ASTModel) -> Dict[int, List[VariableSymbol]]:
        """
        Returns a list of spike input ports in pairs in case of input port qualifiers.
        The result of this function is used to construct a vector that provides a mapping to the NESTML spike buffer index. The vector looks like below:
        .. code-block::
            [ {AMPA_SPIKES, GABA_SPIKES}, {NMDA_SPIKES, -1} ]

        where the vector index is the NEST rport number. The value is a tuple containing the NESTML index(es) to the spike buffer.
        In case if the rport is shared between two NESTML buffers, the vector element contains the tuple of the form (excitatory_port_index, inhibitory_port_index). Otherwise, the tuple is of the form (spike_port_index, -1).
        """
        rport_to_port_map = {}
        rport = 0
        for port in neuron.get_spike_input_ports():
            if port.is_excitatory() and port.is_inhibitory():
                rport_to_port_map[rport] = [port]
                rport += cls.get_numeric_vector_size(port) if port.has_vector_parameter() else 1
            else:
                key = cls._find_port_in_dict(rport_to_port_map, port)
                if key is not None:
                    # The corresponding spiking input pair is found.
                    # Add the port to the list and update rport
                    rport_to_port_map[key].append(port)
                    rport += cls.get_numeric_vector_size(port) if port.has_vector_parameter() else 1
                else:
                    # New input port. Retain the same rport number until the corresponding input port pair is found.
                    rport_to_port_map[rport] = [port]

        return rport_to_port_map

    @classmethod
    def assign_numeric_non_numeric_state_variables(cls, neuron, numeric_state_variable_names, numeric_update_expressions, update_expressions):
        r"""For each ASTVariable, set the ``node._is_numeric`` member to True or False based on whether this variable will be solved with the analytic or numeric solver.

        Ideally, this would not be a property of the ASTVariable as it is an implementation detail (that only emerges during code generation) and not an intrinsic part of the model itself. However, this approach is preferred over setting it as a property of the variable printers as it would have to make each printer aware of all models and variables therein."""
        class ASTVariableOriginSetterVisitor(ASTVisitor):
            def visit_variable(self, node):
                assert isinstance(node, ASTVariable)
                if node.get_complete_name() in self._numeric_state_variables:
                    node._is_numeric = True
                else:
                    node._is_numeric = False

                # Set the `_is_numeric` flag in its corresponding symbol
                symbol = node.get_scope().resolve_to_symbol(node.get_complete_name(), SymbolKind.VARIABLE)
                if symbol:
                    symbol._is_numeric = node._is_numeric

        visitor = ASTVariableOriginSetterVisitor()
        visitor._numeric_state_variables = numeric_state_variable_names
        neuron.accept(visitor)

        if "extra_on_emit_spike_stmts_from_synapse" in dir(neuron):
            for expr in neuron.extra_on_emit_spike_stmts_from_synapse:
                expr.accept(visitor)

        if update_expressions:
            for expr in update_expressions.values():
                expr.accept(visitor)

        if numeric_update_expressions:
            for expr in numeric_update_expressions.values():
                expr.accept(visitor)

        for update_expr_list in neuron.spike_updates.values():
            for update_expr in update_expr_list:
                update_expr.accept(visitor)

        for update_expr in neuron.post_spike_updates.values():
            update_expr.accept(visitor)

        for node in neuron.equations_with_delay_vars + neuron.equations_with_vector_vars:
            node.accept(visitor)

    @classmethod
    def depends_only_on_vars(cls, expr, vars):
        r"""Returns True if and only if all variables that occur in ``expr`` are in ``vars``"""

        class VariableFinderVisitor(ASTVisitor):
            def __init__(self):
                super(VariableFinderVisitor, self).__init__()
                self.vars = []

            def visit_variable(self, node: ASTNode):
                if not node.get_name() in self.vars:
                    self.vars.append(node.get_name())

        visitor = VariableFinderVisitor()
        expr.accept(visitor)

        for var in visitor.vars:
            if not var in vars:
                return False

        return True

    @classmethod
    def get_on_receive_blocks_by_input_port_name(cls, model: ASTModel, port_name: str) -> List[ASTOnReceiveBlock]:
        r"""Get the onReceive blocks in the model associated with a given input port."""
        blks = []
        for blk in model.get_on_receive_blocks():
            if blk.get_port_name() == port_name:
                blks.append(blk)

        return blks

    @classmethod
    def initial_value_or_zero(cls, astnode: ASTModel, var):
        if ASTUtils.get_state_variable_by_name(astnode, var):
            return astnode.get_initial_value(var)

        return "0"<|MERGE_RESOLUTION|>--- conflicted
+++ resolved
@@ -37,6 +37,7 @@
 from pynestml.meta_model.ast_declaration import ASTDeclaration
 from pynestml.meta_model.ast_equations_block import ASTEquationsBlock
 from pynestml.meta_model.ast_expression import ASTExpression
+from pynestml.meta_model.ast_external_variable import ASTExternalVariable
 from pynestml.meta_model.ast_function_call import ASTFunctionCall
 from pynestml.meta_model.ast_inline_expression import ASTInlineExpression
 from pynestml.meta_model.ast_input_block import ASTInputBlock
@@ -591,7 +592,6 @@
                 return
 
             if not var.get_name() == "t" \
-               and not var.get_alternate_name() \
                and not var.get_name().endswith(suffix):
                 symbol = astnode.get_scope().resolve_to_symbol(var.get_name(), SymbolKind.VARIABLE)
                 if symbol:    # make sure it is not a unit (like "ms")
@@ -617,7 +617,6 @@
                 return
 
             if var.get_name() in variable_names \
-               and not var.get_alternate_name() \
                and not var.get_name().endswith(suffix):
                 var.set_name(var.get_name() + suffix)
 
@@ -667,11 +666,7 @@
         return None
 
     @classmethod
-<<<<<<< HEAD
-    def replace_with_external_variable(cls, var_name, node: ASTNode, suffix, new_scope, alternate_name=None):
-=======
     def replace_with_external_variable(cls, var_name, node: ASTNode, suffix: str, new_scope, alternate_name=None):
->>>>>>> f84786aa
         r"""
         Replace all occurrences of variables (``ASTVariable``s) (e.g. ``post_trace'``) in the node with ``ASTExternalVariable``s, indicating that they are moved to the postsynaptic neuron.
         """
