# -*- coding: utf-8 -*-
#
# ast_utils.py
#
# This file is part of NEST.
#
# Copyright (C) 2004 The NEST Initiative
#
# NEST is free software: you can redistribute it and/or modify
# it under the terms of the GNU General Public License as published by
# the Free Software Foundation, either version 2 of the License, or
# (at your option) any later version.
#
# NEST is distributed in the hope that it will be useful,
# but WITHOUT ANY WARRANTY; without even the implied warranty of
# MERCHANTABILITY or FITNESS FOR A PARTICULAR PURPOSE.  See the
# GNU General Public License for more details.
#
# You should have received a copy of the GNU General Public License
# along with NEST.  If not, see <http://www.gnu.org/licenses/>.

<<<<<<< HEAD
from typing import List, Optional, Union
=======
from typing import Iterable, List, Optional
>>>>>>> 411c9f73

from pynestml.meta_model.ast_block import ASTBlock
from pynestml.meta_model.ast_body import ASTBody
from pynestml.meta_model.ast_declaration import ASTDeclaration
from pynestml.meta_model.ast_function_call import ASTFunctionCall
<<<<<<< HEAD
from pynestml.meta_model.ast_neuron_body import ASTNeuronBody
from pynestml.meta_model.ast_synapse_body import ASTSynapseBody
=======
from pynestml.meta_model.ast_inline_expression import ASTInlineExpression
from pynestml.meta_model.ast_node import ASTNode
from pynestml.meta_model.ast_simple_expression import ASTSimpleExpression
>>>>>>> 411c9f73
from pynestml.meta_model.ast_variable import ASTVariable
from pynestml.utils.ast_source_location import ASTSourceLocation
from pynestml.symbols.predefined_functions import PredefinedFunctions
from pynestml.symbols.symbol import SymbolKind
from pynestml.symbols.variable_symbol import VariableSymbol
from pynestml.utils.logger import LoggingLevel, Logger


class ASTUtils:
    """
    A collection of helpful methods.
    """

    @classmethod
    def get_all_neurons(cls, list_of_compilation_units):
        """
        For a list of compilation units, it returns a list containing all neurons defined in all compilation
        units.
        :param list_of_compilation_units: a list of compilation units.
        :type list_of_compilation_units: list(ASTNestMLCompilationUnit)
        :return: a list of neurons
        :rtype: list(ASTNeuron)
        """
        ret = list()
        for compilationUnit in list_of_compilation_units:
            ret.extend(compilationUnit.get_neuron_list())
        return ret

    @classmethod
    def get_all_synapses(cls, list_of_compilation_units):
        """
        For a list of compilation units, it returns a list containing all synapses defined in all compilation
        units.
        :param list_of_compilation_units: a list of compilation units.
        :type list_of_compilation_units: list(ASTNestMLCompilationUnit)
        :return: a list of synapses
        :rtype: list(ASTSynapse)
        """
        ret = list()
        for compilationUnit in list_of_compilation_units:
            ret.extend(compilationUnit.get_synapse_list())
        return ret

    @classmethod
    def get_all_nodes(cls, list_of_compilation_units):
        """
        For a list of compilation units, it returns a list containing all nodes defined in all compilation
        units.
        :param list_of_compilation_units: a list of compilation units.
        :type list_of_compilation_units: list(ASTNestMLCompilationUnit)
        :return: a list of nodes
        :rtype: list(ASTNode)
        """
        from pynestml.meta_model.ast_neuron import ASTNeuron
        from pynestml.meta_model.ast_synapse import ASTSynapse
        ret = list()
        for compilationUnit in list_of_compilation_units:
            if isinstance(compilationUnit, ASTNeuron):
                ret.extend(compilationUnit.get_neuron_list())
            elif isinstance(compilationUnit, ASTSynapse):
                ret.extend(compilationUnit.get_synapse_list())
        return ret

    @classmethod
    def is_small_stmt(cls, ast):
        """
        Indicates whether the handed over meta_model is a small statement. Used in the template.
        :param ast: a single meta_model object.
        :type ast: AST_
        :return: True if small stmt, otherwise False.
        :rtype: bool
        """
        from pynestml.meta_model.ast_small_stmt import ASTSmallStmt
        return isinstance(ast, ASTSmallStmt)

    @classmethod
    def is_compound_stmt(cls, ast):
        """
        Indicates whether the handed over meta_model is a compound statement. Used in the template.
        :param ast: a single meta_model object.
        :type ast: AST_
        :return: True if compound stmt, otherwise False.
        :rtype: bool
        """
        from pynestml.meta_model.ast_compound_stmt import ASTCompoundStmt
        return isinstance(ast, ASTCompoundStmt)

    @classmethod
    def is_integrate(cls, function_call):
        """
        Checks if the handed over function call is a ode integration function call.
        :param function_call: a single function call
        :type function_call: ASTFunctionCall
        :return: True if ode integration call, otherwise False.
        :rtype: bool
        """
        return function_call.get_name() == PredefinedFunctions.INTEGRATE_ODES

    @classmethod
<<<<<<< HEAD
    def is_get_post_trace(cls, function_call):
        """
        Checks if the handed over function call is a get_post_trace function call.
        :param function_call: a single function call
        :type function_call: ASTFunctionCall
        :return: True if ode integration call, otherwise False.
        :rtype: bool
        """
        return function_call.get_name() == PredefinedFunctions.GET_POST_TRACE

    @classmethod
    def is_get_nn_post_trace(cls, function_call):
        """
        Checks if the handed over function call is a get_nn_post_trace function call.
        :param function_call: a single function call
        :type function_call: ASTFunctionCall
        :return: True if ode integration call, otherwise False.
        :rtype: bool
        """
        return function_call.get_name() == PredefinedFunctions.GET_NN_POST_TRACE

    @classmethod
    def is_spike_input(cls, body: Union[ASTNeuronBody, ASTSynapseBody]) -> bool:
=======
    def is_spike_input(cls, body: ASTBody) -> bool:
>>>>>>> 411c9f73
        """
        Checks if the handed over neuron contains a spike input buffer.
        :param body: a single body element.
        :return: True if spike buffer is contained, otherwise false.
        """
        inputs = (inputL for block in body.get_input_blocks() for inputL in block.get_input_ports())
        for inputL in inputs:
            if inputL.is_spike():
                return True
        return False

    @classmethod
    def is_current_input(cls, body: Union[ASTNeuronBody, ASTSynapseBody]) -> bool:
        """
        Checks if the handed over neuron contains a current input buffer.
        :param body: a single body element.
        :type body: ast_body
        :return: True if current buffer is contained, otherwise false.
        :rtype: bool
        """
        inputs = (inputL for block in body.get_input_blocks() for inputL in block.get_input_ports())
        for inputL in inputs:
            if inputL.is_current():
                return True
        return False

    @classmethod
    def compute_type_name(cls, data_type):
        """
        Computes the representation of the data type.
        :param data_type: a single data type.
        :type data_type: ast_data_type
        :return: the corresponding representation.
        :rtype: str
        """
        if data_type.is_boolean:
            return 'boolean'
        elif data_type.is_integer:
            return 'integer'
        elif data_type.is_real:
            return 'real'
        elif data_type.is_string:
            return 'string'
        elif data_type.is_void:
            return 'void'
        elif data_type.is_unit_type():
            return str(data_type)
        else:
            Logger.log_message(message='Type could not be derived!', log_level=LoggingLevel.ERROR)
            return ''

    @classmethod
    def deconstruct_assignment(cls, lhs=None, is_plus=False, is_minus=False, is_times=False, is_divide=False,
                               _rhs=None):
        """
        From lhs and rhs it constructs a new rhs which corresponds to direct assignment.
        E.g.: a += b*c -> a = a + b*c
        :param lhs: a lhs rhs
        :type lhs: ast_expression or ast_simple_expression
        :param is_plus: is plus assignment
        :type is_plus: bool
        :param is_minus: is minus assignment
        :type is_minus: bool
        :param is_times: is times assignment
        :type is_times: bool
        :param is_divide: is divide assignment
        :type is_divide: bool
        :param _rhs: a rhs rhs
        :type _rhs: ASTExpression or ASTSimpleExpression
        :return: a new direct assignment rhs.
        :rtype: ASTExpression
        """
        from pynestml.visitors.ast_symbol_table_visitor import ASTSymbolTableVisitor
        from pynestml.meta_model.ast_node_factory import ASTNodeFactory
        assert ((is_plus + is_minus + is_times + is_divide) == 1), \
            '(PyNestML.CodeGeneration.Utils) Type of assignment not correctly specified!'
        if is_plus:
            op = ASTNodeFactory.create_ast_arithmetic_operator(is_plus_op=True,
                                                               source_position=_rhs.get_source_position())
        elif is_minus:
            op = ASTNodeFactory.create_ast_arithmetic_operator(is_minus_op=True,
                                                               source_position=_rhs.get_source_position())
        elif is_times:
            op = ASTNodeFactory.create_ast_arithmetic_operator(is_times_op=True,
                                                               source_position=_rhs.get_source_position())
        else:
            op = ASTNodeFactory.create_ast_arithmetic_operator(is_div_op=True,
                                                               source_position=_rhs.get_source_position())
        var_expr = ASTNodeFactory.create_ast_simple_expression(variable=lhs,
                                                               source_position=lhs.get_source_position())
        var_expr.update_scope(lhs.get_scope())
        op.update_scope(lhs.get_scope())
        rhs_in_brackets = ASTNodeFactory.create_ast_expression(is_encapsulated=True, expression=_rhs,
                                                               source_position=_rhs.get_source_position())
        rhs_in_brackets.update_scope(_rhs.get_scope())
        expr = ASTNodeFactory.create_ast_compound_expression(lhs=var_expr, binary_operator=op, rhs=rhs_in_brackets,
                                                             source_position=_rhs.get_source_position())
        expr.update_scope(lhs.get_scope())
        # update the symbols
        expr.accept(ASTSymbolTableVisitor())
        return expr

    @classmethod
    def get_inline_expression_symbols(cls, ast: ASTNode) -> List[VariableSymbol]:
        """
        For the handed over AST node, this method collects all inline expression variable symbols in it.
        :param ast: a single AST node
        :return: a list of all inline expression variable symbols
        """
        from pynestml.visitors.ast_higher_order_visitor import ASTHigherOrderVisitor
        from pynestml.meta_model.ast_variable import ASTVariable
        res = list()

        def loc_get_vars(node):
            if isinstance(node, ASTVariable):
                res.append(node)

        ast.accept(ASTHigherOrderVisitor(visit_funcs=loc_get_vars))

        ret = list()
        for var in res:
            if '\'' not in var.get_complete_name():
                symbol = ast.get_scope().resolve_to_symbol(var.get_complete_name(), SymbolKind.VARIABLE)
                if symbol is not None and symbol.is_inline_expression:
                    ret.append(symbol)
        return ret

    @classmethod
    def is_castable_to(cls, type_a, type_b):
        """
        Indicates whether typeA can be casted to type b. E.g., in Nest, a unit is always casted down to real, thus
        a unit where unit is expected is allowed.
        :param type_a: a single TypeSymbol
        :type type_a: type_symbol
        :param type_b: a single TypeSymbol
        :type type_b: TypeSymbol
        :return: True if castable, otherwise False
        :rtype: bool
        """
        # we can always cast from unit to real
        if type_a.is_unit and type_b.is_real:
            return True
        elif type_a.is_boolean and type_b.is_real:
            return True
        elif type_a.is_real and type_b.is_boolean:
            return True
        elif type_a.is_integer and type_b.is_real:
            return True
        elif type_a.is_real and type_b.is_integer:
            return True
        else:
            return False

    @classmethod
    def get_all(cls, ast, node_type):
        """
        Finds all meta_model which are part of the tree as spanned by the handed over meta_model.
        The type has to be specified.
        :param ast: a single meta_model node
        :type ast: AST_
        :param node_type: the type
        :type node_type: AST_
        :return: a list of all meta_model of the specified type
        :rtype: list(AST_)
        """
        from pynestml.visitors.ast_higher_order_visitor import ASTHigherOrderVisitor
        ret = list()

        def loc_get_all_of_type(node):
            if isinstance(node, node_type):
                ret.append(node)

        ast.accept(ASTHigherOrderVisitor(visit_funcs=loc_get_all_of_type))
        return ret

    @classmethod
    def get_vectorized_variable(cls, ast, scope):
        """
        Returns all variable symbols which are contained in the scope and have a size parameter.
        :param ast: a single meta_model
        :type ast: AST_
        :param scope: a scope object
        :type scope: Scope
        :return: the first element with the size parameter
        :rtype: variable_symbol
        """
        from pynestml.meta_model.ast_variable import ASTVariable
        from pynestml.symbols.symbol import SymbolKind
        variables = (var for var in cls.get_all(ast, ASTVariable) if
                     scope.resolve_to_symbol(var.get_complete_name(), SymbolKind.VARIABLE))
        for var in variables:
            symbol = scope.resolve_to_symbol(var.get_complete_name(), SymbolKind.VARIABLE)
            if symbol is not None and symbol.has_vector_parameter():
                return symbol
        return None

    @classmethod
    def get_function_call(cls, ast, function_name):
        """
        Collects for a given name all function calls in a given meta_model node.
        :param ast: a single node
        :type ast: ast_node
        :param function_name: the name of the function
        :type function_name: str
        :return: a list of all function calls contained in _ast
        :rtype: list(ASTFunctionCall)
        """
        from pynestml.visitors.ast_higher_order_visitor import ASTHigherOrderVisitor
        ret = list()

        def loc_get_function(node):
            if isinstance(node, ASTFunctionCall) and node.get_name() == function_name:
                ret.append(node)

        ast.accept(ASTHigherOrderVisitor(loc_get_function, list()))
        return ret

    @classmethod
    def get_tuple_from_single_dict_entry(cls, dict_entry):
        """
        For a given dict of length 1, this method returns a tuple consisting of (key,value)
        :param dict_entry: a dict of length 1
        :type dict_entry:  dict
        :return: a single tuple
        :rtype: tuple
        """
        if len(dict_entry.keys()) == 1:
            # key() is not an actual list, thus indexing is not possible.
            for keyIter in dict_entry.keys():
                key = keyIter
                value = dict_entry[key]
                return key, value
        else:
            return None, None

    @classmethod
    def needs_arguments(cls, ast_function_call):
        """
        Indicates whether a given function call has any arguments
        :param ast_function_call: a function call
        :type ast_function_call: ASTFunctionCall
        :return: True if arguments given, otherwise false
        :rtype: bool
        """
        return len(ast_function_call.get_args()) > 0

    @classmethod
    def create_internal_block(cls, neuron):
        """
        Creates a single internal block in the handed over neuron.
        :param neuron: a single neuron
        :type neuron: ast_neuron
        :return: the modified neuron
        :rtype: ast_neuron
        """
        from pynestml.meta_model.ast_node_factory import ASTNodeFactory
        if neuron.get_internals_blocks() is None:
            internal = ASTNodeFactory.create_ast_block_with_variables(False, False, True, list(),
                                                                      ASTSourceLocation.get_added_source_position())
            internal.update_scope(neuron.get_scope())
            neuron.get_body().get_body_elements().append(internal)
        return neuron

    @classmethod
    def create_state_block(cls, neuron):
        """
        Creates a single internal block in the handed over neuron.
        :param neuron: a single neuron
        :type neuron: ast_neuron
        :return: the modified neuron
        :rtype: ast_neuron
        """
        # local import since otherwise circular dependency
        from pynestml.meta_model.ast_node_factory import ASTNodeFactory
        if neuron.get_internals_blocks() is None:
            state = ASTNodeFactory.create_ast_block_with_variables(True, False, False, list(),
                                                                   ASTSourceLocation.get_added_source_position())
            neuron.get_body().get_body_elements().append(state)
        return neuron

    @classmethod
    def contains_convolve_call(cls, variable: VariableSymbol) -> bool:
        """
        Indicates whether the declaring rhs of this variable symbol has a convolve() in it.
        :return: True if contained, otherwise False.
        """
        if not variable.get_declaring_expression():
            return False
        else:
            for func in variable.get_declaring_expression().get_function_calls():
                if func.get_name() == PredefinedFunctions.CONVOLVE:
                    return True
        return False

    @classmethod
    def add_to_state_block(cls, neuron, declaration):
        """
        Adds the handed over declaration the state block
        :param neuron: a single neuron instance
        :type neuron: ast_neuron
        :param declaration: a single declaration
        :type declaration: ast_declaration
        """
        if neuron.get_state_blocks() is None:
            ASTUtils.create_state_block(neuron)
        neuron.get_state_blocks().get_declarations().append(declaration)
        return

    @classmethod
    def get_declaration_by_name(cls, block: ASTBlock, var_name: str) -> Optional[ASTDeclaration]:
        """
        Get a declaration by variable name.
        :param block: the block to look for the variable in
        :param var_name: name of the variable to look for (including single quotes indicating differential order)
        """
        decls = block.get_declarations()
        for decl in decls:
            for var in decl.get_variables():
                if var.get_complete_name() == var_name:
                    return decl
        return None

    @classmethod
    def all_variables_defined_in_block(cls, block: Optional[ASTBlock]) -> List[ASTVariable]:
<<<<<<< HEAD
=======
        """return a list of all variable declarations in a block"""
>>>>>>> 411c9f73
        if block is None:
            return []
        vars = []
        for decl in block.get_declarations():
            for var in decl.get_variables():
                vars.append(var)
        return vars

    @classmethod
    def inline_aliases_convolution(cls, inline_expr: ASTInlineExpression) -> bool:
        """
        Returns True if and only if the inline expression is of the form ``var type = convolve(...)``.
        """
        if isinstance(inline_expr.get_expression(), ASTSimpleExpression) \
           and inline_expr.get_expression().is_function_call() \
           and inline_expr.get_expression().get_function_call().get_name() == PredefinedFunctions.CONVOLVE:
            return True
        return False<|MERGE_RESOLUTION|>--- conflicted
+++ resolved
@@ -19,24 +19,17 @@
 # You should have received a copy of the GNU General Public License
 # along with NEST.  If not, see <http://www.gnu.org/licenses/>.
 
-<<<<<<< HEAD
-from typing import List, Optional, Union
-=======
-from typing import Iterable, List, Optional
->>>>>>> 411c9f73
+from typing import Iterable, List, Optional, Union
 
 from pynestml.meta_model.ast_block import ASTBlock
 from pynestml.meta_model.ast_body import ASTBody
 from pynestml.meta_model.ast_declaration import ASTDeclaration
 from pynestml.meta_model.ast_function_call import ASTFunctionCall
-<<<<<<< HEAD
+from pynestml.meta_model.ast_inline_expression import ASTInlineExpression
+from pynestml.meta_model.ast_node import ASTNode
 from pynestml.meta_model.ast_neuron_body import ASTNeuronBody
 from pynestml.meta_model.ast_synapse_body import ASTSynapseBody
-=======
-from pynestml.meta_model.ast_inline_expression import ASTInlineExpression
-from pynestml.meta_model.ast_node import ASTNode
 from pynestml.meta_model.ast_simple_expression import ASTSimpleExpression
->>>>>>> 411c9f73
 from pynestml.meta_model.ast_variable import ASTVariable
 from pynestml.utils.ast_source_location import ASTSourceLocation
 from pynestml.symbols.predefined_functions import PredefinedFunctions
@@ -136,7 +129,6 @@
         return function_call.get_name() == PredefinedFunctions.INTEGRATE_ODES
 
     @classmethod
-<<<<<<< HEAD
     def is_get_post_trace(cls, function_call):
         """
         Checks if the handed over function call is a get_post_trace function call.
@@ -160,9 +152,6 @@
 
     @classmethod
     def is_spike_input(cls, body: Union[ASTNeuronBody, ASTSynapseBody]) -> bool:
-=======
-    def is_spike_input(cls, body: ASTBody) -> bool:
->>>>>>> 411c9f73
         """
         Checks if the handed over neuron contains a spike input buffer.
         :param body: a single body element.
@@ -487,10 +476,7 @@
 
     @classmethod
     def all_variables_defined_in_block(cls, block: Optional[ASTBlock]) -> List[ASTVariable]:
-<<<<<<< HEAD
-=======
         """return a list of all variable declarations in a block"""
->>>>>>> 411c9f73
         if block is None:
             return []
         vars = []
