--- conflicted
+++ resolved
@@ -526,7 +526,6 @@
         astnode.accept(ASTHigherOrderVisitor(lambda x: replace_var(x)))
 
     @classmethod
-<<<<<<< HEAD
     def replace_post_moved_variable_names(cls, astnode, post_connected_continuous_input_ports, post_variable_names):
         if not isinstance(astnode, ASTNode):
             for node in astnode:
@@ -546,7 +545,8 @@
                 var.set_name(post_variable_names[idx])
 
         astnode.accept(ASTHigherOrderVisitor(lambda x: replace_var(x)))
-=======
+
+    @classmethod
     def remove_state_var_from_integrate_odes_calls(cls, model: ASTModel, state_var_name: str):
 
         class RemoveStateVarFromIntegrateODEsCallsVisitor(ASTVisitor):
@@ -570,7 +570,6 @@
             expressions.append(ASTNodeFactory.create_ast_expression(False, None, False, ASTNodeFactory.create_ast_simple_expression(variable=node)))
 
         return expressions
->>>>>>> 93bf924f
 
     @classmethod
     def add_suffix_to_variable_names(cls, astnode: Union[ASTNode, List], suffix: str):
@@ -590,12 +589,8 @@
                 return
 
             if not var.get_name() == "t" \
-<<<<<<< HEAD
                and not var.get_name().endswith(suffix) \
                and not isinstance(var, ASTExternalVariable):
-=======
-               and not var.get_name().endswith(suffix):
->>>>>>> 93bf924f
                 var.set_name(var.get_name() + suffix)
 
         astnode.accept(ASTHigherOrderVisitor(lambda x: replace_var(x)))
