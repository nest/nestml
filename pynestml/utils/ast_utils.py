# -*- coding: utf-8 -*-
#
# ast_utils.py
#
# This file is part of NEST.
#
# Copyright (C) 2004 The NEST Initiative
#
# NEST is free software: you can redistribute it and/or modify
# it under the terms of the GNU General Public License as published by
# the Free Software Foundation, either version 2 of the License, or
# (at your option) any later version.
#
# NEST is distributed in the hope that it will be useful,
# but WITHOUT ANY WARRANTY; without even the implied warranty of
# MERCHANTABILITY or FITNESS FOR A PARTICULAR PURPOSE.  See the
# GNU General Public License for more details.
#
# You should have received a copy of the GNU General Public License
# along with NEST.  If not, see <http://www.gnu.org/licenses/>.

from typing import Dict, Iterable, List, Mapping, Optional, Sequence, Union

import re
import sympy

import odetoolbox

from pynestml.codegeneration.printers.ast_printer import ASTPrinter
from pynestml.codegeneration.printers.cpp_variable_printer import CppVariablePrinter
from pynestml.codegeneration.printers.nestml_printer import NESTMLPrinter
from pynestml.frontend.frontend_configuration import FrontendConfiguration
from pynestml.generated.PyNestMLLexer import PyNestMLLexer
from pynestml.meta_model.ast_assignment import ASTAssignment
from pynestml.meta_model.ast_block import ASTBlock
from pynestml.meta_model.ast_block_with_variables import ASTBlockWithVariables
from pynestml.meta_model.ast_declaration import ASTDeclaration
from pynestml.meta_model.ast_equations_block import ASTEquationsBlock
from pynestml.meta_model.ast_expression import ASTExpression
from pynestml.meta_model.ast_external_variable import ASTExternalVariable
from pynestml.meta_model.ast_function_call import ASTFunctionCall
from pynestml.meta_model.ast_inline_expression import ASTInlineExpression
from pynestml.meta_model.ast_input_block import ASTInputBlock
from pynestml.meta_model.ast_input_port import ASTInputPort
from pynestml.meta_model.ast_kernel import ASTKernel
from pynestml.meta_model.ast_model import ASTModel
from pynestml.meta_model.ast_model_body import ASTModelBody
from pynestml.meta_model.ast_node import ASTNode
from pynestml.meta_model.ast_node_factory import ASTNodeFactory
from pynestml.meta_model.ast_ode_equation import ASTOdeEquation
from pynestml.meta_model.ast_on_receive_block import ASTOnReceiveBlock
from pynestml.meta_model.ast_return_stmt import ASTReturnStmt
from pynestml.meta_model.ast_simple_expression import ASTSimpleExpression
from pynestml.meta_model.ast_small_stmt import ASTSmallStmt
from pynestml.meta_model.ast_stmt import ASTStmt
from pynestml.meta_model.ast_variable import ASTVariable
from pynestml.symbols.predefined_functions import PredefinedFunctions
from pynestml.symbols.symbol import SymbolKind
from pynestml.symbols.unit_type_symbol import UnitTypeSymbol
from pynestml.symbols.variable_symbol import BlockType
from pynestml.symbols.variable_symbol import VariableSymbol, VariableType
from pynestml.utils.ast_source_location import ASTSourceLocation
from pynestml.utils.logger import LoggingLevel, Logger
from pynestml.utils.messages import Messages
from pynestml.utils.string_utils import removesuffix
from pynestml.visitors.ast_higher_order_visitor import ASTHigherOrderVisitor
from pynestml.visitors.ast_visitor import ASTVisitor


class ASTUtils:
    r"""
    A collection of helpful methods for AST manipulation.
    """

    @classmethod
    def get_all_neurons(cls, list_of_compilation_units):
        """
        For a list of compilation units, it returns a list containing all neurons defined in all compilation
        units.
        :param list_of_compilation_units: a list of compilation units.
        :type list_of_compilation_units: list(ASTNestMLCompilationUnit)
        :return: a list of neurons
        :rtype: list(ASTModel)
        """
        ret = list()
        for compilationUnit in list_of_compilation_units:
            ret.extend(compilationUnit.get_model_list())
        return ret

    @classmethod
    def get_all_models(cls, list_of_compilation_units):
        """
        For a list of compilation units, it returns a list containing all nodes defined in all compilation
        units.
        :param list_of_compilation_units: a list of compilation units.
        :type list_of_compilation_units: list(ASTNestMLCompilationUnit)
        :return: a list of nodes
        :rtype: list(ASTNode)
        """
        from pynestml.meta_model.ast_model import ASTModel
        ret = list()
        for compilationUnit in list_of_compilation_units:
            if isinstance(compilationUnit, ASTModel):
                ret.extend(compilationUnit.get_model_list())
        return ret

    @classmethod
    def is_small_stmt(cls, ast):
        """
        Indicates whether the handed over meta_model is a small statement. Used in the template.
        :param ast: a single meta_model object.
        :type ast: AST_
        :return: True if small stmt, otherwise False.
        :rtype: bool
        """
        from pynestml.meta_model.ast_small_stmt import ASTSmallStmt
        return isinstance(ast, ASTSmallStmt)

    @classmethod
    def is_compound_stmt(cls, ast):
        """
        Indicates whether the handed over meta_model is a compound statement. Used in the template.
        :param ast: a single meta_model object.
        :type ast: AST_
        :return: True if compound stmt, otherwise False.
        :rtype: bool
        """
        from pynestml.meta_model.ast_compound_stmt import ASTCompoundStmt
        return isinstance(ast, ASTCompoundStmt)

    @classmethod
    def filter_variables_list(cls, variables_list, variables_to_filter_by):
        """
        """
        variables_to_filter_by = [str(var) for var in variables_to_filter_by]
        ret = []
        for var in variables_list:
            if var in variables_to_filter_by:
                ret.append(var)

        return ret

    @classmethod
    def has_spike_input(cls, body: ASTModelBody) -> bool:
        """
        Checks if the handed over neuron contains a spike input port.
        :param body: a single body element.
        :return: True if spike input port is contained, otherwise False.
        """
        inputs = (inputL for block in body.get_input_blocks() for inputL in block.get_input_ports())
        for port in inputs:
            if port.is_spike():
                return True
        return False

    @classmethod
    def has_continuous_input(cls, body: ASTModelBody) -> bool:
        """
        Checks if the handed over neuron contains a continuous time input port.
        :param body: a single body element.
        :return: True if continuous time input port is contained, otherwise False.
        """
        inputs = (inputL for block in body.get_input_blocks() for inputL in block.get_input_ports())
        for inputL in inputs:
            if inputL.is_continuous():
                return True
        return False

    @classmethod
    def compute_type_name(cls, data_type) -> str:
        """
        Computes the representation of the data type.
        :param data_type: a single data type.
        :type data_type: ast_data_type
        :return: the corresponding representation.
        """
        if data_type.is_boolean:
            return 'boolean'

        if data_type.is_integer:
            return 'integer'

        if data_type.is_real:
            return 'real'

        if data_type.is_string:
            return 'string'

        if data_type.is_void:
            return 'void'

        if data_type.is_unit_type():
            return str(data_type)

        Logger.log_message(message='Type could not be derived!', log_level=LoggingLevel.ERROR)

        return ''

    @classmethod
    def deconstruct_assignment(cls, lhs=None, is_plus=False, is_minus=False, is_times=False, is_divide=False,
                               _rhs=None):
        """
        From lhs and rhs it constructs a new rhs which corresponds to direct assignment.
        E.g.: a += b*c -> a = a + b*c
        :param lhs: a lhs rhs
        :type lhs: ast_expression or ast_simple_expression
        :param is_plus: is plus assignment
        :type is_plus: bool
        :param is_minus: is minus assignment
        :type is_minus: bool
        :param is_times: is times assignment
        :type is_times: bool
        :param is_divide: is divide assignment
        :type is_divide: bool
        :param _rhs: a rhs rhs
        :type _rhs: ASTExpression or ASTSimpleExpression
        :return: a new direct assignment rhs.
        :rtype: ASTExpression
        """
        from pynestml.visitors.ast_symbol_table_visitor import ASTSymbolTableVisitor
        from pynestml.meta_model.ast_node_factory import ASTNodeFactory
        assert ((is_plus + is_minus + is_times + is_divide) == 1), \
            '(PyNestML.CodeGeneration.Utils) Type of assignment not correctly specified!'
        if is_plus:
            op = ASTNodeFactory.create_ast_arithmetic_operator(is_plus_op=True,
                                                               source_position=_rhs.get_source_position())
        elif is_minus:
            op = ASTNodeFactory.create_ast_arithmetic_operator(is_minus_op=True,
                                                               source_position=_rhs.get_source_position())
        elif is_times:
            op = ASTNodeFactory.create_ast_arithmetic_operator(is_times_op=True,
                                                               source_position=_rhs.get_source_position())
        else:
            op = ASTNodeFactory.create_ast_arithmetic_operator(is_div_op=True,
                                                               source_position=_rhs.get_source_position())
        var_expr = ASTNodeFactory.create_ast_simple_expression(variable=lhs,
                                                               source_position=lhs.get_source_position())
        var_expr.update_scope(lhs.get_scope())
        op.update_scope(lhs.get_scope())
        rhs_in_brackets = ASTNodeFactory.create_ast_expression(is_encapsulated=True, expression=_rhs,
                                                               source_position=_rhs.get_source_position())
        rhs_in_brackets.update_scope(_rhs.get_scope())
        expr = ASTNodeFactory.create_ast_compound_expression(lhs=var_expr, binary_operator=op, rhs=rhs_in_brackets,
                                                             source_position=_rhs.get_source_position())
        expr.update_scope(lhs.get_scope())
        # update the symbols
        expr.accept(ASTSymbolTableVisitor())
        return expr

    @classmethod
    def get_inline_expression_symbols(cls, ast: ASTNode) -> List[VariableSymbol]:
        """
        For the handed over AST node, this method collects all inline expression variable symbols in it.
        :param ast: a single AST node
        :return: a list of all inline expression variable symbols
        """
        from pynestml.visitors.ast_higher_order_visitor import ASTHigherOrderVisitor
        from pynestml.meta_model.ast_variable import ASTVariable
        res = list()

        def loc_get_vars(node):
            if isinstance(node, ASTVariable):
                res.append(node)

        ast.accept(ASTHigherOrderVisitor(visit_funcs=loc_get_vars))

        ret = list()
        for var in res:
            if '\'' not in var.get_complete_name():
                symbol = ast.get_scope().resolve_to_symbol(var.get_complete_name(), SymbolKind.VARIABLE)
                if symbol is not None and symbol.is_inline_expression:
                    ret.append(symbol)
        return ret

    @classmethod
    def is_castable_to(cls, type_a, type_b):
        """
        Indicates whether typeA can be casted to type b. E.g., in Nest, a unit is always casted down to real, thus
        a unit where unit is expected is allowed.
        :param type_a: a single TypeSymbol
        :type type_a: type_symbol
        :param type_b: a single TypeSymbol
        :type type_b: TypeSymbol
        :return: True if castable, otherwise False
        :rtype: bool
        """
        # we can always cast from unit to real
        if type_a.is_unit and type_b.is_real:
            return True
        elif type_a.is_boolean and type_b.is_real:
            return True
        elif type_a.is_real and type_b.is_boolean:
            return True
        elif type_a.is_integer and type_b.is_real:
            return True
        elif type_a.is_real and type_b.is_integer:
            return True
        else:
            return False

    @classmethod
    def get_all(cls, ast, node_type):
        """
        Finds all meta_model which are part of the tree as spanned by the handed over meta_model.
        The type has to be specified.
        :param ast: a single meta_model node
        :type ast: AST_
        :param node_type: the type
        :type node_type: AST_
        :return: a list of all meta_model of the specified type
        :rtype: list(AST_)
        """
        from pynestml.visitors.ast_higher_order_visitor import ASTHigherOrderVisitor
        ret = list()

        def loc_get_all_of_type(node):
            if isinstance(node, node_type):
                ret.append(node)

        ast.accept(ASTHigherOrderVisitor(visit_funcs=loc_get_all_of_type))
        return ret

    @classmethod
    def get_vectorized_variable(cls, ast, scope):
        """
        Returns all variable symbols which are contained in the scope and have a size parameter.
        :param ast: a single meta_model
        :type ast: AST_
        :param scope: a scope object
        :type scope: Scope
        :return: the first element with the size parameter
        :rtype: variable_symbol
        """
        from pynestml.meta_model.ast_variable import ASTVariable
        from pynestml.symbols.symbol import SymbolKind
        variables = (var for var in cls.get_all(ast, ASTVariable) if
                     scope.resolve_to_symbol(var.get_complete_name(), SymbolKind.VARIABLE))
        for var in variables:
            symbol = scope.resolve_to_symbol(var.get_complete_name(), SymbolKind.VARIABLE)
            if symbol is not None and symbol.has_vector_parameter():
                return symbol
        return None

    @classmethod
    def get_numeric_vector_size(cls, variable: VariableSymbol) -> int:
        """
        Returns the numerical size of the vector by resolving any variable used as a size parameter in declaration
        :param variable: vector variable
        :return: the size of the vector as a numerical value
        """
        vector_parameter = variable.get_vector_parameter()
        if vector_parameter.is_variable():
            symbol = vector_parameter.get_scope().resolve_to_symbol(vector_parameter.get_variable().get_complete_name(), SymbolKind.VARIABLE)
            return symbol.get_declaring_expression().get_numeric_literal()

        assert vector_parameter.is_numeric_literal()
        return int(vector_parameter.get_numeric_literal())

    @classmethod
    def get_function_call(cls, ast, function_name):
        """
        Collects for a given name all function calls in a given meta_model node.
        :param ast: a single node
        :type ast: ast_node
        :param function_name: the name of the function
        :type function_name: str
        :return: a list of all function calls contained in _ast
        :rtype: list(ASTFunctionCall)
        """
        from pynestml.visitors.ast_higher_order_visitor import ASTHigherOrderVisitor
        ret = list()

        def loc_get_function(node):
            if isinstance(node, ASTFunctionCall) and node.get_name() == function_name:
                ret.append(node)

        ast.accept(ASTHigherOrderVisitor(loc_get_function, list()))
        return ret

    @classmethod
    def get_tuple_from_single_dict_entry(cls, dict_entry):
        """
        For a given dict of length 1, this method returns a tuple consisting of (key,value)
        :param dict_entry: a dict of length 1
        :type dict_entry:  dict
        :return: a single tuple
        :rtype: tuple
        """
        if len(dict_entry.keys()) == 1:
            # key() is not an actual list, thus indexing is not possible.
            for keyIter in dict_entry.keys():
                key = keyIter
                value = dict_entry[key]
                return key, value
        else:
            return None, None

    @classmethod
    def needs_arguments(cls, ast_function_call):
        """
        Indicates whether a given function call has any arguments
        :param ast_function_call: a function call
        :type ast_function_call: ASTFunctionCall
        :return: True if arguments given, otherwise false
        :rtype: bool
        """
        return len(ast_function_call.get_args()) > 0

    @classmethod
    def create_internal_block(cls, model: ASTModel):
        """
        Creates a single internal block in the handed over model.
        :param model: a single model
        :return: the modified model
        """
        from pynestml.meta_model.ast_node_factory import ASTNodeFactory
        if not model.get_internals_blocks():
            internal = ASTNodeFactory.create_ast_block_with_variables(False, False, True, list(),
                                                                      ASTSourceLocation.get_added_source_position())
            internal.update_scope(model.get_scope())
            model.get_body().get_body_elements().append(internal)
        return model

    @classmethod
    def create_state_block(cls, model: ASTModel):
        """
        Creates a single internals block in the handed over model.
        :param neuron: a single model
        :return: the modified model
        """
        # local import since otherwise circular dependency
        from pynestml.meta_model.ast_node_factory import ASTNodeFactory
        if not model.get_internals_blocks():
            state = ASTNodeFactory.create_ast_block_with_variables(True, False, False, list(),
                                                                   ASTSourceLocation.get_added_source_position())
            model.get_body().get_body_elements().append(state)
        return model

    @classmethod
    def create_equations_block(cls, model: ASTModel) -> ASTModel:
        """
        Creates a single equations block in the handed over model.
        :param model: a single model
        :return: the modified model
        """
        # local import since otherwise circular dependency
        from pynestml.meta_model.ast_node_factory import ASTNodeFactory
        if not model.get_equations_blocks():
            block = ASTNodeFactory.create_ast_equations_block(list(),
                                                              ASTSourceLocation.get_added_source_position())
            model.get_body().get_body_elements().append(block)
        return model

    @classmethod
    def contains_convolve_call(cls, variable: VariableSymbol) -> bool:
        """
        Indicates whether the declaring rhs of this variable symbol has a convolve() in it.
        :return: True if contained, otherwise False.
        """
        if not variable.get_declaring_expression():
            return False
        else:
            for func in variable.get_declaring_expression().get_function_calls():
                if func.get_name() == PredefinedFunctions.CONVOLVE:
                    return True
        return False

    @classmethod
    def get_declaration_by_name(cls, blocks: Union[ASTBlock, List[ASTBlock]], var_name: str) -> Optional[ASTDeclaration]:
        """
        Get a declaration by variable name.
        :param blocks: the block or blocks to look for the variable in
        :param var_name: name of the variable to look for (including single quotes indicating differential order)
        """
        if isinstance(blocks, ASTNode):
            blocks = [blocks]
        for block in blocks:
            for decl in block.get_declarations():
                for var in decl.get_variables():
                    if var.get_complete_name() == var_name:
                        return decl
        return None

    @classmethod
    def all_variables_defined_in_block(cls, blocks: Union[ASTBlock, List[ASTBlock]]) -> List[ASTVariable]:
        """return a list of all variable declarations in a block or blocks"""
        if isinstance(blocks, ASTNode):
            blocks = [blocks]
        vars = []
        for block in blocks:
            for decl in block.get_declarations():
                for var in decl.get_variables():
                    vars.append(var)
        return vars

    @classmethod
    def inline_aliases_convolution(cls, inline_expr: ASTInlineExpression) -> bool:
        """
        Returns True if and only if the inline expression is of the form ``var type = convolve(...)``.
        """
        expr = inline_expr.get_expression()
        if isinstance(expr, ASTExpression):
            expr = expr.get_lhs()

        if isinstance(expr, ASTSimpleExpression) \
           and expr.is_function_call() \
           and expr.get_function_call().get_name() == PredefinedFunctions.CONVOLVE:
            return True
        return False

    @classmethod
    def add_suffix_to_variable_name(cls, var_name: str, astnode: ASTNode, suffix: str, scope=None):
        """add suffix to variable by given name recursively throughout astnode"""

        def replace_var(_expr=None):
            if isinstance(_expr, ASTSimpleExpression) and _expr.is_variable():
                var = _expr.get_variable()
            elif isinstance(_expr, ASTVariable):
                var = _expr
            else:
                return

            if not suffix in var.get_name() \
               and not var.get_name() == "t" \
               and var.get_name() == var_name:
                var.set_name(var.get_name() + suffix)

        astnode.accept(ASTHigherOrderVisitor(lambda x: replace_var(x)))

    @classmethod
    def replace_post_moved_variable_names(cls, astnode, post_connected_continuous_input_ports, post_variable_names):
        if not isinstance(astnode, ASTNode):
            for node in astnode:
                ASTUtils.replace_post_moved_variable_names(node, post_connected_continuous_input_ports, post_variable_names)
            return

        def replace_var(_expr=None):
            if isinstance(_expr, ASTSimpleExpression) and _expr.is_variable():
                var = _expr.get_variable()
            elif isinstance(_expr, ASTVariable):
                var = _expr
            else:
                return

            if var.get_name() in post_connected_continuous_input_ports:
                idx = post_connected_continuous_input_ports.index(var.get_name())
                var.set_name(post_variable_names[idx])

        astnode.accept(ASTHigherOrderVisitor(lambda x: replace_var(x)))

    @classmethod
    def remove_state_var_from_integrate_odes_calls(cls, model: ASTModel, state_var_name: str):

        class RemoveStateVarFromIntegrateODEsCallsVisitor(ASTVisitor):
            def visit_function_call(self, node: ASTFunctionCall):
                if node.get_name() == PredefinedFunctions.INTEGRATE_ODES:
                    node.args = [arg for arg in node.args if not arg.get_variable().get_complete_name()]

        remove_state_var_from_integrate_odes_calls_visitor = RemoveStateVarFromIntegrateODEsCallsVisitor()
        model.accept(remove_state_var_from_integrate_odes_calls_visitor)

    @classmethod
    def resolve_variables_to_expressions(cls, astnode, analytic_state_variables_moved):
        """receives a list of variable names (as strings) and returns a list of ASTExpressions containing each ASTVariable"""
        expressions = []

        for var_name in analytic_state_variables_moved:
            node = ASTUtils.get_variable_by_name(astnode, var_name)
            assert node is not None
            expressions.append(ASTNodeFactory.create_ast_expression(False, None, False, ASTNodeFactory.create_ast_simple_expression(variable=node)))

        return expressions

    @classmethod
    def add_suffix_to_variable_names(cls, astnode: Union[ASTNode, List], suffix: str):
        """add suffix to variable names recursively throughout astnode"""

        if not isinstance(astnode, ASTNode):
            for node in astnode:
                ASTUtils.add_suffix_to_variable_names(node, suffix)
            return

        def replace_var(_expr=None):
            if isinstance(_expr, ASTSimpleExpression) and _expr.is_variable():
                var = _expr.get_variable()
            elif isinstance(_expr, ASTVariable):
                var = _expr
            else:
                return

            if not var.get_name() == "t" \
<<<<<<< HEAD
               and not var.get_name().endswith(suffix) \
               and not isinstance(var, ASTExternalVariable):
=======
               and not var.get_name().endswith(suffix):
                symbol = astnode.get_scope().resolve_to_symbol(var.get_name(), SymbolKind.VARIABLE)
                if symbol:    # make sure it is not a unit (like "ms")
                    var.set_name(var.get_name() + suffix)

        astnode.accept(ASTHigherOrderVisitor(lambda x: replace_var(x)))

    @classmethod
    def add_suffix_to_variable_names2(cls, variable_names: List[str], astnode: Union[ASTNode, List], suffix: str):
        r"""add suffix to variable names recursively throughout astnode"""

        if not isinstance(astnode, ASTNode):
            for node in astnode:
                ASTUtils.add_suffix_to_variable_names2(variable_names, node, suffix)
            return

        def replace_var(_expr=None):
            if isinstance(_expr, ASTSimpleExpression) and _expr.is_variable():
                var = _expr.get_variable()
            elif isinstance(_expr, ASTVariable):
                var = _expr
            else:
                return

            if var.get_name() in variable_names \
               and not var.get_name().endswith(suffix):
>>>>>>> 11ede983
                var.set_name(var.get_name() + suffix)

        astnode.accept(ASTHigherOrderVisitor(lambda x: replace_var(x)))

    @classmethod
    def get_inline_expression_by_name(cls, node, name: str) -> Optional[ASTInlineExpression]:
        for equations_block in node.get_equations_blocks():
            for inline_expr in equations_block.get_inline_expressions():
                if name == inline_expr.variable_name:
                    return inline_expr

        return None

    @classmethod
    def get_kernel_by_name(cls, node, name: str) -> Optional[ASTKernel]:
        for equations_block in node.get_equations_blocks():
            for kernel in equations_block.get_kernels():
                if name in kernel.get_variable_names():
                    return kernel

        return None

    @classmethod
    def print_alternate_var_name(cls, var_name, continuous_post_ports):
        for pair in continuous_post_ports:
            if pair[0] == var_name:
                return pair[1]

        assert False

    @classmethod
    def get_post_ports_of_neuron_synapse_pair(cls, neuron, synapse, codegen_opts_pairs):
        for pair in codegen_opts_pairs:
            print("Checking pair " + str(pair) + " for ne = " + str(neuron.get_name().split("__with_")[0].removesuffix(FrontendConfiguration.suffix)) + " syn = " + synapse.get_name().split("__with_")[0].removesuffix(FrontendConfiguration.suffix))
            if pair["neuron"] == neuron.get_name().split("__with_")[0].removesuffix(FrontendConfiguration.suffix) and pair["synapse"] == synapse.get_name().split("__with_")[0].removesuffix(FrontendConfiguration.suffix):
                return pair["post_ports"]
        return None

    @classmethod
    def get_var_name_tuples_of_neuron_synapse_pair(cls, post_port_names, post_port):
        print("post port names: " + str(post_port_names))
        print("Searching for " + str(post_port))
        for pair in post_port_names:
            if pair[0] == post_port:
                return pair[1]
        return None

    @classmethod
    def replace_with_external_variable(cls, var_name, node: ASTNode, suffix, new_scope, alternate_name=None):
        """
        Replace all occurrences of variables (``ASTVariable``s) (e.g. ``post_trace'``) in the node with ``ASTExternalVariable``s, indicating that they are moved to the postsynaptic neuron.
        """

        def replace_var(_expr=None):
            if isinstance(_expr, ASTSimpleExpression) and _expr.is_variable():
                var = _expr.get_variable()
            elif isinstance(_expr, ASTVariable):
                var = _expr
            else:
                return

            if var.get_name() != var_name:
                return

            ast_ext_var = ASTExternalVariable(var.get_name() + suffix,
                                              differential_order=var.get_differential_order(),
                                              source_position=var.get_source_position())

            if alternate_name:
                ast_ext_var.set_alternate_name(alternate_name)

            ast_ext_var.update_alt_scope(new_scope)
            from pynestml.visitors.ast_symbol_table_visitor import ASTSymbolTableVisitor
            ast_ext_var.accept(ASTSymbolTableVisitor())

            if isinstance(_expr, ASTSimpleExpression) and _expr.is_variable():
                Logger.log_message(None, -1, "\t  -> ASTSimpleExpression replacement made (var = " + str(
                    ast_ext_var.get_name()) + ") in expression: " + str(node.get_parent(_expr)), None, LoggingLevel.INFO)
                _expr.set_variable(ast_ext_var)
                return

            if isinstance(_expr, ASTVariable):
                if isinstance(node.get_parent(_expr), ASTAssignment):
                    node.get_parent(_expr).lhs = ast_ext_var
                    Logger.log_message(None, -1, "\t  -> ASTVariable replacement made in expression: "
                                       + str(node.get_parent(_expr)), None, LoggingLevel.INFO)
                elif isinstance(node.get_parent(_expr), ASTSimpleExpression) and node.get_parent(_expr).is_variable():
                    node.get_parent(_expr).set_variable(ast_ext_var)
                elif isinstance(node.get_parent(_expr), ASTDeclaration):
                    # variable could occur on the left-hand side; ignore. Only replace if it occurs on the right-hand side.
                    pass
                else:
                    Logger.log_message(None, -1, "Error: unhandled use of variable "
                                       + var_name + " in expression " + str(_expr), None, LoggingLevel.INFO)
                    raise Exception()
                return

            p = node.get_parent(var)
            Logger.log_message(None, -1, "Error: unhandled use of variable "
                               + var_name + " in expression " + str(p), None, LoggingLevel.INFO)
            raise Exception()

        node.accept(ASTHigherOrderVisitor(lambda x: replace_var(x)))

    @classmethod
    def add_suffix_to_decl_lhs(cls, decl, suffix: str):
        """add suffix to the left-hand side of a declaration"""
        if isinstance(decl, ASTInlineExpression):
            decl.set_variable_name(decl.get_variable_name() + suffix)
        elif isinstance(decl, ASTOdeEquation):
            decl.get_lhs().set_name(decl.get_lhs().get_name() + suffix)
        elif isinstance(decl, ASTStmt):
            assert decl.small_stmt.is_assignment()
            decl.small_stmt.get_assignment().lhs.set_name(decl.small_stmt.get_assignment().lhs.get_name() + suffix)
        else:
            for var in decl.get_variables():
                var.set_name(var.get_name() + suffix)

    @classmethod
    def get_all_variables(cls, node: ASTNode) -> List[str]:
        """Make a list of all variable symbol names that are in ``node``"""
        if node is None:
            return []

        class ASTVariablesFinderVisitor(ASTVisitor):
            _variables = []

            def __init__(self):
                super(ASTVariablesFinderVisitor, self).__init__()

            def visit_declaration(self, node):
                symbol = node.get_scope().resolve_to_symbol(node.get_variables()[0].get_complete_name(),
                                                            SymbolKind.VARIABLE)
                if symbol is None:
                    code, message = Messages.get_variable_not_defined(node.get_variable().get_complete_name())
                    Logger.log_message(code=code, message=message, error_position=node.get_source_position(),
                                       log_level=LoggingLevel.ERROR, astnode=node)
                    return

                self._variables.append(symbol)

        visitor = ASTVariablesFinderVisitor()
        node.accept(visitor)
        all_variables = [v.name for v in visitor._variables]
        return all_variables

    @classmethod
    def get_all_variables_used_in_convolutions(cls, nodes: Union[ASTEquationsBlock, List[ASTEquationsBlock]], parent_node: ASTNode) -> List[str]:
        """Make a list of all variable symbol names that are in one of the equation blocks in ``nodes`` and used in a convolution"""
        if not nodes:
            return []

        if isinstance(nodes, ASTNode):
            nodes = [nodes]

        class ASTAllVariablesUsedInConvolutionVisitor(ASTVisitor):
            _variables = []
            parent_node = None

            def __init__(self, node, parent_node):
                super(ASTAllVariablesUsedInConvolutionVisitor, self).__init__()
                self.node = node
                self.parent_node = parent_node

            def visit_function_call(self, node):
                func_name = node.get_name()
                if func_name == 'convolve':
                    symbol_buffer = node.get_scope().resolve_to_symbol(str(node.get_args()[1]),
                                                                       SymbolKind.VARIABLE)
                    input_port = ASTUtils.get_input_port_by_name(
                        self.parent_node.get_input_blocks(), symbol_buffer.name)
                    if input_port:
                        found_parent_assignment = False
                        node_ = node
                        while not found_parent_assignment:
                            node_ = self.parent_node.get_parent(node_)
                            # XXX TODO also needs to accept normal ASTExpression, ASTAssignment?
                            if isinstance(node_, ASTInlineExpression):
                                found_parent_assignment = True
                        var_name = node_.get_variable_name()
                        self._variables.append(var_name)

        variables = []
        for node in nodes:
            visitor = ASTAllVariablesUsedInConvolutionVisitor(node, parent_node)
            node.accept(visitor)
            variables.extend(visitor._variables)

        return variables

    @classmethod
    def move_decls(cls, var_name, from_block, to_block, var_name_suffix: str, block_type: BlockType, mode="move") -> List[ASTDeclaration]:
        r"""Move or copy declarations from ``from_block`` to ``to_block``."""
        from pynestml.visitors.ast_symbol_table_visitor import ASTSymbolTableVisitor
        assert mode in ["move", "copy"]

        if not from_block \
           or not to_block:
            return []

        decls = ASTUtils.get_declarations_from_block(var_name, from_block)
        if var_name_suffix and var_name.endswith(var_name_suffix):
            decls.extend(ASTUtils.get_declarations_from_block(removesuffix(var_name, var_name_suffix), from_block))

        if decls:
            Logger.log_message(None, -1, ("Moving" if mode == "move" else "Copying") + " definition of " + var_name + " from synapse to neuron",
                               None, LoggingLevel.INFO)
            for decl in decls:
                if mode == "move":
                    from_block.declarations.remove(decl)
                if mode == "copy":
                    decl = decl.clone()
                assert len(decl.get_variables()) <= 1
                if not decl.get_variables()[0].name.endswith(var_name_suffix) and var_name_suffix:
                    ASTUtils.add_suffix_to_decl_lhs(decl, suffix=var_name_suffix)
                to_block.get_declarations().append(decl)
                decl.update_scope(to_block.get_scope())

                ast_symbol_table_visitor = ASTSymbolTableVisitor()
                ast_symbol_table_visitor.block_type_stack.push(block_type)
                decl.accept(ast_symbol_table_visitor)
                ast_symbol_table_visitor.block_type_stack.pop()

        return decls

    @classmethod
    def equations_from_block_to_block(cls, state_var, from_block, to_block, var_name_suffix, mode) -> List[ASTDeclaration]:
        assert mode in ["move", "copy"]

        if not from_block:
            return []

        decls = ASTUtils.get_declarations_from_block(state_var, from_block)

        for decl in decls:
            if mode == "move":
                from_block.declarations.remove(decl)
            ASTUtils.add_suffix_to_decl_lhs(decl, suffix=var_name_suffix)
            to_block.get_declarations().append(decl)
            decl.update_scope(to_block.get_scope())

        return decls

    @classmethod
    def collects_vars_used_in_equation(cls, state_var, from_block):
        if not from_block:
            return

        decls = ASTUtils.get_declarations_from_block(state_var, from_block)
        vars_used = []
        if decls:
            for decl in decls:
                if (type(decl) in [ASTDeclaration, ASTReturnStmt] and decl.has_expression()) \
                   or type(decl) is ASTInlineExpression:
                    vars_used.extend(
                        ASTUtils.collect_variable_names_in_expression(decl.get_expression()))
                elif type(decl) is ASTOdeEquation:
                    vars_used.extend(ASTUtils.collect_variable_names_in_expression(decl.get_rhs()))
                elif type(decl) is ASTKernel:
                    for expr in decl.get_expressions():
                        vars_used.extend(ASTUtils.collect_variable_names_in_expression(expr))
                else:
                    raise Exception("Tried to move unknown type " + str(type(decl)))

        return vars_used

    @classmethod
    def add_kernel_to_variable(cls, kernel: ASTKernel):
        r"""
        Adds the kernel as the defining equation.
        If the definition of the kernel is e.g. `g'' = ...` then variable symbols `g` and `g'` will have their kernel definition and variable type set.
        :param kernel: a single kernel object.
        """
        if len(kernel.get_variables()) == 1 \
                and kernel.get_variables()[0].get_differential_order() == 0:
            # we only update those which define an ODE; skip "direct function of time" specifications
            return

        for var, expr in zip(kernel.get_variables(), kernel.get_expressions()):
            for diff_order in range(var.get_differential_order()):
                var_name = var.get_name() + "'" * diff_order
                existing_symbol = kernel.get_scope().resolve_to_symbol(var_name, SymbolKind.VARIABLE)

                if existing_symbol is None:
                    code, message = Messages.get_no_variable_found(var.get_name_of_lhs())
                    Logger.log_message(code=code, message=message, error_position=kernel.get_source_position(), log_level=LoggingLevel.ERROR)
                    return

                existing_symbol.set_ode_or_kernel(expr)
                existing_symbol.set_variable_type(VariableType.KERNEL)
                kernel.get_scope().update_variable_symbol(existing_symbol)

    @classmethod
    def assign_ode_to_variables(cls, ode_block: ASTEquationsBlock):
        r"""
        Adds for each variable symbol the corresponding ode declaration if present.

        :param ode_block: a single block of ode declarations.
        """
        from pynestml.meta_model.ast_ode_equation import ASTOdeEquation
        from pynestml.meta_model.ast_kernel import ASTKernel
        for decl in ode_block.get_declarations():
            if isinstance(decl, ASTOdeEquation):
                ASTUtils.add_ode_to_variable(decl)
            elif isinstance(decl, ASTKernel):
                ASTUtils.add_kernel_to_variable(decl)

    @classmethod
    def add_ode_to_variable(cls, ode_equation: ASTOdeEquation):
        r"""
        Resolves to the corresponding symbol and updates the corresponding ode-declaration.

        :param ode_equation: a single ode-equation
        """
        for diff_order in range(ode_equation.get_lhs().get_differential_order()):
            var_name = ode_equation.get_lhs().get_name() + "'" * diff_order
            existing_symbol = ode_equation.get_scope().resolve_to_symbol(var_name, SymbolKind.VARIABLE)

            if existing_symbol is None:
                code, message = Messages.get_no_variable_found(ode_equation.get_lhs().get_name_of_lhs())
                Logger.log_message(code=code, message=message, error_position=ode_equation.get_source_position(),
                                   log_level=LoggingLevel.ERROR)
                return

            existing_symbol.set_ode_or_kernel(ode_equation)

            ode_equation.get_scope().update_variable_symbol(existing_symbol)

    @classmethod
    def get_statements_from_block(cls, var_name, block):
        """XXX: only simple statements such as assignments are supported for now. if..then..else compound statements and so are not yet supported."""
        block = block.get_block()
        all_stmts = block.get_stmts()
        stmts = []
        for node in all_stmts:
            if node.is_small_stmt() \
               and node.small_stmt.is_assignment() \
               and node.small_stmt.get_assignment().lhs.get_name() == var_name:
                stmts.append(node)
        return stmts

    @classmethod
    def is_function_delay_variable(cls, node: ASTFunctionCall) -> bool:
        """
        Checks if the given function call is actually a delayed variable. For a function call to be a delayed
        variable, the function name should be resolved to a state symbol, with one function argument which is an
        expression.
        :param node: The function call
        """
        # Check if the function name is a state variable
        symbol = cls.get_delay_variable_symbol(node)
        args = node.get_args()
        # Check if the length of arg list is 1
        if symbol and len(args) == 1 and isinstance(args[0], ASTExpression):
            return True
        return False

    @classmethod
    def get_delay_variable_symbol(cls, node: ASTFunctionCall):
        """
        Returns the variable symbol for the corresponding delayed variable
        :param node: The delayed variable parsed as a function call
        """
        symbol = node.get_scope().resolve_to_symbol(node.get_name(), SymbolKind.VARIABLE)
        if symbol and symbol.block_type == BlockType.STATE:
            return symbol
        return None

    @classmethod
    def extract_delay_parameter(cls, node: ASTFunctionCall) -> str:
        """
        Extracts the delay parameter from the delayed variable
        :param node: The delayed variable parsed as a function call
        """
        args = node.get_args()
        delay_parameter = args[0].get_rhs().get_variable()
        return delay_parameter.get_name()

    @classmethod
    def update_delay_parameter_in_state_vars(cls, neuron: ASTModel, state_vars_before_update: List[VariableSymbol]) -> None:
        """
        Updates the delay parameter in state variables after the symbol table update
        :param neuron: AST neuron
        :param state_vars_before_update: State variables before the symbol table update
        """
        for state_var in state_vars_before_update:
            if state_var.has_delay_parameter():
                symbol = neuron.get_scope().resolve_to_symbol(state_var.get_symbol_name(), SymbolKind.VARIABLE)
                if symbol is not None:
                    symbol.set_delay_parameter(state_var.get_delay_parameter())

    @classmethod
    def has_equation_with_delay_variable(cls, equations_with_delay_vars: ASTOdeEquation, sym: str) -> bool:
        """
        Returns true if the given variable has an equation defined with a delayed variable, false otherwise.
        :param equations_with_delay_vars: a list of equations containing delayed variables
        :param sym: symbol denoting the lhs of
        """
        for equation in equations_with_delay_vars:
            if equation.get_lhs().get_name() == sym:
                return True
        return False

    _variable_matching_template = r'(\b)({})(\b)'

    @classmethod
    def add_declarations_to_internals(cls, neuron: ASTModel, declarations: Mapping[str, str]) -> ASTModel:
        """
        Adds the variables as stored in the declaration tuples to the neuron.
        :param neuron: a single neuron instance
        :param declarations: a map of variable names to declarations
        :return: a modified neuron
        """
        for variable in declarations:
            cls.add_declaration_to_internals(neuron, variable, declarations[variable])
        return neuron

    @classmethod
    def add_declaration_to_internals(cls, neuron: ASTModel, variable_name: str, init_expression: str) -> ASTModel:
        """
        Adds the variable as stored in the declaration tuple to the neuron. The declared variable is of type real.
        :param neuron: a single neuron instance
        :param variable_name: the name of the variable to add
        :param init_expression: initialization expression
        :return: the neuron extended by the variable
        """
        assert len(neuron.get_internals_blocks()) <= 1, "Only one internals block supported for now"

        from pynestml.utils.model_parser import ModelParser
        from pynestml.visitors.ast_symbol_table_visitor import ASTSymbolTableVisitor

        tmp = ModelParser.parse_expression(init_expression)
        vector_variable = ASTUtils.get_vectorized_variable(tmp, neuron.get_scope())

        declaration_string = variable_name + ' real' + (
            '[' + vector_variable.get_vector_parameter() + ']'
            if vector_variable is not None and vector_variable.has_vector_parameter() else '') + ' = ' + init_expression
        ast_declaration = ModelParser.parse_declaration(declaration_string)
        if vector_variable is not None:
            ast_declaration.set_size_parameter(vector_variable.get_vector_parameter())
        neuron.add_to_internals_block(ast_declaration)
        ast_declaration.update_scope(neuron.get_internals_blocks()[0].get_scope())
        symtable_visitor = ASTSymbolTableVisitor()
        symtable_visitor.block_type_stack.push(BlockType.INTERNALS)
        ast_declaration.accept(symtable_visitor)
        symtable_visitor.block_type_stack.pop()
        return neuron

    @classmethod
    def add_declarations_to_state_block(cls, neuron: ASTModel, variables: List, initial_values: List) -> ASTModel:
        """
        Adds a single declaration to the state block of the neuron.
        :param neuron: a neuron
        :param variables: list of variables
        :param initial_values: list of initial values
        :return: a modified neuron
        """
        for variable, initial_value in zip(variables, initial_values):
            cls.add_declaration_to_state_block(neuron, variable, initial_value)
        return neuron

    @classmethod
    def add_declaration_to_state_block(cls, neuron: ASTModel, variable: str, initial_value: str, type_str: str = "real") -> ASTModel:
        """
        Adds a single declaration to an arbitrary state block of the neuron. The declared variable is of type real.
        :param neuron: a neuron
        :param variable: state variable to add
        :param initial_value: corresponding initial value
        :return: a modified neuron
        """
        from pynestml.utils.model_parser import ModelParser
        from pynestml.visitors.ast_symbol_table_visitor import ASTSymbolTableVisitor

        tmp = ModelParser.parse_expression(initial_value)
        vector_variable = ASTUtils.get_vectorized_variable(tmp, neuron.get_scope())
        declaration_string = variable + " " + type_str + (
            '[' + vector_variable.get_vector_parameter() + ']'
            if vector_variable is not None and vector_variable.has_vector_parameter() else '') + ' = ' + initial_value
        ast_declaration = ModelParser.parse_declaration(declaration_string)
        if vector_variable is not None:
            ast_declaration.set_size_parameter(vector_variable.get_vector_parameter())
        neuron.add_to_state_block(ast_declaration)

        symtable_visitor = ASTSymbolTableVisitor()
        symtable_visitor.block_type_stack.push(BlockType.STATE)
        ast_declaration.accept(symtable_visitor)
        symtable_visitor.block_type_stack.pop()

        return neuron

    @classmethod
    def declaration_in_state_block(cls, neuron: ASTModel, variable_name: str) -> bool:
        """
        Checks if the variable is declared in the state block
        :param neuron:
        :param variable_name:
        :return:
        """
        assert type(variable_name) is str

        if not neuron.get_state_blocks():
            return False

        for state_block in neuron.get_state_blocks():
            for decl in state_block.get_declarations():
                for var in decl.get_variables():
                    if var.get_complete_name() == variable_name:
                        return True

        return False

    @classmethod
    def add_assignment_to_update_block(cls, assignment: ASTAssignment, neuron: ASTModel) -> ASTModel:
        """
        Adds a single assignment to the end of the update block of the handed over neuron. At most one update block should be present.

        :param assignment: a single assignment
        :param neuron: a single neuron instance
        :return: the modified neuron
        """
        assert len(neuron.get_update_blocks()) <= 1, "At most one update block should be present"
        small_stmt = ASTNodeFactory.create_ast_small_stmt(assignment=assignment,
                                                          source_position=ASTSourceLocation.get_added_source_position())
        stmt = ASTNodeFactory.create_ast_stmt(small_stmt=small_stmt,
                                              source_position=ASTSourceLocation.get_added_source_position())
        if not neuron.get_update_blocks():
            neuron.create_empty_update_block()
        neuron.get_update_blocks()[0].get_block().get_stmts().append(stmt)
        small_stmt.update_scope(neuron.get_update_blocks()[0].get_block().get_scope())
        stmt.update_scope(neuron.get_update_blocks()[0].get_block().get_scope())
        return neuron

    @classmethod
    def add_declaration_to_update_block(cls, declaration: ASTDeclaration, neuron: ASTModel) -> ASTModel:
        """
        Adds a single declaration to the end of the update block of the handed over neuron.
        :param declaration: ASTDeclaration node to add
        :param neuron: a single neuron instance
        :return: a modified neuron
        """
        assert len(neuron.get_update_blocks()) <= 1, "At most one update block should be present"
        small_stmt = ASTNodeFactory.create_ast_small_stmt(declaration=declaration,
                                                          source_position=ASTSourceLocation.get_added_source_position())
        stmt = ASTNodeFactory.create_ast_stmt(small_stmt=small_stmt,
                                              source_position=ASTSourceLocation.get_added_source_position())
        if not neuron.get_update_blocks():
            neuron.create_empty_update_block()
        neuron.get_update_blocks()[0].get_block().get_stmts().append(stmt)
        small_stmt.update_scope(neuron.get_update_blocks()[0].get_block().get_scope())
        stmt.update_scope(neuron.get_update_blocks()[0].get_block().get_scope())
        return neuron

    @classmethod
    def add_state_updates(cls, neuron: ASTModel, update_expressions: Mapping[str, str]) -> ASTModel:
        """
        Adds all update instructions as contained in the solver output to the update block of the neuron.
        :param neuron: a single neuron
        :param update_expressions: map of variables to corresponding updates during the update step.
        :return: a modified version of the neuron
        """
        from pynestml.utils.model_parser import ModelParser
        for variable, update_expression in update_expressions.items():
            declaration_statement = variable + '__tmp real = ' + update_expression
            cls.add_declaration_to_update_block(ModelParser.parse_declaration(declaration_statement), neuron)
        for variable, update_expression in update_expressions.items():
            cls.add_assignment_to_update_block(ModelParser.parse_assignment(variable + ' = ' + variable + '__tmp'),
                                               neuron)
        return neuron

    @classmethod
    def variable_in_solver(cls, var: str, solver_dicts: List[dict]) -> bool:
        """
        Check if a variable by this name is defined in the ode-toolbox solver results,
        """

        for solver_dict in solver_dicts:
            if solver_dict is None:
                continue

            for var_name in solver_dict["state_variables"]:
                var_name_base = var_name.split("__X__")[0]
                if var_name_base == var:
                    return True

        return False

    @classmethod
    def is_ode_variable(cls, var_base_name: str, neuron: ASTModel) -> bool:
        """
        Checks if the variable is present in an ODE
        """
        for equations_block in neuron.get_equations_blocks():
            for ode_eq in equations_block.get_ode_equations():
                var = ode_eq.get_lhs()
                if var.get_name() == var_base_name:
                    return True
        return False

    @classmethod
    def variable_in_kernels(cls, var_name: str, kernels: List[ASTKernel]) -> bool:
        """
        Check if a variable by this name (in ode-toolbox style) is defined in the ode-toolbox solver results
        """

        var_name_base = var_name.split("__X__")[0]
        var_name_base = var_name_base.split("__d")[0]
        var_name_base = var_name_base.replace("__DOLLAR", "$")

        for kernel in kernels:
            for kernel_var in kernel.get_variables():
                if var_name_base == kernel_var.get_name():
                    return True

        return False

    @classmethod
    def get_initial_value_from_ode_toolbox_result(cls, var_name: str, solver_dicts: List[dict]) -> str:
        """
        Get the initial value of the variable with the given name from the ode-toolbox results JSON.

        N.B. the variable name is given in ode-toolbox notation.
        """

        for solver_dict in solver_dicts:
            if solver_dict is None:
                continue

            if var_name in solver_dict["state_variables"]:
                return solver_dict["initial_values"][var_name]

        assert False, "Initial value not found for ODE with name \"" + var_name + "\""

    @classmethod
    def get_kernel_var_order_from_ode_toolbox_result(cls, kernel_var: str, solver_dicts: List[dict]) -> int:
        """
        Get the differential order of the variable with the given name from the ode-toolbox results JSON.

        N.B. the variable name is given in NESTML notation, e.g. "g_in$"; convert to ode-toolbox export format notation (e.g. "g_in__DOLLAR").
        """

        kernel_var = kernel_var.replace("$", "__DOLLAR")

        order = -1
        for solver_dict in solver_dicts:
            if solver_dict is None:
                continue

            for var_name in solver_dict["state_variables"]:
                var_name_base = var_name.split("__X__")[0]
                var_name_base = var_name_base.split("__d")[0]
                if var_name_base == kernel_var:
                    order = max(order, var_name.count("__d") + 1)

        assert order >= 0, "Variable of name \"" + kernel_var + "\" not found in ode-toolbox result"
        return order

    @classmethod
    def to_ode_toolbox_processed_name(cls, name: str) -> str:
        """
        Convert name in the same way as ode-toolbox does from input to output, i.e. returned names are compatible with ode-toolbox output
        """
        return name.replace("$", "__DOLLAR").replace("'", "__d")

    @classmethod
    def to_ode_toolbox_name(cls, name: str) -> str:
        """
        Convert to a name suitable for ode-toolbox input
        """
        return name.replace("$", "__DOLLAR")

    @classmethod
    def get_expr_from_kernel_var(cls, kernel: ASTKernel, var_name: str) -> Union[ASTExpression, ASTSimpleExpression]:
        """
        Get the expression using the kernel variable
        """
        assert isinstance(var_name, str)
        for var, expr in zip(kernel.get_variables(), kernel.get_expressions()):
            if var.get_complete_name() == var_name:
                return expr
        assert False, "variable name not found in kernel"

    @classmethod
    def all_convolution_variable_names(cls, model: ASTModel) -> List[str]:
        vars = ASTUtils.all_variables_defined_in_block(model.get_state_blocks())
        var_names = [var.get_complete_name() for var in vars if "__X__" in var.get_complete_name()]
        return var_names

    @classmethod
    def construct_kernel_X_spike_buf_name(cls, kernel_var_name: str, spike_input_port: ASTInputPort, order: int,
                                          diff_order_symbol="__d"):
        """
        Construct a kernel-buffer name as <KERNEL_NAME__X__INPUT_PORT_NAME>

        For example, if the kernel is
        .. code-block::
            kernel I_kernel = exp(-t / tau_x)

        and the input port is
        .. code-block::
            pre_spikes nS <- spike

        then the constructed variable will be 'I_kernel__X__pre_pikes'
        """
        assert type(kernel_var_name) is str
        assert type(order) is int
        assert type(diff_order_symbol) is str

        if isinstance(spike_input_port, ASTSimpleExpression):
            spike_input_port = spike_input_port.get_variable()

        if not isinstance(spike_input_port, str):
            spike_input_port_name = spike_input_port.get_name()
        else:
            spike_input_port_name = spike_input_port

        if isinstance(spike_input_port, ASTVariable):
            if spike_input_port.has_vector_parameter():
                spike_input_port_name += "_" + str(cls.get_numeric_vector_size(spike_input_port))

        return kernel_var_name.replace("$", "__DOLLAR") + "__X__" + spike_input_port_name + diff_order_symbol * order

    @classmethod
    def replace_rhs_variable(cls, expr: ASTExpression, variable_name_to_replace: str, kernel_var: ASTVariable,
                             spike_buf: ASTInputPort):
        """
        Replace variable names in definitions of kernel dynamics
        :param expr: expression in which to replace the variables
        :param variable_name_to_replace: variable name to replace in the expression
        :param kernel_var: kernel variable instance
        :param spike_buf: input port instance
        :return:
        """
        def replace_kernel_var(node):
            if type(node) is ASTSimpleExpression \
                    and node.is_variable() \
                    and node.get_variable().get_name() == variable_name_to_replace:
                var_order = node.get_variable().get_differential_order()
                new_variable_name = cls.construct_kernel_X_spike_buf_name(
                    kernel_var.get_name(), spike_buf, var_order - 1, diff_order_symbol="'")
                new_variable = ASTVariable(new_variable_name, var_order)
                new_variable.set_source_position(node.get_variable().get_source_position())
                node.set_variable(new_variable)

        expr.accept(ASTHigherOrderVisitor(visit_funcs=replace_kernel_var))

    @classmethod
    def replace_rhs_variables(cls, expr: ASTExpression, kernel_buffers: Mapping[ASTKernel, ASTInputPort]):
        """
        Replace variable names in definitions of kernel dynamics.

        Say that the kernel is

        .. code-block::

            G = -G / tau

        Its variable symbol might be replaced by "G__X__spikesEx":

        .. code-block::

            G__X__spikesEx = -G / tau

        This function updates the right-hand side of `expr` so that it would also read (in this example):

        .. code-block::

            G__X__spikesEx = -G__X__spikesEx / tau

        These equations will later on be fed to ode-toolbox, so we use the symbol "'" to indicate differential order.

        Note that for kernels/systems of ODE of dimension > 1, all variable orders and all variables for this kernel will already be present in `kernel_buffers`.
        """
        for kernel, spike_buf in kernel_buffers:
            for kernel_var in kernel.get_variables():
                variable_name_to_replace = kernel_var.get_name()
                cls.replace_rhs_variable(expr, variable_name_to_replace=variable_name_to_replace,
                                         kernel_var=kernel_var, spike_buf=spike_buf)

    @classmethod
    def is_delta_kernel(cls, kernel: ASTKernel) -> bool:
        """
        Catches definition of kernel, or reference (function call or variable name) of a delta kernel function.
        """
        if type(kernel) is ASTKernel:
            if not len(kernel.get_variables()) == 1:
                # delta kernel not allowed if more than one variable is defined in this kernel
                return False
            expr = kernel.get_expressions()[0]
        else:
            expr = kernel

        rhs_is_delta_kernel = type(expr) is ASTSimpleExpression \
            and expr.is_function_call() \
            and expr.get_function_call().get_scope().resolve_to_symbol(expr.get_function_call().get_name(), SymbolKind.FUNCTION).equals(PredefinedFunctions.name2function["delta"])
        rhs_is_multiplied_delta_kernel = type(expr) is ASTExpression \
            and type(expr.get_rhs()) is ASTSimpleExpression \
            and expr.get_rhs().is_function_call() \
            and expr.get_rhs().get_function_call().get_scope().resolve_to_symbol(expr.get_rhs().get_function_call().get_name(), SymbolKind.FUNCTION).equals(PredefinedFunctions.name2function["delta"])
        return rhs_is_delta_kernel or rhs_is_multiplied_delta_kernel

    @classmethod
    def get_input_port_by_name(cls, input_blocks: List[ASTInputBlock], port_name: str) -> ASTInputPort:
        """
        Get the input port given the port name
        :param input_block: block to be searched
        :param port_name: name of the input port
        :return: input port object
        """
        for input_block in input_blocks:
            for input_port in input_block.get_input_ports():
                if input_port.has_size_parameter():
                    size_parameter = input_port.get_size_parameter()
                    if isinstance(size_parameter, ASTSimpleExpression):
                        size_parameter = size_parameter.get_numeric_literal()
                    port_name, port_index = port_name.split("_")
                    assert int(port_index) > 0
                    assert int(port_index) <= size_parameter
                if input_port.name == port_name:
                    return input_port
        return None

    @classmethod
    def get_parameter_by_name(cls, node: ASTModel, var_name: str) -> ASTDeclaration:
        """
        Get the declaration based on the name of the parameter
        :param node: the neuron or synapse containing the parameter
        :param var_name: variable name to be searched
        :return: declaration containing the variable
        """
        for param_block in node.get_parameters_blocks():
            for decl in param_block.get_declarations():
                for var in decl.get_variables():
                    if var.get_name() == var_name:
                        return decl
        return None

    @classmethod
    def get_parameter_variable_by_name(cls, node: ASTModel, var_name: str) -> ASTVariable:
        """
        Get a parameter node based on the name of the parameter
        :param node: the neuron or synapse containing the parameter
        :param var_name: variable name to be searched
        :return: the parameter node
        """
        for param_block in node.get_parameters_blocks():
            for decl in param_block.get_declarations():
                for var in decl.get_variables():
                    if var.get_name() == var_name:
                        return var
        return None

    @classmethod
    def get_internal_by_name(cls, node: ASTModel, var_name: str) -> ASTDeclaration:
        """
        Get the declaration based on the name of the internal parameter
        :param node: the neuron or synapse containing the parameter
        :param var_name: variable name to be searched
        :return: declaration containing the variable
        """
        for internals_block in node.get_internals_blocks():
            for decl in internals_block.get_declarations():
                for var in decl.get_variables():
                    if var.get_name() == var_name:
                        return decl
        return None

    @classmethod
    def get_internal_variable_by_name(cls, node: ASTVariable, var_name: str) -> ASTVariable:
        """
        Get the internal parameter node based on the name of the internal parameter
        :param node: the neuron or synapse containing the parameter
        :param var_name: variable name to be searched
        :return: declaration containing the variable
        """
        for internals_block in node.get_internals_blocks():
            for decl in internals_block.get_declarations():
                for var in decl.get_variables():
                    if var.get_name() == var_name:
                        return var
        return None

    @classmethod
    def get_variable_by_name(cls, node: ASTModel, var_name: str) -> Optional[ASTVariable]:
        """
        Get a variable or parameter node based on the name
        :param node: the neuron or synapse containing the parameter
        :param var_name: variable name to be searched
        :return: the node if found, otherwise None
        """
        var = ASTUtils.get_state_variable_by_name(node, var_name)

        if not var:
            var = ASTUtils.get_parameter_variable_by_name(node, var_name)

        if not var:
            var = ASTUtils.get_internal_variable_by_name(node, var_name)

        if not var:
            expr = ASTUtils.get_inline_expression_by_name(node, var_name)
            if expr:
                var = ASTNodeFactory.create_ast_variable(var_name, differential_order=0)
                assert len(node.get_equations_blocks()) == 1, "Only one equations block supported for now"
                var.scope = node.get_equations_blocks()[0].scope

        return var

    @classmethod
    def get_state_variable_by_name(cls, node: ASTModel, var_name: str) -> Optional[ASTVariable]:
        """
        Get a state variable node based on the name
        :param node: the neuron or synapse containing the parameter
        :param var_name: variable name to be searched
        :return: the node if found, otherwise None
        """
        for state_block in node.get_state_blocks():
            for decl in state_block.get_declarations():
                for var in decl.get_variables():
                    if var.get_name() == var_name:
                        return var
        return None

    @classmethod
    def get_state_variable_declaration_by_name(cls, node: ASTModel, var_name: str) -> Optional[ASTDeclaration]:
        """
        Get the declaration based on the name of the parameter
        :param node: the neuron or synapse containing the parameter
        :param var_name: variable name to be searched
        :return: declaration containing the variable if found, otherwise None
        """
        for state_block in node.get_state_blocks():
            for decl in state_block.get_declarations():
                for var in decl.get_variables():
                    if var.get_name() == var_name:
                        return decl
        return None

    @classmethod
    def is_iterable(cls, obj):
        try:
            iter(obj)
            return True

        except:
            return False

    @classmethod
    def collect_variable_names_in_expression(cls, expr: ASTNode) -> List[ASTVariable]:
        """
        Collect all occurrences of variables (`ASTVariable`) XXX ...
        :param expr: expression to collect the variables from
        :return: a list of variables
        """

        if not expr:
            return []

        if ASTUtils.is_iterable(expr):
            import functools
            list_fold = lambda lst: functools.reduce(lambda a, b: a + b, lst)
            return list_fold([ASTUtils.collect_variable_names_in_expression(x) for x in expr])

        vars_used_ = []

        def collect_vars(_expr=None):
            var = None
            if isinstance(_expr, ASTSimpleExpression) and _expr.is_variable():
                var = _expr.get_variable()
            elif isinstance(_expr, ASTVariable):
                var = _expr

            symbol = None
            if var and var.get_scope():
                symbol = var.get_scope().resolve_to_symbol(var.get_complete_name(), SymbolKind.VARIABLE)

            if var and symbol:
                vars_used_.append(var)

        expr.accept(ASTHigherOrderVisitor(lambda x: collect_vars(x)))

        return vars_used_

    @classmethod
    def get_declarations_from_block(cls, var_name: str, block: ASTBlock) -> List[ASTDeclaration]:
        """
        Get declarations from the given block containing the given variable on the left-hand side.

        :param var_name: variable name
        :param block: block to collect the variable declarations
        :return: a list of declarations
        """
        if block is None:
            return []

        if not type(var_name) is str:
            var_name = str(var_name)

        decls = []

        for decl in block.get_declarations():
            if isinstance(decl, ASTInlineExpression):
                var_names = [decl.get_variable_name()]
            elif isinstance(decl, ASTOdeEquation):
                var_names = [decl.get_lhs().get_name()]
            else:
                var_names = [var.get_name() for var in decl.get_variables()]

            for _var_name in var_names:
                if _var_name == var_name:
                    decls.append(decl)
                    break

        return decls

    @classmethod
    def recursive_dependent_variables_search(cls, vars: List[str], model: ASTModel) -> List[str]:
        """
        Collect all the variable names used in the defining expressions of a list of variables.
        :param vars: list of variable names moved from synapse to neuron
        :param model: ASTModel to perform the recursive search
        :return: list of variable names from the recursive search
        """

        for var in vars:
            assert type(var) is str

        vars_used = vars.copy()
        i = 0
        while i < len(vars_used):
            new_vars = ASTUtils.get_dependent_variables(vars_used[i], model)
            new_vars = list(set(new_vars) - set(vars_used))
            vars_used.extend(new_vars)
            i += 1

        return list(set(vars_used))

    @classmethod
    def recursive_necessary_variables_search(cls, vars: List[str], model: ASTModel) -> List[str]:
        """
        Collect all the variable names used in the defining expressions of a list of variables.
        :param vars: list of variable names moved from synapse to neuron
        :param model: ASTModel to perform the recursive search
        :return: list of variable names from the recursive search
        """

        for var in vars:
            assert type(var) is str

        vars_used = vars.copy()
        i = 0
        while i < len(vars_used):
            new_vars = ASTUtils.get_necessary_variables(vars_used[i], model)
            new_vars = list(set(new_vars) - set(vars_used))
            vars_used.extend(new_vars)
            i += 1

        return list(set(vars_used))

    @classmethod
    def remove_initial_values_for_kernels(cls, model: ASTModel) -> None:
        """
        Remove initial values for original declarations (e.g. g_in, g_in', V_m); these might conflict with the initial value expressions returned from ODE-toolbox.
        """
        symbols_to_remove = set()
        for equations_block in model.get_equations_blocks():
            for kernel in equations_block.get_kernels():
                for kernel_var in kernel.get_variables():
                    kernel_var_order = kernel_var.get_differential_order()
                    for order in range(kernel_var_order):
                        symbol_name = kernel_var.get_name() + "'" * order
                        symbols_to_remove.add(symbol_name)

        decl_to_remove = set()
        for symbol_name in symbols_to_remove:
            for state_block in model.get_state_blocks():
                for decl in state_block.get_declarations():
                    if len(decl.get_variables()) == 1:
                        if decl.get_variables()[0].get_name() == symbol_name:
                            decl_to_remove.add(decl)
                    else:
                        for var in decl.get_variables():
                            if var.get_name() == symbol_name:
                                decl.variables.remove(var)

        for decl in decl_to_remove:
            for state_block in model.get_state_blocks():
                if decl in state_block.get_declarations():
                    state_block.get_declarations().remove(decl)

    @classmethod
    def update_initial_values_for_odes(cls, model: ASTModel, solver_dicts: List[dict]) -> None:
        """
        Update initial values for original ODE declarations (e.g. V_m', g_ahp'') that are present in the model
        before ODE-toolbox processing, with the formatted variable names and initial values returned by ODE-toolbox.
        """
        from pynestml.utils.model_parser import ModelParser
        assert len(model.get_equations_blocks()) == 1, "Only one equation block should be present"

        if not model.get_state_blocks():
            return

        for state_block in model.get_state_blocks():
            for iv_decl in state_block.get_declarations():
                for var in iv_decl.get_variables():
                    var_name = var.get_complete_name()
                    if cls.is_ode_variable(var.get_name(), model):
                        assert cls.variable_in_solver(cls.to_ode_toolbox_processed_name(var_name), solver_dicts)

                        # replace the left-hand side variable name by the ode-toolbox format
                        var.set_name(cls.to_ode_toolbox_processed_name(var.get_complete_name()))
                        var.set_differential_order(0)

                        # replace the defining expression by the ode-toolbox result
                        iv_expr = cls.get_initial_value_from_ode_toolbox_result(
                            cls.to_ode_toolbox_processed_name(var_name), solver_dicts)
                        assert iv_expr is not None
                        iv_expr = ModelParser.parse_expression(iv_expr)
                        iv_expr.update_scope(state_block.get_scope())
                        iv_decl.set_expression(iv_expr)

    @classmethod
    def integrate_odes_args_strs_from_function_call(cls, function_call: ASTFunctionCall):
        arg_names = []
        for arg in function_call.get_args():
            if isinstance(arg, ASTExpression):
                arg = arg.get_expression()
            assert isinstance(arg, ASTSimpleExpression)
            arg_names.append(arg.get_variable().get_name())

        arg_names.sort()

        return arg_names

    @classmethod
    def integrate_odes_args_str_from_function_call(cls, function_call: ASTFunctionCall):
        arg_names = ASTUtils.integrate_odes_args_strs_from_function_call(function_call)
        args_str = "_".join(arg_names)

        return args_str

    @classmethod
    def get_necessary_variables(cls, var: str, model: ASTExpression) -> List[ASTVariable]:
        r"""Return a list of all right-hand side variables in the model that a certain, given left-hand side variable ``var`` depends on."""
        class GetNecessaryVariablesVisitor(ASTVisitor):
            r"""N.B. use get_name() rather than get_complete_name() so we grab higher orders as well"""
            def __init__(self):
                super().__init__()
                self.vars = set()

            def visit_declaration(self, node: ASTDeclaration) -> None:
                for lhs_var in node.get_variables():
                    if var == lhs_var.get_name():
                        self.vars |= set(ASTUtils.get_all_variables_names_in_expression(node.get_expression()))

            def visit_inline_expression(self, node: ASTInlineExpression) -> None:
                if var == node.get_variable_name():
                    self.vars |= set(ASTUtils.get_all_variables_names_in_expression(node.get_expression()))

            def visit_ode_equation(self, node: ASTOdeEquation) -> None:
                if var == node.get_lhs().get_name():
                    self.vars |= set(ASTUtils.get_all_variables_names_in_expression(node.get_rhs()))

            def visit_kernel(self, node: ASTKernel) -> None:
                for expr in node.get_expressions():
                    if var in ASTUtils.get_all_variables_names_in_expression(expr):
                        self.vars |= set([str(s) for s in node.get_variable_names()])

            def visit_assignment(self, node: ASTAssignment) -> None:
                if var == node.lhs.get_name():
                    self.vars |= set(ASTUtils.get_all_variables_names_in_expression(node.get_expression()))

        visitor = GetNecessaryVariablesVisitor()
        model.accept(visitor)

        if var in visitor.vars:
            visitor.vars.remove(var)

        return visitor.vars

    @classmethod
    def get_dependent_variables(cls, var: str, model: ASTExpression) -> List[ASTVariable]:
        r"""Return a list of all left-hand side variables in the model that depend on ``var`` in their right-hand side."""
        class GetDependentVariablesVisitor(ASTVisitor):
            def __init__(self):
                super().__init__()
                self.vars = set()

            def visit_declaration(self, node: ASTDeclaration) -> None:
                if var in ASTUtils.get_all_variables_names_in_expression(node.get_expression()):
                    self.vars |= set([var.get_name() for var in node.get_variables()])

            def visit_inline_expression(self, node: ASTInlineExpression) -> None:
                if var in ASTUtils.get_all_variables_names_in_expression(node.get_expression()):
                    self.vars.add(node.get_variable_name())

            def visit_ode_equation(self, node: ASTOdeEquation) -> None:
                if var in ASTUtils.get_all_variables_names_in_expression(node.get_rhs()):
                    self.vars.add(node.get_lhs().get_name())

            def visit_kernel(self, node: ASTKernel) -> None:
                for expr in node.get_expressions():
                    # exclude the special case "t" because a function-of-time kernel might depend on t
                    if not var == "t" and var in ASTUtils.get_all_variables_names_in_expression(expr):
                        self.vars |= set([var.get_name() for var in node.get_variables()])

            def visit_assignment(self, node: ASTAssignment) -> None:
                rhs_vars = ASTUtils.get_all_variables_names_in_expression(node.rhs)

                if var in rhs_vars:
                    self.vars.add(str(node.lhs))

        visitor = GetDependentVariablesVisitor()
        model.accept(visitor)

        if var in visitor.vars:
            visitor.vars.remove(var)

        return visitor.vars

    @classmethod
    def get_all_variables_in_expression(cls, expr: ASTExpression) -> List[ASTVariable]:
        r"""
        """
        class GetAllVariablesVisitor(ASTVisitor):
            def __init__(self):
                super().__init__()
                self.vars = set()

            def visit_variable(self, node: ASTVariable):
                symbol = expr.get_scope().resolve_to_symbol(node.get_name(), SymbolKind.VARIABLE)
                if symbol:
                    self.vars.add(node)

            def visit_simple_expression(self, node: ASTSimpleExpression):
                if node.is_variable():
                    symbol = expr.get_scope().resolve_to_symbol(node.get_variable().get_name(), SymbolKind.VARIABLE)
                    if symbol:
                        self.vars.add(node.get_variable())

        visitor = GetAllVariablesVisitor()
        expr.accept(visitor)

        return visitor.vars

    @classmethod
    def get_all_variables_names_in_expression(cls, expr: ASTExpression) -> List[str]:
        r"""
        Get variable names of any order (foo, foo', foo'', etc. will result in "foo" being added to the list returned)
        """
        if not expr:
            return []

        return [var.get_name() for var in ASTUtils.get_all_variables_in_expression(expr)]

    @classmethod
    def create_integrate_odes_combinations(cls, model: ASTModel) -> None:
        r"""
        Visit all integrate_odes() calls in the model, compose these as a list of strings, and set them as a model private member (``model.integrate_odes_combinations``).
        """
        model.integrate_odes_combinations = []

        class IntegrateODEsFunctionCallVisitor(ASTVisitor):
            all_args = None

            def __init__(self):
                super().__init__()
                self.all_args = []

            def visit_small_stmt(self, node: ASTSmallStmt):
                self._visit(node)

            def visit_simple_expression(self, node: ASTSimpleExpression):
                self._visit(node)

            def _visit(self, node):
                if node.is_function_call() and node.get_function_call().get_name() == "integrate_odes":
                    args_str = ASTUtils.integrate_odes_args_str_from_function_call(node.get_function_call())
                    self.all_args.append(args_str)

        visitor = IntegrateODEsFunctionCallVisitor()
        model.accept(visitor)
        model.integrate_odes_combinations = visitor.all_args

        # always ensure code is generated for an integrate_odes() call without any arguments. This is needed, for example, for gap junctions support
        if not [] in model.integrate_odes_combinations:
            model.integrate_odes_combinations.append([])

        return visitor.all_args

    @classmethod
    def get_all_integrate_odes_calls_unique(cls, model: ASTModel) -> None:
        r"""

        """
        model.integrate_odes_combinations = []

        class IntegrateODEsFunctionCallVisitor(ASTVisitor):
            calls = None

            def __init__(self):
                super().__init__()
                self.calls = []

            def visit_small_stmt(self, node: ASTSmallStmt):
                self._visit(node)

            def visit_simple_expression(self, node: ASTSimpleExpression):
                self._visit(node)

            def _visit(self, node):
                if node.is_function_call() and node.get_function_call().get_name() == "integrate_odes" and not any([call.equals(node.get_function_call()) for call in self.calls]):
                    self.calls.append(node.get_function_call())

        visitor = IntegrateODEsFunctionCallVisitor()
        model.accept(visitor)

        return visitor.calls

    @classmethod
    def create_initial_values_for_kernels(cls, model: ASTModel, solver_dicts: List[Dict], kernels: List[ASTKernel]) -> None:
        r"""
        Add the variables used in kernels from the ode-toolbox result dictionary as ODEs in NESTML AST
        """
        for solver_dict in solver_dicts:
            if solver_dict is None:
                continue

            for var_name in solver_dict["initial_values"].keys():
                if cls.variable_in_kernels(var_name, kernels):
                    # original initial value expressions should have been removed to make place for ode-toolbox results
                    assert not cls.declaration_in_state_block(model, var_name)

        for solver_dict in solver_dicts:
            if solver_dict is None:
                continue

            for var_name, expr in solver_dict["initial_values"].items():
                # overwrite is allowed because initial values might be repeated between numeric and analytic solver
                if cls.variable_in_kernels(var_name, kernels):
                    spike_in_port_name = var_name.split("__X__")[1]
                    spike_in_port_name = spike_in_port_name.split("__d")[0]
                    spike_in_port = ASTUtils.get_input_port_by_name(model.get_input_blocks(), spike_in_port_name)
                    type_str = "real"
                    if spike_in_port:
                        differential_order: int = len(re.findall("__d", var_name))
                        if differential_order:
                            type_str = "(s**-" + str(differential_order) + ")"

                    expr = "0 " + type_str    # for kernels, "initial value" returned by ode-toolbox is actually the increment value; the actual initial value is 0 (property of the convolution)
                    if not cls.declaration_in_state_block(model, var_name):
                        cls.add_declaration_to_state_block(model, var_name, expr, type_str)

    @classmethod
    def transform_ode_and_kernels_to_json(cls, model: ASTModel, parameters_blocks: Sequence[ASTBlockWithVariables],
                                          kernel_buffers: Mapping[ASTKernel, ASTInputPort], printer: ASTPrinter) -> Dict:
        """
        Converts AST node to a JSON representation suitable for passing to ode-toolbox.

        Each kernel has to be generated for each spike buffer convolve in which it occurs, e.g. if the NESTML model code contains the statements

         .. code-block::

           convolve(G, exc_spikes)
           convolve(G, inh_spikes)

        then `kernel_buffers` will contain the pairs `(G, exc_spikes)` and `(G, inh_spikes)`, from which two ODEs will be generated, with dynamical state (variable) names `G__X__exc_spikes` and `G__X__inh_spikes`.
        """
        odetoolbox_indict = {}

        odetoolbox_indict["dynamics"] = []
        for equations_block in model.get_equations_blocks():
            for equation in equations_block.get_ode_equations():
                # n.b. includes single quotation marks to indicate differential order
                lhs = cls.to_ode_toolbox_name(equation.get_lhs().get_complete_name())
                rhs = printer.print(equation.get_rhs())
                entry = {"expression": lhs + " = " + rhs}
                symbol_name = equation.get_lhs().get_name()
                symbol = equations_block.get_scope().resolve_to_symbol(symbol_name, SymbolKind.VARIABLE)

                entry["initial_values"] = {}
                symbol_order = equation.get_lhs().get_differential_order()
                for order in range(symbol_order):
                    iv_symbol_name = symbol_name + "'" * order
                    initial_value_expr = model.get_initial_value(iv_symbol_name)
                    if initial_value_expr:
                        expr = printer.print(initial_value_expr)
                        entry["initial_values"][cls.to_ode_toolbox_name(iv_symbol_name)] = expr

                odetoolbox_indict["dynamics"].append(entry)

        # write a copy for each (kernel, spike buffer) combination
        for kernel, spike_input_port in kernel_buffers:

            if cls.is_delta_kernel(kernel):
                # delta function -- skip passing this to ode-toolbox
                continue

            for kernel_var in kernel.get_variables():
                expr = cls.get_expr_from_kernel_var(kernel, kernel_var.get_complete_name())
                kernel_order = kernel_var.get_differential_order()
                kernel_X_spike_buf_name_ticks = cls.construct_kernel_X_spike_buf_name(
                    kernel_var.get_name(), spike_input_port, kernel_order, diff_order_symbol="'")

                cls.replace_rhs_variables(expr, kernel_buffers)

                entry = {"expression": kernel_X_spike_buf_name_ticks + " = " + str(expr), "initial_values": {}}

                # initial values need to be declared for order 1 up to kernel order (e.g. none for kernel function
                # f(t) = ...; 1 for kernel ODE f'(t) = ...; 2 for f''(t) = ... and so on)
                for order in range(kernel_order):
                    iv_sym_name_ode_toolbox = cls.construct_kernel_X_spike_buf_name(
                        kernel_var.get_name(), spike_input_port, order, diff_order_symbol="'")
                    symbol_name_ = kernel_var.get_name() + "'" * order
                    symbol = equations_block.get_scope().resolve_to_symbol(symbol_name_, SymbolKind.VARIABLE)
                    assert symbol is not None, "Could not find initial value for variable " + symbol_name_
                    initial_value_expr = symbol.get_declaring_expression()
                    assert initial_value_expr is not None, "No initial value found for variable name " + symbol_name_
                    entry["initial_values"][iv_sym_name_ode_toolbox] = printer.print(initial_value_expr)

                odetoolbox_indict["dynamics"].append(entry)

        odetoolbox_indict["parameters"] = {}
        for parameters_block in parameters_blocks:
            for decl in parameters_block.get_declarations():
                for var in decl.variables:
                    odetoolbox_indict["parameters"][var.get_complete_name()] = printer.print(decl.get_expression())

        return odetoolbox_indict

    @classmethod
    def remove_ode_definitions_from_equations_block(cls, model: ASTModel) -> None:
        """
        Removes all ODE definitions from all equations blocks in the model.
        """
        for equations_block in model.get_equations_blocks():
            decl_to_remove = set()
            for decl in equations_block.get_ode_equations():
                decl_to_remove.add(decl)

            for decl in decl_to_remove:
                equations_block.get_declarations().remove(decl)

    @classmethod
    def make_inline_expressions_self_contained(cls, inline_expressions: List[ASTInlineExpression]) -> List[ASTInlineExpression]:
        """
        Make inline_expressions self contained, i.e. without any references to other inline_expressions.

        TODO: it should be a method inside of the ASTInlineExpression
        TODO: this should be done by means of a visitor

        :param inline_expressions: A sorted list with entries ASTInlineExpression.
        :return: A list with ASTInlineExpressions. Defining expressions don't depend on each other.
        """
        from pynestml.utils.model_parser import ModelParser
        from pynestml.visitors.ast_symbol_table_visitor import ASTSymbolTableVisitor

        for source in inline_expressions:
            source_position = source.get_source_position()
            for target in inline_expressions:
                matcher = re.compile(cls._variable_matching_template.format(source.get_variable_name()))
                target_definition = str(target.get_expression())
                target_definition = re.sub(matcher, "(" + str(source.get_expression()) + ")", target_definition)
                target.expression = ModelParser.parse_expression(target_definition)
                target.expression.update_scope(source.get_scope())
                target.expression.accept(ASTSymbolTableVisitor())

                def log_set_source_position(node):
                    if node.get_source_position().is_added_source_position():
                        node.set_source_position(source_position)

                target.expression.accept(ASTHigherOrderVisitor(visit_funcs=log_set_source_position))

        return inline_expressions

    @classmethod
    def replace_inline_expressions_through_defining_expressions(cls, definitions: Sequence[ASTOdeEquation],
                                                                inline_expressions: Sequence[ASTInlineExpression]) -> Sequence[ASTOdeEquation]:
        """
        Replaces symbols from `inline_expressions` in `definitions` with corresponding defining expressions from `inline_expressions`.

        :param definitions: A list of ODE definitions (**updated in-place**).
        :param inline_expressions: A list of inline expression definitions.
        :return: A list of updated ODE definitions (same as the ``definitions`` parameter).
        """
        from pynestml.utils.model_parser import ModelParser
        from pynestml.visitors.ast_symbol_table_visitor import ASTSymbolTableVisitor

        for m in inline_expressions:
            if "mechanism" not in [e.namespace for e in m.get_decorators()]:
                """
                exclude compartmental mechanism definitions in order to have the
                inline as a barrier inbetween odes that are meant to be solved independently
                """
                source_position = m.get_source_position()
                for target in definitions:
                    matcher = re.compile(cls._variable_matching_template.format(m.get_variable_name()))
                    target_definition = str(target.get_rhs())
                    target_definition = re.sub(matcher, "(" + str(m.get_expression()) + ")", target_definition)
                    target.rhs = ModelParser.parse_expression(target_definition)
                    target.update_scope(m.get_scope())
                    target.accept(ASTSymbolTableVisitor())

                    def log_set_source_position(node):
                        if node.get_source_position().is_added_source_position():
                            node.set_source_position(source_position)

                    target.accept(ASTHigherOrderVisitor(visit_funcs=log_set_source_position))

        return definitions

    @classmethod
    def get_delta_factors_(cls, neuron: ASTModel, equations_block: ASTEquationsBlock) -> dict:
        r"""
        For every occurrence of a convolution of the form `x^(n) = a * convolve(kernel, inport) + ...` where `kernel` is a delta function, add the element `(x^(n), inport) --> a` to the set.
        """
        delta_factors = {}
<<<<<<< HEAD
        for ode_eq in equations_block.get_ode_equations() + equations_block.get_inline_expressions():
            if ode_eq in equations_block.get_ode_equations():
                var = ode_eq.get_lhs()
                expr = ode_eq.get_rhs()
            else:
                var = ASTUtils.get_variable_by_name(neuron, ode_eq.get_variable_name())
                expr = ode_eq.get_expression()
=======

        for ode_eq in equations_block.get_ode_equations():
            var = ode_eq.get_lhs()
            expr = ode_eq.get_rhs()
>>>>>>> 11ede983
            conv_calls = ASTUtils.get_convolve_function_calls(expr)
            for conv_call in conv_calls:
                assert len(
                    conv_call.args) == 2, "convolve() function call should have precisely two arguments: kernel and spike input port"
                kernel = conv_call.args[0]
                if cls.is_delta_kernel(neuron.get_kernel_by_name(kernel.get_variable().get_name())):
                    inport = conv_call.args[1].get_variable()
                    expr_str = str(expr)
                    sympy_expr = sympy.parsing.sympy_parser.parse_expr(expr_str, global_dict=odetoolbox.Shape._sympy_globals)
                    sympy_expr = sympy.expand(sympy_expr)
                    sympy_conv_expr = sympy.parsing.sympy_parser.parse_expr(str(conv_call), global_dict=odetoolbox.Shape._sympy_globals)
                    factor_str = []
                    for term in sympy.Add.make_args(sympy_expr):
                        if term.find(sympy_conv_expr):
                            factor_str.append(str(term.replace(sympy_conv_expr, 1)))
                    factor_str = " + ".join(factor_str)
                    delta_factors[(var, inport)] = factor_str

        return delta_factors

    @classmethod
    def remove_kernel_definitions_from_equations_block(cls, model: ASTModel) -> ASTDeclaration:
        r"""
        Removes all kernels in equations blocks.
        """
        for equations_block in model.get_equations_blocks():
            decl_to_remove = set()
            for decl in equations_block.get_declarations():
                if type(decl) is ASTKernel:
                    decl_to_remove.add(decl)

            for decl in decl_to_remove:
                equations_block.get_declarations().remove(decl)

        return decl_to_remove

    @classmethod
    def add_timestep_symbol(cls, model: ASTModel) -> None:
        """
        Add timestep variable to the internals block
        """
        from pynestml.utils.model_parser import ModelParser
        assert model.get_initial_value(
            "__h") is None, "\"__h\" is a reserved name, please do not use variables by this name in your NESTML file"
        assert not "__h" in [sym.name for sym in model.get_internal_symbols(
        )], "\"__h\" is a reserved name, please do not use variables by this name in your NESTML file"
        model.add_to_internals_block(ModelParser.parse_declaration('__h ms = resolution()'), index=0)

    @classmethod
    def generate_kernel_buffers(cls, model: ASTModel, equations_block: Union[ASTEquationsBlock, List[ASTEquationsBlock]]) -> Mapping[ASTKernel, ASTInputPort]:
        """
        For every occurrence of a convolution of the form `convolve(var, spike_buf)`: add the element `(kernel, spike_buf)` to the set, with `kernel` being the kernel that contains variable `var`.
        """

        kernel_buffers = set()
        convolve_calls = ASTUtils.get_convolve_function_calls(equations_block)
        for convolve in convolve_calls:
            el = (convolve.get_args()[0], convolve.get_args()[1])
            sym = convolve.get_args()[0].get_scope().resolve_to_symbol(convolve.get_args()[0].get_variable().name, SymbolKind.VARIABLE)
            if sym is None:
                raise Exception("No initial value(s) defined for kernel with variable \""
                                + convolve.get_args()[0].get_variable().get_complete_name() + "\"")
            if sym.block_type == BlockType.INPUT:
                # swap the order
                el = (el[1], el[0])

            # find the corresponding kernel object
            var = el[0].get_variable()
            assert var is not None
            kernel = model.get_kernel_by_name(var.get_name())
            assert kernel is not None, "In convolution \"convolve(" + str(var.name) + ", " + str(
                el[1]) + ")\": no kernel by name \"" + var.get_name() + "\" found in model."

            el = (kernel, el[1])
            kernel_buffers.add(el)

        return kernel_buffers

    @classmethod
    def replace_convolution_aliasing_inlines(cls, neuron: ASTModel) -> None:
        """
        Replace all occurrences of kernel names (e.g. ``I_dend`` and ``I_dend'`` for a definition involving a second-order kernel ``inline kernel I_dend = convolve(kern_name, spike_buf)``) with the ODE-toolbox generated variable ``kern_name__X__spike_buf``.
        """
        def replace_var(_expr, replace_var_name: str, replace_with_var_name: str):
            if isinstance(_expr, ASTSimpleExpression) and _expr.is_variable():
                var = _expr.get_variable()
                if var.get_name() == replace_var_name:
                    ast_variable = ASTVariable(replace_with_var_name + '__d' * var.get_differential_order(),
                                               differential_order=0)
                    ast_variable.set_source_position(var.get_source_position())
                    _expr.set_variable(ast_variable)

            elif isinstance(_expr, ASTVariable):
                var = _expr
                if var.get_name() == replace_var_name:
                    var.set_name(replace_with_var_name + '__d' * var.get_differential_order())
                    var.set_differential_order(0)

        for equation_block in neuron.get_equations_blocks():
            for decl in equation_block.get_declarations():
                if isinstance(decl, ASTInlineExpression):
                    expr = decl.get_expression()
                    if isinstance(expr, ASTExpression):
                        expr = expr.get_lhs()

                    if isinstance(expr, ASTSimpleExpression) \
                            and '__X__' in str(expr) \
                            and expr.get_variable():
                        replace_with_var_name = expr.get_variable().get_name()
                        neuron.accept(ASTHigherOrderVisitor(lambda x: replace_var(
                            x, decl.get_variable_name(), replace_with_var_name)))

    @classmethod
    def replace_variable_names_in_expressions(cls, model: ASTModel, solver_dicts: List[dict]) -> None:
        """
        Replace all occurrences of variables names in NESTML format (e.g. `g_ex$''`)` with the ode-toolbox formatted
        variable name (e.g. `g_ex__DOLLAR__d__d`).

        Variables aliasing convolutions should already have been covered by replace_convolution_aliasing_inlines().
        """
        def replace_var(_expr=None):
            if isinstance(_expr, ASTSimpleExpression) and _expr.is_variable():
                var = _expr.get_variable()
                if cls.variable_in_solver(cls.to_ode_toolbox_processed_name(var.get_complete_name()), solver_dicts):
                    ast_variable = ASTVariable(cls.to_ode_toolbox_processed_name(
                        var.get_complete_name()), differential_order=0)
                    ast_variable.set_source_position(var.get_source_position())
                    _expr.set_variable(ast_variable)

            elif isinstance(_expr, ASTVariable):
                var = _expr
                if cls.variable_in_solver(cls.to_ode_toolbox_processed_name(var.get_complete_name()), solver_dicts):
                    var.set_name(cls.to_ode_toolbox_processed_name(var.get_complete_name()))
                    var.set_differential_order(0)

        def func(x):
            return replace_var(x)

        model.accept(ASTHigherOrderVisitor(func))

    @classmethod
    def replace_convolve_calls_with_buffers_(cls, model: ASTModel, equations_block: ASTEquationsBlock) -> None:
        r"""
        Replace all occurrences of `convolve(kernel[']^n, spike_input_port)` with the corresponding buffer variable, e.g. `g_E__X__spikes_exc[__d]^n` for a kernel named `g_E` and a spike input port named `spikes_exc`.
        """

        def replace_function_call_through_var(_expr=None):
            if _expr.is_function_call() and _expr.get_function_call().get_name() == "convolve":
                convolve = _expr.get_function_call()
                el = (convolve.get_args()[0], convolve.get_args()[1])
                sym = convolve.get_args()[0].get_scope().resolve_to_symbol(
                    convolve.get_args()[0].get_variable().name, SymbolKind.VARIABLE)
                if sym.block_type == BlockType.INPUT:
                    # swap elements
                    el = (el[1], el[0])
                var = el[0].get_variable()
                spike_input_port = el[1].get_variable()
                kernel = model.get_kernel_by_name(var.get_name())

                _expr.set_function_call(None)
                buffer_var = cls.construct_kernel_X_spike_buf_name(
                    var.get_name(), spike_input_port, var.get_differential_order() - 1)
                if cls.is_delta_kernel(kernel):
                    # delta kernels are treated separately, and should be kept out of the dynamics (computing derivates etc.) --> set to zero
                    _expr.set_variable(None)
                    _expr.set_numeric_literal(0)
                else:
                    ast_variable = ASTVariable(buffer_var)
                    ast_variable.set_source_position(_expr.get_source_position())
                    _expr.set_variable(ast_variable)

        def func(x):
            return replace_function_call_through_var(x) if isinstance(x, ASTSimpleExpression) else True

        equations_block.accept(ASTHigherOrderVisitor(func))

    @classmethod
    def update_blocktype_for_common_parameters(cls, node):
        r"""Change the BlockType for all homogeneous parameters to BlockType.COMMON_PARAMETER"""
        if node is None:
            return

        # get all homogeneous parameters
        all_homogeneous_parameters = []
        for parameter in node.get_parameter_symbols():
            is_homogeneous = PyNestMLLexer.DECORATOR_HOMOGENEOUS in parameter.get_decorators()
            if is_homogeneous:
                all_homogeneous_parameters.append(parameter.name)

        # change the block type
        class ASTHomogeneousParametersBlockTypeChangeVisitor(ASTVisitor):
            def __init__(self, all_homogeneous_parameters):
                super(ASTHomogeneousParametersBlockTypeChangeVisitor, self).__init__()
                self._all_homogeneous_parameters = all_homogeneous_parameters

            def visit_variable(self, node: ASTNode):
                if node.get_name() in self._all_homogeneous_parameters:
                    symbol = node.get_scope().resolve_to_symbol(node.get_complete_name(),
                                                                SymbolKind.VARIABLE)
                    if symbol is None:
                        code, message = Messages.get_variable_not_defined(node.get_variable().get_complete_name())
                        Logger.log_message(code=code, message=message, error_position=node.get_source_position(),
                                           log_level=LoggingLevel.ERROR, astnode=node)
                        return

                    assert symbol.block_type in [BlockType.PARAMETERS, BlockType.COMMON_PARAMETERS]
                    symbol.block_type = BlockType.COMMON_PARAMETERS
                    Logger.log_message(None, -1, "Changing block type of variable " + str(node.get_complete_name()),
                                       None, LoggingLevel.INFO)

        visitor = ASTHomogeneousParametersBlockTypeChangeVisitor(all_homogeneous_parameters)
        node.accept(visitor)

    @classmethod
    def find_model_by_name(cls, model_name: str, models: Iterable[ASTModel]) -> Optional[ASTModel]:
        for model in models:
            if model.get_name() == model_name:
                return model

        return None

    @classmethod
    def get_convolve_function_calls(cls, nodes: Union[ASTNode, List[ASTNode]]):
        """
        Returns all sum function calls in the handed over meta_model node or one of its children.
        :param nodes: a single or list of AST nodes.
        """
        if isinstance(nodes, ASTNode):
            nodes = [nodes]

        function_calls = []
        for node in nodes:
            function_calls.extend(cls.get_function_calls(node, PredefinedFunctions.CONVOLVE))

        return function_calls

    @classmethod
    def contains_convolve_function_call(cls, ast: ASTNode) -> bool:
        """
        Indicates whether _ast or one of its child nodes contains a sum call.
        :param ast: a single meta_model
        :return: True if sum is contained, otherwise False.
        """
        return len(cls.get_function_calls(ast, PredefinedFunctions.CONVOLVE)) > 0

    @classmethod
    def get_function_calls(cls, ast_node: ASTNode, function_list: List[str]) -> List[ASTFunctionCall]:
        """
        For a handed over list of function names, this method retrieves all function calls in the meta_model.
        :param ast_node: a single meta_model node
        :param function_list: a list of function names
        :return: a list of all functions in the meta_model
        """
        res = list()
        if ast_node is None:
            return res
        from pynestml.visitors.ast_higher_order_visitor import ASTHigherOrderVisitor
        from pynestml.meta_model.ast_function_call import ASTFunctionCall
        fun = (lambda x: res.append(x) if isinstance(x, ASTFunctionCall) and x.get_name() in function_list else True)
        vis = ASTHigherOrderVisitor(visit_funcs=fun)
        ast_node.accept(vis)
        return res

    @classmethod
    def resolve_to_variable_symbol_in_blocks(cls, variable_name: str, blocks: List[ASTBlock]):
        r"""
        Resolve a variable (by name) to its corresponding ``Symbol`` within the AST blocks in ``blocks``.
        """
        for block in blocks:
            sym = block.get_scope().resolve_to_symbol(variable_name, SymbolKind.VARIABLE)
            if sym:
                return sym
        return None

    @classmethod
    def get_unit_name(cls, variable: ASTVariable) -> str:
        assert variable.get_scope() is not None, "Undeclared variable: " + variable.get_complete_name()

        variable_name = CppVariablePrinter._print_cpp_name(variable.get_complete_name())
        symbol = variable.get_scope().resolve_to_symbol(variable_name, SymbolKind.VARIABLE)
        if isinstance(symbol.get_type_symbol(), UnitTypeSymbol):
            return symbol.get_type_symbol().unit.unit.to_string()

        return ''

    @classmethod
    def _find_port_in_dict(cls, rport_to_port_map: Dict[int, List[VariableSymbol]], port: VariableSymbol) -> int:
        """
        Finds the corresponding "inhibitory" port for a given "excitatory" port and vice versa in the handed over map.
        :param rport_to_port_map: map containing NESTML port names for the rport
        :param port: port to be searched
        :return: key value in the map if the port is found, else None
        """
        for key, value in rport_to_port_map.items():
            if len(value) == 1:
                if (port.is_excitatory() and value[0].is_inhibitory() and not value[0].is_excitatory()) \
                        or (port.is_inhibitory() and value[0].is_excitatory() and not value[0].is_inhibitory()):
                    if port.has_vector_parameter():
                        if cls.get_numeric_vector_size(port) == cls.get_numeric_vector_size(value[0]):
                            return key
                    else:
                        return key
        return None

    @classmethod
    def get_spike_input_ports_in_pairs(cls, neuron: ASTModel) -> Dict[int, List[VariableSymbol]]:
        """
        Returns a list of spike input ports in pairs in case of input port qualifiers.
        The result of this function is used to construct a vector that provides a mapping to the NESTML spike buffer index. The vector looks like below:
        .. code-block::
            [ {AMPA_SPIKES, GABA_SPIKES}, {NMDA_SPIKES, -1} ]

        where the vector index is the NEST rport number. The value is a tuple containing the NESTML index(es) to the spike buffer.
        In case if the rport is shared between two NESTML buffers, the vector element contains the tuple of the form (excitatory_port_index, inhibitory_port_index). Otherwise, the tuple is of the form (spike_port_index, -1).
        """
        rport_to_port_map = {}
        rport = 0
        for port in neuron.get_spike_input_ports():
            if port.is_excitatory() and port.is_inhibitory():
                rport_to_port_map[rport] = [port]
                rport += cls.get_numeric_vector_size(port) if port.has_vector_parameter() else 1
            else:
                key = cls._find_port_in_dict(rport_to_port_map, port)
                if key is not None:
                    # The corresponding spiking input pair is found.
                    # Add the port to the list and update rport
                    rport_to_port_map[key].append(port)
                    rport += cls.get_numeric_vector_size(port) if port.has_vector_parameter() else 1
                else:
                    # New input port. Retain the same rport number until the corresponding input port pair is found.
                    rport_to_port_map[rport] = [port]

        return rport_to_port_map

    @classmethod
    def assign_numeric_non_numeric_state_variables(cls, neuron, numeric_state_variable_names, numeric_update_expressions, update_expressions):
        r"""For each ASTVariable, set the ``node._is_numeric`` member to True or False based on whether this variable will be solved with the analytic or numeric solver.

        Ideally, this would not be a property of the ASTVariable as it is an implementation detail (that only emerges during code generation) and not an intrinsic part of the model itself. However, this approach is preferred over setting it as a property of the variable printers as it would have to make each printer aware of all models and variables therein."""
        class ASTVariableOriginSetterVisitor(ASTVisitor):
            def visit_variable(self, node):
                assert isinstance(node, ASTVariable)
                if node.get_complete_name() in self._numeric_state_variables:
                    node._is_numeric = True
                else:
                    node._is_numeric = False

                # Set the `_is_numeric` flag in its corresponding symbol
                symbol = node.get_scope().resolve_to_symbol(node.get_complete_name(), SymbolKind.VARIABLE)
                if symbol:
                    symbol._is_numeric = node._is_numeric

        visitor = ASTVariableOriginSetterVisitor()
        visitor._numeric_state_variables = numeric_state_variable_names
        neuron.accept(visitor)

        if "extra_on_emit_spike_stmts_from_synapse" in dir(neuron):
            for expr in neuron.extra_on_emit_spike_stmts_from_synapse:
                expr.accept(visitor)

        if update_expressions:
            for expr in update_expressions.values():
                expr.accept(visitor)

        if numeric_update_expressions:
            for expr in numeric_update_expressions.values():
                expr.accept(visitor)

        for update_expr_list in neuron.spike_updates.values():
            for update_expr in update_expr_list:
                update_expr.accept(visitor)

        for update_expr in neuron.post_spike_updates.values():
            update_expr.accept(visitor)

        for node in neuron.equations_with_delay_vars + neuron.equations_with_vector_vars:
            node.accept(visitor)

    @classmethod
    def depends_only_on_vars(cls, expr, vars):
        r"""Returns True if and only if all variables that occur in ``expr`` are in ``vars``"""

        class VariableFinderVisitor(ASTVisitor):
            def __init__(self):
                super(VariableFinderVisitor, self).__init__()
                self.vars = []

            def visit_variable(self, node: ASTNode):
                if not node.get_name() in self.vars:
                    self.vars.append(node.get_name())

        visitor = VariableFinderVisitor()
        expr.accept(visitor)

        for var in visitor.vars:
            if not var in vars:
                return False

        return True

    @classmethod
    def get_on_receive_blocks_by_input_port_name(cls, model: ASTModel, port_name: str) -> List[ASTOnReceiveBlock]:
        r"""
        Get the input port given the port name
        :param input_block: block to be searched
        :param port_name: name of the input port
        :return: input port object
        """
        blks = []
        for blk in model.get_on_receive_blocks():
            if blk.get_port_name() == port_name:
                blks.append(blk)
        return blks

    @classmethod
    def initial_value_or_zero(cls, astnode: ASTModel, var):
        if ASTUtils.get_state_variable_by_name(astnode, var):
            return astnode.get_initial_value(var)
        return "0"<|MERGE_RESOLUTION|>--- conflicted
+++ resolved
@@ -29,7 +29,6 @@
 from pynestml.codegeneration.printers.ast_printer import ASTPrinter
 from pynestml.codegeneration.printers.cpp_variable_printer import CppVariablePrinter
 from pynestml.codegeneration.printers.nestml_printer import NESTMLPrinter
-from pynestml.frontend.frontend_configuration import FrontendConfiguration
 from pynestml.generated.PyNestMLLexer import PyNestMLLexer
 from pynestml.meta_model.ast_assignment import ASTAssignment
 from pynestml.meta_model.ast_block import ASTBlock
@@ -501,7 +500,6 @@
         expr = inline_expr.get_expression()
         if isinstance(expr, ASTExpression):
             expr = expr.get_lhs()
-
         if isinstance(expr, ASTSimpleExpression) \
            and expr.is_function_call() \
            and expr.get_function_call().get_name() == PredefinedFunctions.CONVOLVE:
@@ -528,10 +526,35 @@
         astnode.accept(ASTHigherOrderVisitor(lambda x: replace_var(x)))
 
     @classmethod
-    def replace_post_moved_variable_names(cls, astnode, post_connected_continuous_input_ports, post_variable_names):
+    def remove_state_var_from_integrate_odes_calls(cls, model: ASTModel, state_var_name: str):
+
+        class RemoveStateVarFromIntegrateODEsCallsVisitor(ASTVisitor):
+            def visit_function_call(self, node: ASTFunctionCall):
+                if node.get_name() == PredefinedFunctions.INTEGRATE_ODES:
+                    node.args = [arg for arg in node.args if not arg.get_variable().get_complete_name()]
+
+        remove_state_var_from_integrate_odes_calls_visitor = RemoveStateVarFromIntegrateODEsCallsVisitor()
+        model.accept(remove_state_var_from_integrate_odes_calls_visitor)
+
+    @classmethod
+    def resolve_variables_to_expressions(cls, astnode, analytic_state_variables_moved):
+        """receives a list of variable names (as strings) and returns a list of ASTExpressions containing each ASTVariable"""
+        expressions = []
+
+        for var_name in analytic_state_variables_moved:
+            node = ASTUtils.get_variable_by_name(astnode, var_name)
+            assert node is not None
+            expressions.append(ASTNodeFactory.create_ast_expression(False, None, False, ASTNodeFactory.create_ast_simple_expression(variable=node)))
+
+        return expressions
+
+    @classmethod
+    def add_suffix_to_variable_names(cls, astnode: Union[ASTNode, List], suffix: str):
+        """add suffix to variable names recursively throughout astnode"""
+
         if not isinstance(astnode, ASTNode):
             for node in astnode:
-                ASTUtils.replace_post_moved_variable_names(node, post_connected_continuous_input_ports, post_variable_names)
+                ASTUtils.add_suffix_to_variable_names(node, suffix)
             return
 
         def replace_var(_expr=None):
@@ -542,42 +565,21 @@
             else:
                 return
 
-            if var.get_name() in post_connected_continuous_input_ports:
-                idx = post_connected_continuous_input_ports.index(var.get_name())
-                var.set_name(post_variable_names[idx])
+            if not var.get_name() == "t" \
+               and not var.get_name().endswith(suffix):
+                symbol = astnode.get_scope().resolve_to_symbol(var.get_name(), SymbolKind.VARIABLE)
+                if symbol:    # make sure it is not a unit (like "ms")
+                    var.set_name(var.get_name() + suffix)
 
         astnode.accept(ASTHigherOrderVisitor(lambda x: replace_var(x)))
 
     @classmethod
-    def remove_state_var_from_integrate_odes_calls(cls, model: ASTModel, state_var_name: str):
-
-        class RemoveStateVarFromIntegrateODEsCallsVisitor(ASTVisitor):
-            def visit_function_call(self, node: ASTFunctionCall):
-                if node.get_name() == PredefinedFunctions.INTEGRATE_ODES:
-                    node.args = [arg for arg in node.args if not arg.get_variable().get_complete_name()]
-
-        remove_state_var_from_integrate_odes_calls_visitor = RemoveStateVarFromIntegrateODEsCallsVisitor()
-        model.accept(remove_state_var_from_integrate_odes_calls_visitor)
-
-    @classmethod
-    def resolve_variables_to_expressions(cls, astnode, analytic_state_variables_moved):
-        """receives a list of variable names (as strings) and returns a list of ASTExpressions containing each ASTVariable"""
-        expressions = []
-
-        for var_name in analytic_state_variables_moved:
-            node = ASTUtils.get_variable_by_name(astnode, var_name)
-            assert node is not None
-            expressions.append(ASTNodeFactory.create_ast_expression(False, None, False, ASTNodeFactory.create_ast_simple_expression(variable=node)))
-
-        return expressions
-
-    @classmethod
-    def add_suffix_to_variable_names(cls, astnode: Union[ASTNode, List], suffix: str):
-        """add suffix to variable names recursively throughout astnode"""
+    def add_suffix_to_variable_names2(cls, variable_names: List[str], astnode: Union[ASTNode, List], suffix: str):
+        r"""add suffix to variable names recursively throughout astnode"""
 
         if not isinstance(astnode, ASTNode):
             for node in astnode:
-                ASTUtils.add_suffix_to_variable_names(node, suffix)
+                ASTUtils.add_suffix_to_variable_names2(variable_names, node, suffix)
             return
 
         def replace_var(_expr=None):
@@ -588,26 +590,35 @@
             else:
                 return
 
-            if not var.get_name() == "t" \
-<<<<<<< HEAD
-               and not var.get_name().endswith(suffix) \
-               and not isinstance(var, ASTExternalVariable):
-=======
+            if var.get_name() in variable_names \
                and not var.get_name().endswith(suffix):
-                symbol = astnode.get_scope().resolve_to_symbol(var.get_name(), SymbolKind.VARIABLE)
-                if symbol:    # make sure it is not a unit (like "ms")
-                    var.set_name(var.get_name() + suffix)
+                var.set_name(var.get_name() + suffix)
 
         astnode.accept(ASTHigherOrderVisitor(lambda x: replace_var(x)))
 
     @classmethod
-    def add_suffix_to_variable_names2(cls, variable_names: List[str], astnode: Union[ASTNode, List], suffix: str):
-        r"""add suffix to variable names recursively throughout astnode"""
-
-        if not isinstance(astnode, ASTNode):
-            for node in astnode:
-                ASTUtils.add_suffix_to_variable_names2(variable_names, node, suffix)
-            return
+    def get_inline_expression_by_name(cls, node, name: str) -> Optional[ASTInlineExpression]:
+        for equations_block in node.get_equations_blocks():
+            for inline_expr in equations_block.get_inline_expressions():
+                if name == inline_expr.variable_name:
+                    return inline_expr
+
+        return None
+
+    @classmethod
+    def get_kernel_by_name(cls, node, name: str) -> Optional[ASTKernel]:
+        for equations_block in node.get_equations_blocks():
+            for kernel in equations_block.get_kernels():
+                if name in kernel.get_variable_names():
+                    return kernel
+
+        return None
+
+    @classmethod
+    def replace_with_external_variable(cls, var_name, node: ASTNode, suffix, new_scope, alternate_name=None):
+        """
+        Replace all occurrences of variables (``ASTVariable``s) (e.g. ``post_trace'``) in the node with ``ASTExternalVariable``s, indicating that they are moved to the postsynaptic neuron.
+        """
 
         def replace_var(_expr=None):
             if isinstance(_expr, ASTSimpleExpression) and _expr.is_variable():
@@ -617,77 +628,12 @@
             else:
                 return
 
-            if var.get_name() in variable_names \
-               and not var.get_name().endswith(suffix):
->>>>>>> 11ede983
-                var.set_name(var.get_name() + suffix)
-
-        astnode.accept(ASTHigherOrderVisitor(lambda x: replace_var(x)))
-
-    @classmethod
-    def get_inline_expression_by_name(cls, node, name: str) -> Optional[ASTInlineExpression]:
-        for equations_block in node.get_equations_blocks():
-            for inline_expr in equations_block.get_inline_expressions():
-                if name == inline_expr.variable_name:
-                    return inline_expr
-
-        return None
-
-    @classmethod
-    def get_kernel_by_name(cls, node, name: str) -> Optional[ASTKernel]:
-        for equations_block in node.get_equations_blocks():
-            for kernel in equations_block.get_kernels():
-                if name in kernel.get_variable_names():
-                    return kernel
-
-        return None
-
-    @classmethod
-    def print_alternate_var_name(cls, var_name, continuous_post_ports):
-        for pair in continuous_post_ports:
-            if pair[0] == var_name:
-                return pair[1]
-
-        assert False
-
-    @classmethod
-    def get_post_ports_of_neuron_synapse_pair(cls, neuron, synapse, codegen_opts_pairs):
-        for pair in codegen_opts_pairs:
-            print("Checking pair " + str(pair) + " for ne = " + str(neuron.get_name().split("__with_")[0].removesuffix(FrontendConfiguration.suffix)) + " syn = " + synapse.get_name().split("__with_")[0].removesuffix(FrontendConfiguration.suffix))
-            if pair["neuron"] == neuron.get_name().split("__with_")[0].removesuffix(FrontendConfiguration.suffix) and pair["synapse"] == synapse.get_name().split("__with_")[0].removesuffix(FrontendConfiguration.suffix):
-                return pair["post_ports"]
-        return None
-
-    @classmethod
-    def get_var_name_tuples_of_neuron_synapse_pair(cls, post_port_names, post_port):
-        print("post port names: " + str(post_port_names))
-        print("Searching for " + str(post_port))
-        for pair in post_port_names:
-            if pair[0] == post_port:
-                return pair[1]
-        return None
-
-    @classmethod
-    def replace_with_external_variable(cls, var_name, node: ASTNode, suffix, new_scope, alternate_name=None):
-        """
-        Replace all occurrences of variables (``ASTVariable``s) (e.g. ``post_trace'``) in the node with ``ASTExternalVariable``s, indicating that they are moved to the postsynaptic neuron.
-        """
-
-        def replace_var(_expr=None):
-            if isinstance(_expr, ASTSimpleExpression) and _expr.is_variable():
-                var = _expr.get_variable()
-            elif isinstance(_expr, ASTVariable):
-                var = _expr
-            else:
-                return
-
             if var.get_name() != var_name:
                 return
 
             ast_ext_var = ASTExternalVariable(var.get_name() + suffix,
                                               differential_order=var.get_differential_order(),
                                               source_position=var.get_source_position())
-
             if alternate_name:
                 ast_ext_var.set_alternate_name(alternate_name)
 
@@ -696,7 +642,7 @@
             ast_ext_var.accept(ASTSymbolTableVisitor())
 
             if isinstance(_expr, ASTSimpleExpression) and _expr.is_variable():
-                Logger.log_message(None, -1, "\t  -> ASTSimpleExpression replacement made (var = " + str(
+                Logger.log_message(None, -1, "ASTSimpleExpression replacement made (var = " + str(
                     ast_ext_var.get_name()) + ") in expression: " + str(node.get_parent(_expr)), None, LoggingLevel.INFO)
                 _expr.set_variable(ast_ext_var)
                 return
@@ -704,7 +650,7 @@
             if isinstance(_expr, ASTVariable):
                 if isinstance(node.get_parent(_expr), ASTAssignment):
                     node.get_parent(_expr).lhs = ast_ext_var
-                    Logger.log_message(None, -1, "\t  -> ASTVariable replacement made in expression: "
+                    Logger.log_message(None, -1, "ASTVariable replacement made in expression: "
                                        + str(node.get_parent(_expr)), None, LoggingLevel.INFO)
                 elif isinstance(node.get_parent(_expr), ASTSimpleExpression) and node.get_parent(_expr).is_variable():
                     node.get_parent(_expr).set_variable(ast_ext_var)
@@ -1557,30 +1503,12 @@
         return None
 
     @classmethod
-    def is_iterable(cls, obj):
-        try:
-            iter(obj)
-            return True
-
-        except:
-            return False
-
-    @classmethod
     def collect_variable_names_in_expression(cls, expr: ASTNode) -> List[ASTVariable]:
         """
         Collect all occurrences of variables (`ASTVariable`) XXX ...
         :param expr: expression to collect the variables from
         :return: a list of variables
         """
-
-        if not expr:
-            return []
-
-        if ASTUtils.is_iterable(expr):
-            import functools
-            list_fold = lambda lst: functools.reduce(lambda a, b: a + b, lst)
-            return list_fold([ASTUtils.collect_variable_names_in_expression(x) for x in expr])
-
         vars_used_ = []
 
         def collect_vars(_expr=None):
@@ -2135,20 +2063,10 @@
         For every occurrence of a convolution of the form `x^(n) = a * convolve(kernel, inport) + ...` where `kernel` is a delta function, add the element `(x^(n), inport) --> a` to the set.
         """
         delta_factors = {}
-<<<<<<< HEAD
-        for ode_eq in equations_block.get_ode_equations() + equations_block.get_inline_expressions():
-            if ode_eq in equations_block.get_ode_equations():
-                var = ode_eq.get_lhs()
-                expr = ode_eq.get_rhs()
-            else:
-                var = ASTUtils.get_variable_by_name(neuron, ode_eq.get_variable_name())
-                expr = ode_eq.get_expression()
-=======
 
         for ode_eq in equations_block.get_ode_equations():
             var = ode_eq.get_lhs()
             expr = ode_eq.get_rhs()
->>>>>>> 11ede983
             conv_calls = ASTUtils.get_convolve_function_calls(expr)
             for conv_call in conv_calls:
                 assert len(
