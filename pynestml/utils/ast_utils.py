--- conflicted
+++ resolved
@@ -19,11 +19,7 @@
 # You should have received a copy of the GNU General Public License
 # along with NEST.  If not, see <http://www.gnu.org/licenses/>.
 
-<<<<<<< HEAD
-from typing import Iterable, List, Mapping, Optional, Sequence, Union, Dict
-=======
 from typing import Dict, Iterable, List, Mapping, Optional, Sequence, Union
->>>>>>> a2ccb1b6
 
 import re
 import sympy
@@ -2053,9 +2049,46 @@
             if sym:
                 return sym
         return None
-
-    @classmethod
-<<<<<<< HEAD
+        
+    @classmethod
+    def print_symbol_origin(cls, variable_symbol: VariableSymbol, numerical_state_symbols=None) -> str:
+        """
+        Returns a prefix corresponding to the origin of the variable symbol.
+        :param variable_symbol: a single variable symbol.
+        :return: the corresponding prefix
+        """
+        if variable_symbol.block_type in [BlockType.STATE, BlockType.EQUATION]:
+            if numerical_state_symbols and variable_symbol.get_symbol_name() in numerical_state_symbols:
+                return 'S_.ode_state[State_::%s]'
+
+            return 'S_.%s'
+
+        if variable_symbol.block_type == BlockType.PARAMETERS:
+            return 'P_.%s'
+
+        if variable_symbol.block_type == BlockType.COMMON_PARAMETERS:
+            return 'cp.%s'
+
+        if variable_symbol.block_type == BlockType.INTERNALS:
+            return 'V_.%s'
+
+        if variable_symbol.block_type == BlockType.INPUT:
+            return 'B_.%s'
+
+        return ''
+
+    @classmethod
+    def get_unit_name(cls, variable: ASTVariable) -> str:
+        assert variable.get_scope() is not None, "Undeclared variable: " + variable.get_complete_name()
+
+        variable_name = CppVariablePrinter._print_cpp_name(variable.get_complete_name())
+        symbol = variable.get_scope().resolve_to_symbol(variable_name, SymbolKind.VARIABLE)
+        if isinstance(symbol.get_type_symbol(), UnitTypeSymbol):
+            return symbol.get_type_symbol().unit.unit.to_string()
+
+        return ''
+
+    @classmethod
     def _find_port_in_dict(cls, rport_to_port_map: Dict[int, List[VariableSymbol]], port: VariableSymbol) -> int:
         """
         Finds the corresponding "inhibitory" port for a given "excitatory" port and vice versa in the handed over map.
@@ -2101,42 +2134,4 @@
                     # New input port. Retain the same rport number until the corresponding input port pair is found.
                     rport_to_port_map[rport] = [port]
 
-        return rport_to_port_map
-=======
-    def print_symbol_origin(cls, variable_symbol: VariableSymbol, numerical_state_symbols=None) -> str:
-        """
-        Returns a prefix corresponding to the origin of the variable symbol.
-        :param variable_symbol: a single variable symbol.
-        :return: the corresponding prefix
-        """
-        if variable_symbol.block_type in [BlockType.STATE, BlockType.EQUATION]:
-            if numerical_state_symbols and variable_symbol.get_symbol_name() in numerical_state_symbols:
-                return 'S_.ode_state[State_::%s]'
-
-            return 'S_.%s'
-
-        if variable_symbol.block_type == BlockType.PARAMETERS:
-            return 'P_.%s'
-
-        if variable_symbol.block_type == BlockType.COMMON_PARAMETERS:
-            return 'cp.%s'
-
-        if variable_symbol.block_type == BlockType.INTERNALS:
-            return 'V_.%s'
-
-        if variable_symbol.block_type == BlockType.INPUT:
-            return 'B_.%s'
-
-        return ''
-
-    @classmethod
-    def get_unit_name(cls, variable: ASTVariable) -> str:
-        assert variable.get_scope() is not None, "Undeclared variable: " + variable.get_complete_name()
-
-        variable_name = CppVariablePrinter._print_cpp_name(variable.get_complete_name())
-        symbol = variable.get_scope().resolve_to_symbol(variable_name, SymbolKind.VARIABLE)
-        if isinstance(symbol.get_type_symbol(), UnitTypeSymbol):
-            return symbol.get_type_symbol().unit.unit.to_string()
-
-        return ''
->>>>>>> a2ccb1b6
+        return rport_to_port_map