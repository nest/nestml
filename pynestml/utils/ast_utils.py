# -*- coding: utf-8 -*-
#
# ast_utils.py
#
# This file is part of NEST.
#
# Copyright (C) 2004 The NEST Initiative
#
# NEST is free software: you can redistribute it and/or modify
# it under the terms of the GNU General Public License as published by
# the Free Software Foundation, either version 2 of the License, or
# (at your option) any later version.
#
# NEST is distributed in the hope that it will be useful,
# but WITHOUT ANY WARRANTY; without even the implied warranty of
# MERCHANTABILITY or FITNESS FOR A PARTICULAR PURPOSE.  See the
# GNU General Public License for more details.
#
# You should have received a copy of the GNU General Public License
# along with NEST.  If not, see <http://www.gnu.org/licenses/>.

from typing import Dict, Iterable, List, Mapping, Optional, Sequence, Union

import re
import sympy

from pynestml.codegeneration.printers.ast_printer import ASTPrinter
from pynestml.codegeneration.printers.cpp_variable_printer import CppVariablePrinter
from pynestml.generated.PyNestMLLexer import PyNestMLLexer
from pynestml.meta_model.ast_assignment import ASTAssignment
from pynestml.meta_model.ast_block import ASTBlock
from pynestml.meta_model.ast_block_with_variables import ASTBlockWithVariables
from pynestml.meta_model.ast_declaration import ASTDeclaration
from pynestml.meta_model.ast_equations_block import ASTEquationsBlock
from pynestml.meta_model.ast_expression import ASTExpression
from pynestml.meta_model.ast_external_variable import ASTExternalVariable
from pynestml.meta_model.ast_function_call import ASTFunctionCall
from pynestml.meta_model.ast_inline_expression import ASTInlineExpression
from pynestml.meta_model.ast_input_block import ASTInputBlock
from pynestml.meta_model.ast_input_port import ASTInputPort
from pynestml.meta_model.ast_kernel import ASTKernel
from pynestml.meta_model.ast_neuron import ASTNeuron
from pynestml.meta_model.ast_neuron_or_synapse import ASTNeuronOrSynapse
from pynestml.meta_model.ast_node import ASTNode
from pynestml.meta_model.ast_node_factory import ASTNodeFactory
from pynestml.meta_model.ast_neuron_or_synapse_body import ASTNeuronOrSynapseBody
from pynestml.meta_model.ast_ode_equation import ASTOdeEquation
from pynestml.meta_model.ast_return_stmt import ASTReturnStmt
from pynestml.meta_model.ast_simple_expression import ASTSimpleExpression
from pynestml.meta_model.ast_stmt import ASTStmt
from pynestml.meta_model.ast_synapse import ASTSynapse
from pynestml.meta_model.ast_variable import ASTVariable
from pynestml.symbols.predefined_functions import PredefinedFunctions
from pynestml.symbols.symbol import SymbolKind
from pynestml.symbols.unit_type_symbol import UnitTypeSymbol
from pynestml.symbols.variable_symbol import VariableSymbol, VariableType
from pynestml.symbols.variable_symbol import BlockType
from pynestml.utils.ast_source_location import ASTSourceLocation
from pynestml.utils.logger import LoggingLevel, Logger
from pynestml.utils.messages import Messages
from pynestml.visitors.ast_higher_order_visitor import ASTHigherOrderVisitor
from pynestml.visitors.ast_visitor import ASTVisitor


class ASTUtils:
    r"""
    A collection of helpful methods for AST manipulation.
    """

    @classmethod
    def get_all_neurons(cls, list_of_compilation_units):
        """
        For a list of compilation units, it returns a list containing all neurons defined in all compilation
        units.
        :param list_of_compilation_units: a list of compilation units.
        :type list_of_compilation_units: list(ASTNestMLCompilationUnit)
        :return: a list of neurons
        :rtype: list(ASTNeuron)
        """
        ret = list()
        for compilationUnit in list_of_compilation_units:
            ret.extend(compilationUnit.get_neuron_list())
        return ret

    @classmethod
    def get_all_synapses(cls, list_of_compilation_units):
        """
        For a list of compilation units, it returns a list containing all synapses defined in all compilation
        units.
        :param list_of_compilation_units: a list of compilation units.
        :type list_of_compilation_units: list(ASTNestMLCompilationUnit)
        :return: a list of synapses
        :rtype: list(ASTSynapse)
        """
        ret = list()
        for compilationUnit in list_of_compilation_units:
            ret.extend(compilationUnit.get_synapse_list())
        return ret

    @classmethod
    def get_all_nodes(cls, list_of_compilation_units):
        """
        For a list of compilation units, it returns a list containing all nodes defined in all compilation
        units.
        :param list_of_compilation_units: a list of compilation units.
        :type list_of_compilation_units: list(ASTNestMLCompilationUnit)
        :return: a list of nodes
        :rtype: list(ASTNode)
        """
        from pynestml.meta_model.ast_neuron import ASTNeuron
        from pynestml.meta_model.ast_synapse import ASTSynapse
        ret = list()
        for compilationUnit in list_of_compilation_units:
            if isinstance(compilationUnit, ASTNeuron):
                ret.extend(compilationUnit.get_neuron_list())
            elif isinstance(compilationUnit, ASTSynapse):
                ret.extend(compilationUnit.get_synapse_list())
        return ret

    @classmethod
    def is_small_stmt(cls, ast):
        """
        Indicates whether the handed over meta_model is a small statement. Used in the template.
        :param ast: a single meta_model object.
        :type ast: AST_
        :return: True if small stmt, otherwise False.
        :rtype: bool
        """
        from pynestml.meta_model.ast_small_stmt import ASTSmallStmt
        return isinstance(ast, ASTSmallStmt)

    @classmethod
    def is_compound_stmt(cls, ast):
        """
        Indicates whether the handed over meta_model is a compound statement. Used in the template.
        :param ast: a single meta_model object.
        :type ast: AST_
        :return: True if compound stmt, otherwise False.
        :rtype: bool
        """
        from pynestml.meta_model.ast_compound_stmt import ASTCompoundStmt
        return isinstance(ast, ASTCompoundStmt)

    @classmethod
    def is_integrate(cls, function_call):
        """
        Checks if the handed over function call is a ode integration function call.
        :param function_call: a single function call
        :type function_call: ASTFunctionCall
        :return: True if ode integration call, otherwise False.
        :rtype: bool
        """
        return function_call.get_name() == PredefinedFunctions.INTEGRATE_ODES

    @classmethod
    def has_spike_input(cls, body: ASTNeuronOrSynapseBody) -> bool:
        """
        Checks if the handed over neuron contains a spike input port.
        :param body: a single body element.
        :return: True if spike input port is contained, otherwise False.
        """
        inputs = (inputL for block in body.get_input_blocks() for inputL in block.get_input_ports())
        for port in inputs:
            if port.is_spike():
                return True
        return False

    @classmethod
    def has_continuous_input(cls, body: ASTNeuronOrSynapseBody) -> bool:
        """
        Checks if the handed over neuron contains a continuous time input port.
        :param body: a single body element.
        :return: True if continuous time input port is contained, otherwise False.
        """
        inputs = (inputL for block in body.get_input_blocks() for inputL in block.get_input_ports())
        for inputL in inputs:
            if inputL.is_continuous():
                return True
        return False

    @classmethod
    def compute_type_name(cls, data_type):
        """
        Computes the representation of the data type.
        :param data_type: a single data type.
        :type data_type: ast_data_type
        :return: the corresponding representation.
        :rtype: str
        """
        if data_type.is_boolean:
            return 'boolean'
        elif data_type.is_integer:
            return 'integer'
        elif data_type.is_real:
            return 'real'
        elif data_type.is_string:
            return 'string'
        elif data_type.is_void:
            return 'void'
        elif data_type.is_unit_type():
            return str(data_type)
        else:
            Logger.log_message(message='Type could not be derived!', log_level=LoggingLevel.ERROR)
            return ''

    @classmethod
    def deconstruct_assignment(cls, lhs=None, is_plus=False, is_minus=False, is_times=False, is_divide=False,
                               _rhs=None):
        """
        From lhs and rhs it constructs a new rhs which corresponds to direct assignment.
        E.g.: a += b*c -> a = a + b*c
        :param lhs: a lhs rhs
        :type lhs: ast_expression or ast_simple_expression
        :param is_plus: is plus assignment
        :type is_plus: bool
        :param is_minus: is minus assignment
        :type is_minus: bool
        :param is_times: is times assignment
        :type is_times: bool
        :param is_divide: is divide assignment
        :type is_divide: bool
        :param _rhs: a rhs rhs
        :type _rhs: ASTExpression or ASTSimpleExpression
        :return: a new direct assignment rhs.
        :rtype: ASTExpression
        """
        from pynestml.visitors.ast_symbol_table_visitor import ASTSymbolTableVisitor
        from pynestml.meta_model.ast_node_factory import ASTNodeFactory
        assert ((is_plus + is_minus + is_times + is_divide) == 1), \
            '(PyNestML.CodeGeneration.Utils) Type of assignment not correctly specified!'
        if is_plus:
            op = ASTNodeFactory.create_ast_arithmetic_operator(is_plus_op=True,
                                                               source_position=_rhs.get_source_position())
        elif is_minus:
            op = ASTNodeFactory.create_ast_arithmetic_operator(is_minus_op=True,
                                                               source_position=_rhs.get_source_position())
        elif is_times:
            op = ASTNodeFactory.create_ast_arithmetic_operator(is_times_op=True,
                                                               source_position=_rhs.get_source_position())
        else:
            op = ASTNodeFactory.create_ast_arithmetic_operator(is_div_op=True,
                                                               source_position=_rhs.get_source_position())
        var_expr = ASTNodeFactory.create_ast_simple_expression(variable=lhs,
                                                               source_position=lhs.get_source_position())
        var_expr.update_scope(lhs.get_scope())
        op.update_scope(lhs.get_scope())
        rhs_in_brackets = ASTNodeFactory.create_ast_expression(is_encapsulated=True, expression=_rhs,
                                                               source_position=_rhs.get_source_position())
        rhs_in_brackets.update_scope(_rhs.get_scope())
        expr = ASTNodeFactory.create_ast_compound_expression(lhs=var_expr, binary_operator=op, rhs=rhs_in_brackets,
                                                             source_position=_rhs.get_source_position())
        expr.update_scope(lhs.get_scope())
        # update the symbols
        expr.accept(ASTSymbolTableVisitor())
        return expr

    @classmethod
    def get_inline_expression_symbols(cls, ast: ASTNode) -> List[VariableSymbol]:
        """
        For the handed over AST node, this method collects all inline expression variable symbols in it.
        :param ast: a single AST node
        :return: a list of all inline expression variable symbols
        """
        from pynestml.visitors.ast_higher_order_visitor import ASTHigherOrderVisitor
        from pynestml.meta_model.ast_variable import ASTVariable
        res = list()

        def loc_get_vars(node):
            if isinstance(node, ASTVariable):
                res.append(node)

        ast.accept(ASTHigherOrderVisitor(visit_funcs=loc_get_vars))

        ret = list()
        for var in res:
            if '\'' not in var.get_complete_name():
                symbol = ast.get_scope().resolve_to_symbol(var.get_complete_name(), SymbolKind.VARIABLE)
                if symbol is not None and symbol.is_inline_expression:
                    ret.append(symbol)
        return ret

    @classmethod
    def is_castable_to(cls, type_a, type_b):
        """
        Indicates whether typeA can be casted to type b. E.g., in Nest, a unit is always casted down to real, thus
        a unit where unit is expected is allowed.
        :param type_a: a single TypeSymbol
        :type type_a: type_symbol
        :param type_b: a single TypeSymbol
        :type type_b: TypeSymbol
        :return: True if castable, otherwise False
        :rtype: bool
        """
        # we can always cast from unit to real
        if type_a.is_unit and type_b.is_real:
            return True
        elif type_a.is_boolean and type_b.is_real:
            return True
        elif type_a.is_real and type_b.is_boolean:
            return True
        elif type_a.is_integer and type_b.is_real:
            return True
        elif type_a.is_real and type_b.is_integer:
            return True
        else:
            return False

    @classmethod
    def get_all(cls, ast, node_type):
        """
        Finds all meta_model which are part of the tree as spanned by the handed over meta_model.
        The type has to be specified.
        :param ast: a single meta_model node
        :type ast: AST_
        :param node_type: the type
        :type node_type: AST_
        :return: a list of all meta_model of the specified type
        :rtype: list(AST_)
        """
        from pynestml.visitors.ast_higher_order_visitor import ASTHigherOrderVisitor
        ret = list()

        def loc_get_all_of_type(node):
            if isinstance(node, node_type):
                ret.append(node)

        ast.accept(ASTHigherOrderVisitor(visit_funcs=loc_get_all_of_type))
        return ret

    @classmethod
    def get_vectorized_variable(cls, ast, scope):
        """
        Returns all variable symbols which are contained in the scope and have a size parameter.
        :param ast: a single meta_model
        :type ast: AST_
        :param scope: a scope object
        :type scope: Scope
        :return: the first element with the size parameter
        :rtype: variable_symbol
        """
        from pynestml.meta_model.ast_variable import ASTVariable
        from pynestml.symbols.symbol import SymbolKind
        variables = (var for var in cls.get_all(ast, ASTVariable) if
                     scope.resolve_to_symbol(var.get_complete_name(), SymbolKind.VARIABLE))
        for var in variables:
            symbol = scope.resolve_to_symbol(var.get_complete_name(), SymbolKind.VARIABLE)
            if symbol is not None and symbol.has_vector_parameter():
                return symbol
        return None

    @classmethod
    def get_numeric_vector_size(cls, variable: VariableSymbol) -> int:
        """
        Returns the numerical size of the vector by resolving any variable used as a size parameter in declaration
        :param variable: vector variable
        :return: the size of the vector as a numerical value
        """
        vector_parameter = variable.get_vector_parameter()
        if vector_parameter.is_variable():
            symbol = vector_parameter.get_scope().resolve_to_symbol(vector_parameter.get_variable().get_complete_name(), SymbolKind.VARIABLE)
            return symbol.get_declaring_expression().get_numeric_literal()

        assert vector_parameter.is_numeric_literal()
        return int(vector_parameter.get_numeric_literal())

    @classmethod
    def get_function_call(cls, ast, function_name):
        """
        Collects for a given name all function calls in a given meta_model node.
        :param ast: a single node
        :type ast: ast_node
        :param function_name: the name of the function
        :type function_name: str
        :return: a list of all function calls contained in _ast
        :rtype: list(ASTFunctionCall)
        """
        from pynestml.visitors.ast_higher_order_visitor import ASTHigherOrderVisitor
        ret = list()

        def loc_get_function(node):
            if isinstance(node, ASTFunctionCall) and node.get_name() == function_name:
                ret.append(node)

        ast.accept(ASTHigherOrderVisitor(loc_get_function, list()))
        return ret

    @classmethod
    def get_tuple_from_single_dict_entry(cls, dict_entry):
        """
        For a given dict of length 1, this method returns a tuple consisting of (key,value)
        :param dict_entry: a dict of length 1
        :type dict_entry:  dict
        :return: a single tuple
        :rtype: tuple
        """
        if len(dict_entry.keys()) == 1:
            # key() is not an actual list, thus indexing is not possible.
            for keyIter in dict_entry.keys():
                key = keyIter
                value = dict_entry[key]
                return key, value
        else:
            return None, None

    @classmethod
    def needs_arguments(cls, ast_function_call):
        """
        Indicates whether a given function call has any arguments
        :param ast_function_call: a function call
        :type ast_function_call: ASTFunctionCall
        :return: True if arguments given, otherwise false
        :rtype: bool
        """
        return len(ast_function_call.get_args()) > 0

    @classmethod
    def create_internal_block(cls, neuron):
        """
        Creates a single internal block in the handed over neuron.
        :param neuron: a single neuron
        :type neuron: ast_neuron
        :return: the modified neuron
        :rtype: ast_neuron
        """
        from pynestml.meta_model.ast_node_factory import ASTNodeFactory
        if not neuron.get_internals_blocks():
            internal = ASTNodeFactory.create_ast_block_with_variables(False, False, True, list(),
                                                                      ASTSourceLocation.get_added_source_position())
            internal.update_scope(neuron.get_scope())
            neuron.get_body().get_body_elements().append(internal)
        return neuron

    @classmethod
    def create_state_block(cls, neuron):
        """
        Creates a single internals block in the handed over neuron.
        :param neuron: a single neuron
        :type neuron: ast_neuron
        :return: the modified neuron
        :rtype: ast_neuron
        """
        # local import since otherwise circular dependency
        from pynestml.meta_model.ast_node_factory import ASTNodeFactory
        if not neuron.get_internals_blocks():
            state = ASTNodeFactory.create_ast_block_with_variables(True, False, False, list(),
                                                                   ASTSourceLocation.get_added_source_position())
            neuron.get_body().get_body_elements().append(state)
        return neuron

    @classmethod
    def create_equations_block(cls, neuron: ASTNeuron) -> ASTNeuron:
        """
        Creates a single equations block in the handed over neuron.
        :param neuron: a single neuron
        :return: the modified neuron
        """
        # local import since otherwise circular dependency
        from pynestml.meta_model.ast_node_factory import ASTNodeFactory
        if not neuron.get_equations_blocks():
            block = ASTNodeFactory.create_ast_equations_block(list(),
                                                              ASTSourceLocation.get_added_source_position())
            neuron.get_body().get_body_elements().append(block)
        return neuron

    @classmethod
    def contains_convolve_call(cls, variable: VariableSymbol) -> bool:
        """
        Indicates whether the declaring rhs of this variable symbol has a convolve() in it.
        :return: True if contained, otherwise False.
        """
        if not variable.get_declaring_expression():
            return False
        else:
            for func in variable.get_declaring_expression().get_function_calls():
                if func.get_name() == PredefinedFunctions.CONVOLVE:
                    return True
        return False

    @classmethod
    def get_declaration_by_name(cls, blocks: Union[ASTBlock, List[ASTBlock]], var_name: str) -> Optional[ASTDeclaration]:
        """
        Get a declaration by variable name.
        :param blocks: the block or blocks to look for the variable in
        :param var_name: name of the variable to look for (including single quotes indicating differential order)
        """
        if isinstance(blocks, ASTNode):
            blocks = [blocks]
        for block in blocks:
            for decl in block.get_declarations():
                for var in decl.get_variables():
                    if var.get_complete_name() == var_name:
                        return decl
        return None

    @classmethod
    def all_variables_defined_in_block(cls, blocks: Union[ASTBlock, List[ASTBlock]]) -> List[ASTVariable]:
        """return a list of all variable declarations in a block or blocks"""
        if isinstance(blocks, ASTNode):
            blocks = [blocks]
        vars = []
        for block in blocks:
            for decl in block.get_declarations():
                for var in decl.get_variables():
                    vars.append(var)
        return vars

    @classmethod
    def inline_aliases_convolution(cls, inline_expr: ASTInlineExpression) -> bool:
        """
        Returns True if and only if the inline expression is of the form ``var type = convolve(...)``.
        """
        if isinstance(inline_expr.get_expression(), ASTSimpleExpression) \
           and inline_expr.get_expression().is_function_call() \
           and inline_expr.get_expression().get_function_call().get_name() == PredefinedFunctions.CONVOLVE:
            return True
        return False

    @classmethod
    def add_suffix_to_variable_name(cls, var_name: str, astnode: ASTNode, suffix: str, scope=None):
        """add suffix to variable by given name recursively throughout astnode"""

        def replace_var(_expr=None):
            if isinstance(_expr, ASTSimpleExpression) and _expr.is_variable():
                var = _expr.get_variable()
            elif isinstance(_expr, ASTVariable):
                var = _expr
            else:
                return

            if not suffix in var.get_name() \
               and not var.get_name() == "t" \
               and var.get_name() == var_name:
                var.set_name(var.get_name() + suffix)

        astnode.accept(ASTHigherOrderVisitor(lambda x: replace_var(x)))

    @classmethod
    def add_suffix_to_variable_names(cls, astnode: Union[ASTNode, List], suffix: str):
        """add suffix to variable names recursively throughout astnode"""

        if not isinstance(astnode, ASTNode):
            for node in astnode:
                ASTUtils.add_suffix_to_variable_names(node, suffix)
            return

        def replace_var(_expr=None):
            if isinstance(_expr, ASTSimpleExpression) and _expr.is_variable():
                var = _expr.get_variable()
            elif isinstance(_expr, ASTVariable):
                var = _expr
            else:
                return

            if not suffix in var.get_name() \
               and not var.get_name() == "t":
                var.set_name(var.get_name() + suffix)

        astnode.accept(ASTHigherOrderVisitor(lambda x: replace_var(x)))

    @classmethod
    def get_inline_expression_by_name(cls, node, name: str) -> Optional[ASTInlineExpression]:
        for equations_block in node.get_equations_blocks():
            for inline_expr in equations_block.get_inline_expressions():
                if name == inline_expr.variable_name:
                    return inline_expr

        return None

    @classmethod
    def replace_with_external_variable(cls, var_name, node: ASTNode, suffix, new_scope, alternate_name=None):
        """
        Replace all occurrences of variables (``ASTVariable``s) (e.g. ``post_trace'``) in the node with ``ASTExternalVariable``s, indicating that they are moved to the postsynaptic neuron.
        """

        def replace_var(_expr=None):
            if isinstance(_expr, ASTSimpleExpression) and _expr.is_variable():
                var = _expr.get_variable()
            elif isinstance(_expr, ASTVariable):
                var = _expr
            else:
                return

            if var.get_name() != var_name:
                return

            ast_ext_var = ASTExternalVariable(var.get_name() + suffix,
                                              differential_order=var.get_differential_order(),
                                              source_position=var.get_source_position())
            if alternate_name:
                ast_ext_var.set_alternate_name(alternate_name)

            ast_ext_var.update_alt_scope(new_scope)
            from pynestml.visitors.ast_symbol_table_visitor import ASTSymbolTableVisitor
            ast_ext_var.accept(ASTSymbolTableVisitor())

            if isinstance(_expr, ASTSimpleExpression) and _expr.is_variable():
                Logger.log_message(None, -1, "ASTSimpleExpression replacement made (var = " + str(
                    ast_ext_var.get_name()) + ") in expression: " + str(node.get_parent(_expr)), None, LoggingLevel.INFO)
                _expr.set_variable(ast_ext_var)
                return

            if isinstance(_expr, ASTVariable):
                if isinstance(node.get_parent(_expr), ASTAssignment):
                    node.get_parent(_expr).lhs = ast_ext_var
                    Logger.log_message(None, -1, "ASTVariable replacement made in expression: "
                                       + str(node.get_parent(_expr)), None, LoggingLevel.INFO)
                elif isinstance(node.get_parent(_expr), ASTSimpleExpression) and node.get_parent(_expr).is_variable():
                    node.get_parent(_expr).set_variable(ast_ext_var)
                elif isinstance(node.get_parent(_expr), ASTDeclaration):
                    # variable could occur on the left-hand side; ignore. Only replace if it occurs on the right-hand side.
                    pass
                else:
                    Logger.log_message(None, -1, "Error: unhandled use of variable "
                                       + var_name + " in expression " + str(_expr), None, LoggingLevel.INFO)
                    raise Exception()
                return

            p = node.get_parent(var)
            Logger.log_message(None, -1, "Error: unhandled use of variable "
                               + var_name + " in expression " + str(p), None, LoggingLevel.INFO)
            raise Exception()

        node.accept(ASTHigherOrderVisitor(lambda x: replace_var(x)))

    @classmethod
    def add_suffix_to_decl_lhs(cls, decl, suffix: str):
        """add suffix to the left-hand side of a declaration"""
        if isinstance(decl, ASTInlineExpression):
            decl.set_variable_name(decl.get_variable_name() + suffix)
        elif isinstance(decl, ASTOdeEquation):
            decl.get_lhs().set_name(decl.get_lhs().get_name() + suffix)
        elif isinstance(decl, ASTStmt):
            assert decl.small_stmt.is_assignment()
            decl.small_stmt.get_assignment().lhs.set_name(decl.small_stmt.get_assignment().lhs.get_name() + suffix)
        else:
            for var in decl.get_variables():
                var.set_name(var.get_name() + suffix)

    @classmethod
    def get_all_variables(cls, node: ASTNode) -> List[str]:
        """Make a list of all variable symbol names that are in ``node``"""
        if node is None:
            return []

        class ASTVariablesFinderVisitor(ASTVisitor):
            _variables = []

            def __init__(self):
                super(ASTVariablesFinderVisitor, self).__init__()

            def visit_declaration(self, node):
                symbol = node.get_scope().resolve_to_symbol(node.get_variables()[0].get_complete_name(),
                                                            SymbolKind.VARIABLE)
                if symbol is None:
                    code, message = Messages.get_variable_not_defined(node.get_variable().get_complete_name())
                    Logger.log_message(code=code, message=message, error_position=node.get_source_position(),
                                       log_level=LoggingLevel.ERROR, astnode=node)
                    return

                self._variables.append(symbol)

        visitor = ASTVariablesFinderVisitor()
        node.accept(visitor)
        all_variables = [v.name for v in visitor._variables]
        return all_variables

    @classmethod
    def get_all_variables_used_in_convolutions(cls, nodes: Union[ASTEquationsBlock, List[ASTEquationsBlock]], parent_node: ASTNode) -> List[str]:
        """Make a list of all variable symbol names that are in one of the equation blocks in ``nodes`` and used in a convolution"""
        if not nodes:
            return []

        if isinstance(nodes, ASTNode):
            nodes = [nodes]

        class ASTAllVariablesUsedInConvolutionVisitor(ASTVisitor):
            _variables = []
            parent_node = None

            def __init__(self, node, parent_node):
                super(ASTAllVariablesUsedInConvolutionVisitor, self).__init__()
                self.node = node
                self.parent_node = parent_node

            def visit_function_call(self, node):
                func_name = node.get_name()
                if func_name == 'convolve':
                    symbol_buffer = node.get_scope().resolve_to_symbol(str(node.get_args()[1]),
                                                                       SymbolKind.VARIABLE)
                    input_port = ASTUtils.get_input_port_by_name(
                        self.parent_node.get_input_blocks(), symbol_buffer.name)
                    if input_port:
                        found_parent_assignment = False
                        node_ = node
                        while not found_parent_assignment:
                            node_ = self.parent_node.get_parent(node_)
                            # XXX TODO also needs to accept normal ASTExpression, ASTAssignment?
                            if isinstance(node_, ASTInlineExpression):
                                found_parent_assignment = True
                        var_name = node_.get_variable_name()
                        self._variables.append(var_name)

        variables = []
        for node in nodes:
            visitor = ASTAllVariablesUsedInConvolutionVisitor(node, parent_node)
            node.accept(visitor)
            variables.extend(visitor._variables)

        return variables

    @classmethod
    def move_decls(cls, var_name, from_block, to_block, var_name_suffix, block_type: BlockType, mode="move", scope=None) -> List[ASTDeclaration]:
        from pynestml.visitors.ast_symbol_table_visitor import ASTSymbolTableVisitor
        assert mode in ["move", "copy"]

        if not from_block \
           or not to_block:
            return []

        decls = ASTUtils.get_declarations_from_block(var_name, from_block)
        if var_name.endswith(var_name_suffix):
            decls.extend(ASTUtils.get_declarations_from_block(var_name.removesuffix(var_name_suffix), from_block))

        if decls:
            Logger.log_message(None, -1, "Moving definition of " + var_name + " from synapse to neuron",
                               None, LoggingLevel.INFO)
            for decl in decls:
                if mode == "move":
                    from_block.declarations.remove(decl)
                if mode == "copy":
                    decl = decl.clone()
                assert len(decl.get_variables()) <= 1
                if not decl.get_variables()[0].name.endswith(var_name_suffix):
                    ASTUtils.add_suffix_to_decl_lhs(decl, suffix=var_name_suffix)
                to_block.get_declarations().append(decl)
                decl.update_scope(to_block.get_scope())

                ast_symbol_table_visitor = ASTSymbolTableVisitor()
                ast_symbol_table_visitor.block_type_stack.push(block_type)
                decl.accept(ast_symbol_table_visitor)
                ast_symbol_table_visitor.block_type_stack.pop()

        return decls

    @classmethod
    def equations_from_block_to_block(cls, state_var, from_block, to_block, var_name_suffix, mode) -> List[ASTDeclaration]:
        assert mode in ["move", "copy"]

        if not from_block:
            return []

        decls = ASTUtils.get_declarations_from_block(state_var, from_block)

        for decl in decls:
            if mode == "move":
                from_block.declarations.remove(decl)
            ASTUtils.add_suffix_to_decl_lhs(decl, suffix=var_name_suffix)
            to_block.get_declarations().append(decl)
            decl.update_scope(to_block.get_scope())

        return decls

    @classmethod
    def collects_vars_used_in_equation(cls, state_var, from_block):
        if not from_block:
            return

        decls = ASTUtils.get_declarations_from_block(state_var, from_block)
        vars_used = []
        if decls:
            for decl in decls:
                if (type(decl) in [ASTDeclaration, ASTReturnStmt] and decl.has_expression()) \
                   or type(decl) is ASTInlineExpression:
                    vars_used.extend(
                        ASTUtils.collect_variable_names_in_expression(decl.get_expression()))
                elif type(decl) is ASTOdeEquation:
                    vars_used.extend(ASTUtils.collect_variable_names_in_expression(decl.get_rhs()))
                elif type(decl) is ASTKernel:
                    for expr in decl.get_expressions():
                        vars_used.extend(ASTUtils.collect_variable_names_in_expression(expr))
                else:
                    raise Exception("Tried to move unknown type " + str(type(decl)))

        return vars_used

    @classmethod
    def add_kernel_to_variable(cls, kernel: ASTKernel):
        r"""
        Adds the kernel as the defining equation.

        If the definition of the kernel is e.g. `g'' = ...` then variable symbols `g` and `g'` will have their kernel definition and variable type set.

        :param kernel: a single kernel object.
        """
        if len(kernel.get_variables()) == 1 \
                and kernel.get_variables()[0].get_differential_order() == 0:
            # we only update those which define an ODE; skip "direct function of time" specifications
            return

        for var, expr in zip(kernel.get_variables(), kernel.get_expressions()):
            for diff_order in range(var.get_differential_order()):
                var_name = var.get_name() + "'" * diff_order
                existing_symbol = kernel.get_scope().resolve_to_symbol(var_name, SymbolKind.VARIABLE)

                if existing_symbol is None:
                    code, message = Messages.get_no_variable_found(var.get_name_of_lhs())
                    Logger.log_message(code=code, message=message, error_position=kernel.get_source_position(), log_level=LoggingLevel.ERROR)
                    return

                existing_symbol.set_ode_or_kernel(expr)
                existing_symbol.set_variable_type(VariableType.KERNEL)
                kernel.get_scope().update_variable_symbol(existing_symbol)

    @classmethod
    def assign_ode_to_variables(cls, ode_block: ASTEquationsBlock):
        r"""
        Adds for each variable symbol the corresponding ode declaration if present.

        :param ode_block: a single block of ode declarations.
        """
        from pynestml.meta_model.ast_ode_equation import ASTOdeEquation
        from pynestml.meta_model.ast_kernel import ASTKernel
        for decl in ode_block.get_declarations():
            if isinstance(decl, ASTOdeEquation):
                ASTUtils.add_ode_to_variable(decl)
            elif isinstance(decl, ASTKernel):
                ASTUtils.add_kernel_to_variable(decl)

    @classmethod
    def add_ode_to_variable(cls, ode_equation: ASTOdeEquation):
        r"""
        Resolves to the corresponding symbol and updates the corresponding ode-declaration.

        :param ode_equation: a single ode-equation
        """
        for diff_order in range(ode_equation.get_lhs().get_differential_order()):
            var_name = ode_equation.get_lhs().get_name() + "'" * diff_order
            existing_symbol = ode_equation.get_scope().resolve_to_symbol(var_name, SymbolKind.VARIABLE)

            if existing_symbol is None:
                code, message = Messages.get_no_variable_found(ode_equation.get_lhs().get_name_of_lhs())
                Logger.log_message(code=code, message=message, error_position=ode_equation.get_source_position(),
                                   log_level=LoggingLevel.ERROR)
                return

            existing_symbol.set_ode_or_kernel(ode_equation)

            ode_equation.get_scope().update_variable_symbol(existing_symbol)

    @classmethod
    def get_statements_from_block(cls, var_name, block):
        """XXX: only simple statements such as assignments are supported for now. if..then..else compound statements and so are not yet supported."""
        block = block.get_block()
        all_stmts = block.get_stmts()
        stmts = []
        for node in all_stmts:
            if node.is_small_stmt() \
               and node.small_stmt.is_assignment() \
               and node.small_stmt.get_assignment().lhs.get_name() == var_name:
                stmts.append(node)
        return stmts

    @classmethod
    def is_function_delay_variable(cls, node: ASTFunctionCall) -> bool:
        """
        Checks if the given function call is actually a delayed variable. For a function call to be a delayed
        variable, the function name should be resolved to a state symbol, with one function argument which is an
        expression.
        :param node: The function call
        """
        # Check if the function name is a state variable
        symbol = cls.get_delay_variable_symbol(node)
        args = node.get_args()
        # Check if the length of arg list is 1
        if symbol and len(args) == 1 and isinstance(args[0], ASTExpression):
            return True
        return False

    @classmethod
    def get_delay_variable_symbol(cls, node: ASTFunctionCall):
        """
        Returns the variable symbol for the corresponding delayed variable
        :param node: The delayed variable parsed as a function call
        """
        symbol = node.get_scope().resolve_to_symbol(node.get_name(), SymbolKind.VARIABLE)
        if symbol and symbol.block_type == BlockType.STATE:
            return symbol
        return None

    @classmethod
    def extract_delay_parameter(cls, node: ASTFunctionCall) -> str:
        """
        Extracts the delay parameter from the delayed variable
        :param node: The delayed variable parsed as a function call
        """
        args = node.get_args()
        delay_parameter = args[0].get_rhs().get_variable()
        return delay_parameter.get_name()

    @classmethod
    def update_delay_parameter_in_state_vars(cls, neuron: ASTNeuron, state_vars_before_update: List[VariableSymbol]) -> None:
        """
        Updates the delay parameter in state variables after the symbol table update
        :param neuron: AST neuron
        :param state_vars_before_update: State variables before the symbol table update
        """
        for state_var in state_vars_before_update:
            if state_var.has_delay_parameter():
                symbol = neuron.get_scope().resolve_to_symbol(state_var.get_symbol_name(), SymbolKind.VARIABLE)
                if symbol is not None:
                    symbol.set_delay_parameter(state_var.get_delay_parameter())

    @classmethod
    def has_equation_with_delay_variable(cls, equations_with_delay_vars: ASTOdeEquation, sym: str) -> bool:
        """
        Returns true if the given variable has an equation defined with a delayed variable, false otherwise.
        :param equations_with_delay_vars: a list of equations containing delayed variables
        :param sym: symbol denoting the lhs of
        """
        for equation in equations_with_delay_vars:
            if equation.get_lhs().get_name() == sym:
                return True
        return False

    _variable_matching_template = r'(\b)({})(\b)'

    @classmethod
    def add_declarations_to_internals(cls, neuron: ASTNeuron, declarations: Mapping[str, str]) -> ASTNeuron:
        """
        Adds the variables as stored in the declaration tuples to the neuron.
        :param neuron: a single neuron instance
        :param declarations: a map of variable names to declarations
        :return: a modified neuron
        """
        for variable in declarations:
            cls.add_declaration_to_internals(neuron, variable, declarations[variable])
        return neuron

    @classmethod
    def add_declaration_to_internals(cls, neuron: ASTNeuron, variable_name: str, init_expression: str) -> ASTNeuron:
        """
        Adds the variable as stored in the declaration tuple to the neuron. The declared variable is of type real.
        :param neuron: a single neuron instance
        :param variable_name: the name of the variable to add
        :param init_expression: initialization expression
        :return: the neuron extended by the variable
        """
        assert len(neuron.get_internals_blocks()) <= 1, "Only one internals block supported for now"

        from pynestml.utils.model_parser import ModelParser
        from pynestml.visitors.ast_symbol_table_visitor import ASTSymbolTableVisitor

        tmp = ModelParser.parse_expression(init_expression)
        vector_variable = ASTUtils.get_vectorized_variable(tmp, neuron.get_scope())

        declaration_string = variable_name + ' real' + (
            '[' + vector_variable.get_vector_parameter() + ']'
            if vector_variable is not None and vector_variable.has_vector_parameter() else '') + ' = ' + init_expression
        ast_declaration = ModelParser.parse_declaration(declaration_string)
        if vector_variable is not None:
            ast_declaration.set_size_parameter(vector_variable.get_vector_parameter())
        neuron.add_to_internals_block(ast_declaration)
        ast_declaration.update_scope(neuron.get_internals_blocks()[0].get_scope())
        symtable_visitor = ASTSymbolTableVisitor()
        symtable_visitor.block_type_stack.push(BlockType.INTERNALS)
        ast_declaration.accept(symtable_visitor)
        symtable_visitor.block_type_stack.pop()
        return neuron

    @classmethod
    def add_declarations_to_state_block(cls, neuron: ASTNeuron, variables: List, initial_values: List) -> ASTNeuron:
        """
        Adds a single declaration to the state block of the neuron.
        :param neuron: a neuron
        :param variables: list of variables
        :param initial_values: list of initial values
        :return: a modified neuron
        """
        for variable, initial_value in zip(variables, initial_values):
            cls.add_declaration_to_state_block(neuron, variable, initial_value)
        return neuron

    @classmethod
    def add_declaration_to_state_block(cls, neuron: ASTNeuron, variable: str, initial_value: str) -> ASTNeuron:
        """
        Adds a single declaration to an arbitrary state block of the neuron. The declared variable is of type real.
        :param neuron: a neuron
        :param variable: state variable to add
        :param initial_value: corresponding initial value
        :return: a modified neuron
        """
        from pynestml.utils.model_parser import ModelParser
        from pynestml.visitors.ast_symbol_table_visitor import ASTSymbolTableVisitor

        tmp = ModelParser.parse_expression(initial_value)
        vector_variable = ASTUtils.get_vectorized_variable(tmp, neuron.get_scope())
        declaration_string = variable + ' real' + (
            '[' + vector_variable.get_vector_parameter() + ']'
            if vector_variable is not None and vector_variable.has_vector_parameter() else '') + ' = ' + initial_value
        ast_declaration = ModelParser.parse_declaration(declaration_string)
        if vector_variable is not None:
            ast_declaration.set_size_parameter(vector_variable.get_vector_parameter())
        neuron.add_to_state_block(ast_declaration)

        symtable_visitor = ASTSymbolTableVisitor()
        symtable_visitor.block_type_stack.push(BlockType.STATE)
        ast_declaration.accept(symtable_visitor)
        symtable_visitor.block_type_stack.pop()

        return neuron

    @classmethod
    def declaration_in_state_block(cls, neuron: ASTNeuron, variable_name: str) -> bool:
        """
        Checks if the variable is declared in the state block
        :param neuron:
        :param variable_name:
        :return:
        """
        assert type(variable_name) is str

        if not neuron.get_state_blocks():
            return False

        for state_block in neuron.get_state_blocks():
            for decl in state_block.get_declarations():
                for var in decl.get_variables():
                    if var.get_complete_name() == variable_name:
                        return True

        return False

    @classmethod
    def add_assignment_to_update_block(cls, assignment: ASTAssignment, neuron: ASTNeuron) -> ASTNeuron:
        """
        Adds a single assignment to the end of the update block of the handed over neuron. At most one update block should be present.

        :param assignment: a single assignment
        :param neuron: a single neuron instance
        :return: the modified neuron
        """
        assert len(neuron.get_update_blocks()) <= 1, "At most one update block should be present"
        small_stmt = ASTNodeFactory.create_ast_small_stmt(assignment=assignment,
                                                          source_position=ASTSourceLocation.get_added_source_position())
        stmt = ASTNodeFactory.create_ast_stmt(small_stmt=small_stmt,
                                              source_position=ASTSourceLocation.get_added_source_position())
        if not neuron.get_update_blocks():
            neuron.create_empty_update_block()
        neuron.get_update_blocks()[0].get_block().get_stmts().append(stmt)
        small_stmt.update_scope(neuron.get_update_blocks()[0].get_block().get_scope())
        stmt.update_scope(neuron.get_update_blocks()[0].get_block().get_scope())
        return neuron

    @classmethod
    def add_declaration_to_update_block(cls, declaration: ASTDeclaration, neuron: ASTNeuron) -> ASTNeuron:
        """
        Adds a single declaration to the end of the update block of the handed over neuron.
        :param declaration: ASTDeclaration node to add
        :param neuron: a single neuron instance
        :return: a modified neuron
        """
        assert len(neuron.get_update_blocks()) <= 1, "At most one update block should be present"
        small_stmt = ASTNodeFactory.create_ast_small_stmt(declaration=declaration,
                                                          source_position=ASTSourceLocation.get_added_source_position())
        stmt = ASTNodeFactory.create_ast_stmt(small_stmt=small_stmt,
                                              source_position=ASTSourceLocation.get_added_source_position())
        if not neuron.get_update_blocks():
            neuron.create_empty_update_block()
        neuron.get_update_blocks()[0].get_block().get_stmts().append(stmt)
        small_stmt.update_scope(neuron.get_update_blocks()[0].get_block().get_scope())
        stmt.update_scope(neuron.get_update_blocks()[0].get_block().get_scope())
        return neuron

    @classmethod
    def add_state_updates(cls, neuron: ASTNeuron, update_expressions: Mapping[str, str]) -> ASTNeuron:
        """
        Adds all update instructions as contained in the solver output to the update block of the neuron.
        :param neuron: a single neuron
        :param update_expressions: map of variables to corresponding updates during the update step.
        :return: a modified version of the neuron
        """
        from pynestml.utils.model_parser import ModelParser
        for variable, update_expression in update_expressions.items():
            declaration_statement = variable + '__tmp real = ' + update_expression
            cls.add_declaration_to_update_block(ModelParser.parse_declaration(declaration_statement), neuron)
        for variable, update_expression in update_expressions.items():
            cls.add_assignment_to_update_block(ModelParser.parse_assignment(variable + ' = ' + variable + '__tmp'),
                                               neuron)
        return neuron

    @classmethod
    def variable_in_solver(cls, kernel_var: str, solver_dicts: List[dict]) -> bool:
        """
        Check if a variable by this name is defined in the ode-toolbox solver results,
        """

        for solver_dict in solver_dicts:
            if solver_dict is None:
                continue

            for var_name in solver_dict["state_variables"]:
                var_name_base = var_name.split("__X__")[0]
                if var_name_base == kernel_var:
                    return True

        return False

    @classmethod
    def is_ode_variable(cls, var_base_name: str, neuron: ASTNeuron) -> bool:
        """
        Checks if the variable is present in an ODE
        """
        for equations_block in neuron.get_equations_blocks():
            for ode_eq in equations_block.get_ode_equations():
                var = ode_eq.get_lhs()
                if var.get_name() == var_base_name:
                    return True
        return False

    @classmethod
    def variable_in_kernels(cls, var_name: str, kernels: List[ASTKernel]) -> bool:
        """
        Check if a variable by this name (in ode-toolbox style) is defined in the ode-toolbox solver results
        """

        var_name_base = var_name.split("__X__")[0]
        var_name_base = var_name_base.split("__d")[0]
        var_name_base = var_name_base.replace("__DOLLAR", "$")

        for kernel in kernels:
            for kernel_var in kernel.get_variables():
                if var_name_base == kernel_var.get_name():
                    return True

        return False

    @classmethod
    def get_initial_value_from_ode_toolbox_result(cls, var_name: str, solver_dicts: List[dict]) -> str:
        """
        Get the initial value of the variable with the given name from the ode-toolbox results JSON.

        N.B. the variable name is given in ode-toolbox notation.
        """

        for solver_dict in solver_dicts:
            if solver_dict is None:
                continue

            if var_name in solver_dict["state_variables"]:
                return solver_dict["initial_values"][var_name]

        assert False, "Initial value not found for ODE with name \"" + var_name + "\""

    @classmethod
    def get_kernel_var_order_from_ode_toolbox_result(cls, kernel_var: str, solver_dicts: List[dict]) -> int:
        """
        Get the differential order of the variable with the given name from the ode-toolbox results JSON.

        N.B. the variable name is given in NESTML notation, e.g. "g_in$"; convert to ode-toolbox export format notation (e.g. "g_in__DOLLAR").
        """

        kernel_var = kernel_var.replace("$", "__DOLLAR")

        order = -1
        for solver_dict in solver_dicts:
            if solver_dict is None:
                continue

            for var_name in solver_dict["state_variables"]:
                var_name_base = var_name.split("__X__")[0]
                var_name_base = var_name_base.split("__d")[0]
                if var_name_base == kernel_var:
                    order = max(order, var_name.count("__d") + 1)

        assert order >= 0, "Variable of name \"" + kernel_var + "\" not found in ode-toolbox result"
        return order

    @classmethod
    def to_ode_toolbox_processed_name(cls, name: str) -> str:
        """
        Convert name in the same way as ode-toolbox does from input to output, i.e. returned names are compatible with ode-toolbox output
        """
        return name.replace("$", "__DOLLAR").replace("'", "__d")

    @classmethod
    def to_ode_toolbox_name(cls, name: str) -> str:
        """
        Convert to a name suitable for ode-toolbox input
        """
        return name.replace("$", "__DOLLAR")

    @classmethod
    def get_expr_from_kernel_var(cls, kernel: ASTKernel, var_name: str) -> Union[ASTExpression, ASTSimpleExpression]:
        """
        Get the expression using the kernel variable
        """
        assert type(var_name) == str
        for var, expr in zip(kernel.get_variables(), kernel.get_expressions()):
            if var.get_complete_name() == var_name:
                return expr
        assert False, "variable name not found in kernel"

    @classmethod
    def construct_kernel_X_spike_buf_name(cls, kernel_var_name: str, spike_input_port: ASTInputPort, order: int,
                                          diff_order_symbol="__d"):
        """
        Construct a kernel-buffer name as <KERNEL_NAME__X__INPUT_PORT_NAME>

        For example, if the kernel is
        .. code-block::
            kernel I_kernel = exp(-t / tau_x)

        and the input port is
        .. code-block::
            pre_spikes nS <- spike

        then the constructed variable will be 'I_kernel__X__pre_pikes'
        """
        assert type(kernel_var_name) is str
        assert type(order) is int
        assert type(diff_order_symbol) is str
        return kernel_var_name.replace("$", "__DOLLAR") + "__X__" + str(spike_input_port) + diff_order_symbol * order

    @classmethod
    def replace_rhs_variable(cls, expr: ASTExpression, variable_name_to_replace: str, kernel_var: ASTVariable,
                             spike_buf: ASTInputPort):
        """
        Replace variable names in definitions of kernel dynamics
        :param expr: expression in which to replace the variables
        :param variable_name_to_replace: variable name to replace in the expression
        :param kernel_var: kernel variable instance
        :param spike_buf: input port instance
        :return:
        """
        def replace_kernel_var(node):
            if type(node) is ASTSimpleExpression \
                    and node.is_variable() \
                    and node.get_variable().get_name() == variable_name_to_replace:
                var_order = node.get_variable().get_differential_order()
                new_variable_name = cls.construct_kernel_X_spike_buf_name(
                    kernel_var.get_name(), spike_buf, var_order - 1, diff_order_symbol="'")
                new_variable = ASTVariable(new_variable_name, var_order)
                new_variable.set_source_position(node.get_variable().get_source_position())
                node.set_variable(new_variable)

        expr.accept(ASTHigherOrderVisitor(visit_funcs=replace_kernel_var))

    @classmethod
    def replace_rhs_variables(cls, expr: ASTExpression, kernel_buffers: Mapping[ASTKernel, ASTInputPort]):
        """
        Replace variable names in definitions of kernel dynamics.

        Say that the kernel is

        .. code-block::

            G = -G / tau

        Its variable symbol might be replaced by "G__X__spikesEx":

        .. code-block::

            G__X__spikesEx = -G / tau

        This function updates the right-hand side of `expr` so that it would also read (in this example):

        .. code-block::

            G__X__spikesEx = -G__X__spikesEx / tau

        These equations will later on be fed to ode-toolbox, so we use the symbol "'" to indicate differential order.

        Note that for kernels/systems of ODE of dimension > 1, all variable orders and all variables for this kernel will already be present in `kernel_buffers`.
        """
        for kernel, spike_buf in kernel_buffers:
            for kernel_var in kernel.get_variables():
                variable_name_to_replace = kernel_var.get_name()
                cls.replace_rhs_variable(expr, variable_name_to_replace=variable_name_to_replace,
                                         kernel_var=kernel_var, spike_buf=spike_buf)

    @classmethod
    def is_delta_kernel(cls, kernel: ASTKernel) -> bool:
        """
        Catches definition of kernel, or reference (function call or variable name) of a delta kernel function.
        """
        if type(kernel) is ASTKernel:
            if not len(kernel.get_variables()) == 1:
                # delta kernel not allowed if more than one variable is defined in this kernel
                return False
            expr = kernel.get_expressions()[0]
        else:
            expr = kernel

        rhs_is_delta_kernel = type(expr) is ASTSimpleExpression \
            and expr.is_function_call() \
            and expr.get_function_call().get_scope().resolve_to_symbol(
            expr.get_function_call().get_name(), SymbolKind.FUNCTION) == PredefinedFunctions.name2function["delta"]
        rhs_is_multiplied_delta_kernel = type(expr) is ASTExpression \
            and type(expr.get_rhs()) is ASTSimpleExpression \
            and expr.get_rhs().is_function_call() \
            and expr.get_rhs().get_function_call().get_scope().resolve_to_symbol(
            expr.get_rhs().get_function_call().get_name(), SymbolKind.FUNCTION) == PredefinedFunctions.name2function[
            "delta"]
        return rhs_is_delta_kernel or rhs_is_multiplied_delta_kernel

    @classmethod
    def get_input_port_by_name(cls, input_blocks: List[ASTInputBlock], port_name: str) -> ASTInputPort:
        """
        Get the input port given the port name
        :param input_block: block to be searched
        :param port_name: name of the input port
        :return: input port object
        """
        for input_block in input_blocks:
            for input_port in input_block.get_input_ports():
                if input_port.name == port_name:
                    return input_port
        return None

    @classmethod
    def get_parameter_by_name(cls, node: ASTNeuronOrSynapse, var_name: str) -> ASTDeclaration:
        """
        Get the declaration based on the name of the parameter
        :param node: the neuron or synapse containing the parameter
        :param var_name: variable name to be searched
        :return: declaration containing the variable
        """
        for param_block in node.get_parameters_blocks():
            for decl in param_block.get_declarations():
                for var in decl.get_variables():
                    if var.get_name() == var_name:
                        return decl
        return None

    @classmethod
    def get_parameter_variable_by_name(cls, node: ASTNeuronOrSynapse, var_name: str) -> ASTVariable:
        """
<<<<<<< HEAD
        Get the declaration based on the name of the parameter
        :param parameters_block: the parameter block
        :param var_name: variable name to be searched
        :return: declaration containing the variable
=======
        Get a parameter node based on the name of the parameter
        :param node: the neuron or synapse containing the parameter
        :param var_name: variable name to be searched
        :return: the parameter node
>>>>>>> 30dd763e
        """
        for param_block in node.get_parameters_blocks():
            for decl in param_block.get_declarations():
                for var in decl.get_variables():
                    if var.get_name() == var_name:
                        return var
        return None

    @classmethod
    def get_internal_by_name(cls, node: ASTNeuronOrSynapse, var_name: str) -> ASTDeclaration:
        """
<<<<<<< HEAD
        Get the declaration based on the name of the parameter
        :param parameters_block: the parameter block
=======
        Get the declaration based on the name of the internal parameter
        :param node: the neuron or synapse containing the parameter
>>>>>>> 30dd763e
        :param var_name: variable name to be searched
        :return: declaration containing the variable
        """
        for internals_block in node.get_internals_blocks():
            for decl in internals_block.get_declarations():
                for var in decl.get_variables():
                    if var.get_name() == var_name:
                        return decl
        return None

    @classmethod
    def get_internal_variable_by_name(cls, node: ASTVariable, var_name: str) -> ASTVariable:
        """
<<<<<<< HEAD
        Get the declaration based on the name of the parameter
        :param parameters_block: the parameter block
=======
        Get the internal parameter node based on the name of the internal parameter
        :param node: the neuron or synapse containing the parameter
>>>>>>> 30dd763e
        :param var_name: variable name to be searched
        :return: declaration containing the variable
        """
        for internals_block in node.get_internals_blocks():
            for decl in internals_block.get_declarations():
                for var in decl.get_variables():
                    if var.get_name() == var_name:
                        return var
        return None

    @classmethod
    def get_variable_by_name(cls, node: ASTNeuronOrSynapse, var_name: str) -> Optional[ASTVariable]:
        """
<<<<<<< HEAD
        Get the declaration based on the name of the parameter
        :param parameters_block: the parameter block
        :param var_name: variable name to be searched
        :return: declaration containing the variable
        """
        var = ASTUtils.get_state_variable_by_name(node, var_name)

=======
        Get a variable or parameter node based on the name
        :param node: the neuron or synapse containing the parameter
        :param var_name: variable name to be searched
        :return: the node if found, otherwise None
        """
        var = ASTUtils.get_state_variable_by_name(node, var_name)
>>>>>>> 30dd763e
        if not var:
            var = ASTUtils.get_parameter_variable_by_name(node, var_name)

        if not var:
<<<<<<< HEAD
            var = ASTUtils.get_internal_variable_by_name(node, var_name)

        if not var:
=======
>>>>>>> 30dd763e
            expr = ASTUtils.get_inline_expression_by_name(node, var_name)
            if expr:
                var = ASTNodeFactory.create_ast_variable(var_name, differential_order=0)
                assert len(node.get_equations_blocks()) == 1, "Only one equations block supported for now"
                var.scope = node.get_equations_blocks()[0].scope

        return var

    @classmethod
    def get_state_variable_by_name(cls, node: ASTNeuronOrSynapse, var_name: str) -> Optional[ASTVariable]:
        """
<<<<<<< HEAD
        Get the declaration based on the name of the parameter
        :param parameters_block: the parameter block
        :param var_name: variable name to be searched
        :return: declaration containing the variable
=======
        Get a state variable node based on the name
        :param node: the neuron or synapse containing the parameter
        :param var_name: variable name to be searched
        :return: the node if found, otherwise None
>>>>>>> 30dd763e
        """
        for state_block in node.get_state_blocks():
            for decl in state_block.get_declarations():
                for var in decl.get_variables():
                    if var.get_name() == var_name:
                        return var
        return None

    @classmethod
    def get_state_variable_declaration_by_name(cls, node: ASTNeuronOrSynapse, var_name: str) -> Optional[ASTDeclaration]:
        """
        Get the declaration based on the name of the parameter
<<<<<<< HEAD
        :param parameters_block: the parameter block
        :param var_name: variable name to be searched
        :return: declaration containing the variable
=======
        :param node: the neuron or synapse containing the parameter
        :param var_name: variable name to be searched
        :return: declaration containing the variable if found, otherwise None
>>>>>>> 30dd763e
        """
        for state_block in node.get_state_blocks():
            for decl in state_block.get_declarations():
                for var in decl.get_variables():
                    if var.get_name() == var_name:
                        return decl
        return None

    @classmethod
    def collect_variable_names_in_expression(cls, expr: ASTNode) -> List[ASTVariable]:
        """
        Collect all occurrences of variables (`ASTVariable`), kernels (`ASTKernel`) XXX ...
        :param expr: expression to collect the variables from
        :return: a list of variables
        """
        vars_used_ = []

        def collect_vars(_expr=None):
            var = None
            if isinstance(_expr, ASTSimpleExpression) and _expr.is_variable():
                var = _expr.get_variable()
            elif isinstance(_expr, ASTVariable):
                var = _expr

            if var:
                vars_used_.append(var)

        expr.accept(ASTHigherOrderVisitor(lambda x: collect_vars(x)))

        return vars_used_

    @classmethod
    def get_declarations_from_block(cls, var_name: str, block: ASTBlock) -> List[ASTDeclaration]:
        """
        Get declarations from the given block containing the given variable.
        :param var_name: variable name
        :param block: block to collect the variable declarations
        :return: a list of declarations
        """
        if block is None:
            return []

        if not type(var_name) is str:
            var_name = str(var_name)

        decls = []

        for decl in block.get_declarations():
            if isinstance(decl, ASTInlineExpression):
                var_names = [decl.get_variable_name()]
            elif isinstance(decl, ASTOdeEquation):
                var_names = [decl.get_lhs().get_name()]
            else:
                var_names = [var.get_name() for var in decl.get_variables()]

            for _var_name in var_names:
                if _var_name == var_name:
                    decls.append(decl)
                    break

        return decls

    @classmethod
    def recursive_dependent_variables_search(cls, vars: List[str], node: ASTNode) -> List[str]:
        """
        Collect all the variable names used in the defining expressions of a list of variables.
        :param vars: list of variable names moved from synapse to neuron
        :param node: ASTNode to perform the recursive search
        :return: list of variable names from the recursive search
        """
        for var in vars:
            assert type(var) is str
        vars_used = []
        vars_to_check = set([var for var in vars])
        vars_checked = set()
        while vars_to_check:
            var = None
            for _var in vars_to_check:
                if not _var in vars_checked:
                    var = _var
                    break
            if not var:
                # all variables checked
                break

            for equations_block in node.get_equations_blocks():
                decls = cls.get_declarations_from_block(var, equations_block)

                if decls:
                    assert len(decls) == 1
                    decl = decls[0]
                    if (type(decl) in [ASTDeclaration, ASTReturnStmt] and decl.has_expression()) \
                            or type(decl) is ASTInlineExpression:
                        vars_used.extend(cls.collect_variable_names_in_expression(decl.get_expression()))
                    elif type(decl) is ASTOdeEquation:
                        vars_used.extend(cls.collect_variable_names_in_expression(decl.get_rhs()))
                    elif type(decl) is ASTKernel:
                        for expr in decl.get_expressions():
                            vars_used.extend(cls.collect_variable_names_in_expression(expr))
                    else:
                        raise Exception("Unknown type " + str(type(decl)))
                    vars_used = [str(var) for var in vars_used]
                    vars_to_check = vars_to_check.union(set(vars_used))

            vars_checked.add(var)

        return list(set(vars_checked))

    @classmethod
    def remove_initial_values_for_kernels(cls, neuron: ASTNeuron) -> None:
        """
        Remove initial values for original declarations (e.g. g_in, g_in', V_m); these might conflict with the initial value expressions returned from ODE-toolbox.
        """
        symbols_to_remove = set()
        for equations_block in neuron.get_equations_blocks():
            for kernel in equations_block.get_kernels():
                for kernel_var in kernel.get_variables():
                    kernel_var_order = kernel_var.get_differential_order()
                    for order in range(kernel_var_order):
                        symbol_name = kernel_var.get_name() + "'" * order
                        symbols_to_remove.add(symbol_name)

        decl_to_remove = set()
        for symbol_name in symbols_to_remove:
            for state_block in neuron.get_state_blocks():
                for decl in state_block.get_declarations():
                    if len(decl.get_variables()) == 1:
                        if decl.get_variables()[0].get_name() == symbol_name:
                            decl_to_remove.add(decl)
                    else:
                        for var in decl.get_variables():
                            if var.get_name() == symbol_name:
                                decl.variables.remove(var)

        for decl in decl_to_remove:
            for state_block in neuron.get_state_blocks():
                if decl in state_block.get_declarations():
                    state_block.get_declarations().remove(decl)

    @classmethod
    def update_initial_values_for_odes(cls, neuron: ASTNeuron, solver_dicts: List[dict]) -> None:
        """
        Update initial values for original ODE declarations (e.g. V_m', g_ahp'') that are present in the model
        before ODE-toolbox processing, with the formatted variable names and initial values returned by ODE-toolbox.
        """
        from pynestml.utils.model_parser import ModelParser
        assert len(neuron.get_equations_blocks()) == 1, "Only one equation block should be present"

        if not neuron.get_state_blocks():
            return

        for state_block in neuron.get_state_blocks():
            for iv_decl in state_block.get_declarations():
                for var in iv_decl.get_variables():
                    var_name = var.get_complete_name()
                    if cls.is_ode_variable(var.get_name(), neuron):
                        assert cls.variable_in_solver(cls.to_ode_toolbox_processed_name(var_name), solver_dicts)

                        # replace the left-hand side variable name by the ode-toolbox format
                        var.set_name(cls.to_ode_toolbox_processed_name(var.get_complete_name()))
                        var.set_differential_order(0)

                        # replace the defining expression by the ode-toolbox result
                        iv_expr = cls.get_initial_value_from_ode_toolbox_result(
                            cls.to_ode_toolbox_processed_name(var_name), solver_dicts)
                        assert iv_expr is not None
                        iv_expr = ModelParser.parse_expression(iv_expr)
                        iv_expr.update_scope(state_block.get_scope())
                        iv_decl.set_expression(iv_expr)

    @classmethod
    def create_initial_values_for_kernels(cls, neuron: ASTNeuron, solver_dicts: List[dict], kernels: List[ASTKernel]) -> None:
        """
        Add the variables used in kernels from the ode-toolbox result dictionary as ODEs in NESTML AST
        """
        for solver_dict in solver_dicts:
            if solver_dict is None:
                continue
            for var_name in solver_dict["initial_values"].keys():
                if cls.variable_in_kernels(var_name, kernels):
                    # original initial value expressions should have been removed to make place for ode-toolbox results
                    assert not cls.declaration_in_state_block(neuron, var_name)

        for solver_dict in solver_dicts:
            if solver_dict is None:
                continue

            for var_name, expr in solver_dict["initial_values"].items():
                # overwrite is allowed because initial values might be repeated between numeric and analytic solver
                if cls.variable_in_kernels(var_name, kernels):
                    expr = "0"    # for kernels, "initial value" returned by ode-toolbox is actually the increment value; the actual initial value is assumed to be 0
                    if not cls.declaration_in_state_block(neuron, var_name):
                        cls.add_declaration_to_state_block(neuron, var_name, expr)

    @classmethod
    def transform_ode_and_kernels_to_json(cls, neuron: ASTNeuron, parameters_blocks: Sequence[ASTBlockWithVariables],
                                          kernel_buffers: Mapping[ASTKernel, ASTInputPort], printer: ASTPrinter) -> Dict:
        """
        Converts AST node to a JSON representation suitable for passing to ode-toolbox.

        Each kernel has to be generated for each spike buffer convolve in which it occurs, e.g. if the NESTML model code contains the statements

        .. code-block::

           convolve(G, exc_spikes)
           convolve(G, inh_spikes)

        then `kernel_buffers` will contain the pairs `(G, exc_spikes)` and `(G, inh_spikes)`, from which two ODEs will be generated, with dynamical state (variable) names `G__X__exc_spikes` and `G__X__inh_spikes`.

        :param parameters_block:
        :param kernel_buffers:
        :param neuron:
        :return: Dict
        """
        odetoolbox_indict = {}

        odetoolbox_indict["dynamics"] = []
        for equations_block in neuron.get_equations_blocks():
            for equation in equations_block.get_ode_equations():
                # n.b. includes single quotation marks to indicate differential order
                lhs = cls.to_ode_toolbox_name(equation.get_lhs().get_complete_name())
                rhs = printer.print(equation.get_rhs())
                entry = {"expression": lhs + " = " + rhs}
                symbol_name = equation.get_lhs().get_name()
                symbol = equations_block.get_scope().resolve_to_symbol(symbol_name, SymbolKind.VARIABLE)

                entry["initial_values"] = {}
                symbol_order = equation.get_lhs().get_differential_order()
                for order in range(symbol_order):
                    iv_symbol_name = symbol_name + "'" * order
                    initial_value_expr = neuron.get_initial_value(iv_symbol_name)
                    if initial_value_expr:
                        expr = printer.print(initial_value_expr)
                        entry["initial_values"][cls.to_ode_toolbox_name(iv_symbol_name)] = expr
                odetoolbox_indict["dynamics"].append(entry)

        # write a copy for each (kernel, spike buffer) combination
        for kernel, spike_input_port in kernel_buffers:

            if cls.is_delta_kernel(kernel):
                # delta function -- skip passing this to ode-toolbox
                continue

            for kernel_var in kernel.get_variables():
                expr = cls.get_expr_from_kernel_var(kernel, kernel_var.get_complete_name())
                kernel_order = kernel_var.get_differential_order()
                kernel_X_spike_buf_name_ticks = cls.construct_kernel_X_spike_buf_name(
                    kernel_var.get_name(), spike_input_port, kernel_order, diff_order_symbol="'")

                cls.replace_rhs_variables(expr, kernel_buffers)

                entry = {"expression": kernel_X_spike_buf_name_ticks + " = " + str(expr), "initial_values": {}}

                # initial values need to be declared for order 1 up to kernel order (e.g. none for kernel function
                # f(t) = ...; 1 for kernel ODE f'(t) = ...; 2 for f''(t) = ... and so on)
                for order in range(kernel_order):
                    iv_sym_name_ode_toolbox = cls.construct_kernel_X_spike_buf_name(
                        kernel_var.get_name(), spike_input_port, order, diff_order_symbol="'")
                    symbol_name_ = kernel_var.get_name() + "'" * order
                    symbol = equations_block.get_scope().resolve_to_symbol(symbol_name_, SymbolKind.VARIABLE)
                    assert symbol is not None, "Could not find initial value for variable " + symbol_name_
                    initial_value_expr = symbol.get_declaring_expression()
                    assert initial_value_expr is not None, "No initial value found for variable name " + symbol_name_
                    entry["initial_values"][iv_sym_name_ode_toolbox] = printer.print(initial_value_expr)

                odetoolbox_indict["dynamics"].append(entry)

        odetoolbox_indict["parameters"] = {}
        for parameters_block in parameters_blocks:
            for decl in parameters_block.get_declarations():
                for var in decl.variables:
                    odetoolbox_indict["parameters"][var.get_complete_name(
                    )] = printer.print(decl.get_expression())

        return odetoolbox_indict

    @classmethod
    def remove_ode_definitions_from_equations_block(cls, model: ASTNeuronOrSynapse) -> None:
        """
        Removes all ODE definitions from all equations blocks in the model.
        """
        for equations_block in model.get_equations_blocks():
            decl_to_remove = set()
            for decl in equations_block.get_ode_equations():
                decl_to_remove.add(decl)

            for decl in decl_to_remove:
                equations_block.get_declarations().remove(decl)

    @classmethod
    def make_inline_expressions_self_contained(cls, inline_expressions: List[ASTInlineExpression]) -> List[ASTInlineExpression]:
        """
        Make inline_expressions self contained, i.e. without any references to other inline_expressions.

        TODO: it should be a method inside of the ASTInlineExpression
        TODO: this should be done by means of a visitor

        :param inline_expressions: A sorted list with entries ASTInlineExpression.
        :return: A list with ASTInlineExpressions. Defining expressions don't depend on each other.
        """
        from pynestml.utils.model_parser import ModelParser
        from pynestml.visitors.ast_symbol_table_visitor import ASTSymbolTableVisitor

        for source in inline_expressions:
            source_position = source.get_source_position()
            for target in inline_expressions:
                matcher = re.compile(cls._variable_matching_template.format(source.get_variable_name()))
                target_definition = str(target.get_expression())
                target_definition = re.sub(matcher, "(" + str(source.get_expression()) + ")", target_definition)
                target.expression = ModelParser.parse_expression(target_definition)
                target.expression.update_scope(source.get_scope())
                target.expression.accept(ASTSymbolTableVisitor())

                def log_set_source_position(node):
                    if node.get_source_position().is_added_source_position():
                        node.set_source_position(source_position)

                target.expression.accept(ASTHigherOrderVisitor(visit_funcs=log_set_source_position))

        return inline_expressions

    @classmethod
    def replace_inline_expressions_through_defining_expressions(cls, definitions: Sequence[ASTOdeEquation],
                                                                inline_expressions: Sequence[ASTInlineExpression]) -> Sequence[ASTOdeEquation]:
        """
        Replaces symbols from `inline_expressions` in `definitions` with corresponding defining expressions from `inline_expressions`.

        :param definitions: A list of ODE definitions (**updated in-place**).
        :param inline_expressions: A list of inline expression definitions.
        :return: A list of updated ODE definitions (same as the ``definitions`` parameter).
        """
        from pynestml.utils.model_parser import ModelParser
        from pynestml.visitors.ast_symbol_table_visitor import ASTSymbolTableVisitor

        for m in inline_expressions:
            source_position = m.get_source_position()
            for target in definitions:
                matcher = re.compile(cls._variable_matching_template.format(m.get_variable_name()))
                target_definition = str(target.get_rhs())
                target_definition = re.sub(matcher, "(" + str(m.get_expression()) + ")", target_definition)
                target.rhs = ModelParser.parse_expression(target_definition)
                target.update_scope(m.get_scope())
                target.accept(ASTSymbolTableVisitor())

                def log_set_source_position(node):
                    if node.get_source_position().is_added_source_position():
                        node.set_source_position(source_position)

                target.accept(ASTHigherOrderVisitor(visit_funcs=log_set_source_position))

        return definitions

    @classmethod
    def get_delta_factors_(cls, neuron: ASTNeuron, equations_block: ASTEquationsBlock) -> dict:
        r"""
        For every occurrence of a convolution of the form `x^(n) = a * convolve(kernel, inport) + ...` where `kernel` is a delta function, add the element `(x^(n), inport) --> a` to the set.
        """
        delta_factors = {}
        for ode_eq in equations_block.get_ode_equations():
            var = ode_eq.get_lhs()
            expr = ode_eq.get_rhs()
            conv_calls = ASTUtils.get_convolve_function_calls(expr)
            for conv_call in conv_calls:
                assert len(
                    conv_call.args) == 2, "convolve() function call should have precisely two arguments: kernel and spike input port"
                kernel = conv_call.args[0]
                if cls.is_delta_kernel(neuron.get_kernel_by_name(kernel.get_variable().get_name())):
                    inport = conv_call.args[1].get_variable()
                    expr_str = str(expr)
                    sympy_expr = sympy.parsing.sympy_parser.parse_expr(expr_str)
                    sympy_expr = sympy.expand(sympy_expr)
                    sympy_conv_expr = sympy.parsing.sympy_parser.parse_expr(str(conv_call))
                    factor_str = []
                    for term in sympy.Add.make_args(sympy_expr):
                        if term.find(sympy_conv_expr):
                            factor_str.append(str(term.replace(sympy_conv_expr, 1)))
                    factor_str = " + ".join(factor_str)
                    delta_factors[(var, inport)] = factor_str

        return delta_factors

    @classmethod
    def remove_kernel_definitions_from_equations_block(cls, neuron: ASTNeuron) -> ASTDeclaration:
        r"""
        Removes all kernels in equations blocks.
        """
        for equations_block in neuron.get_equations_blocks():
            decl_to_remove = set()
            for decl in equations_block.get_declarations():
                if type(decl) is ASTKernel:
                    decl_to_remove.add(decl)

            for decl in decl_to_remove:
                equations_block.get_declarations().remove(decl)

        return decl_to_remove

    @classmethod
    def add_timestep_symbol(cls, neuron: ASTNeuron) -> None:
        """
        Add timestep variable to the internals block
        """
        from pynestml.utils.model_parser import ModelParser
        assert neuron.get_initial_value(
            "__h") is None, "\"__h\" is a reserved name, please do not use variables by this name in your NESTML file"
        assert not "__h" in [sym.name for sym in neuron.get_internal_symbols(
        )], "\"__h\" is a reserved name, please do not use variables by this name in your NESTML file"
        neuron.add_to_internals_block(ModelParser.parse_declaration('__h ms = resolution()'), index=0)

    @classmethod
    def generate_kernel_buffers_(cls, neuron: ASTNeuron, equations_block: Union[ASTEquationsBlock, List[ASTEquationsBlock]]) -> Mapping[ASTKernel, ASTInputPort]:
        """
        For every occurrence of a convolution of the form `convolve(var, spike_buf)`: add the element `(kernel, spike_buf)` to the set, with `kernel` being the kernel that contains variable `var`.
        """

        kernel_buffers = set()
        convolve_calls = ASTUtils.get_convolve_function_calls(equations_block)
        for convolve in convolve_calls:
            el = (convolve.get_args()[0], convolve.get_args()[1])
            sym = convolve.get_args()[0].get_scope().resolve_to_symbol(
                convolve.get_args()[0].get_variable().name, SymbolKind.VARIABLE)
            if sym is None:
                raise Exception("No initial value(s) defined for kernel with variable \""
                                + convolve.get_args()[0].get_variable().get_complete_name() + "\"")
            if sym.block_type == BlockType.INPUT:
                # swap the order
                el = (el[1], el[0])

            # find the corresponding kernel object
            var = el[0].get_variable()
            assert var is not None
            kernel = neuron.get_kernel_by_name(var.get_name())
            assert kernel is not None, "In convolution \"convolve(" + str(var.name) + ", " + str(
                el[1]) + ")\": no kernel by name \"" + var.get_name() + "\" found in neuron."

            el = (kernel, el[1])
            kernel_buffers.add(el)

        return kernel_buffers

    @classmethod
    def replace_convolution_aliasing_inlines(cls, neuron: ASTNeuron) -> None:
        """
        Replace all occurrences of kernel names (e.g. ``I_dend`` and ``I_dend'`` for a definition involving a second-order kernel ``inline kernel I_dend = convolve(kern_name, spike_buf)``) with the ODE-toolbox generated variable ``kern_name__X__spike_buf``.
        """
        def replace_var(_expr, replace_var_name: str, replace_with_var_name: str):
            if isinstance(_expr, ASTSimpleExpression) and _expr.is_variable():
                var = _expr.get_variable()
                if var.get_name() == replace_var_name:
                    ast_variable = ASTVariable(replace_with_var_name + '__d' * var.get_differential_order(),
                                               differential_order=0)
                    ast_variable.set_source_position(var.get_source_position())
                    _expr.set_variable(ast_variable)

            elif isinstance(_expr, ASTVariable):
                var = _expr
                if var.get_name() == replace_var_name:
                    var.set_name(replace_with_var_name + '__d' * var.get_differential_order())
                    var.set_differential_order(0)

        for equation_block in neuron.get_equations_blocks():
            for decl in equation_block.get_declarations():
                if isinstance(decl, ASTInlineExpression) \
                   and isinstance(decl.get_expression(), ASTSimpleExpression) \
                   and '__X__' in str(decl.get_expression()):
                    replace_with_var_name = decl.get_expression().get_variable().get_name()
                    neuron.accept(ASTHigherOrderVisitor(lambda x: replace_var(
                        x, decl.get_variable_name(), replace_with_var_name)))

    @classmethod
    def replace_variable_names_in_expressions(cls, neuron: ASTNeuron, solver_dicts: List[dict]) -> None:
        """
        Replace all occurrences of variables names in NESTML format (e.g. `g_ex$''`)` with the ode-toolbox formatted
        variable name (e.g. `g_ex__DOLLAR__d__d`).

        Variables aliasing convolutions should already have been covered by replace_convolution_aliasing_inlines().
        """
        def replace_var(_expr=None):
            if isinstance(_expr, ASTSimpleExpression) and _expr.is_variable():
                var = _expr.get_variable()
                if cls.variable_in_solver(cls.to_ode_toolbox_processed_name(var.get_complete_name()), solver_dicts):
                    ast_variable = ASTVariable(cls.to_ode_toolbox_processed_name(
                        var.get_complete_name()), differential_order=0)
                    ast_variable.set_source_position(var.get_source_position())
                    _expr.set_variable(ast_variable)

            elif isinstance(_expr, ASTVariable):
                var = _expr
                if cls.variable_in_solver(cls.to_ode_toolbox_processed_name(var.get_complete_name()), solver_dicts):
                    var.set_name(cls.to_ode_toolbox_processed_name(var.get_complete_name()))
                    var.set_differential_order(0)

        def func(x):
            return replace_var(x)

        neuron.accept(ASTHigherOrderVisitor(func))

    @classmethod
    def replace_convolve_calls_with_buffers_(cls, neuron: ASTNeuron, equations_block: ASTEquationsBlock) -> None:
        r"""
        Replace all occurrences of `convolve(kernel[']^n, spike_input_port)` with the corresponding buffer variable, e.g. `g_E__X__spikes_exc[__d]^n` for a kernel named `g_E` and a spike input port named `spikes_exc`.
        """

        def replace_function_call_through_var(_expr=None):
            if _expr.is_function_call() and _expr.get_function_call().get_name() == "convolve":
                convolve = _expr.get_function_call()
                el = (convolve.get_args()[0], convolve.get_args()[1])
                sym = convolve.get_args()[0].get_scope().resolve_to_symbol(
                    convolve.get_args()[0].get_variable().name, SymbolKind.VARIABLE)
                if sym.block_type == BlockType.INPUT:
                    # swap elements
                    el = (el[1], el[0])
                var = el[0].get_variable()
                spike_input_port = el[1].get_variable()
                kernel = neuron.get_kernel_by_name(var.get_name())

                _expr.set_function_call(None)
                buffer_var = cls.construct_kernel_X_spike_buf_name(
                    var.get_name(), spike_input_port, var.get_differential_order() - 1)
                if cls.is_delta_kernel(kernel):
                    # delta kernels are treated separately, and should be kept out of the dynamics (computing derivates etc.) --> set to zero
                    _expr.set_variable(None)
                    _expr.set_numeric_literal(0)
                else:
                    ast_variable = ASTVariable(buffer_var)
                    ast_variable.set_source_position(_expr.get_source_position())
                    _expr.set_variable(ast_variable)

        def func(x):
            return replace_function_call_through_var(x) if isinstance(x, ASTSimpleExpression) else True

        equations_block.accept(ASTHigherOrderVisitor(func))

    @classmethod
    def update_blocktype_for_common_parameters(cls, node):
        r"""Change the BlockType for all homogeneous parameters to BlockType.COMMON_PARAMETER"""
        if node is None:
            return

        # get all homogeneous parameters
        all_homogeneous_parameters = []
        for parameter in node.get_parameter_symbols():
            is_homogeneous = PyNestMLLexer.DECORATOR_HOMOGENEOUS in parameter.get_decorators()
            if is_homogeneous:
                all_homogeneous_parameters.append(parameter.name)

        # change the block type
        class ASTHomogeneousParametersBlockTypeChangeVisitor(ASTVisitor):
            def __init__(self, all_homogeneous_parameters):
                super(ASTHomogeneousParametersBlockTypeChangeVisitor, self).__init__()
                self._all_homogeneous_parameters = all_homogeneous_parameters

            def visit_variable(self, node: ASTNode):
                if node.get_name() in self._all_homogeneous_parameters:
                    symbol = node.get_scope().resolve_to_symbol(node.get_complete_name(),
                                                                SymbolKind.VARIABLE)
                    if symbol is None:
                        code, message = Messages.get_variable_not_defined(node.get_variable().get_complete_name())
                        Logger.log_message(code=code, message=message, error_position=node.get_source_position(),
                                           log_level=LoggingLevel.ERROR, astnode=node)
                        return

                    assert symbol.block_type in [BlockType.PARAMETERS, BlockType.COMMON_PARAMETERS]
                    symbol.block_type = BlockType.COMMON_PARAMETERS
                    Logger.log_message(None, -1, "Changing block type of variable " + str(node.get_complete_name()),
                                       None, LoggingLevel.INFO)

        visitor = ASTHomogeneousParametersBlockTypeChangeVisitor(all_homogeneous_parameters)
        node.accept(visitor)

    @classmethod
    def find_model_by_name(cls, model_name: str, models: Iterable[Union[ASTNeuron, ASTSynapse]]) -> Optional[Union[ASTNeuron, ASTSynapse]]:
        for model in models:
            if model.get_name() == model_name:
                return model

        return None

    @classmethod
    def get_convolve_function_calls(cls, nodes: Union[ASTNode, List[ASTNode]]):
        """
        Returns all sum function calls in the handed over meta_model node or one of its children.
        :param nodes: a single or list of AST nodes.
        """
        if isinstance(nodes, ASTNode):
            nodes = [nodes]

        function_calls = []
        for node in nodes:
            function_calls.extend(cls.get_function_calls(node, PredefinedFunctions.CONVOLVE))

        return function_calls

    @classmethod
    def contains_convolve_function_call(cls, ast: ASTNode) -> bool:
        """
        Indicates whether _ast or one of its child nodes contains a sum call.
        :param ast: a single meta_model
        :return: True if sum is contained, otherwise False.
        """
        return len(cls.get_function_calls(ast, PredefinedFunctions.CONVOLVE)) > 0

    @classmethod
    def get_function_calls(cls, ast_node: ASTNode, function_list: List[str]) -> List[ASTFunctionCall]:
        """
        For a handed over list of function names, this method retrieves all function calls in the meta_model.
        :param ast_node: a single meta_model node
        :param function_list: a list of function names
        :return: a list of all functions in the meta_model
        """
        res = list()
        if ast_node is None:
            return res
        from pynestml.visitors.ast_higher_order_visitor import ASTHigherOrderVisitor
        from pynestml.meta_model.ast_function_call import ASTFunctionCall
        fun = (lambda x: res.append(x) if isinstance(x, ASTFunctionCall) and x.get_name() in function_list else True)
        vis = ASTHigherOrderVisitor(visit_funcs=fun)
        ast_node.accept(vis)
        return res

    @classmethod
    def resolve_to_variable_symbol_in_blocks(cls, variable_name: str, blocks: List[ASTBlock]):
        r"""
        Resolve a variable (by name) to its corresponding ``Symbol`` within the AST blocks in ``blocks``.
        """
        for block in blocks:
            sym = block.get_scope().resolve_to_symbol(variable_name, SymbolKind.VARIABLE)
            if sym:
                return sym
        return None

    @classmethod
<<<<<<< HEAD
=======
    def print_symbol_origin(cls, variable_symbol: VariableSymbol, numerical_state_symbols=None) -> str:
        """
        Returns a prefix corresponding to the origin of the variable symbol.
        :param variable_symbol: a single variable symbol.
        :return: the corresponding prefix
        """
        if variable_symbol.block_type in [BlockType.STATE, BlockType.EQUATION]:
            if numerical_state_symbols and variable_symbol.get_symbol_name() in numerical_state_symbols:
                return 'S_.ode_state[State_::%s]'

            return 'S_.%s'

        if variable_symbol.block_type == BlockType.PARAMETERS:
            return 'P_.%s'

        if variable_symbol.block_type == BlockType.COMMON_PARAMETERS:
            return 'cp.%s'

        if variable_symbol.block_type == BlockType.INTERNALS:
            return 'V_.%s'

        if variable_symbol.block_type == BlockType.INPUT:
            return 'B_.%s'

        return ''

    @classmethod
>>>>>>> 30dd763e
    def get_unit_name(cls, variable: ASTVariable) -> str:
        assert variable.get_scope() is not None, "Undeclared variable: " + variable.get_complete_name()

        variable_name = CppVariablePrinter._print_cpp_name(variable.get_complete_name())
        symbol = variable.get_scope().resolve_to_symbol(variable_name, SymbolKind.VARIABLE)
        if isinstance(symbol.get_type_symbol(), UnitTypeSymbol):
            return symbol.get_type_symbol().unit.unit.to_string()

        return ''<|MERGE_RESOLUTION|>--- conflicted
+++ resolved
@@ -1335,17 +1335,10 @@
     @classmethod
     def get_parameter_variable_by_name(cls, node: ASTNeuronOrSynapse, var_name: str) -> ASTVariable:
         """
-<<<<<<< HEAD
-        Get the declaration based on the name of the parameter
-        :param parameters_block: the parameter block
-        :param var_name: variable name to be searched
-        :return: declaration containing the variable
-=======
         Get a parameter node based on the name of the parameter
         :param node: the neuron or synapse containing the parameter
         :param var_name: variable name to be searched
         :return: the parameter node
->>>>>>> 30dd763e
         """
         for param_block in node.get_parameters_blocks():
             for decl in param_block.get_declarations():
@@ -1357,13 +1350,8 @@
     @classmethod
     def get_internal_by_name(cls, node: ASTNeuronOrSynapse, var_name: str) -> ASTDeclaration:
         """
-<<<<<<< HEAD
-        Get the declaration based on the name of the parameter
-        :param parameters_block: the parameter block
-=======
         Get the declaration based on the name of the internal parameter
         :param node: the neuron or synapse containing the parameter
->>>>>>> 30dd763e
         :param var_name: variable name to be searched
         :return: declaration containing the variable
         """
@@ -1377,13 +1365,8 @@
     @classmethod
     def get_internal_variable_by_name(cls, node: ASTVariable, var_name: str) -> ASTVariable:
         """
-<<<<<<< HEAD
-        Get the declaration based on the name of the parameter
-        :param parameters_block: the parameter block
-=======
         Get the internal parameter node based on the name of the internal parameter
         :param node: the neuron or synapse containing the parameter
->>>>>>> 30dd763e
         :param var_name: variable name to be searched
         :return: declaration containing the variable
         """
@@ -1397,32 +1380,20 @@
     @classmethod
     def get_variable_by_name(cls, node: ASTNeuronOrSynapse, var_name: str) -> Optional[ASTVariable]:
         """
-<<<<<<< HEAD
-        Get the declaration based on the name of the parameter
-        :param parameters_block: the parameter block
-        :param var_name: variable name to be searched
-        :return: declaration containing the variable
-        """
-        var = ASTUtils.get_state_variable_by_name(node, var_name)
-
-=======
         Get a variable or parameter node based on the name
         :param node: the neuron or synapse containing the parameter
         :param var_name: variable name to be searched
         :return: the node if found, otherwise None
         """
         var = ASTUtils.get_state_variable_by_name(node, var_name)
->>>>>>> 30dd763e
+
         if not var:
             var = ASTUtils.get_parameter_variable_by_name(node, var_name)
 
         if not var:
-<<<<<<< HEAD
             var = ASTUtils.get_internal_variable_by_name(node, var_name)
 
         if not var:
-=======
->>>>>>> 30dd763e
             expr = ASTUtils.get_inline_expression_by_name(node, var_name)
             if expr:
                 var = ASTNodeFactory.create_ast_variable(var_name, differential_order=0)
@@ -1434,17 +1405,10 @@
     @classmethod
     def get_state_variable_by_name(cls, node: ASTNeuronOrSynapse, var_name: str) -> Optional[ASTVariable]:
         """
-<<<<<<< HEAD
-        Get the declaration based on the name of the parameter
-        :param parameters_block: the parameter block
-        :param var_name: variable name to be searched
-        :return: declaration containing the variable
-=======
         Get a state variable node based on the name
         :param node: the neuron or synapse containing the parameter
         :param var_name: variable name to be searched
         :return: the node if found, otherwise None
->>>>>>> 30dd763e
         """
         for state_block in node.get_state_blocks():
             for decl in state_block.get_declarations():
@@ -1457,15 +1421,9 @@
     def get_state_variable_declaration_by_name(cls, node: ASTNeuronOrSynapse, var_name: str) -> Optional[ASTDeclaration]:
         """
         Get the declaration based on the name of the parameter
-<<<<<<< HEAD
-        :param parameters_block: the parameter block
-        :param var_name: variable name to be searched
-        :return: declaration containing the variable
-=======
         :param node: the neuron or synapse containing the parameter
         :param var_name: variable name to be searched
         :return: declaration containing the variable if found, otherwise None
->>>>>>> 30dd763e
         """
         for state_block in node.get_state_blocks():
             for decl in state_block.get_declarations():
@@ -2098,36 +2056,6 @@
         return None
 
     @classmethod
-<<<<<<< HEAD
-=======
-    def print_symbol_origin(cls, variable_symbol: VariableSymbol, numerical_state_symbols=None) -> str:
-        """
-        Returns a prefix corresponding to the origin of the variable symbol.
-        :param variable_symbol: a single variable symbol.
-        :return: the corresponding prefix
-        """
-        if variable_symbol.block_type in [BlockType.STATE, BlockType.EQUATION]:
-            if numerical_state_symbols and variable_symbol.get_symbol_name() in numerical_state_symbols:
-                return 'S_.ode_state[State_::%s]'
-
-            return 'S_.%s'
-
-        if variable_symbol.block_type == BlockType.PARAMETERS:
-            return 'P_.%s'
-
-        if variable_symbol.block_type == BlockType.COMMON_PARAMETERS:
-            return 'cp.%s'
-
-        if variable_symbol.block_type == BlockType.INTERNALS:
-            return 'V_.%s'
-
-        if variable_symbol.block_type == BlockType.INPUT:
-            return 'B_.%s'
-
-        return ''
-
-    @classmethod
->>>>>>> 30dd763e
     def get_unit_name(cls, variable: ASTVariable) -> str:
         assert variable.get_scope() is not None, "Undeclared variable: " + variable.get_complete_name()
 
