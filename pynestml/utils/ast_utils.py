# -*- coding: utf-8 -*-
#
# ast_utils.py
#
# This file is part of NEST.
#
# Copyright (C) 2004 The NEST Initiative
#
# NEST is free software: you can redistribute it and/or modify
# it under the terms of the GNU General Public License as published by
# the Free Software Foundation, either version 2 of the License, or
# (at your option) any later version.
#
# NEST is distributed in the hope that it will be useful,
# but WITHOUT ANY WARRANTY; without even the implied warranty of
# MERCHANTABILITY or FITNESS FOR A PARTICULAR PURPOSE.  See the
# GNU General Public License for more details.
#
# You should have received a copy of the GNU General Public License
# along with NEST.  If not, see <http://www.gnu.org/licenses/>.

from typing import Dict, Iterable, List, Mapping, Optional, Sequence, Union

import re
import sympy

import odetoolbox

from pynestml.codegeneration.printers.ast_printer import ASTPrinter
from pynestml.codegeneration.printers.cpp_variable_printer import CppVariablePrinter
from pynestml.codegeneration.printers.nestml_printer import NESTMLPrinter
from pynestml.frontend.frontend_configuration import FrontendConfiguration
from pynestml.generated.PyNestMLLexer import PyNestMLLexer
from pynestml.meta_model.ast_assignment import ASTAssignment
from pynestml.meta_model.ast_block import ASTBlock
from pynestml.meta_model.ast_block_with_variables import ASTBlockWithVariables
from pynestml.meta_model.ast_declaration import ASTDeclaration
from pynestml.meta_model.ast_elif_clause import ASTElifClause
from pynestml.meta_model.ast_equations_block import ASTEquationsBlock
from pynestml.meta_model.ast_expression import ASTExpression
from pynestml.meta_model.ast_external_variable import ASTExternalVariable
from pynestml.meta_model.ast_function_call import ASTFunctionCall
from pynestml.meta_model.ast_if_clause import ASTIfClause
from pynestml.meta_model.ast_inline_expression import ASTInlineExpression
from pynestml.meta_model.ast_input_block import ASTInputBlock
from pynestml.meta_model.ast_input_port import ASTInputPort
from pynestml.meta_model.ast_kernel import ASTKernel
from pynestml.meta_model.ast_model import ASTModel
from pynestml.meta_model.ast_model_body import ASTModelBody
from pynestml.meta_model.ast_node import ASTNode
from pynestml.meta_model.ast_node_factory import ASTNodeFactory
from pynestml.meta_model.ast_ode_equation import ASTOdeEquation
from pynestml.meta_model.ast_on_receive_block import ASTOnReceiveBlock
from pynestml.meta_model.ast_return_stmt import ASTReturnStmt
from pynestml.meta_model.ast_simple_expression import ASTSimpleExpression
from pynestml.meta_model.ast_small_stmt import ASTSmallStmt
from pynestml.meta_model.ast_stmt import ASTStmt
from pynestml.meta_model.ast_variable import ASTVariable
from pynestml.symbols.predefined_functions import PredefinedFunctions
from pynestml.symbols.symbol import SymbolKind
from pynestml.symbols.unit_type_symbol import UnitTypeSymbol
from pynestml.symbols.variable_symbol import BlockType
from pynestml.symbols.variable_symbol import VariableSymbol, VariableType
from pynestml.utils.ast_source_location import ASTSourceLocation
from pynestml.utils.logger import LoggingLevel, Logger
from pynestml.utils.messages import Messages
from pynestml.utils.string_utils import removesuffix
from pynestml.visitors.ast_higher_order_visitor import ASTHigherOrderVisitor
from pynestml.visitors.ast_parent_visitor import ASTParentVisitor
from pynestml.visitors.ast_visitor import ASTVisitor


class ASTUtils:
    r"""
    A collection of helpful methods for AST manipulation.
    """

    @classmethod
    def get_all_neurons(cls, list_of_compilation_units):
        """
        For a list of compilation units, it returns a list containing all neurons defined in all compilation
        units.
        :param list_of_compilation_units: a list of compilation units.
        :type list_of_compilation_units: list(ASTNestMLCompilationUnit)
        :return: a list of neurons
        :rtype: list(ASTModel)
        """
        ret = list()
        for compilationUnit in list_of_compilation_units:
            ret.extend(compilationUnit.get_model_list())
        return ret

    @classmethod
    def get_all_models(cls, list_of_compilation_units):
        """
        For a list of compilation units, it returns a list containing all nodes defined in all compilation
        units.
        :param list_of_compilation_units: a list of compilation units.
        :type list_of_compilation_units: list(ASTNestMLCompilationUnit)
        :return: a list of nodes
        :rtype: list(ASTNode)
        """
        from pynestml.meta_model.ast_model import ASTModel
        ret = list()
        for compilationUnit in list_of_compilation_units:
            if isinstance(compilationUnit, ASTModel):
                ret.extend(compilationUnit.get_model_list())
        return ret

    @classmethod
    def is_small_stmt(cls, ast):
        """
        Indicates whether the handed over meta_model is a small statement. Used in the template.
        :param ast: a single meta_model object.
        :type ast: AST_
        :return: True if small stmt, otherwise False.
        :rtype: bool
        """
        from pynestml.meta_model.ast_small_stmt import ASTSmallStmt
        return isinstance(ast, ASTSmallStmt)

    @classmethod
    def is_compound_stmt(cls, ast):
        """
        Indicates whether the handed over meta_model is a compound statement. Used in the template.
        :param ast: a single meta_model object.
        :type ast: AST_
        :return: True if compound stmt, otherwise False.
        :rtype: bool
        """
        from pynestml.meta_model.ast_compound_stmt import ASTCompoundStmt
        return isinstance(ast, ASTCompoundStmt)

    @classmethod
    def filter_variables_list(cls, variables_list, variables_to_filter_by):
        """
        """
        variables_to_filter_by = [str(var) for var in variables_to_filter_by]
        ret = []
        for var in variables_list:
            if var in variables_to_filter_by:
                ret.append(var)

        return ret

    @classmethod
    def has_spike_input(cls, body: ASTModelBody) -> bool:
        """
        Checks if the handed over neuron contains a spike input port.
        :param body: a single body element.
        :return: True if spike input port is contained, otherwise False.
        """
        inputs = (inputL for block in body.get_input_blocks() for inputL in block.get_input_ports())
        for port in inputs:
            if port.is_spike():
                return True
        return False

    @classmethod
    def has_continuous_input(cls, body: ASTModelBody) -> bool:
        """
        Checks if the handed over neuron contains a continuous time input port.
        :param body: a single body element.
        :return: True if continuous time input port is contained, otherwise False.
        """
        inputs = (inputL for block in body.get_input_blocks() for inputL in block.get_input_ports())
        for inputL in inputs:
            if inputL.is_continuous():
                return True
        return False

    @classmethod
    def compute_type_name(cls, data_type) -> str:
        """
        Computes the representation of the data type.
        :param data_type: a single data type.
        :type data_type: ast_data_type
        :return: the corresponding representation.
        """
        if data_type.is_boolean:
            return 'boolean'

        if data_type.is_integer:
            return 'integer'

        if data_type.is_real:
            return 'real'

        if data_type.is_string:
            return 'string'

        if data_type.is_void:
            return 'void'

        if data_type.is_unit_type():
            return str(data_type)

        Logger.log_message(message='Type could not be derived!', log_level=LoggingLevel.ERROR)

        return ''

    @classmethod
    def deconstruct_assignment(cls, lhs=None, is_plus=False, is_minus=False, is_times=False, is_divide=False,
                               _rhs=None):
        """
        From lhs and rhs it constructs a new rhs which corresponds to direct assignment.
        E.g.: a += b*c -> a = a + b*c
        :param lhs: a lhs rhs
        :type lhs: ast_expression or ast_simple_expression
        :param is_plus: is plus assignment
        :type is_plus: bool
        :param is_minus: is minus assignment
        :type is_minus: bool
        :param is_times: is times assignment
        :type is_times: bool
        :param is_divide: is divide assignment
        :type is_divide: bool
        :param _rhs: a rhs rhs
        :type _rhs: ASTExpression or ASTSimpleExpression
        :return: a new direct assignment rhs.
        :rtype: ASTExpression
        """
        from pynestml.visitors.ast_symbol_table_visitor import ASTSymbolTableVisitor
        from pynestml.meta_model.ast_node_factory import ASTNodeFactory
        assert ((is_plus + is_minus + is_times + is_divide) == 1), \
            '(PyNestML.CodeGeneration.Utils) Type of assignment not correctly specified!'
        if is_plus:
            op = ASTNodeFactory.create_ast_arithmetic_operator(is_plus_op=True,
                                                               source_position=_rhs.get_source_position())
        elif is_minus:
            op = ASTNodeFactory.create_ast_arithmetic_operator(is_minus_op=True,
                                                               source_position=_rhs.get_source_position())
        elif is_times:
            op = ASTNodeFactory.create_ast_arithmetic_operator(is_times_op=True,
                                                               source_position=_rhs.get_source_position())
        else:
            op = ASTNodeFactory.create_ast_arithmetic_operator(is_div_op=True,
                                                               source_position=_rhs.get_source_position())
        var_expr = ASTNodeFactory.create_ast_simple_expression(variable=lhs,
                                                               source_position=lhs.get_source_position())
        var_expr.update_scope(lhs.get_scope())
        op.update_scope(lhs.get_scope())
        rhs_in_brackets = ASTNodeFactory.create_ast_expression(is_encapsulated=True, expression=_rhs,
                                                               source_position=_rhs.get_source_position())
        rhs_in_brackets.update_scope(_rhs.get_scope())
        expr = ASTNodeFactory.create_ast_compound_expression(lhs=var_expr, binary_operator=op, rhs=rhs_in_brackets,
                                                             source_position=_rhs.get_source_position())
        expr.update_scope(lhs.get_scope())
        # update the symbols
        expr.accept(ASTSymbolTableVisitor())
        return expr

    @classmethod
    def get_inline_expression_symbols(cls, ast: ASTNode) -> List[VariableSymbol]:
        """
        For the handed over AST node, this method collects all inline expression variable symbols in it.
        :param ast: a single AST node
        :return: a list of all inline expression variable symbols
        """
        from pynestml.visitors.ast_higher_order_visitor import ASTHigherOrderVisitor
        from pynestml.meta_model.ast_variable import ASTVariable
        res = list()

        def loc_get_vars(node):
            if isinstance(node, ASTVariable):
                res.append(node)

        ast.accept(ASTHigherOrderVisitor(visit_funcs=loc_get_vars))

        ret = list()
        for var in res:
            if '\'' not in var.get_complete_name():
                symbol = ast.get_scope().resolve_to_symbol(var.get_complete_name(), SymbolKind.VARIABLE)
                if symbol is not None and symbol.is_inline_expression:
                    ret.append(symbol)
        return ret

    @classmethod
    def is_castable_to(cls, type_a, type_b):
        """
        Indicates whether typeA can be casted to type b. E.g., in Nest, a unit is always casted down to real, thus
        a unit where unit is expected is allowed.
        :param type_a: a single TypeSymbol
        :type type_a: type_symbol
        :param type_b: a single TypeSymbol
        :type type_b: TypeSymbol
        :return: True if castable, otherwise False
        :rtype: bool
        """
        # we can always cast from unit to real
        if type_a.is_unit and type_b.is_real:
            return True
        elif type_a.is_boolean and type_b.is_real:
            return True
        elif type_a.is_real and type_b.is_boolean:
            return True
        elif type_a.is_integer and type_b.is_real:
            return True
        elif type_a.is_real and type_b.is_integer:
            return True
        else:
            return False

    @classmethod
    def get_all(cls, ast, node_type):
        """
        Finds all meta_model which are part of the tree as spanned by the handed over meta_model.
        The type has to be specified.
        :param ast: a single meta_model node
        :type ast: AST_
        :param node_type: the type
        :type node_type: AST_
        :return: a list of all meta_model of the specified type
        :rtype: list(AST_)
        """
        from pynestml.visitors.ast_higher_order_visitor import ASTHigherOrderVisitor
        ret = list()

        def loc_get_all_of_type(node):
            if isinstance(node, node_type):
                ret.append(node)

        ast.accept(ASTHigherOrderVisitor(visit_funcs=loc_get_all_of_type))
        return ret

    @classmethod
    def get_vectorized_variable(cls, ast, scope):
        """
        Returns all variable symbols which are contained in the scope and have a size parameter.
        :param ast: a single meta_model
        :type ast: AST_
        :param scope: a scope object
        :type scope: Scope
        :return: the first element with the size parameter
        :rtype: variable_symbol
        """
        from pynestml.meta_model.ast_variable import ASTVariable
        from pynestml.symbols.symbol import SymbolKind
        variables = (var for var in cls.get_all(ast, ASTVariable) if
                     scope.resolve_to_symbol(var.get_complete_name(), SymbolKind.VARIABLE))
        for var in variables:
            symbol = scope.resolve_to_symbol(var.get_complete_name(), SymbolKind.VARIABLE)
            if symbol is not None and symbol.has_vector_parameter():
                return symbol
        return None

    @classmethod
    def get_numeric_vector_size(cls, variable: ASTVariable) -> int:
        """
        Returns the numerical size of the vector by resolving any variable used as a size parameter in declaration
        :param variable: vector variable
        :return: the size of the vector as a numerical value
        """
        vector_parameter = variable.get_vector_parameter()
        if vector_parameter.is_variable():
            symbol = vector_parameter.get_scope().resolve_to_symbol(vector_parameter.get_variable().get_complete_name(), SymbolKind.VARIABLE)
            return symbol.get_declaring_expression().get_numeric_literal()

        assert vector_parameter.is_numeric_literal()
        return int(vector_parameter.get_numeric_literal())

    @classmethod
    def get_numeric_vector_input_port_size(cls, port: ASTInputPort) -> int:
        """
        Returns the numerical size of the vector by resolving any variable used as a size parameter in declaration
        :param port: input port
        :return: the size of the vector as a numerical value
        """
        size_parameter = port.get_size_parameter()
        if size_parameter.is_variable():
            symbol = port.get_scope().resolve_to_symbol(size_parameter.get_variable().get_name(),
                                                        SymbolKind.VARIABLE)
            return symbol.get_declaring_expression().get_numeric_literal()

        assert size_parameter.is_numeric_literal()
        return int(size_parameter.get_numeric_literal())

    @classmethod
    def get_function_call(cls, ast, function_name):
        """
        Collects for a given name all function calls in a given meta_model node.
        :param ast: a single node
        :type ast: ast_node
        :param function_name: the name of the function
        :type function_name: str
        :return: a list of all function calls contained in _ast
        :rtype: list(ASTFunctionCall)
        """
        from pynestml.visitors.ast_higher_order_visitor import ASTHigherOrderVisitor
        ret = list()

        def loc_get_function(node):
            if isinstance(node, ASTFunctionCall) and node.get_name() == function_name:
                ret.append(node)

        ast.accept(ASTHigherOrderVisitor(loc_get_function, list()))
        return ret

    @classmethod
    def get_tuple_from_single_dict_entry(cls, dict_entry):
        """
        For a given dict of length 1, this method returns a tuple consisting of (key,value)
        :param dict_entry: a dict of length 1
        :type dict_entry:  dict
        :return: a single tuple
        :rtype: tuple
        """
        if len(dict_entry.keys()) == 1:
            # key() is not an actual list, thus indexing is not possible.
            for keyIter in dict_entry.keys():
                key = keyIter
                value = dict_entry[key]
                return key, value
        else:
            return None, None

    @classmethod
    def needs_arguments(cls, ast_function_call):
        """
        Indicates whether a given function call has any arguments
        :param ast_function_call: a function call
        :type ast_function_call: ASTFunctionCall
        :return: True if arguments given, otherwise false
        :rtype: bool
        """
        return len(ast_function_call.get_args()) > 0

    @classmethod
    def create_internal_block(cls, model: ASTModel):
        r"""
        Create an internals block in the handed over model if it does not yet exist.
        :param model: a single model
        :return: the modified model (the model is also changed in-place)
        """
        from pynestml.meta_model.ast_node_factory import ASTNodeFactory
        if not model.get_internals_blocks():
            block = ASTNodeFactory.create_ast_block_with_variables(False, False, True, list(),
                                                                   ASTSourceLocation.get_added_source_position())
            block.update_scope(model.get_scope())
            model.get_body().get_body_elements().append(block)

        from pynestml.visitors.ast_parent_visitor import ASTParentVisitor
        model.accept(ASTParentVisitor())

        return model

    @classmethod
    def create_state_block(cls, model: ASTModel):
        r"""
        Create a state block in the handed over model if it does not yet exist.
        :param model: a single model
        :return: the modified model (the model is also changed in-place)
        """
        # local import since otherwise circular dependency
        from pynestml.meta_model.ast_node_factory import ASTNodeFactory
        if not model.get_state_blocks():
            block = ASTNodeFactory.create_ast_block_with_variables(True, False, False, list(),
                                                                   ASTSourceLocation.get_added_source_position())
            block.update_scope(model.get_scope())
            model.get_body().get_body_elements().append(block)

        from pynestml.visitors.ast_parent_visitor import ASTParentVisitor
        model.accept(ASTParentVisitor())

        return model

    @classmethod
    def create_parameters_block(cls, model: ASTModel):
        r"""
        Create a parameters block in the handed over model if it does not yet exist.
        :param model: a single model
        :return: the modified model (the model is also changed in-place)
        """
        # local import since otherwise circular dependency
        from pynestml.meta_model.ast_node_factory import ASTNodeFactory
        if not model.get_parameters_blocks():
            block = ASTNodeFactory.create_ast_block_with_variables(False, True, False, list(),
                                                                   ASTSourceLocation.get_added_source_position())
            block.update_scope(model.get_scope())
            model.get_body().get_body_elements().append(block)

        from pynestml.visitors.ast_parent_visitor import ASTParentVisitor
        model.accept(ASTParentVisitor())

        return model

    @classmethod
    def create_equations_block(cls, model: ASTModel) -> ASTModel:
        r"""
        Create an equations block in the handed over model if it does not yet exist.
        :param model: a single model
        :return: the modified model (the model is also changed in-place)
        """
        # local import since otherwise circular dependency
        from pynestml.meta_model.ast_node_factory import ASTNodeFactory
        if not model.get_equations_blocks():
            block = ASTNodeFactory.create_ast_equations_block(list(),
                                                              ASTSourceLocation.get_added_source_position())
            block.update_scope(model.get_scope())
            model.get_body().get_body_elements().append(block)

        from pynestml.visitors.ast_parent_visitor import ASTParentVisitor
        model.accept(ASTParentVisitor())

        return model

    @classmethod
    def contains_convolve_call(cls, variable: VariableSymbol) -> bool:
        """
        Indicates whether the declaring rhs of this variable symbol has a convolve() in it.
        :return: True if contained, otherwise False.
        """
        if not variable.get_declaring_expression():
            return False

        for func in variable.get_declaring_expression().get_function_calls():
            if func.get_name() == PredefinedFunctions.CONVOLVE:
                return True

        return False

    @classmethod
    def get_declaration_by_name(cls, blocks: Union[ASTBlock, List[ASTBlock]], var_name: str) -> Optional[ASTDeclaration]:
        """
        Get a declaration by variable name.
        :param blocks: the block or blocks to look for the variable in
        :param var_name: name of the variable to look for (including single quotes indicating differential order)
        """
        if isinstance(blocks, ASTNode):
            blocks = [blocks]
        for block in blocks:
            for decl in block.get_declarations():
                for var in decl.get_variables():
                    if var.get_complete_name() == var_name:
                        return decl
        return None

    @classmethod
    def all_variables_defined_in_block(cls, blocks: Union[ASTBlock, List[ASTBlock]]) -> List[ASTVariable]:
        """return a list of all variable declarations in a block or blocks"""
        if isinstance(blocks, ASTNode):
            blocks = [blocks]
        vars = []
        for block in blocks:
            for decl in block.get_declarations():
                for var in decl.get_variables():
                    vars.append(var)
        return vars

    @classmethod
    def inline_aliases_convolution(cls, inline_expr: ASTInlineExpression) -> bool:
        """
        Returns True if and only if the inline expression is of the form ``var type = convolve(...)``.
        """
        expr = inline_expr.get_expression()
        if isinstance(expr, ASTExpression):
            expr = expr.get_lhs()
        if isinstance(expr, ASTSimpleExpression) \
           and expr.is_function_call() \
           and expr.get_function_call().get_name() == PredefinedFunctions.CONVOLVE:
            return True
        return False

    @classmethod
    def add_suffix_to_variable_name(cls, var_name: str, astnode: ASTNode, suffix: str, scope=None):
        """add suffix to variable by given name recursively throughout astnode"""

        def replace_var(_expr=None):
            if isinstance(_expr, ASTSimpleExpression) and _expr.is_variable():
                var = _expr.get_variable()
            elif isinstance(_expr, ASTVariable):
                var = _expr
            else:
                return

            if not suffix in var.get_name() \
               and not var.get_name() == "t" \
               and var.get_name() == var_name:
                var.set_name(var.get_name() + suffix)

        astnode.accept(ASTHigherOrderVisitor(lambda x: replace_var(x)))

    @classmethod
    def remove_state_var_from_integrate_odes_calls(cls, model: ASTModel, state_var_name: str):
        r"""Remove a state variable from the arguments (where it exists) of each integrate_odes() call in the model."""

        class RemoveStateVarFromIntegrateODEsCallsVisitor(ASTVisitor):
            def visit_function_call(self, node: ASTFunctionCall):
                if node.get_name() == PredefinedFunctions.INTEGRATE_ODES:
                    node.args = [arg for arg in node.args if not arg.get_variable().get_complete_name()]

        remove_state_var_from_integrate_odes_calls_visitor = RemoveStateVarFromIntegrateODEsCallsVisitor()
        model.accept(remove_state_var_from_integrate_odes_calls_visitor)

    @classmethod
    def resolve_variables_to_expressions(cls, astnode, analytic_state_variables_moved):
        """receives a list of variable names (as strings) and returns a list of ASTExpressions containing each ASTVariable"""
        expressions = []

        for var_name in analytic_state_variables_moved:
            node = ASTUtils.get_variable_by_name(astnode, var_name)
            assert node is not None
            expressions.append(ASTNodeFactory.create_ast_expression(False, None, False, ASTNodeFactory.create_ast_simple_expression(variable=node)))

        return expressions

    @classmethod
    def add_suffix_to_variable_names(cls, astnode: Union[ASTNode, List], suffix: str):
        """add suffix to variable names recursively throughout astnode"""

        if not isinstance(astnode, ASTNode):
            for node in astnode:
                ASTUtils.add_suffix_to_variable_names(node, suffix)
            return

        def replace_var(_expr=None):
            if isinstance(_expr, ASTSimpleExpression) and _expr.is_variable():
                var = _expr.get_variable()
            elif isinstance(_expr, ASTVariable):
                var = _expr
            else:
                return

            if not var.get_name() == "t" \
               and not var.get_name().endswith(suffix):
                symbol = astnode.get_scope().resolve_to_symbol(var.get_name(), SymbolKind.VARIABLE)
                if symbol:    # make sure it is not a unit (like "ms")
                    var.set_name(var.get_name() + suffix)

        astnode.accept(ASTHigherOrderVisitor(lambda x: replace_var(x)))

    @classmethod
    def add_suffix_to_variable_names2(cls, variable_names: List[str], astnode: Union[ASTNode, List], suffix: str):
        r"""add suffix to variable names recursively throughout astnode"""

        if not isinstance(astnode, ASTNode):
            for node in astnode:
                ASTUtils.add_suffix_to_variable_names2(variable_names, node, suffix)
            return

        def replace_var(_expr=None):
            if isinstance(_expr, ASTSimpleExpression) and _expr.is_variable():
                var = _expr.get_variable()
            elif isinstance(_expr, ASTVariable):
                var = _expr
            else:
                return

            if var.get_name() in variable_names \
               and not var.get_name().endswith(suffix):
                var.set_name(var.get_name() + suffix)

        astnode.accept(ASTHigherOrderVisitor(lambda x: replace_var(x)))

    @classmethod
    def get_inline_expression_by_name(cls, node, name: str) -> Optional[ASTInlineExpression]:
        for equations_block in node.get_equations_blocks():
            for inline_expr in equations_block.get_inline_expressions():
                if name == inline_expr.variable_name:
                    return inline_expr

        return None

    @classmethod
    def get_inline_expression_by_constructed_rhs_name(cls, node, name: str) -> Optional[ASTInlineExpression]:
        for equations_block in node.get_equations_blocks():
            for inline_expr in equations_block.get_inline_expressions():
                if not ASTUtils.inline_aliases_convolution(inline_expr):
                    continue

                constructed_name = ASTUtils.construct_kernel_X_spike_buf_name(str(inline_expr.get_expression().get_function_call().get_args()[0]), inline_expr.get_expression().get_function_call().get_args()[1], order=0, suffix="__for_" + node.get_name())

                if name == constructed_name:
                    return inline_expr

        return None

    @classmethod
    def get_kernel_by_name(cls, node, name: str) -> Optional[ASTKernel]:
        for equations_block in node.get_equations_blocks():
            for kernel in equations_block.get_kernels():
                if name in kernel.get_variable_names():
                    return kernel

        return None

    @classmethod
    def print_alternate_var_name(cls, var_name, continuous_post_ports):
        for pair in continuous_post_ports:
            if pair[0] == var_name:
                return pair[1]

        assert False

    @classmethod
    def get_post_ports_of_neuron_synapse_pair(cls, neuron, synapse, codegen_opts_pairs):
        for pair in codegen_opts_pairs:
            if pair["neuron"] == removesuffix(neuron.get_name().split("__with_")[0], FrontendConfiguration.suffix) \
               and pair["synapse"] == removesuffix(synapse.get_name().split("__with_")[0], FrontendConfiguration.suffix) \
               and "post_ports" in pair.keys():
                return pair["post_ports"]

        return []

    @classmethod
<<<<<<< HEAD
    def get_var_name_tuples_of_neuron_synapse_pair(cls, post_port_names, post_port, reverse=False):
        for pair in post_port_names:
            if reverse and pair[1] == post_port:
                return pair[0]

            if not reverse and pair[0] == post_port:
                return pair[1]

        raise Exception("Port name not found!")
=======
    def get_var_name_tuples_of_neuron_synapse_pair(cls, post_port_names, post_port):
        for pair in post_port_names:
            if pair[0] == post_port:
                return pair[1]
        return None
>>>>>>> e6565b5b

    @classmethod
    def replace_with_external_variable(cls, var_name, node: ASTNode, suffix: str, new_scope, alternate_name=None):
        r"""
        Replace all occurrences of variables (``ASTVariable``s) (e.g. ``post_trace'``) in the node with ``ASTExternalVariable``s, indicating that they are moved to the postsynaptic neuron.
        """

        def replace_var(_expr=None):
            if isinstance(_expr, ASTSimpleExpression) and _expr.is_variable():
                var = _expr.get_variable()
            elif isinstance(_expr, ASTVariable):
                var = _expr
            else:
                return

            if var.get_name() != var_name:
                return

            ast_ext_var = ASTExternalVariable(var.get_name() + suffix,
                                              differential_order=var.get_differential_order(),
                                              source_position=var.get_source_position())

            if alternate_name:
                ast_ext_var.set_alternate_name(alternate_name)

            ast_ext_var.update_alt_scope(new_scope)
            from pynestml.visitors.ast_symbol_table_visitor import ASTSymbolTableVisitor
            ast_ext_var.accept(ASTSymbolTableVisitor())

            if isinstance(_expr, ASTSimpleExpression) and _expr.is_variable():
                _expr.set_variable(ast_ext_var)
                ast_ext_var.parent_ = _expr
                return

            if isinstance(_expr, ASTVariable):
                ast_ext_var.parent_ = _expr.get_parent()
                if isinstance(_expr.get_parent(), ASTAssignment):
                    _expr.get_parent().lhs = ast_ext_var
                elif isinstance(_expr.get_parent(), ASTSimpleExpression) and _expr.get_parent().is_variable():
                    _expr.get_parent().set_variable(ast_ext_var)
                elif isinstance(_expr.get_parent(), ASTDeclaration):
                    # variable could occur on the left-hand side; ignore. Only replace if it occurs on the right-hand side.
                    pass
                else:
                    Logger.log_message(None, -1, "Error: unhandled use of variable "
                                       + var_name + " in expression " + str(_expr), None, LoggingLevel.INFO)
                    raise Exception()
                return

            p = var.get_parent()
            Logger.log_message(None, -1, "Error: unhandled use of variable "
                               + var_name + " in expression " + str(p), None, LoggingLevel.INFO)
            raise Exception()

        node.accept(ASTHigherOrderVisitor(lambda x: replace_var(x)))
        from pynestml.visitors.ast_parent_visitor import ASTParentVisitor
        node.accept(ASTParentVisitor())

    @classmethod
    def add_suffix_to_decl_lhs(cls, decl, suffix: str):
        """add suffix to the left-hand side of a declaration"""
        if isinstance(decl, ASTInlineExpression):
            decl.set_variable_name(decl.get_variable_name() + suffix)
        elif isinstance(decl, ASTOdeEquation):
            decl.get_lhs().set_name(decl.get_lhs().get_name() + suffix)
        elif isinstance(decl, ASTStmt):
            assert decl.small_stmt.is_assignment()
            decl.small_stmt.get_assignment().lhs.set_name(decl.small_stmt.get_assignment().lhs.get_name() + suffix)
        else:
            for var in decl.get_variables():
                var.set_name(var.get_name() + suffix)

    @classmethod
    def get_all_variables(cls, node: ASTNode) -> List[str]:
        """Make a list of all variable symbol names that are in ``node``"""
        if node is None:
            return []

        class ASTVariablesFinderVisitor(ASTVisitor):
            _variables = []

            def __init__(self):
                super(ASTVariablesFinderVisitor, self).__init__()

            def visit_declaration(self, node):
                symbol = node.get_scope().resolve_to_symbol(node.get_variables()[0].get_complete_name(),
                                                            SymbolKind.VARIABLE)
                if symbol is None:
                    code, message = Messages.get_variable_not_defined(node.get_variable().get_complete_name())
                    Logger.log_message(code=code, message=message, error_position=node.get_source_position(),
                                       log_level=LoggingLevel.ERROR, astnode=node)
                    return

                self._variables.append(symbol)

        visitor = ASTVariablesFinderVisitor()
        node.accept(visitor)
        all_variables = [v.name for v in visitor._variables]
        return all_variables

    @classmethod
    def get_all_variables_used_in_convolutions(cls, nodes: Union[ASTEquationsBlock, List[ASTEquationsBlock]], parent_node: ASTNode) -> List[str]:
        """Make a list of all variable symbol names that are in one of the equation blocks in ``nodes`` and used in a convolution"""
        if not nodes:
            return []

        if isinstance(nodes, ASTNode):
            nodes = [nodes]

        class ASTAllVariablesUsedInConvolutionVisitor(ASTVisitor):
            _variables = []
            parent_node = None

            def __init__(self, node, parent_node):
                super(ASTAllVariablesUsedInConvolutionVisitor, self).__init__()
                self.node = node
                self.parent_node = parent_node

            def visit_function_call(self, node):
                func_name = node.get_name()
                if func_name == 'convolve':
                    symbol_buffer = node.get_scope().resolve_to_symbol(str(node.get_args()[1]),
                                                                       SymbolKind.VARIABLE)
                    input_port = ASTUtils.get_input_port_by_name(
                        self.parent_node.get_input_blocks(), symbol_buffer.name)
                    if input_port:
                        found_parent_assignment = False
                        node_ = node
                        while not found_parent_assignment:
                            node_ = node_.get_parent()
                            # XXX TODO also needs to accept normal ASTExpression, ASTAssignment?
                            if isinstance(node_, ASTInlineExpression):
                                found_parent_assignment = True
                        var_name = node_.get_variable_name()
                        self._variables.append(var_name)

        variables = []
        for node in nodes:
            visitor = ASTAllVariablesUsedInConvolutionVisitor(node, parent_node)
            node.accept(visitor)
            variables.extend(visitor._variables)

        return variables

    @classmethod
    def move_decls(cls, var_name, from_block, to_block, var_name_suffix: str, block_type: BlockType, mode="move") -> List[ASTDeclaration]:
        r"""Move or copy declarations from ``from_block`` to ``to_block``."""
        from pynestml.visitors.ast_symbol_table_visitor import ASTSymbolTableVisitor
        assert mode in ["move", "copy"]

        if not from_block \
           or not to_block:
            return []

        decls = ASTUtils.get_declarations_from_block(var_name, from_block)
        if var_name_suffix and var_name.endswith(var_name_suffix):
            decls.extend(ASTUtils.get_declarations_from_block(removesuffix(var_name, var_name_suffix), from_block))

        if decls:
            Logger.log_message(None, -1, ("Moving" if mode == "move" else "Copying") + " definition of " + var_name + " from synapse to neuron",
                               None, LoggingLevel.INFO)
            for decl in decls:
                if mode == "move":
                    from_block.declarations.remove(decl)
                if mode == "copy":
                    decl = decl.clone()
                assert len(decl.get_variables()) <= 1
                if not decl.get_variables()[0].name.endswith(var_name_suffix) and var_name_suffix:
                    ASTUtils.add_suffix_to_decl_lhs(decl, suffix=var_name_suffix)
                to_block.get_declarations().append(decl)
                decl.update_scope(to_block.get_scope())

                ast_symbol_table_visitor = ASTSymbolTableVisitor()
                ast_symbol_table_visitor.block_type_stack.push(block_type)
                decl.accept(ast_symbol_table_visitor)
                ast_symbol_table_visitor.block_type_stack.pop()

        from pynestml.visitors.ast_parent_visitor import ASTParentVisitor
        to_block.accept(ASTParentVisitor())

        return decls

    @classmethod
    def equations_from_block_to_block(cls, state_var, from_block, to_block, var_name_suffix, mode) -> List[ASTDeclaration]:
        assert mode in ["move", "copy"]

        if not from_block:
            return []

        decls = ASTUtils.get_declarations_from_block(state_var, from_block)

        for decl in decls:
            if mode == "move":
                from_block.declarations.remove(decl)
            ASTUtils.add_suffix_to_decl_lhs(decl, suffix=var_name_suffix)
            to_block.get_declarations().append(decl)
            decl.update_scope(to_block.get_scope())

        return decls

    @classmethod
    def collects_vars_used_in_equation(cls, state_var, from_block):
        if not from_block:
            return

        decls = ASTUtils.get_declarations_from_block(state_var, from_block)
        vars_used = []
        if decls:
            for decl in decls:
                if (type(decl) in [ASTDeclaration, ASTReturnStmt] and decl.has_expression()) \
                   or type(decl) is ASTInlineExpression:
                    vars_used.extend(
                        ASTUtils.collect_variable_names_in_expression(decl.get_expression()))
                elif type(decl) is ASTOdeEquation:
                    vars_used.extend(ASTUtils.collect_variable_names_in_expression(decl.get_rhs()))
                elif type(decl) is ASTKernel:
                    for expr in decl.get_expressions():
                        vars_used.extend(ASTUtils.collect_variable_names_in_expression(expr))
                else:
                    raise Exception("Tried to move unknown type " + str(type(decl)))

        return vars_used

    @classmethod
    def add_kernel_to_variable(cls, kernel: ASTKernel):
        r"""
        Adds the kernel as the defining equation.
        If the definition of the kernel is e.g. `g'' = ...` then variable symbols `g` and `g'` will have their kernel definition and variable type set.
        :param kernel: a single kernel object.
        """
        if len(kernel.get_variables()) == 1 \
                and kernel.get_variables()[0].get_differential_order() == 0:
            # we only update those which define an ODE; skip "direct function of time" specifications
            return

        for var, expr in zip(kernel.get_variables(), kernel.get_expressions()):
            for diff_order in range(var.get_differential_order()):
                var_name = var.get_name() + "'" * diff_order
                existing_symbol = kernel.get_scope().resolve_to_symbol(var_name, SymbolKind.VARIABLE)

                if existing_symbol is None:
                    code, message = Messages.get_no_variable_found(var.get_name_of_lhs())
                    Logger.log_message(code=code, message=message, error_position=kernel.get_source_position(), log_level=LoggingLevel.ERROR)
                    return

                existing_symbol.set_ode_or_kernel(expr)
                existing_symbol.set_variable_type(VariableType.KERNEL)
                kernel.get_scope().update_variable_symbol(existing_symbol)

    @classmethod
    def assign_ode_to_variables(cls, ode_block: ASTEquationsBlock):
        r"""
        Adds for each variable symbol the corresponding ode declaration if present.

        :param ode_block: a single block of ode declarations.
        """
        from pynestml.meta_model.ast_ode_equation import ASTOdeEquation
        from pynestml.meta_model.ast_kernel import ASTKernel
        for decl in ode_block.get_declarations():
            if isinstance(decl, ASTOdeEquation):
                ASTUtils.add_ode_to_variable(decl)
            elif isinstance(decl, ASTKernel):
                ASTUtils.add_kernel_to_variable(decl)

    @classmethod
    def add_ode_to_variable(cls, ode_equation: ASTOdeEquation):
        r"""
        Resolves to the corresponding symbol and updates the corresponding ode-declaration.

        :param ode_equation: a single ode-equation
        """
        for diff_order in range(ode_equation.get_lhs().get_differential_order()):
            var_name = ode_equation.get_lhs().get_name() + "'" * diff_order
            existing_symbol = ode_equation.get_scope().resolve_to_symbol(var_name, SymbolKind.VARIABLE)

            if existing_symbol is None:
                code, message = Messages.get_no_variable_found(ode_equation.get_lhs().get_name_of_lhs())
                Logger.log_message(code=code, message=message, error_position=ode_equation.get_source_position(),
                                   log_level=LoggingLevel.ERROR)
                return

            existing_symbol.set_ode_or_kernel(ode_equation)

            ode_equation.get_scope().update_variable_symbol(existing_symbol)

    @classmethod
    def get_statements_from_block(cls, var_name, block):
        """XXX: only simple statements such as assignments are supported for now. if..then..else compound statements and so are not yet supported."""
        block = block.get_block()
        all_stmts = block.get_stmts()
        stmts = []
        for node in all_stmts:
            if node.is_small_stmt() \
               and node.small_stmt.is_assignment() \
               and node.small_stmt.get_assignment().lhs.get_name() == var_name:
                stmts.append(node)
        return stmts

    @classmethod
    def is_function_delay_variable(cls, node: ASTFunctionCall) -> bool:
        """
        Checks if the given function call is actually a delayed variable. For a function call to be a delayed
        variable, the function name should be resolved to a state symbol, with one function argument which is an
        expression.
        :param node: The function call
        """
        # Check if the function name is a state variable
        symbol = cls.get_delay_variable_symbol(node)
        args = node.get_args()
        # Check if the length of arg list is 1
        if symbol and len(args) == 1 and isinstance(args[0], ASTExpression):
            return True
        return False

    @classmethod
    def get_delay_variable_symbol(cls, node: ASTFunctionCall):
        """
        Returns the variable symbol for the corresponding delayed variable
        :param node: The delayed variable parsed as a function call
        """
        symbol = node.get_scope().resolve_to_symbol(node.get_name(), SymbolKind.VARIABLE)
        if symbol and symbol.block_type == BlockType.STATE:
            return symbol
        return None

    @classmethod
    def extract_delay_parameter(cls, node: ASTFunctionCall) -> str:
        """
        Extracts the delay parameter from the delayed variable
        :param node: The delayed variable parsed as a function call
        """
        args = node.get_args()
        delay_parameter = args[0].get_rhs().get_variable()
        return delay_parameter.get_name()

    @classmethod
    def update_delay_parameter_in_state_vars(cls, neuron: ASTModel, state_vars_before_update: List[VariableSymbol]) -> None:
        """
        Updates the delay parameter in state variables after the symbol table update
        :param neuron: AST neuron
        :param state_vars_before_update: State variables before the symbol table update
        """
        for state_var in state_vars_before_update:
            if state_var.has_delay_parameter():
                symbol = neuron.get_scope().resolve_to_symbol(state_var.get_symbol_name(), SymbolKind.VARIABLE)
                if symbol is not None:
                    symbol.set_delay_parameter(state_var.get_delay_parameter())

    @classmethod
    def has_equation_with_delay_variable(cls, equations_with_delay_vars: ASTOdeEquation, sym: str) -> bool:
        """
        Returns true if the given variable has an equation defined with a delayed variable, false otherwise.
        :param equations_with_delay_vars: a list of equations containing delayed variables
        :param sym: symbol denoting the lhs of
        """
        for equation in equations_with_delay_vars:
            if equation.get_lhs().get_name() == sym:
                return True
        return False

    @classmethod
    def add_declarations_to_internals(cls, neuron: ASTModel, declarations: Mapping[str, str]) -> ASTModel:
        """
        Adds the variables as stored in the declaration tuples to the neuron.
        :param neuron: a single neuron instance
        :param declarations: a map of variable names to declarations
        :return: a modified neuron
        """
        for variable in declarations:
            cls.add_declaration_to_internals(neuron, variable, declarations[variable])
        return neuron

    @classmethod
    def add_declaration_to_internals(cls, neuron: ASTModel, variable_name: str, init_expression: str) -> ASTModel:
        """
        Adds the variable as stored in the declaration tuple to the neuron. The declared variable is of type real.
        :param neuron: a single neuron instance
        :param variable_name: the name of the variable to add
        :param init_expression: initialization expression
        :return: the neuron extended by the variable
        """
        assert len(neuron.get_internals_blocks()) <= 1, "Only one internals block supported for now"

        from pynestml.utils.model_parser import ModelParser
        from pynestml.visitors.ast_symbol_table_visitor import ASTSymbolTableVisitor

        tmp = ModelParser.parse_expression(init_expression)
        vector_variable = ASTUtils.get_vectorized_variable(tmp, neuron.get_scope())

        declaration_string = variable_name + ' real' + (
            '[' + vector_variable.get_vector_parameter() + ']'
            if vector_variable is not None and vector_variable.has_vector_parameter() else '') + ' = ' + init_expression
        ast_declaration = ModelParser.parse_declaration(declaration_string)
        if vector_variable is not None:
            ast_declaration.set_size_parameter(vector_variable.get_vector_parameter())
        neuron.add_to_internals_block(ast_declaration)

        from pynestml.visitors.ast_parent_visitor import ASTParentVisitor
        neuron.accept(ASTParentVisitor())

        ast_declaration.update_scope(neuron.get_internals_blocks()[0].get_scope())
        symtable_visitor = ASTSymbolTableVisitor()
        symtable_visitor.block_type_stack.push(BlockType.INTERNALS)
        ast_declaration.accept(symtable_visitor)
        symtable_visitor.block_type_stack.pop()

        return neuron

    @classmethod
    def add_declarations_to_state_block(cls, neuron: ASTModel, variables: List, initial_values: List) -> ASTModel:
        """
        Adds a single declaration to the state block of the neuron.
        :param neuron: a neuron
        :param variables: list of variables
        :param initial_values: list of initial values
        :return: a modified neuron
        """
        for variable, initial_value in zip(variables, initial_values):
            cls.add_declaration_to_state_block(neuron, variable, initial_value)
        return neuron

    @classmethod
    def add_declaration_to_state_block(cls, neuron: ASTModel, variable: str, initial_value: str, type_str: str = "real") -> ASTModel:
        """
        Adds a single declaration to an arbitrary state block of the neuron. The declared variable is of type real.
        :param neuron: a neuron
        :param variable: state variable to add
        :param initial_value: corresponding initial value
        :return: a modified neuron
        """
        from pynestml.utils.model_parser import ModelParser
        from pynestml.visitors.ast_symbol_table_visitor import ASTSymbolTableVisitor

        tmp = ModelParser.parse_expression(initial_value)
        vector_variable = ASTUtils.get_vectorized_variable(tmp, neuron.get_scope())
        declaration_string = variable + " " + type_str + (
            '[' + vector_variable.get_vector_parameter() + ']'
            if vector_variable is not None and vector_variable.has_vector_parameter() else '') + ' = ' + initial_value
        ast_declaration = ModelParser.parse_declaration(declaration_string)
        if vector_variable is not None:
            ast_declaration.set_size_parameter(vector_variable.get_vector_parameter())
        neuron.add_to_state_block(ast_declaration)

        from pynestml.visitors.ast_parent_visitor import ASTParentVisitor
        neuron.accept(ASTParentVisitor())

        symtable_visitor = ASTSymbolTableVisitor()
        symtable_visitor.block_type_stack.push(BlockType.STATE)
        ast_declaration.accept(symtable_visitor)
        symtable_visitor.block_type_stack.pop()

        return neuron

    @classmethod
    def declaration_in_state_block(cls, neuron: ASTModel, variable_name: str) -> bool:
        """
        Checks if the variable is declared in the state block
        :param neuron:
        :param variable_name:
        :return:
        """
        assert type(variable_name) is str

        if not neuron.get_state_blocks():
            return False

        for state_block in neuron.get_state_blocks():
            for decl in state_block.get_declarations():
                for var in decl.get_variables():
                    if var.get_complete_name() == variable_name:
                        return True

        return False

    @classmethod
    def add_assignment_to_update_block(cls, assignment: ASTAssignment, neuron: ASTModel) -> ASTModel:
        """
        Adds a single assignment to the end of the update block of the handed over neuron. At most one update block should be present.

        :param assignment: a single assignment
        :param neuron: a single neuron instance
        :return: the modified neuron
        """
        assert len(neuron.get_update_blocks()) <= 1, "At most one update block should be present"
        small_stmt = ASTNodeFactory.create_ast_small_stmt(assignment=assignment,
                                                          source_position=ASTSourceLocation.get_added_source_position())
        stmt = ASTNodeFactory.create_ast_stmt(small_stmt=small_stmt,
                                              source_position=ASTSourceLocation.get_added_source_position())
        if not neuron.get_update_blocks():
            neuron.create_empty_update_block()
        neuron.get_update_blocks()[0].get_block().get_stmts().append(stmt)
        small_stmt.update_scope(neuron.get_update_blocks()[0].get_block().get_scope())
        stmt.update_scope(neuron.get_update_blocks()[0].get_block().get_scope())
        return neuron

    @classmethod
    def add_declaration_to_update_block(cls, declaration: ASTDeclaration, neuron: ASTModel) -> ASTModel:
        """
        Adds a single declaration to the end of the update block of the handed over neuron.
        :param declaration: ASTDeclaration node to add
        :param neuron: a single neuron instance
        :return: a modified neuron
        """
        assert len(neuron.get_update_blocks()) <= 1, "At most one update block should be present"
        small_stmt = ASTNodeFactory.create_ast_small_stmt(declaration=declaration,
                                                          source_position=ASTSourceLocation.get_added_source_position())
        stmt = ASTNodeFactory.create_ast_stmt(small_stmt=small_stmt,
                                              source_position=ASTSourceLocation.get_added_source_position())
        if not neuron.get_update_blocks():
            neuron.create_empty_update_block()
        neuron.get_update_blocks()[0].get_block().get_stmts().append(stmt)
        small_stmt.update_scope(neuron.get_update_blocks()[0].get_block().get_scope())
        stmt.update_scope(neuron.get_update_blocks()[0].get_block().get_scope())
        return neuron

    @classmethod
    def add_state_updates(cls, neuron: ASTModel, update_expressions: Mapping[str, str]) -> ASTModel:
        """
        Adds all update instructions as contained in the solver output to the update block of the neuron.
        :param neuron: a single neuron
        :param update_expressions: map of variables to corresponding updates during the update step.
        :return: a modified version of the neuron
        """
        from pynestml.utils.model_parser import ModelParser
        for variable, update_expression in update_expressions.items():
            declaration_statement = variable + '__tmp real = ' + update_expression
            cls.add_declaration_to_update_block(ModelParser.parse_declaration(declaration_statement), neuron)
        for variable, update_expression in update_expressions.items():
            cls.add_assignment_to_update_block(ModelParser.parse_assignment(variable + ' = ' + variable + '__tmp'),
                                               neuron)
        return neuron

    @classmethod
    def variable_in_solver(cls, var: str, solver_dicts: List[dict]) -> bool:
        """
        Check if a variable by this name is defined in the ode-toolbox solver results,
        """

        for solver_dict in solver_dicts:
            if solver_dict is None:
                continue

            for var_name in solver_dict["state_variables"]:
                var_name_base = var_name.split("__X__")[0]
                if var_name_base == var:
                    return True

        return False

    @classmethod
    def is_ode_variable(cls, var_base_name: str, neuron: ASTModel) -> bool:
        """
        Checks if the variable is present in an ODE
        """
        for equations_block in neuron.get_equations_blocks():
            for ode_eq in equations_block.get_ode_equations():
                var = ode_eq.get_lhs()
                if var.get_name() == var_base_name:
                    return True
        return False

    @classmethod
    def variable_in_kernels(cls, var_name: str, kernels: List[ASTKernel]) -> bool:
        """
        Check if a variable by this name (in ode-toolbox style) is defined in the ode-toolbox solver results
        """

        var_name_base = var_name.split("__X__")[0]
        var_name_base = var_name_base.split("__d")[0]
        var_name_base = var_name_base.replace("__DOLLAR", "$")

        for kernel in kernels:
            for kernel_var in kernel.get_variables():
                if var_name_base == kernel_var.get_name():
                    return True

        return False

    @classmethod
    def get_initial_value_from_ode_toolbox_result(cls, var_name: str, solver_dicts: List[dict]) -> str:
        """
        Get the initial value of the variable with the given name from the ode-toolbox results JSON.

        N.B. the variable name is given in ode-toolbox notation.
        """

        for solver_dict in solver_dicts:
            if solver_dict is None:
                continue

            if var_name in solver_dict["state_variables"]:
                return solver_dict["initial_values"][var_name]

        assert False, "Initial value not found for ODE with name \"" + var_name + "\""

    @classmethod
    def get_kernel_var_order_from_ode_toolbox_result(cls, kernel_var: str, solver_dicts: List[dict]) -> int:
        """
        Get the differential order of the variable with the given name from the ode-toolbox results JSON.

        N.B. the variable name is given in NESTML notation, e.g. "g_in$"; convert to ode-toolbox export format notation (e.g. "g_in__DOLLAR").
        """

        kernel_var = kernel_var.replace("$", "__DOLLAR")

        order = -1
        for solver_dict in solver_dicts:
            if solver_dict is None:
                continue

            for var_name in solver_dict["state_variables"]:
                var_name_base = var_name.split("__X__")[0]
                var_name_base = var_name_base.split("__d")[0]
                if var_name_base == kernel_var:
                    order = max(order, var_name.count("__d") + 1)

        assert order >= 0, "Variable of name \"" + kernel_var + "\" not found in ode-toolbox result"
        return order

    @classmethod
    def to_ode_toolbox_processed_name(cls, name: str) -> str:
        """
        Convert name in the same way as ode-toolbox does from input to output, i.e. returned names are compatible with ode-toolbox output
        """
        return name.replace("$", "__DOLLAR").replace("'", "__d")

    @classmethod
    def to_ode_toolbox_name(cls, name: str) -> str:
        """
        Convert to a name suitable for ode-toolbox input
        """
        return name.replace("$", "__DOLLAR")

    @classmethod
    def get_expr_from_kernel_var(cls, kernel: ASTKernel, var_name: str) -> Union[ASTExpression, ASTSimpleExpression]:
        """
        Get the expression using the kernel variable
        """
        assert isinstance(var_name, str)
        for var, expr in zip(kernel.get_variables(), kernel.get_expressions()):
            if var.get_complete_name() == var_name:
                return expr
        assert False, "variable name not found in kernel"

    @classmethod
    def all_convolution_variable_names(cls, model: ASTModel) -> List[str]:
        vars = ASTUtils.all_variables_defined_in_block(model.get_state_blocks())
        var_names = [var.get_complete_name() for var in vars if "__X__" in var.get_complete_name()]
        return var_names

    @classmethod
    def construct_kernel_X_spike_buf_name(cls, kernel_var_name: str, spike_input_port: ASTInputPort, order: int,
                                          diff_order_symbol="__d", suffix=""):
        """
        Construct a kernel-buffer name as <KERNEL_NAME__X__INPUT_PORT_NAME>

        For example, if the kernel is
        .. code-block::
            kernel I_kernel = exp(-t / tau_x)

        and the input port is
        .. code-block::
            pre_spikes nS <- spike

        then the constructed variable will be 'I_kernel__X__pre_pikes'
        """
        assert type(kernel_var_name) is str
        assert type(order) is int
        assert type(diff_order_symbol) is str

        if isinstance(spike_input_port, ASTSimpleExpression):
            spike_input_port = spike_input_port.get_variable()

        if not isinstance(spike_input_port, str):
            spike_input_port_name = spike_input_port.get_name()
        else:
            spike_input_port_name = spike_input_port

        if isinstance(spike_input_port, ASTVariable):
            if spike_input_port.has_vector_parameter():
                spike_input_port_name += "_" + str(cls.get_numeric_vector_size(spike_input_port))

        return kernel_var_name.replace("$", "__DOLLAR") + suffix + "__X__" + spike_input_port_name + diff_order_symbol * order + suffix

    @classmethod
    def replace_rhs_variable(cls, expr: ASTExpression, variable_name_to_replace: str, kernel_var: ASTVariable,
                             spike_buf: ASTInputPort):
        """
        Replace variable names in definitions of kernel dynamics
        :param expr: expression in which to replace the variables
        :param variable_name_to_replace: variable name to replace in the expression
        :param kernel_var: kernel variable instance
        :param spike_buf: input port instance
        :return:
        """
        def replace_kernel_var(node):
            if type(node) is ASTSimpleExpression \
                    and node.is_variable() \
                    and node.get_variable().get_name() == variable_name_to_replace:
                var_order = node.get_variable().get_differential_order()
                new_variable_name = cls.construct_kernel_X_spike_buf_name(
                    kernel_var.get_name(), spike_buf, var_order - 1, diff_order_symbol="'")
                new_variable = ASTVariable(new_variable_name, var_order)
                new_variable.set_source_position(node.get_variable().get_source_position())
                node.set_variable(new_variable)

        expr.accept(ASTHigherOrderVisitor(visit_funcs=replace_kernel_var))

    @classmethod
    def replace_rhs_variables(cls, expr: ASTExpression, kernel_buffers: Mapping[ASTKernel, ASTInputPort]):
        """
        Replace variable names in definitions of kernel dynamics.

        Say that the kernel is

        .. code-block::

            G = -G / tau

        Its variable symbol might be replaced by "G__X__spikesEx":

        .. code-block::

            G__X__spikesEx = -G / tau

        This function updates the right-hand side of `expr` so that it would also read (in this example):

        .. code-block::

            G__X__spikesEx = -G__X__spikesEx / tau

        These equations will later on be fed to ode-toolbox, so we use the symbol "'" to indicate differential order.

        Note that for kernels/systems of ODE of dimension > 1, all variable orders and all variables for this kernel will already be present in `kernel_buffers`.
        """
        for kernel, spike_buf in kernel_buffers:
            for kernel_var in kernel.get_variables():
                variable_name_to_replace = kernel_var.get_name()
                cls.replace_rhs_variable(expr, variable_name_to_replace=variable_name_to_replace,
                                         kernel_var=kernel_var, spike_buf=spike_buf)

    @classmethod
    def is_delta_kernel(cls, kernel: ASTKernel) -> bool:
        """
        Catches definition of kernel, or reference (function call or variable name) of a delta kernel function.
        """
        if type(kernel) is ASTKernel:
            if not len(kernel.get_variables()) == 1:
                # delta kernel not allowed if more than one variable is defined in this kernel
                return False
            expr = kernel.get_expressions()[0]
        else:
            expr = kernel

        rhs_is_delta_kernel = type(expr) is ASTSimpleExpression \
            and expr.is_function_call() \
            and expr.get_function_call().get_scope().resolve_to_symbol(expr.get_function_call().get_name(), SymbolKind.FUNCTION).equals(PredefinedFunctions.name2function["delta"])
        rhs_is_multiplied_delta_kernel = type(expr) is ASTExpression \
            and type(expr.get_rhs()) is ASTSimpleExpression \
            and expr.get_rhs().is_function_call() \
            and expr.get_rhs().get_function_call().get_scope().resolve_to_symbol(expr.get_rhs().get_function_call().get_name(), SymbolKind.FUNCTION).equals(PredefinedFunctions.name2function["delta"])
        return rhs_is_delta_kernel or rhs_is_multiplied_delta_kernel

    @classmethod
    def get_input_port_by_name(cls, input_blocks: List[ASTInputBlock], port_name: str) -> ASTInputPort:
        """
        Get the input port given the port name
        :param input_block: block to be searched
        :param port_name: name of the input port
        :return: input port object
        """
        for input_block in input_blocks:
            for input_port in input_block.get_input_ports():
                if input_port.has_size_parameter():
                    size_parameter = input_port.get_size_parameter()
                    if isinstance(size_parameter, ASTSimpleExpression):
                        size_parameter = size_parameter.get_numeric_literal()
                    port_name, port_index = port_name.split("_")
                    assert int(port_index) >= 0
                    assert int(port_index) <= size_parameter
                if input_port.name == port_name:
                    return input_port
        return None

    @classmethod
    def get_parameter_by_name(cls, node: ASTModel, var_name: str) -> ASTDeclaration:
        """
        Get the declaration based on the name of the parameter
        :param node: the neuron or synapse containing the parameter
        :param var_name: variable name to be searched
        :return: declaration containing the variable
        """
        for param_block in node.get_parameters_blocks():
            for decl in param_block.get_declarations():
                for var in decl.get_variables():
                    if var.get_name() == var_name:
                        return decl
        return None

    @classmethod
    def get_parameter_variable_by_name(cls, node: ASTModel, var_name: str) -> ASTVariable:
        """
        Get a parameter node based on the name of the parameter
        :param node: the neuron or synapse containing the parameter
        :param var_name: variable name to be searched
        :return: the parameter node
        """
        for param_block in node.get_parameters_blocks():
            for decl in param_block.get_declarations():
                for var in decl.get_variables():
                    if var.get_name() == var_name:
                        return var
        return None

    @classmethod
    def get_internal_by_name(cls, node: ASTModel, var_name: str) -> ASTDeclaration:
        """
        Get the declaration based on the name of the internal parameter
        :param node: the neuron or synapse containing the parameter
        :param var_name: variable name to be searched
        :return: declaration containing the variable
        """
        for internals_block in node.get_internals_blocks():
            for decl in internals_block.get_declarations():
                for var in decl.get_variables():
                    if var.get_name() == var_name:
                        return decl
        return None

    @classmethod
    def get_internal_variable_by_name(cls, node: ASTVariable, var_name: str) -> ASTVariable:
        """
        Get the internal parameter node based on the name of the internal parameter
        :param node: the neuron or synapse containing the parameter
        :param var_name: variable name to be searched
        :return: declaration containing the variable
        """
        for internals_block in node.get_internals_blocks():
            for decl in internals_block.get_declarations():
                for var in decl.get_variables():
                    if var.get_name() == var_name:
                        return var
        return None

    @classmethod
    def get_variable_by_name(cls, node: ASTModel, var_name: str) -> Optional[ASTVariable]:
        """
        Get a variable or parameter node based on the name
        :param node: the neuron or synapse containing the parameter
        :param var_name: variable name to be searched
        :return: the node if found, otherwise None
        """
        var = ASTUtils.get_state_variable_by_name(node, var_name)

        if not var:
            var = ASTUtils.get_parameter_variable_by_name(node, var_name)

        if not var:
            var = ASTUtils.get_internal_variable_by_name(node, var_name)

        if not var:
            expr = ASTUtils.get_inline_expression_by_name(node, var_name)
            if expr:
                var = ASTNodeFactory.create_ast_variable(var_name, differential_order=0)
                assert len(node.get_equations_blocks()) == 1, "Only one equations block supported for now"
                var.scope = node.get_equations_blocks()[0].scope

        return var

    @classmethod
    def get_state_variable_by_name(cls, node: ASTModel, var_name: str) -> Optional[ASTVariable]:
        """
        Get a state variable node based on the name
        :param node: the neuron or synapse containing the parameter
        :param var_name: variable name to be searched
        :return: the node if found, otherwise None
        """
        for state_block in node.get_state_blocks():
            for decl in state_block.get_declarations():
                for var in decl.get_variables():
                    if var.get_name() == var_name:
                        return var
        return None

    @classmethod
    def get_state_variable_declaration_by_name(cls, node: ASTModel, var_name: str) -> Optional[ASTDeclaration]:
        """
        Get the declaration based on the name of the parameter
        :param node: the neuron or synapse containing the parameter
        :param var_name: variable name to be searched
        :return: declaration containing the variable if found, otherwise None
        """
        for state_block in node.get_state_blocks():
            for decl in state_block.get_declarations():
                for var in decl.get_variables():
                    if var.get_name() == var_name:
                        return decl
        return None

    @classmethod
    def replace_post_moved_variable_names(cls, astnode, post_connected_continuous_input_ports, post_variable_names):
<<<<<<< HEAD
=======
        r"""In the synapse, continuous-valued input ports could be referred to based on their name. When they are moved to the neuron, they need to be referred to by the variable name as it exists on the neuron side. This function performs the variable name replacement recursively in ``astnode``. ``astnode`` can also be a list of nodes."""
>>>>>>> e6565b5b
        if not isinstance(astnode, ASTNode):
            for node in astnode:
                ASTUtils.replace_post_moved_variable_names(node, post_connected_continuous_input_ports, post_variable_names)
            return

        def replace_var(_expr=None):
            if isinstance(_expr, ASTSimpleExpression) and _expr.is_variable():
                var = _expr.get_variable()
            elif isinstance(_expr, ASTVariable):
                var = _expr
            else:
                return

            if var.get_name() in post_connected_continuous_input_ports:
                idx = post_connected_continuous_input_ports.index(var.get_name())
                var.set_name(post_variable_names[idx])

        astnode.accept(ASTHigherOrderVisitor(lambda x: replace_var(x)))

    @classmethod
    def collect_variable_names_in_expression(cls, expr: ASTNode) -> List[ASTVariable]:
        """
        Collect all occurrences of variables (`ASTVariable`) XXX ...
        :param expr: expression to collect the variables from
        :return: a list of variables
        """
        vars_used_ = []

        def collect_vars(_expr=None):
            var = None
            if isinstance(_expr, ASTSimpleExpression) and _expr.is_variable():
                var = _expr.get_variable()
            elif isinstance(_expr, ASTVariable):
                var = _expr

            symbol = None
            if var and var.get_scope():
                symbol = var.get_scope().resolve_to_symbol(var.get_complete_name(), SymbolKind.VARIABLE)

            if var and symbol:
                vars_used_.append(var)

        expr.accept(ASTHigherOrderVisitor(lambda x: collect_vars(x)))

        return vars_used_

    @classmethod
    def get_declarations_from_block(cls, var_name: str, block: ASTBlock) -> List[ASTDeclaration]:
        """
        Get declarations from the given block containing the given variable on the left-hand side.

        :param var_name: variable name
        :param block: block to collect the variable declarations
        :return: a list of declarations
        """
        if block is None:
            return []

        if not type(var_name) is str:
            var_name = str(var_name)

        decls = []

        for decl in block.get_declarations():
            if isinstance(decl, ASTInlineExpression):
                var_names = [decl.get_variable_name()]
            elif isinstance(decl, ASTOdeEquation):
                var_names = [decl.get_lhs().get_name()]
            else:
                var_names = [var.get_name() for var in decl.get_variables()]

            for _var_name in var_names:
                if _var_name == var_name:
                    decls.append(decl)
                    break

        return decls

    @classmethod
    def recursive_dependent_variables_search(cls, vars: List[str], model: ASTModel) -> List[str]:
        """
        Collect all the variable names used in the defining expressions of a list of variables.
        :param vars: list of variable names moved from synapse to neuron
        :param model: ASTModel to perform the recursive search
        :return: list of variable names from the recursive search
        """

        for var in vars:
            assert type(var) is str

        vars_used = vars.copy()
        i = 0
        while i < len(vars_used):
            new_vars = ASTUtils.get_dependent_variables(vars_used[i], model)
            new_vars = list(set(new_vars) - set(vars_used))
            vars_used.extend(new_vars)
            i += 1

        return list(set(vars_used))

    @classmethod
    def recursive_necessary_variables_search(cls, vars: List[str], model: ASTModel) -> List[str]:
        """
        Collect all the variable names used in the defining expressions of a list of variables.
        :param vars: list of variable names moved from synapse to neuron
        :param model: ASTModel to perform the recursive search
        :return: list of variable names from the recursive search
        """

        for var in vars:
            assert type(var) is str

        vars_used = vars.copy()
        i = 0
        while i < len(vars_used):
            new_vars = ASTUtils.get_necessary_variables(vars_used[i], model)
            new_vars = list(set(new_vars) - set(vars_used))
            vars_used.extend(new_vars)
            i += 1

        return list(set(vars_used))

    @classmethod
    def remove_initial_values_for_kernels(cls, model: ASTModel) -> None:
        """
        Remove initial values for original declarations (e.g. g_in, g_in', V_m); these might conflict with the initial value expressions returned from ODE-toolbox.
        """
        symbols_to_remove = set()
        for equations_block in model.get_equations_blocks():
            for kernel in equations_block.get_kernels():
                for kernel_var in kernel.get_variables():
                    kernel_var_order = kernel_var.get_differential_order()
                    for order in range(kernel_var_order):
                        symbol_name = kernel_var.get_name() + "'" * order
                        symbols_to_remove.add(symbol_name)

        decl_to_remove = set()
        for symbol_name in symbols_to_remove:
            for state_block in model.get_state_blocks():
                for decl in state_block.get_declarations():
                    if len(decl.get_variables()) == 1:
                        if decl.get_variables()[0].get_name() == symbol_name:
                            decl_to_remove.add(decl)
                    else:
                        for var in decl.get_variables():
                            if var.get_name() == symbol_name:
                                decl.variables.remove(var)

        for decl in decl_to_remove:
            for state_block in model.get_state_blocks():
                if decl in state_block.get_declarations():
                    state_block.get_declarations().remove(decl)

    @classmethod
    def update_initial_values_for_odes(cls, model: ASTModel, solver_dicts: List[dict]) -> None:
        """
        Update initial values for original ODE declarations (e.g. V_m', g_ahp'') that are present in the model
        before ODE-toolbox processing, with the formatted variable names and initial values returned by ODE-toolbox.
        """
        from pynestml.utils.model_parser import ModelParser
        assert len(model.get_equations_blocks()) == 1, "Only one equation block should be present"

        if not model.get_state_blocks():
            return

        for state_block in model.get_state_blocks():
            for iv_decl in state_block.get_declarations():
                for var in iv_decl.get_variables():
                    var_name = var.get_complete_name()
                    if cls.is_ode_variable(var.get_name(), model):
                        assert cls.variable_in_solver(cls.to_ode_toolbox_processed_name(var_name), solver_dicts)

                        # replace the left-hand side variable name by the ode-toolbox format
                        var.set_name(cls.to_ode_toolbox_processed_name(var.get_complete_name()))
                        var.set_differential_order(0)

                        # replace the defining expression by the ode-toolbox result
                        iv_expr = cls.get_initial_value_from_ode_toolbox_result(
                            cls.to_ode_toolbox_processed_name(var_name), solver_dicts)
                        assert iv_expr is not None
                        iv_expr = ModelParser.parse_expression(iv_expr)
                        iv_expr.update_scope(state_block.get_scope())
                        iv_decl.set_expression(iv_expr)

    @classmethod
    def integrate_odes_args_strs_from_function_call(cls, function_call: ASTFunctionCall):
        arg_names = []
        for arg in function_call.get_args():
            if isinstance(arg, ASTExpression):
                arg = arg.get_expression()
            assert isinstance(arg, ASTSimpleExpression)
            arg_names.append(arg.get_variable().get_name())

        arg_names.sort()

        return arg_names

    @classmethod
    def integrate_odes_args_str_from_function_call(cls, function_call: ASTFunctionCall):
        arg_names = ASTUtils.integrate_odes_args_strs_from_function_call(function_call)
        args_str = "_".join(arg_names)

        return args_str

    @classmethod
    def get_necessary_variables(cls, var: str, model: ASTExpression) -> List[ASTVariable]:
        r"""Return a list of all right-hand side variables in the model that a certain, given left-hand side variable ``var`` depends on."""
        class GetNecessaryVariablesVisitor(ASTVisitor):
            r"""N.B. use get_name() rather than get_complete_name() so we grab higher orders as well"""
            def __init__(self):
                super().__init__()
                self.vars = set()

            def visit_declaration(self, node: ASTDeclaration) -> None:
                for lhs_var in node.get_variables():
                    if var == lhs_var.get_name():
                        self.vars |= set(ASTUtils.get_all_variables_names_in_expression(node.get_expression()))

            def visit_inline_expression(self, node: ASTInlineExpression) -> None:
                if var == node.get_variable_name():
                    self.vars |= set(ASTUtils.get_all_variables_names_in_expression(node.get_expression()))

            def visit_ode_equation(self, node: ASTOdeEquation) -> None:
                if var == node.get_lhs().get_name():
                    self.vars |= set(ASTUtils.get_all_variables_names_in_expression(node.get_rhs()))

            def visit_kernel(self, node: ASTKernel) -> None:
                for expr in node.get_expressions():
                    if var in ASTUtils.get_all_variables_names_in_expression(expr):
                        self.vars |= set([str(s) for s in node.get_variable_names()])

            def visit_assignment(self, node: ASTAssignment) -> None:
                if var == node.lhs.get_name():
                    self.vars |= set(ASTUtils.get_all_variables_names_in_expression(node.get_expression()))

        visitor = GetNecessaryVariablesVisitor()
        model.accept(visitor)

        if var in visitor.vars:
            visitor.vars.remove(var)

        return visitor.vars

    @classmethod
    def get_all_variables_assigned_to(cls, node: ASTNode):
        class GetDependentVariablesVisitor(ASTVisitor):
            def __init__(self):
                super().__init__()
                self.vars = set()

            def visit_assignment(self, node: ASTAssignment) -> None:
                self.vars.add(node.lhs.get_name())

        visitor = GetDependentVariablesVisitor()
        node.accept(visitor)

        return visitor.vars

    @classmethod
    def get_dependent_variables(cls, var: str, model: ASTExpression) -> List[ASTVariable]:
        r"""Return a list of all left-hand side variables in the model that depend on ``var`` in their right-hand side."""
        class GetDependentVariablesVisitor(ASTVisitor):
            def __init__(self):
                super().__init__()
                self.vars = set()

            def visit_declaration(self, node: ASTDeclaration) -> None:
                if var in ASTUtils.get_all_variables_names_in_expression(node.get_expression()):
                    self.vars |= set([var.get_name() for var in node.get_variables()])

            def visit_inline_expression(self, node: ASTInlineExpression) -> None:
                if var in ASTUtils.get_all_variables_names_in_expression(node.get_expression()):
                    self.vars.add(node.get_variable_name())

            def visit_ode_equation(self, node: ASTOdeEquation) -> None:
                if var in ASTUtils.get_all_variables_names_in_expression(node.get_rhs()):
                    self.vars.add(node.get_lhs().get_name())

            def visit_kernel(self, node: ASTKernel) -> None:
                for expr in node.get_expressions():
                    # exclude the special case "t" because a function-of-time kernel might depend on t
                    if not var == "t" and var in ASTUtils.get_all_variables_names_in_expression(expr):
                        self.vars |= set([var.get_name() for var in node.get_variables()])

            def visit_assignment(self, node: ASTAssignment) -> None:
                rhs_vars = ASTUtils.get_all_variables_names_in_expression(node.rhs)

                if var in rhs_vars:
                    self.vars.add(str(node.lhs))

            def _visit_if_clause(self, node: ASTIfClause) -> None:
                cond_vars = ASTUtils.get_all_variables_names_in_expression(node.condition)
                if var in cond_vars:
                    # collect all variables assigned to in the if-block -- they all depend on ``var``
                    self.vars |= ASTUtils.get_all_variables_assigned_to(node.block)

            def visit_if_clause(self, node: ASTIfClause) -> None:
                self._visit_if_clause(node)

            def visit_elif_clause(self, node: ASTElifClause) -> None:
                self._visit_if_clause(node)

        visitor = GetDependentVariablesVisitor()
        model.accept(visitor)

        if var in visitor.vars:
            visitor.vars.remove(var)

        return visitor.vars

    @classmethod
    def get_all_variables_in_expression(cls, expr: ASTExpression) -> List[ASTVariable]:
        r"""
        """
        class GetAllVariablesVisitor(ASTVisitor):
            def __init__(self):
                super().__init__()
                self.vars = set()

            def visit_variable(self, node: ASTVariable):
                symbol = expr.get_scope().resolve_to_symbol(node.get_name(), SymbolKind.VARIABLE)
                if symbol:
                    self.vars.add(node)

            def visit_simple_expression(self, node: ASTSimpleExpression):
                if node.is_variable():
                    symbol = expr.get_scope().resolve_to_symbol(node.get_variable().get_name(), SymbolKind.VARIABLE)
                    if symbol:
                        self.vars.add(node.get_variable())

        visitor = GetAllVariablesVisitor()
        expr.accept(visitor)

        return visitor.vars

    @classmethod
    def get_all_variables_names_in_expression(cls, expr: ASTExpression) -> List[str]:
        r"""
        Get variable names of any order (foo, foo', foo'', etc. will result in "foo" being added to the list returned)
        """
        if not expr:
            return []

        return [var.get_name() for var in ASTUtils.get_all_variables_in_expression(expr)]

    @classmethod
    def create_integrate_odes_combinations(cls, model: ASTModel) -> None:
        r"""
        Visit all integrate_odes() calls in the model, compose these as a list of strings, and set them as a model private member (``model.integrate_odes_combinations``).
        """
        model.integrate_odes_combinations = []

        class IntegrateODEsFunctionCallVisitor(ASTVisitor):
            all_args = None

            def __init__(self):
                super().__init__()
                self.all_args = []

            def visit_small_stmt(self, node: ASTSmallStmt):
                self._visit(node)

            def visit_simple_expression(self, node: ASTSimpleExpression):
                self._visit(node)

            def _visit(self, node):
                if node.is_function_call() and node.get_function_call().get_name() == "integrate_odes":
                    args_str = ASTUtils.integrate_odes_args_str_from_function_call(node.get_function_call())
                    self.all_args.append(args_str)

        visitor = IntegrateODEsFunctionCallVisitor()
        model.accept(visitor)
        model.integrate_odes_combinations = visitor.all_args

        # always ensure code is generated for an integrate_odes() call without any arguments. This is needed, for example, for gap junctions support
        if not "" in model.integrate_odes_combinations:
            model.integrate_odes_combinations.append("")

        return model.integrate_odes_combinations

    @classmethod
    def get_all_integrate_odes_calls_unique(cls, model: ASTModel) -> None:
        r"""Get a list of all unique ``integrate_odes()`` function calls in the model (i.e. each having a different set of parameters)."""
        model.integrate_odes_combinations = []

        class IntegrateODEsFunctionCallVisitor(ASTVisitor):
            calls = None

            def __init__(self):
                super().__init__()
                self.calls = []

            def visit_small_stmt(self, node: ASTSmallStmt):
                self._visit(node)

            def visit_simple_expression(self, node: ASTSimpleExpression):
                self._visit(node)

            def _visit(self, node):
                if node.is_function_call() and node.get_function_call().get_name() == "integrate_odes" and not any([call.equals(node.get_function_call()) for call in self.calls]):
                    self.calls.append(node.get_function_call())

        visitor = IntegrateODEsFunctionCallVisitor()
        model.accept(visitor)

        return visitor.calls

    @classmethod
    def create_initial_values_for_kernels(cls, model: ASTModel, solver_dicts: List[Dict], kernels: List[ASTKernel]) -> None:
        r"""
        Add the variables used in kernels from the ode-toolbox result dictionary as ODEs in NESTML AST
        """
        for solver_dict in solver_dicts:
            if solver_dict is None:
                continue

            for var_name in solver_dict["initial_values"].keys():
                if cls.variable_in_kernels(var_name, kernels):
                    # original initial value expressions should have been removed to make place for ode-toolbox results
                    assert not cls.declaration_in_state_block(model, var_name)

        for solver_dict in solver_dicts:
            if solver_dict is None:
                continue

            for var_name, expr in solver_dict["initial_values"].items():
                # overwrite is allowed because initial values might be repeated between numeric and analytic solver
                if cls.variable_in_kernels(var_name, kernels):
                    spike_in_port_name = var_name.split("__X__")[1]
                    spike_in_port_name = spike_in_port_name.split("__d")[0]
                    spike_in_port = ASTUtils.get_input_port_by_name(model.get_input_blocks(), spike_in_port_name)
                    type_str = "real"
                    if spike_in_port:
                        differential_order: int = len(re.findall("__d", var_name))
                        if differential_order:
                            type_str = "(s**-" + str(differential_order) + ")"

                    expr = "0 " + type_str    # for kernels, "initial value" returned by ode-toolbox is actually the increment value; the actual initial value is 0 (property of the convolution)
                    if not cls.declaration_in_state_block(model, var_name):
                        cls.add_declaration_to_state_block(model, var_name, expr, type_str)

    @classmethod
    def transform_ode_and_kernels_to_json(cls, model: ASTModel, parameters_blocks: Sequence[ASTBlockWithVariables],
                                          kernel_buffers: Mapping[ASTKernel, ASTInputPort], printer: ASTPrinter) -> Dict:
        """
        Converts AST node to a JSON representation suitable for passing to ode-toolbox.

        Each kernel has to be generated for each spike buffer convolve in which it occurs, e.g. if the NESTML model code contains the statements

         .. code-block::

           convolve(G, exc_spikes)
           convolve(G, inh_spikes)

        then `kernel_buffers` will contain the pairs `(G, exc_spikes)` and `(G, inh_spikes)`, from which two ODEs will be generated, with dynamical state (variable) names `G__X__exc_spikes` and `G__X__inh_spikes`.
        """
        odetoolbox_indict = {}

        odetoolbox_indict["dynamics"] = []
        for equations_block in model.get_equations_blocks():
            for equation in equations_block.get_ode_equations():
                # n.b. includes single quotation marks to indicate differential order
                lhs = cls.to_ode_toolbox_name(equation.get_lhs().get_complete_name())
                rhs = printer.print(equation.get_rhs())
                entry = {"expression": lhs + " = " + rhs}
                symbol_name = equation.get_lhs().get_name()
                symbol = equations_block.get_scope().resolve_to_symbol(symbol_name, SymbolKind.VARIABLE)

                entry["initial_values"] = {}
                symbol_order = equation.get_lhs().get_differential_order()
                for order in range(symbol_order):
                    iv_symbol_name = symbol_name + "'" * order
                    initial_value_expr = model.get_initial_value(iv_symbol_name)
                    if initial_value_expr:
                        expr = printer.print(initial_value_expr)
                        entry["initial_values"][cls.to_ode_toolbox_name(iv_symbol_name)] = expr

                odetoolbox_indict["dynamics"].append(entry)

        # write a copy for each (kernel, spike buffer) combination
        for kernel, spike_input_port in kernel_buffers:

            if cls.is_delta_kernel(kernel):
                # delta function -- skip passing this to ode-toolbox
                continue

            for kernel_var in kernel.get_variables():
                expr = cls.get_expr_from_kernel_var(kernel, kernel_var.get_complete_name())
                kernel_order = kernel_var.get_differential_order()
                kernel_X_spike_buf_name_ticks = cls.construct_kernel_X_spike_buf_name(
                    kernel_var.get_name(), spike_input_port, kernel_order, diff_order_symbol="'")

                cls.replace_rhs_variables(expr, kernel_buffers)

                entry = {"expression": kernel_X_spike_buf_name_ticks + " = " + str(expr), "initial_values": {}}

                # initial values need to be declared for order 1 up to kernel order (e.g. none for kernel function
                # f(t) = ...; 1 for kernel ODE f'(t) = ...; 2 for f''(t) = ... and so on)
                for order in range(kernel_order):
                    iv_sym_name_ode_toolbox = cls.construct_kernel_X_spike_buf_name(
                        kernel_var.get_name(), spike_input_port, order, diff_order_symbol="'")
                    symbol_name_ = kernel_var.get_name() + "'" * order
                    symbol = equations_block.get_scope().resolve_to_symbol(symbol_name_, SymbolKind.VARIABLE)
                    assert symbol is not None, "Could not find initial value for variable " + symbol_name_
                    initial_value_expr = symbol.get_declaring_expression()
                    assert initial_value_expr is not None, "No initial value found for variable name " + symbol_name_
                    entry["initial_values"][iv_sym_name_ode_toolbox] = printer.print(initial_value_expr)

                odetoolbox_indict["dynamics"].append(entry)

        odetoolbox_indict["parameters"] = {}
        for parameters_block in parameters_blocks:
            for decl in parameters_block.get_declarations():
                for var in decl.variables:
                    odetoolbox_indict["parameters"][var.get_complete_name()] = printer.print(decl.get_expression())

        return odetoolbox_indict

    @classmethod
    def remove_ode_definitions_from_equations_block(cls, model: ASTModel) -> None:
        """
        Removes all ODE definitions from all equations blocks in the model.
        """
        for equations_block in model.get_equations_blocks():
            decl_to_remove = set()
            for decl in equations_block.get_ode_equations():
                decl_to_remove.add(decl)

            for decl in decl_to_remove:
                equations_block.get_declarations().remove(decl)

    @classmethod
    def get_delta_factors_(cls, neuron: ASTModel, equations_block: ASTEquationsBlock) -> dict:
        r"""
        For every occurrence of a convolution of the form `x^(n) = a * convolve(kernel, inport) + ...` where `kernel` is a delta function, add the element `(x^(n), inport) --> a` to the set.
        """
        delta_factors = {}

        for ode_eq in equations_block.get_ode_equations():
            var = ode_eq.get_lhs()
            expr = ode_eq.get_rhs()
            conv_calls = ASTUtils.get_convolve_function_calls(expr)
            for conv_call in conv_calls:
                assert len(
                    conv_call.args) == 2, "convolve() function call should have precisely two arguments: kernel and spike input port"
                kernel = conv_call.args[0]
                if cls.is_delta_kernel(neuron.get_kernel_by_name(kernel.get_variable().get_name())):
                    inport = conv_call.args[1].get_variable()
                    expr_str = str(expr)
                    sympy_expr = sympy.parsing.sympy_parser.parse_expr(expr_str, global_dict=odetoolbox.Shape._sympy_globals)
                    sympy_expr = sympy.expand(sympy_expr)
                    sympy_conv_expr = sympy.parsing.sympy_parser.parse_expr(str(conv_call), global_dict=odetoolbox.Shape._sympy_globals)
                    factor_str = []
                    for term in sympy.Add.make_args(sympy_expr):
                        if term.find(sympy_conv_expr):
                            factor_str.append(str(term.replace(sympy_conv_expr, 1)))
                    factor_str = " + ".join(factor_str)
                    delta_factors[(var, inport)] = factor_str

        return delta_factors

    @classmethod
    def remove_kernel_definitions_from_equations_block(cls, model: ASTModel) -> ASTDeclaration:
        r"""
        Removes all kernels in equations blocks.
        """
        for equations_block in model.get_equations_blocks():
            decl_to_remove = set()
            for decl in equations_block.get_declarations():
                if type(decl) is ASTKernel:
                    decl_to_remove.add(decl)

            for decl in decl_to_remove:
                equations_block.get_declarations().remove(decl)

        return decl_to_remove

    @classmethod
    def add_timestep_symbol(cls, model: ASTModel) -> None:
        """
        Add timestep variable to the internals block
        """
        from pynestml.utils.model_parser import ModelParser
        assert model.get_initial_value(
            "__h") is None, "\"__h\" is a reserved name, please do not use variables by this name in your NESTML file"
        assert not "__h" in [sym.name for sym in model.get_internal_symbols(
        )], "\"__h\" is a reserved name, please do not use variables by this name in your NESTML file"
        model.add_to_internals_block(ModelParser.parse_declaration('__h ms = resolution()'), index=0)

    @classmethod
    def generate_kernel_buffers(cls, model: ASTModel, equations_block: Union[ASTEquationsBlock, List[ASTEquationsBlock]]) -> Mapping[ASTKernel, ASTInputPort]:
        """
        For every occurrence of a convolution of the form `convolve(var, spike_buf)`: add the element `(kernel, spike_buf)` to the set, with `kernel` being the kernel that contains variable `var`.
        """

        kernel_buffers = set()
        convolve_calls = ASTUtils.get_convolve_function_calls(equations_block)
        for convolve in convolve_calls:
            el = (convolve.get_args()[0], convolve.get_args()[1])
            sym = convolve.get_args()[0].get_scope().resolve_to_symbol(convolve.get_args()[0].get_variable().name, SymbolKind.VARIABLE)
            if sym is None:
                raise Exception("No initial value(s) defined for kernel with variable \""
                                + convolve.get_args()[0].get_variable().get_complete_name() + "\"")
            if sym.block_type == BlockType.INPUT:
                # swap the order
                el = (el[1], el[0])

            # find the corresponding kernel object
            var = el[0].get_variable()
            assert var is not None
            kernel = model.get_kernel_by_name(var.get_name())
            assert kernel is not None, "In convolution \"convolve(" + str(var.name) + ", " + str(
                el[1]) + ")\": no kernel by name \"" + var.get_name() + "\" found in model."

            el = (kernel, el[1])
            kernel_buffers.add(el)

        return kernel_buffers

    @classmethod
    def replace_convolution_aliasing_inlines(cls, neuron: ASTModel) -> None:
        """
        Replace all occurrences of kernel names (e.g. ``I_dend`` and ``I_dend'`` for a definition involving a second-order kernel ``inline kernel I_dend = convolve(kern_name, spike_buf)``) with the ODE-toolbox generated variable ``kern_name__X__spike_buf``.
        """
        def replace_var(_expr, replace_var_name: str, replace_with_var_name: str):
            if isinstance(_expr, ASTSimpleExpression) and _expr.is_variable():
                var = _expr.get_variable()
                if var.get_name() == replace_var_name:
                    ast_variable = ASTVariable(replace_with_var_name + '__d' * var.get_differential_order(),
                                               differential_order=0)
                    ast_variable.set_source_position(var.get_source_position())
                    _expr.set_variable(ast_variable)

            elif isinstance(_expr, ASTVariable):
                var = _expr
                if var.get_name() == replace_var_name:
                    var.set_name(replace_with_var_name + '__d' * var.get_differential_order())
                    var.set_differential_order(0)

        for equation_block in neuron.get_equations_blocks():
            for decl in equation_block.get_declarations():
                if isinstance(decl, ASTInlineExpression):
                    expr = decl.get_expression()
                    if isinstance(expr, ASTExpression):
                        expr = expr.get_lhs()

                    if isinstance(expr, ASTSimpleExpression) \
                            and '__X__' in str(expr) \
                            and expr.get_variable():
                        replace_with_var_name = expr.get_variable().get_name()
                        neuron.accept(ASTHigherOrderVisitor(lambda x: replace_var(
                            x, decl.get_variable_name(), replace_with_var_name)))

    @classmethod
    def replace_variable_names_in_expressions(cls, model: ASTModel, solver_dicts: List[dict]) -> None:
        """
        Replace all occurrences of variables names in NESTML format (e.g. `g_ex$''`)` with the ode-toolbox formatted
        variable name (e.g. `g_ex__DOLLAR__d__d`).

        Variables aliasing convolutions should already have been covered by replace_convolution_aliasing_inlines().
        """
        def replace_var(_expr=None):
            if isinstance(_expr, ASTSimpleExpression) and _expr.is_variable():
                var = _expr.get_variable()
                if cls.variable_in_solver(cls.to_ode_toolbox_processed_name(var.get_complete_name()), solver_dicts):
                    ast_variable = ASTVariable(cls.to_ode_toolbox_processed_name(
                        var.get_complete_name()), differential_order=0)
                    ast_variable.set_source_position(var.get_source_position())
                    _expr.set_variable(ast_variable)

            elif isinstance(_expr, ASTVariable):
                var = _expr
                if cls.variable_in_solver(cls.to_ode_toolbox_processed_name(var.get_complete_name()), solver_dicts):
                    var.set_name(cls.to_ode_toolbox_processed_name(var.get_complete_name()))
                    var.set_differential_order(0)

        def func(x):
            return replace_var(x)

        model.accept(ASTHigherOrderVisitor(func))

    @classmethod
    def replace_convolve_calls_with_buffers_(cls, model: ASTModel, equations_block: ASTEquationsBlock) -> None:
        r"""
        Replace all occurrences of `convolve(kernel[']^n, spike_input_port)` with the corresponding buffer variable, e.g. `g_E__X__spikes_exc[__d]^n` for a kernel named `g_E` and a spike input port named `spikes_exc`.
        """

        def replace_function_call_through_var(_expr=None):
            if _expr.is_function_call() and _expr.get_function_call().get_name() == "convolve":
                convolve = _expr.get_function_call()
                el = (convolve.get_args()[0], convolve.get_args()[1])
                sym = convolve.get_args()[0].get_scope().resolve_to_symbol(
                    convolve.get_args()[0].get_variable().name, SymbolKind.VARIABLE)
                if sym.block_type == BlockType.INPUT:
                    # swap elements
                    el = (el[1], el[0])
                var = el[0].get_variable()
                spike_input_port = el[1].get_variable()
                kernel = model.get_kernel_by_name(var.get_name())

                _expr.set_function_call(None)
                buffer_var = cls.construct_kernel_X_spike_buf_name(
                    var.get_name(), spike_input_port, var.get_differential_order() - 1)
                if cls.is_delta_kernel(kernel):
                    # delta kernels are treated separately, and should be kept out of the dynamics (computing derivates etc.) --> set to zero
                    _expr.set_variable(None)
                    _expr.set_numeric_literal(0)
                else:
                    ast_variable = ASTVariable(buffer_var)
                    ast_variable.set_source_position(_expr.get_source_position())
                    _expr.set_variable(ast_variable)

        def func(x):
            return replace_function_call_through_var(x) if isinstance(x, ASTSimpleExpression) else True

        equations_block.accept(ASTHigherOrderVisitor(func))

    @classmethod
    def update_blocktype_for_common_parameters(cls, node):
        r"""Change the BlockType for all homogeneous parameters to BlockType.COMMON_PARAMETER"""
        if node is None:
            return

        # get all homogeneous parameters
        all_homogeneous_parameters = []
        for parameter in node.get_parameter_symbols():
            is_homogeneous = PyNestMLLexer.DECORATOR_HOMOGENEOUS in parameter.get_decorators()
            if is_homogeneous:
                all_homogeneous_parameters.append(parameter.name)

        # change the block type
        class ASTHomogeneousParametersBlockTypeChangeVisitor(ASTVisitor):
            def __init__(self, all_homogeneous_parameters):
                super(ASTHomogeneousParametersBlockTypeChangeVisitor, self).__init__()
                self._all_homogeneous_parameters = all_homogeneous_parameters

            def visit_variable(self, node: ASTNode):
                if node.get_name() in self._all_homogeneous_parameters:
                    symbol = node.get_scope().resolve_to_symbol(node.get_complete_name(),
                                                                SymbolKind.VARIABLE)
                    if symbol is None:
                        code, message = Messages.get_variable_not_defined(node.get_variable().get_complete_name())
                        Logger.log_message(code=code, message=message, error_position=node.get_source_position(),
                                           log_level=LoggingLevel.ERROR, astnode=node)
                        return

                    assert symbol.block_type in [BlockType.PARAMETERS, BlockType.COMMON_PARAMETERS]
                    symbol.block_type = BlockType.COMMON_PARAMETERS
                    Logger.log_message(None, -1, "Changing block type of variable " + str(node.get_complete_name()),
                                       None, LoggingLevel.INFO)

        visitor = ASTHomogeneousParametersBlockTypeChangeVisitor(all_homogeneous_parameters)
        node.accept(visitor)

    @classmethod
    def find_model_by_name(cls, model_name: str, models: Iterable[ASTModel]) -> Optional[ASTModel]:
        for model in models:
            if model.get_name() == model_name:
                return model

        return None

    @classmethod
    def get_convolve_function_calls(cls, nodes: Union[ASTNode, List[ASTNode]]):
        """
        Returns all sum function calls in the handed over meta_model node or one of its children.
        :param nodes: a single or list of AST nodes.
        """
        if isinstance(nodes, ASTNode):
            nodes = [nodes]

        function_calls = []
        for node in nodes:
            function_calls.extend(cls.get_function_calls(node, PredefinedFunctions.CONVOLVE))

        return function_calls

    @classmethod
    def contains_convolve_function_call(cls, ast: ASTNode) -> bool:
        """
        Indicates whether _ast or one of its child nodes contains a sum call.
        :param ast: a single meta_model
        :return: True if sum is contained, otherwise False.
        """
        return len(cls.get_function_calls(ast, PredefinedFunctions.CONVOLVE)) > 0

    @classmethod
    def get_function_calls(cls, ast_node: ASTNode, function_list: List[str]) -> List[ASTFunctionCall]:
        """
        For a handed over list of function names, this method retrieves all function calls in the meta_model.
        :param ast_node: a single meta_model node
        :param function_list: a list of function names
        :return: a list of all functions in the meta_model
        """
        res = list()
        if ast_node is None:
            return res
        from pynestml.visitors.ast_higher_order_visitor import ASTHigherOrderVisitor
        from pynestml.meta_model.ast_function_call import ASTFunctionCall
        fun = (lambda x: res.append(x) if isinstance(x, ASTFunctionCall) and x.get_name() in function_list else True)
        vis = ASTHigherOrderVisitor(visit_funcs=fun)
        ast_node.accept(vis)
        return res

    @classmethod
    def resolve_to_variable_symbol_in_blocks(cls, variable_name: str, blocks: List[ASTBlock]):
        r"""
        Resolve a variable (by name) to its corresponding ``Symbol`` within the AST blocks in ``blocks``.
        """
        for block in blocks:
            sym = block.get_scope().resolve_to_symbol(variable_name, SymbolKind.VARIABLE)
            if sym:
                return sym
        return None

    @classmethod
    def get_unit_name(cls, variable: ASTVariable) -> str:
        assert variable.get_scope() is not None, "Undeclared variable: " + variable.get_complete_name()

        variable_name = CppVariablePrinter._print_cpp_name(variable.get_complete_name())
        symbol = variable.get_scope().resolve_to_symbol(variable_name, SymbolKind.VARIABLE)
        if isinstance(symbol.get_type_symbol(), UnitTypeSymbol):
            return symbol.get_type_symbol().unit.unit.to_string()

        return ''

    @classmethod
    def _find_port_in_dict(cls, rport_to_port_map: Dict[int, List[VariableSymbol]], port: VariableSymbol) -> int:
        """
        Finds the corresponding "inhibitory" port for a given "excitatory" port and vice versa in the handed over map.
        :param rport_to_port_map: map containing NESTML port names for the rport
        :param port: port to be searched
        :return: key value in the map if the port is found, else None
        """
        for key, value in rport_to_port_map.items():
            if len(value) == 1:
                if (port.is_excitatory() and value[0].is_inhibitory() and not value[0].is_excitatory()) \
                        or (port.is_inhibitory() and value[0].is_excitatory() and not value[0].is_inhibitory()):
                    if port.has_vector_parameter():
                        if cls.get_numeric_vector_size(port) == cls.get_numeric_vector_size(value[0]):
                            return key
                    else:
                        return key
        return None

    @classmethod
    def get_spike_input_ports_in_pairs(cls, neuron: ASTModel) -> Dict[int, List[VariableSymbol]]:
        """
        Returns a list of spike input ports in pairs in case of input port qualifiers.
        The result of this function is used to construct a vector that provides a mapping to the NESTML spike buffer index. The vector looks like below:
        .. code-block::
            [ {AMPA_SPIKES, GABA_SPIKES}, {NMDA_SPIKES, -1} ]

        where the vector index is the NEST rport number. The value is a tuple containing the NESTML index(es) to the spike buffer.
        In case if the rport is shared between two NESTML buffers, the vector element contains the tuple of the form (excitatory_port_index, inhibitory_port_index). Otherwise, the tuple is of the form (spike_port_index, -1).
        """
        rport_to_port_map = {}
        rport = 0
        for port in neuron.get_spike_input_ports():
            if port.is_excitatory() and port.is_inhibitory():
                rport_to_port_map[rport] = [port]
                rport += cls.get_numeric_vector_size(port) if port.has_vector_parameter() else 1
            else:
                key = cls._find_port_in_dict(rport_to_port_map, port)
                if key is not None:
                    # The corresponding spiking input pair is found.
                    # Add the port to the list and update rport
                    rport_to_port_map[key].append(port)
                    rport += cls.get_numeric_vector_size(port) if port.has_vector_parameter() else 1
                else:
                    # New input port. Retain the same rport number until the corresponding input port pair is found.
                    rport_to_port_map[rport] = [port]

        return rport_to_port_map

    @classmethod
    def assign_numeric_non_numeric_state_variables(cls, neuron, numeric_state_variable_names, numeric_update_expressions, update_expressions):
        r"""For each ASTVariable, set the ``node._is_numeric`` member to True or False based on whether this variable will be solved with the analytic or numeric solver.

        Ideally, this would not be a property of the ASTVariable as it is an implementation detail (that only emerges during code generation) and not an intrinsic part of the model itself. However, this approach is preferred over setting it as a property of the variable printers as it would have to make each printer aware of all models and variables therein."""
        class ASTVariableOriginSetterVisitor(ASTVisitor):
            def visit_variable(self, node):
                assert isinstance(node, ASTVariable)
                if node.get_complete_name() in self._numeric_state_variables:
                    node._is_numeric = True
                else:
                    node._is_numeric = False

                # Set the `_is_numeric` flag in its corresponding symbol
                symbol = node.get_scope().resolve_to_symbol(node.get_complete_name(), SymbolKind.VARIABLE)
                if symbol:
                    symbol._is_numeric = node._is_numeric

        visitor = ASTVariableOriginSetterVisitor()
        visitor._numeric_state_variables = numeric_state_variable_names
        neuron.accept(visitor)

        if "extra_on_emit_spike_stmts_from_synapse" in dir(neuron):
            for expr in neuron.extra_on_emit_spike_stmts_from_synapse:
                expr.accept(visitor)

        if update_expressions:
            for expr in update_expressions.values():
                expr.accept(visitor)

        if numeric_update_expressions:
            for expr in numeric_update_expressions.values():
                expr.accept(visitor)

        for update_expr_list in neuron.spike_updates.values():
            for update_expr in update_expr_list:
                update_expr.accept(visitor)

        for update_expr in neuron.post_spike_updates.values():
            update_expr.accept(visitor)

        for node in neuron.equations_with_delay_vars + neuron.equations_with_vector_vars:
            node.accept(visitor)

    @classmethod
    def depends_only_on_vars(cls, expr, vars):
        r"""Returns True if and only if all variables that occur in ``expr`` are in ``vars``"""

        class VariableFinderVisitor(ASTVisitor):
            def __init__(self):
                super(VariableFinderVisitor, self).__init__()
                self.vars = []

            def visit_variable(self, node: ASTNode):
                if not node.get_name() in self.vars:
                    self.vars.append(node.get_name())

        visitor = VariableFinderVisitor()
        expr.accept(visitor)

        for var in visitor.vars:
            if not var in vars:
                return False

        return True

    @classmethod
    def get_on_receive_blocks_by_input_port_name(cls, model: ASTModel, port_name: str) -> List[ASTOnReceiveBlock]:
        r"""Get the onReceive blocks in the model associated with a given input port."""
        blks = []
        for blk in model.get_on_receive_blocks():
            if blk.get_port_name() == port_name:
                blks.append(blk)

        return blks

    @classmethod
    def initial_value_or_zero(cls, astnode: ASTModel, var):
        if ASTUtils.get_state_variable_by_name(astnode, var):
            return astnode.get_initial_value(var)

        return "0"<|MERGE_RESOLUTION|>--- conflicted
+++ resolved
@@ -703,7 +703,6 @@
         return []
 
     @classmethod
-<<<<<<< HEAD
     def get_var_name_tuples_of_neuron_synapse_pair(cls, post_port_names, post_port, reverse=False):
         for pair in post_port_names:
             if reverse and pair[1] == post_port:
@@ -713,13 +712,6 @@
                 return pair[1]
 
         raise Exception("Port name not found!")
-=======
-    def get_var_name_tuples_of_neuron_synapse_pair(cls, post_port_names, post_port):
-        for pair in post_port_names:
-            if pair[0] == post_port:
-                return pair[1]
-        return None
->>>>>>> e6565b5b
 
     @classmethod
     def replace_with_external_variable(cls, var_name, node: ASTNode, suffix: str, new_scope, alternate_name=None):
@@ -1621,10 +1613,28 @@
 
     @classmethod
     def replace_post_moved_variable_names(cls, astnode, post_connected_continuous_input_ports, post_variable_names):
-<<<<<<< HEAD
-=======
+        if not isinstance(astnode, ASTNode):
+            for node in astnode:
+                ASTUtils.replace_post_moved_variable_names(node, post_connected_continuous_input_ports, post_variable_names)
+            return
+
+        def replace_var(_expr=None):
+            if isinstance(_expr, ASTSimpleExpression) and _expr.is_variable():
+                var = _expr.get_variable()
+            elif isinstance(_expr, ASTVariable):
+                var = _expr
+            else:
+                return
+
+            if var.get_name() in post_connected_continuous_input_ports:
+                idx = post_connected_continuous_input_ports.index(var.get_name())
+                var.set_name(post_variable_names[idx])
+
+        astnode.accept(ASTHigherOrderVisitor(lambda x: replace_var(x)))
+
+    @classmethod
+    def replace_post_moved_variable_names(cls, astnode, post_connected_continuous_input_ports, post_variable_names):
         r"""In the synapse, continuous-valued input ports could be referred to based on their name. When they are moved to the neuron, they need to be referred to by the variable name as it exists on the neuron side. This function performs the variable name replacement recursively in ``astnode``. ``astnode`` can also be a list of nodes."""
->>>>>>> e6565b5b
         if not isinstance(astnode, ASTNode):
             for node in astnode:
                 ASTUtils.replace_post_moved_variable_names(node, post_connected_continuous_input_ports, post_variable_names)
