--- conflicted
+++ resolved
@@ -24,12 +24,9 @@
 from pynestml.meta_model.ast_block import ASTBlock
 from pynestml.meta_model.ast_declaration import ASTDeclaration
 from pynestml.meta_model.ast_function_call import ASTFunctionCall
-<<<<<<< HEAD
 from pynestml.meta_model.ast_inline_expression import ASTInlineExpression
 from pynestml.meta_model.ast_simple_expression import ASTSimpleExpression
-=======
 from pynestml.meta_model.ast_variable import ASTVariable
->>>>>>> 51522eee
 from pynestml.utils.ast_source_location import ASTSourceLocation
 from pynestml.symbols.predefined_functions import PredefinedFunctions
 from pynestml.symbols.symbol import SymbolKind
@@ -440,7 +437,6 @@
         return None
 
     @classmethod
-<<<<<<< HEAD
     def inline_aliases_convolution(cls, inline_expr: ASTInlineExpression) -> bool:
         """
         Returns True if and only if the inline expression is of the form ``var type = convolve(...)``.
@@ -449,14 +445,4 @@
            and inline_expr.get_expression().is_function_call() \
            and inline_expr.get_expression().get_function_call().get_name() == PredefinedFunctions.CONVOLVE:
             return True
-        return False
-=======
-    def all_variables_defined_in_block(cls, block: ASTBlock) -> List[ASTVariable]:
-        if block is None:
-            return []
-        vars = []
-        for decl in block.get_declarations():
-            for var in decl.get_variables():
-                vars.append(var)
-        return vars
->>>>>>> 51522eee
+        return False