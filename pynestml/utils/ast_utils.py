--- conflicted
+++ resolved
@@ -2710,7 +2710,6 @@
         return "0"
 
     @classmethod
-<<<<<<< HEAD
     def nestml_input_port_to_nest_rport_dict(cls, astnode: ASTModel) -> Dict[str, int]:
         input_port_to_rport = {}
         rport = 1    # if there is more than one spiking input port, count begins at 1
@@ -2729,36 +2728,8 @@
 
         return input_port_to_rport
 
-    @classmethod
-    def nestml_input_port_to_nest_rport(cls, astnode: ASTModel, spike_in_port: ASTInputPort):
-        return ASTUtils.nestml_input_port_to_nest_rport_dict(astnode)[spike_in_port]
-
-    @classmethod
-    def port_name_printer(cls, variable: ASTVariable) -> str:
-        s = variable.get_name()
-        if variable.has_vector_parameter():
-            s += "_VEC_IDX_"
-            s += str(variable.get_vector_parameter())
-
-        return s
-
-    @classmethod
-    def is_parameter(cls, variable) -> str:
-        return isinstance(variable, ASTParameter)
-
-    def get_spiking_input_port_terms(model: ASTModel, expr):
-        r"""Collect all terms that refer to a spiking input inside ``expr``"""
-
-        spiking_input_port_terms = []
-        spike_inports = model.get_spike_input_ports()
-        spike_inport_names = [inport.name for inport in spike_inports]
-
-        for var in expr.get_variables():
-            if str(var).split(".")[0] in spike_inport_names:
-                spiking_input_port_terms.append(var)
-
-        return spiking_input_port_terms
-=======
+
+    @classmethod
     def find_parent_node_by_type(cls, node: ASTNode, type_to_find: Any) -> Optional[Any]:
         r"""Find the first parent of the given node that has the type ``type_to_find``. Return None if no parent with that type could be found."""
         _node = node.get_parent()
@@ -2769,4 +2740,33 @@
             _node = _node.get_parent()
 
         return None
->>>>>>> 8ddc6def
+
+    @classmethod
+    def nestml_input_port_to_nest_rport(cls, astnode: ASTModel, spike_in_port: ASTInputPort):
+        return ASTUtils.nestml_input_port_to_nest_rport_dict(astnode)[spike_in_port]
+
+    @classmethod
+    def port_name_printer(cls, variable: ASTVariable) -> str:
+        s = variable.get_name()
+        if variable.has_vector_parameter():
+            s += "_VEC_IDX_"
+            s += str(variable.get_vector_parameter())
+
+        return s
+
+    @classmethod
+    def is_parameter(cls, variable) -> str:
+        return isinstance(variable, ASTParameter)
+
+    def get_spiking_input_port_terms(model: ASTModel, expr):
+        r"""Collect all terms that refer to a spiking input inside ``expr``"""
+
+        spiking_input_port_terms = []
+        spike_inports = model.get_spike_input_ports()
+        spike_inport_names = [inport.name for inport in spike_inports]
+
+        for var in expr.get_variables():
+            if str(var).split(".")[0] in spike_inport_names:
+                spiking_input_port_terms.append(var)
+
+        return spiking_input_port_terms