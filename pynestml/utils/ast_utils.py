# -*- coding: utf-8 -*-
#
# ast_utils.py
#
# This file is part of NEST.
#
# Copyright (C) 2004 The NEST Initiative
#
# NEST is free software: you can redistribute it and/or modify
# it under the terms of the GNU General Public License as published by
# the Free Software Foundation, either version 2 of the License, or
# (at your option) any later version.
#
# NEST is distributed in the hope that it will be useful,
# but WITHOUT ANY WARRANTY; without even the implied warranty of
# MERCHANTABILITY or FITNESS FOR A PARTICULAR PURPOSE.  See the
# GNU General Public License for more details.
#
# You should have received a copy of the GNU General Public License
# along with NEST.  If not, see <http://www.gnu.org/licenses/>.

from typing import Dict, Iterable, List, Mapping, Optional, Sequence, Union

import re
import sympy

import odetoolbox

from pynestml.codegeneration.printers.ast_printer import ASTPrinter
from pynestml.codegeneration.printers.cpp_variable_printer import CppVariablePrinter
from pynestml.codegeneration.printers.nestml_printer import NESTMLPrinter
from pynestml.frontend.frontend_configuration import FrontendConfiguration
from pynestml.generated.PyNestMLLexer import PyNestMLLexer
from pynestml.meta_model.ast_assignment import ASTAssignment
from pynestml.meta_model.ast_block import ASTBlock
from pynestml.meta_model.ast_block_with_variables import ASTBlockWithVariables
from pynestml.meta_model.ast_declaration import ASTDeclaration
from pynestml.meta_model.ast_equations_block import ASTEquationsBlock
from pynestml.meta_model.ast_expression import ASTExpression
from pynestml.meta_model.ast_function_call import ASTFunctionCall
from pynestml.meta_model.ast_inline_expression import ASTInlineExpression
from pynestml.meta_model.ast_input_block import ASTInputBlock
from pynestml.meta_model.ast_input_port import ASTInputPort
from pynestml.meta_model.ast_kernel import ASTKernel
from pynestml.meta_model.ast_model import ASTModel
from pynestml.meta_model.ast_model_body import ASTModelBody
from pynestml.meta_model.ast_node import ASTNode
from pynestml.meta_model.ast_node_factory import ASTNodeFactory
from pynestml.meta_model.ast_ode_equation import ASTOdeEquation
from pynestml.meta_model.ast_on_receive_block import ASTOnReceiveBlock
from pynestml.meta_model.ast_return_stmt import ASTReturnStmt
from pynestml.meta_model.ast_simple_expression import ASTSimpleExpression
from pynestml.meta_model.ast_small_stmt import ASTSmallStmt
from pynestml.meta_model.ast_stmt import ASTStmt
from pynestml.meta_model.ast_variable import ASTVariable
from pynestml.symbols.predefined_functions import PredefinedFunctions
from pynestml.symbols.symbol import SymbolKind
from pynestml.symbols.unit_type_symbol import UnitTypeSymbol
from pynestml.symbols.variable_symbol import BlockType
from pynestml.symbols.variable_symbol import VariableSymbol, VariableType
from pynestml.utils.ast_source_location import ASTSourceLocation
from pynestml.utils.logger import LoggingLevel, Logger
from pynestml.utils.messages import Messages
from pynestml.utils.string_utils import removesuffix
from pynestml.visitors.ast_higher_order_visitor import ASTHigherOrderVisitor
from pynestml.visitors.ast_visitor import ASTVisitor


class ASTUtils:
    r"""
    A collection of helpful methods for AST manipulation.
    """

    @classmethod
    def get_all_neurons(cls, list_of_compilation_units):
        """
        For a list of compilation units, it returns a list containing all neurons defined in all compilation
        units.
        :param list_of_compilation_units: a list of compilation units.
        :type list_of_compilation_units: list(ASTNestMLCompilationUnit)
        :return: a list of neurons
        :rtype: list(ASTModel)
        """
        ret = list()
        for compilationUnit in list_of_compilation_units:
            ret.extend(compilationUnit.get_model_list())
        return ret

    @classmethod
    def get_all_models(cls, list_of_compilation_units):
        """
        For a list of compilation units, it returns a list containing all nodes defined in all compilation
        units.
        :param list_of_compilation_units: a list of compilation units.
        :type list_of_compilation_units: list(ASTNestMLCompilationUnit)
        :return: a list of nodes
        :rtype: list(ASTNode)
        """
        from pynestml.meta_model.ast_model import ASTModel
        ret = list()
        for compilationUnit in list_of_compilation_units:
            if isinstance(compilationUnit, ASTModel):
                ret.extend(compilationUnit.get_model_list())
        return ret

    @classmethod
    def is_small_stmt(cls, ast):
        """
        Indicates whether the handed over meta_model is a small statement. Used in the template.
        :param ast: a single meta_model object.
        :type ast: AST_
        :return: True if small stmt, otherwise False.
        :rtype: bool
        """
        from pynestml.meta_model.ast_small_stmt import ASTSmallStmt
        return isinstance(ast, ASTSmallStmt)

    @classmethod
    def is_compound_stmt(cls, ast):
        """
        Indicates whether the handed over meta_model is a compound statement. Used in the template.
        :param ast: a single meta_model object.
        :type ast: AST_
        :return: True if compound stmt, otherwise False.
        :rtype: bool
        """
        from pynestml.meta_model.ast_compound_stmt import ASTCompoundStmt
        return isinstance(ast, ASTCompoundStmt)

    @classmethod
    def filter_variables_list(cls, variables_list, variables_to_filter_by):
        """
        """
        variables_to_filter_by = [str(var) for var in variables_to_filter_by]
        ret = []
        for var in variables_list:
            if var in variables_to_filter_by:
                ret.append(var)

        return ret

    @classmethod
    def has_spike_input(cls, body: ASTModelBody) -> bool:
        """
        Checks if the handed over neuron contains a spike input port.
        :param body: a single body element.
        :return: True if spike input port is contained, otherwise False.
        """
        inputs = (inputL for block in body.get_input_blocks() for inputL in block.get_input_ports())
        for port in inputs:
            if port.is_spike():
                return True
        return False

    @classmethod
    def has_continuous_input(cls, body: ASTModelBody) -> bool:
        """
        Checks if the handed over neuron contains a continuous time input port.
        :param body: a single body element.
        :return: True if continuous time input port is contained, otherwise False.
        """
        inputs = (inputL for block in body.get_input_blocks() for inputL in block.get_input_ports())
        for inputL in inputs:
            if inputL.is_continuous():
                return True
        return False

    @classmethod
    def compute_type_name(cls, data_type) -> str:
        """
        Computes the representation of the data type.
        :param data_type: a single data type.
        :type data_type: ast_data_type
        :return: the corresponding representation.
        """
        if data_type.is_boolean:
            return 'boolean'

        if data_type.is_integer:
            return 'integer'

        if data_type.is_real:
            return 'real'

        if data_type.is_string:
            return 'string'

        if data_type.is_void:
            return 'void'

        if data_type.is_unit_type():
            return str(data_type)

        Logger.log_message(message='Type could not be derived!', log_level=LoggingLevel.ERROR)

        return ''

    @classmethod
    def deconstruct_assignment(cls, lhs=None, is_plus=False, is_minus=False, is_times=False, is_divide=False,
                               _rhs=None):
        """
        From lhs and rhs it constructs a new rhs which corresponds to direct assignment.
        E.g.: a += b*c -> a = a + b*c
        :param lhs: a lhs rhs
        :type lhs: ast_expression or ast_simple_expression
        :param is_plus: is plus assignment
        :type is_plus: bool
        :param is_minus: is minus assignment
        :type is_minus: bool
        :param is_times: is times assignment
        :type is_times: bool
        :param is_divide: is divide assignment
        :type is_divide: bool
        :param _rhs: a rhs rhs
        :type _rhs: ASTExpression or ASTSimpleExpression
        :return: a new direct assignment rhs.
        :rtype: ASTExpression
        """
        from pynestml.visitors.ast_symbol_table_visitor import ASTSymbolTableVisitor
        from pynestml.meta_model.ast_node_factory import ASTNodeFactory
        assert ((is_plus + is_minus + is_times + is_divide) == 1), \
            '(PyNestML.CodeGeneration.Utils) Type of assignment not correctly specified!'
        if is_plus:
            op = ASTNodeFactory.create_ast_arithmetic_operator(is_plus_op=True,
                                                               source_position=_rhs.get_source_position())
        elif is_minus:
            op = ASTNodeFactory.create_ast_arithmetic_operator(is_minus_op=True,
                                                               source_position=_rhs.get_source_position())
        elif is_times:
            op = ASTNodeFactory.create_ast_arithmetic_operator(is_times_op=True,
                                                               source_position=_rhs.get_source_position())
        else:
            op = ASTNodeFactory.create_ast_arithmetic_operator(is_div_op=True,
                                                               source_position=_rhs.get_source_position())
        var_expr = ASTNodeFactory.create_ast_simple_expression(variable=lhs,
                                                               source_position=lhs.get_source_position())
        var_expr.update_scope(lhs.get_scope())
        op.update_scope(lhs.get_scope())
        rhs_in_brackets = ASTNodeFactory.create_ast_expression(is_encapsulated=True, expression=_rhs,
                                                               source_position=_rhs.get_source_position())
        rhs_in_brackets.update_scope(_rhs.get_scope())
        expr = ASTNodeFactory.create_ast_compound_expression(lhs=var_expr, binary_operator=op, rhs=rhs_in_brackets,
                                                             source_position=_rhs.get_source_position())
        expr.update_scope(lhs.get_scope())
        # update the symbols
        expr.accept(ASTSymbolTableVisitor())
        return expr

    @classmethod
    def get_inline_expression_symbols(cls, ast: ASTNode) -> List[VariableSymbol]:
        """
        For the handed over AST node, this method collects all inline expression variable symbols in it.
        :param ast: a single AST node
        :return: a list of all inline expression variable symbols
        """
        from pynestml.visitors.ast_higher_order_visitor import ASTHigherOrderVisitor
        from pynestml.meta_model.ast_variable import ASTVariable
        res = list()

        def loc_get_vars(node):
            if isinstance(node, ASTVariable):
                res.append(node)

        ast.accept(ASTHigherOrderVisitor(visit_funcs=loc_get_vars))

        ret = list()
        for var in res:
            if '\'' not in var.get_complete_name():
                symbol = ast.get_scope().resolve_to_symbol(var.get_complete_name(), SymbolKind.VARIABLE)
                if symbol is not None and symbol.is_inline_expression:
                    ret.append(symbol)
        return ret

    @classmethod
    def is_castable_to(cls, type_a, type_b):
        """
        Indicates whether typeA can be casted to type b. E.g., in Nest, a unit is always casted down to real, thus
        a unit where unit is expected is allowed.
        :param type_a: a single TypeSymbol
        :type type_a: type_symbol
        :param type_b: a single TypeSymbol
        :type type_b: TypeSymbol
        :return: True if castable, otherwise False
        :rtype: bool
        """
        # we can always cast from unit to real
        if type_a.is_unit and type_b.is_real:
            return True
        elif type_a.is_boolean and type_b.is_real:
            return True
        elif type_a.is_real and type_b.is_boolean:
            return True
        elif type_a.is_integer and type_b.is_real:
            return True
        elif type_a.is_real and type_b.is_integer:
            return True
        else:
            return False

    @classmethod
    def get_all(cls, ast, node_type):
        """
        Finds all meta_model which are part of the tree as spanned by the handed over meta_model.
        The type has to be specified.
        :param ast: a single meta_model node
        :type ast: AST_
        :param node_type: the type
        :type node_type: AST_
        :return: a list of all meta_model of the specified type
        :rtype: list(AST_)
        """
        from pynestml.visitors.ast_higher_order_visitor import ASTHigherOrderVisitor
        ret = list()

        def loc_get_all_of_type(node):
            if isinstance(node, node_type):
                ret.append(node)

        ast.accept(ASTHigherOrderVisitor(visit_funcs=loc_get_all_of_type))
        return ret

    @classmethod
    def get_vectorized_variable(cls, ast, scope):
        """
        Returns all variable symbols which are contained in the scope and have a size parameter.
        :param ast: a single meta_model
        :type ast: AST_
        :param scope: a scope object
        :type scope: Scope
        :return: the first element with the size parameter
        :rtype: variable_symbol
        """
        from pynestml.meta_model.ast_variable import ASTVariable
        from pynestml.symbols.symbol import SymbolKind
        variables = (var for var in cls.get_all(ast, ASTVariable) if
                     scope.resolve_to_symbol(var.get_complete_name(), SymbolKind.VARIABLE))
        for var in variables:
            symbol = scope.resolve_to_symbol(var.get_complete_name(), SymbolKind.VARIABLE)
            if symbol is not None and symbol.has_vector_parameter():
                return symbol
        return None

    @classmethod
    def get_numeric_vector_size(cls, variable: VariableSymbol) -> int:
        """
        Returns the numerical size of the vector by resolving any variable used as a size parameter in declaration
        :param variable: vector variable
        :return: the size of the vector as a numerical value
        """
        vector_parameter = variable.get_vector_parameter()
        if vector_parameter.is_variable():
            symbol = vector_parameter.get_scope().resolve_to_symbol(vector_parameter.get_variable().get_complete_name(), SymbolKind.VARIABLE)
            return symbol.get_declaring_expression().get_numeric_literal()

        assert vector_parameter.is_numeric_literal()
        return int(vector_parameter.get_numeric_literal())

    @classmethod
    def get_function_call(cls, ast, function_name):
        """
        Collects for a given name all function calls in a given meta_model node.
        :param ast: a single node
        :type ast: ast_node
        :param function_name: the name of the function
        :type function_name: str
        :return: a list of all function calls contained in _ast
        :rtype: list(ASTFunctionCall)
        """
        from pynestml.visitors.ast_higher_order_visitor import ASTHigherOrderVisitor
        ret = list()

        def loc_get_function(node):
            if isinstance(node, ASTFunctionCall) and node.get_name() == function_name:
                ret.append(node)

        ast.accept(ASTHigherOrderVisitor(loc_get_function, list()))
        return ret

    @classmethod
    def get_tuple_from_single_dict_entry(cls, dict_entry):
        """
        For a given dict of length 1, this method returns a tuple consisting of (key,value)
        :param dict_entry: a dict of length 1
        :type dict_entry:  dict
        :return: a single tuple
        :rtype: tuple
        """
        if len(dict_entry.keys()) == 1:
            # key() is not an actual list, thus indexing is not possible.
            for keyIter in dict_entry.keys():
                key = keyIter
                value = dict_entry[key]
                return key, value
        else:
            return None, None

    @classmethod
    def needs_arguments(cls, ast_function_call):
        """
        Indicates whether a given function call has any arguments
        :param ast_function_call: a function call
        :type ast_function_call: ASTFunctionCall
        :return: True if arguments given, otherwise false
        :rtype: bool
        """
        return len(ast_function_call.get_args()) > 0

    @classmethod
    def create_internal_block(cls, model: ASTModel):
        """
        Creates a single internal block in the handed over model.
        :param model: a single model
        :return: the modified model
        """
        from pynestml.meta_model.ast_node_factory import ASTNodeFactory
        if not model.get_internals_blocks():
            internal = ASTNodeFactory.create_ast_block_with_variables(False, False, True, list(),
                                                                      ASTSourceLocation.get_added_source_position())
            internal.update_scope(model.get_scope())
            model.get_body().get_body_elements().append(internal)
        return model

    @classmethod
    def create_state_block(cls, model: ASTModel):
        """
        Creates a single internals block in the handed over model.
        :param neuron: a single model
        :return: the modified model
        """
        # local import since otherwise circular dependency
        from pynestml.meta_model.ast_node_factory import ASTNodeFactory
        if not model.get_internals_blocks():
            state = ASTNodeFactory.create_ast_block_with_variables(True, False, False, list(),
                                                                   ASTSourceLocation.get_added_source_position())
            model.get_body().get_body_elements().append(state)
        return model

    @classmethod
    def create_equations_block(cls, model: ASTModel) -> ASTModel:
        """
        Creates a single equations block in the handed over model.
        :param model: a single model
        :return: the modified model
        """
        # local import since otherwise circular dependency
        from pynestml.meta_model.ast_node_factory import ASTNodeFactory
        if not model.get_equations_blocks():
            block = ASTNodeFactory.create_ast_equations_block(list(),
                                                              ASTSourceLocation.get_added_source_position())
            model.get_body().get_body_elements().append(block)
        return model

    @classmethod
    def contains_convolve_call(cls, variable: VariableSymbol) -> bool:
        """
        Indicates whether the declaring rhs of this variable symbol has a convolve() in it.
        :return: True if contained, otherwise False.
        """
        if not variable.get_declaring_expression():
            return False
        else:
            for func in variable.get_declaring_expression().get_function_calls():
                if func.get_name() == PredefinedFunctions.CONVOLVE:
                    return True
        return False

    @classmethod
    def get_declaration_by_name(cls, blocks: Union[ASTBlock, List[ASTBlock]], var_name: str) -> Optional[ASTDeclaration]:
        """
        Get a declaration by variable name.
        :param blocks: the block or blocks to look for the variable in
        :param var_name: name of the variable to look for (including single quotes indicating differential order)
        """
        if isinstance(blocks, ASTNode):
            blocks = [blocks]
        for block in blocks:
            for decl in block.get_declarations():
                for var in decl.get_variables():
                    if var.get_complete_name() == var_name:
                        return decl
        return None

    @classmethod
    def all_variables_defined_in_block(cls, blocks: Union[ASTBlock, List[ASTBlock]]) -> List[ASTVariable]:
        """return a list of all variable declarations in a block or blocks"""
        if isinstance(blocks, ASTNode):
            blocks = [blocks]
        vars = []
        for block in blocks:
            for decl in block.get_declarations():
                for var in decl.get_variables():
                    vars.append(var)
        return vars

    @classmethod
    def inline_aliases_convolution(cls, inline_expr: ASTInlineExpression) -> bool:
        """
        Returns True if and only if the inline expression is of the form ``var type = convolve(...)``.
        """
        expr = inline_expr.get_expression()
        if isinstance(expr, ASTExpression):
            expr = expr.get_lhs()
        if isinstance(expr, ASTSimpleExpression) \
           and expr.is_function_call() \
           and expr.get_function_call().get_name() == PredefinedFunctions.CONVOLVE:
            return True
        return False

    @classmethod
    def add_suffix_to_variable_name(cls, var_name: str, astnode: ASTNode, suffix: str, scope=None):
        """add suffix to variable by given name recursively throughout astnode"""

        def replace_var(_expr=None):
            if isinstance(_expr, ASTSimpleExpression) and _expr.is_variable():
                var = _expr.get_variable()
            elif isinstance(_expr, ASTVariable):
                var = _expr
            else:
                return

            if not suffix in var.get_name() \
               and not var.get_name() == "t" \
               and var.get_name() == var_name:
                var.set_name(var.get_name() + suffix)

        astnode.accept(ASTHigherOrderVisitor(lambda x: replace_var(x)))

    @classmethod
    def remove_state_var_from_integrate_odes_calls(cls, model: ASTModel, state_var_name: str):
        r"""Remove a state variable from the arguments to integrate_odes() calls in the model."""

        class RemoveStateVarFromIntegrateODEsCallsVisitor(ASTVisitor):
            def visit_function_call(self, node: ASTFunctionCall):
                if node.get_name() == PredefinedFunctions.INTEGRATE_ODES:
                    node.args = [arg for arg in node.args if not arg.get_variable().get_complete_name()]

        remove_state_var_from_integrate_odes_calls_visitor = RemoveStateVarFromIntegrateODEsCallsVisitor()
        model.accept(remove_state_var_from_integrate_odes_calls_visitor)

    @classmethod
    def resolve_variables_to_expressions(cls, astnode, analytic_state_variables_moved):
        """receives a list of variable names (as strings) and returns a list of ASTExpressions containing each ASTVariable"""
        expressions = []

        for var_name in analytic_state_variables_moved:
            node = ASTUtils.get_variable_by_name(astnode, var_name)
            assert node is not None
            expressions.append(ASTNodeFactory.create_ast_expression(False, None, False, ASTNodeFactory.create_ast_simple_expression(variable=node)))

        return expressions

    @classmethod
    def add_suffix_to_variable_names(cls, astnode: Union[ASTNode, List], suffix: str):
        """add suffix to variable names recursively throughout astnode"""

        if not isinstance(astnode, ASTNode):
            for node in astnode:
                ASTUtils.add_suffix_to_variable_names(node, suffix)
            return

        def replace_var(_expr=None):
            if isinstance(_expr, ASTSimpleExpression) and _expr.is_variable():
                var = _expr.get_variable()
            elif isinstance(_expr, ASTVariable):
                var = _expr
            else:
                return

            if not var.get_name() == "t" \
<<<<<<< HEAD
               and not isinstance(var, ASTExternalVariable) \
=======
               and not var.get_alternate_name() \
>>>>>>> f18479ec
               and not var.get_name().endswith(suffix):
                symbol = astnode.get_scope().resolve_to_symbol(var.get_name(), SymbolKind.VARIABLE)
                if symbol:    # make sure it is not a unit (like "ms")
                    var.set_name(var.get_name() + suffix)

        astnode.accept(ASTHigherOrderVisitor(lambda x: replace_var(x)))

    @classmethod
    def add_suffix_to_variable_names2(cls, variable_names: List[str], astnode: Union[ASTNode, List], suffix: str):
        r"""add suffix to variable names recursively throughout astnode"""

        if not isinstance(astnode, ASTNode):
            for node in astnode:
                ASTUtils.add_suffix_to_variable_names2(variable_names, node, suffix)
            return

        def replace_var(_expr=None):
            if isinstance(_expr, ASTSimpleExpression) and _expr.is_variable():
                var = _expr.get_variable()
            elif isinstance(_expr, ASTVariable):
                var = _expr
            else:
                return

            if var.get_name() in variable_names \
<<<<<<< HEAD
               and not isinstance(var, ASTExternalVariable) \
=======
               and not var.get_alternate_name() \
>>>>>>> f18479ec
               and not var.get_name().endswith(suffix):
                var.set_name(var.get_name() + suffix)

        astnode.accept(ASTHigherOrderVisitor(lambda x: replace_var(x)))

    @classmethod
    def get_inline_expression_by_name(cls, node, name: str) -> Optional[ASTInlineExpression]:
        for equations_block in node.get_equations_blocks():
            for inline_expr in equations_block.get_inline_expressions():
                if name == inline_expr.variable_name:
                    return inline_expr

        return None

    @classmethod
    def get_kernel_by_name(cls, node, name: str) -> Optional[ASTKernel]:
        for equations_block in node.get_equations_blocks():
            for kernel in equations_block.get_kernels():
                if name in kernel.get_variable_names():
                    return kernel

        return None

    @classmethod
    def print_alternate_var_name(cls, var_name, continuous_post_ports):
        for pair in continuous_post_ports:
            if pair[0] == var_name:
                return pair[1]

        assert False

    @classmethod
    def get_post_ports_of_neuron_synapse_pair(cls, neuron, synapse, codegen_opts_pairs):
        for pair in codegen_opts_pairs:
<<<<<<< HEAD
            print("Checking pair " + str(pair) + " for ne = " + str(neuron.get_name().split("__with_")[0].removesuffix(FrontendConfiguration.suffix)) + " syn = " + synapse.get_name().split("__with_")[0].removesuffix(FrontendConfiguration.suffix))
            if pair["neuron"] == neuron.get_name().split("__with_")[0].removesuffix(FrontendConfiguration.suffix) and pair["synapse"] == synapse.get_name().split("__with_")[0].removesuffix(FrontendConfiguration.suffix):
                return pair["post_ports"]
        return None

    @classmethod
    def get_var_name_tuples_of_neuron_synapse_pair(cls, post_port_names, post_port):
        print("post port names: " + str(post_port_names))
        print("Searching for " + str(post_port))
=======
            if pair["neuron"] == removesuffix(neuron.get_name().split("__with_")[0], FrontendConfiguration.suffix) \
               and pair["synapse"] == removesuffix(synapse.get_name().split("__with_")[0], FrontendConfiguration.suffix) \
               and "post_ports" in pair.keys():
                return pair["post_ports"]

        return []

    @classmethod
    def get_var_name_tuples_of_neuron_synapse_pair(cls, post_port_names, post_port):
>>>>>>> f18479ec
        for pair in post_port_names:
            if pair[0] == post_port:
                return pair[1]
        return None

    @classmethod
    def replace_with_external_variable(cls, var_name, node: ASTNode, suffix, new_scope, alternate_name=None):
        """
        Set alternate name on all occurrences of variables (``ASTVariable``s) (e.g. ``post_trace'``) in the node, indicating that they are moved to the postsynaptic neuron.
        """

        def replace_var(_expr=None):
            if isinstance(_expr, ASTSimpleExpression) and _expr.is_variable():
                var = _expr.get_variable()
            elif isinstance(_expr, ASTVariable):
                var = _expr
            else:
                return

            if var.get_name() != var_name:
                return

            ast_ext_var = ASTVariable(name=var_name + suffix,
                                      alternate_name="((post_neuron_t*)(__target))->get_" + var.get_name() + suffix + "(_tr_t)",
                                      alternate_scope=new_scope,
                                      differential_order=var.get_differential_order(),
                                      source_position=var.get_source_position())

            if alternate_name:
                ast_ext_var.set_alternate_name(alternate_name)

            from pynestml.visitors.ast_symbol_table_visitor import ASTSymbolTableVisitor
            ast_ext_var.accept(ASTSymbolTableVisitor())

            if isinstance(_expr, ASTSimpleExpression) and _expr.is_variable():
                Logger.log_message(None, -1, "ASTSimpleExpression replacement made (var = " + str(
                    ast_ext_var.get_name()) + ") in expression: " + str(node.get_parent(_expr)), None, LoggingLevel.INFO)
                _expr.set_variable(ast_ext_var)
                return

            if isinstance(_expr, ASTVariable):
                if isinstance(node.get_parent(_expr), ASTAssignment):
                    node.get_parent(_expr).lhs = ast_ext_var
                    Logger.log_message(None, -1, "ASTVariable replacement made in expression: "
                                       + str(node.get_parent(_expr)), None, LoggingLevel.INFO)
                elif isinstance(node.get_parent(_expr), ASTSimpleExpression) and node.get_parent(_expr).is_variable():
                    node.get_parent(_expr).set_variable(ast_ext_var)
                elif isinstance(node.get_parent(_expr), ASTDeclaration):
                    # variable could occur on the left-hand side; ignore. Only replace if it occurs on the right-hand side.
                    pass
                else:
                    Logger.log_message(None, -1, "Error: unhandled use of variable "
                                       + var_name + " in expression " + str(_expr), None, LoggingLevel.INFO)
                    raise Exception()
                return

            p = node.get_parent(var)
            Logger.log_message(None, -1, "Error: unhandled use of variable "
                               + var_name + " in expression " + str(p), None, LoggingLevel.INFO)
            raise Exception()

        node.accept(ASTHigherOrderVisitor(lambda x: replace_var(x)))

    @classmethod
    def add_suffix_to_decl_lhs(cls, decl, suffix: str):
        """add suffix to the left-hand side of a declaration"""
        if isinstance(decl, ASTInlineExpression):
            decl.set_variable_name(decl.get_variable_name() + suffix)
        elif isinstance(decl, ASTOdeEquation):
            decl.get_lhs().set_name(decl.get_lhs().get_name() + suffix)
        elif isinstance(decl, ASTStmt):
            assert decl.small_stmt.is_assignment()
            decl.small_stmt.get_assignment().lhs.set_name(decl.small_stmt.get_assignment().lhs.get_name() + suffix)
        else:
            for var in decl.get_variables():
                var.set_name(var.get_name() + suffix)

    @classmethod
    def get_all_variables(cls, node: ASTNode) -> List[str]:
        """Make a list of all variable symbol names that are in ``node``"""
        if node is None:
            return []

        class ASTVariablesFinderVisitor(ASTVisitor):
            _variables = []

            def __init__(self):
                super(ASTVariablesFinderVisitor, self).__init__()

            def visit_declaration(self, node):
                symbol = node.get_scope().resolve_to_symbol(node.get_variables()[0].get_complete_name(),
                                                            SymbolKind.VARIABLE)
                if symbol is None:
                    code, message = Messages.get_variable_not_defined(node.get_variable().get_complete_name())
                    Logger.log_message(code=code, message=message, error_position=node.get_source_position(),
                                       log_level=LoggingLevel.ERROR, astnode=node)
                    return

                self._variables.append(symbol)

        visitor = ASTVariablesFinderVisitor()
        node.accept(visitor)
        all_variables = [v.name for v in visitor._variables]
        return all_variables

    @classmethod
    def get_all_variables_used_in_convolutions(cls, nodes: Union[ASTEquationsBlock, List[ASTEquationsBlock]], parent_node: ASTNode) -> List[str]:
        """Make a list of all variable symbol names that are in one of the equation blocks in ``nodes`` and used in a convolution"""
        if not nodes:
            return []

        if isinstance(nodes, ASTNode):
            nodes = [nodes]

        class ASTAllVariablesUsedInConvolutionVisitor(ASTVisitor):
            _variables = []
            parent_node = None

            def __init__(self, node, parent_node):
                super(ASTAllVariablesUsedInConvolutionVisitor, self).__init__()
                self.node = node
                self.parent_node = parent_node

            def visit_function_call(self, node):
                func_name = node.get_name()
                if func_name == 'convolve':
                    symbol_buffer = node.get_scope().resolve_to_symbol(str(node.get_args()[1]),
                                                                       SymbolKind.VARIABLE)
                    input_port = ASTUtils.get_input_port_by_name(
                        self.parent_node.get_input_blocks(), symbol_buffer.name)
                    if input_port:
                        found_parent_assignment = False
                        node_ = node
                        while not found_parent_assignment:
                            node_ = self.parent_node.get_parent(node_)
                            # XXX TODO also needs to accept normal ASTExpression, ASTAssignment?
                            if isinstance(node_, ASTInlineExpression):
                                found_parent_assignment = True
                        var_name = node_.get_variable_name()
                        self._variables.append(var_name)

        variables = []
        for node in nodes:
            visitor = ASTAllVariablesUsedInConvolutionVisitor(node, parent_node)
            node.accept(visitor)
            variables.extend(visitor._variables)

        return variables

    @classmethod
    def move_decls(cls, var_name, from_block, to_block, var_name_suffix: str, block_type: BlockType, mode="move") -> List[ASTDeclaration]:
        r"""Move or copy declarations from ``from_block`` to ``to_block``."""
        from pynestml.visitors.ast_symbol_table_visitor import ASTSymbolTableVisitor
        assert mode in ["move", "copy"]

        if not from_block \
           or not to_block:
            return []

        decls = ASTUtils.get_declarations_from_block(var_name, from_block)
        if var_name_suffix and var_name.endswith(var_name_suffix):
            decls.extend(ASTUtils.get_declarations_from_block(removesuffix(var_name, var_name_suffix), from_block))

        if decls:
            Logger.log_message(None, -1, ("Moving" if mode == "move" else "Copying") + " definition of " + var_name + " from synapse to neuron",
                               None, LoggingLevel.INFO)
            for decl in decls:
                if mode == "move":
                    from_block.declarations.remove(decl)
                if mode == "copy":
                    decl = decl.clone()
                assert len(decl.get_variables()) <= 1
                if not decl.get_variables()[0].name.endswith(var_name_suffix) and var_name_suffix:
                    ASTUtils.add_suffix_to_decl_lhs(decl, suffix=var_name_suffix)
                to_block.get_declarations().append(decl)
                decl.update_scope(to_block.get_scope())

                ast_symbol_table_visitor = ASTSymbolTableVisitor()
                ast_symbol_table_visitor.block_type_stack.push(block_type)
                decl.accept(ast_symbol_table_visitor)
                ast_symbol_table_visitor.block_type_stack.pop()

        return decls

    @classmethod
    def equations_from_block_to_block(cls, state_var, from_block, to_block, var_name_suffix, mode) -> List[ASTDeclaration]:
        assert mode in ["move", "copy"]

        if not from_block:
            return []

        decls = ASTUtils.get_declarations_from_block(state_var, from_block)

        for decl in decls:
            if mode == "move":
                from_block.declarations.remove(decl)
            ASTUtils.add_suffix_to_decl_lhs(decl, suffix=var_name_suffix)
            to_block.get_declarations().append(decl)
            decl.update_scope(to_block.get_scope())

        return decls

    @classmethod
    def collects_vars_used_in_equation(cls, state_var, from_block):
        if not from_block:
            return

        decls = ASTUtils.get_declarations_from_block(state_var, from_block)
        vars_used = []
        if decls:
            for decl in decls:
                if (type(decl) in [ASTDeclaration, ASTReturnStmt] and decl.has_expression()) \
                   or type(decl) is ASTInlineExpression:
                    vars_used.extend(
                        ASTUtils.collect_variable_names_in_expression(decl.get_expression()))
                elif type(decl) is ASTOdeEquation:
                    vars_used.extend(ASTUtils.collect_variable_names_in_expression(decl.get_rhs()))
                elif type(decl) is ASTKernel:
                    for expr in decl.get_expressions():
                        vars_used.extend(ASTUtils.collect_variable_names_in_expression(expr))
                else:
                    raise Exception("Tried to move unknown type " + str(type(decl)))

        return vars_used

    @classmethod
    def add_kernel_to_variable(cls, kernel: ASTKernel):
        r"""
        Adds the kernel as the defining equation.
        If the definition of the kernel is e.g. `g'' = ...` then variable symbols `g` and `g'` will have their kernel definition and variable type set.
        :param kernel: a single kernel object.
        """
        if len(kernel.get_variables()) == 1 \
                and kernel.get_variables()[0].get_differential_order() == 0:
            # we only update those which define an ODE; skip "direct function of time" specifications
            return

        for var, expr in zip(kernel.get_variables(), kernel.get_expressions()):
            for diff_order in range(var.get_differential_order()):
                var_name = var.get_name() + "'" * diff_order
                existing_symbol = kernel.get_scope().resolve_to_symbol(var_name, SymbolKind.VARIABLE)

                if existing_symbol is None:
                    code, message = Messages.get_no_variable_found(var.get_name_of_lhs())
                    Logger.log_message(code=code, message=message, error_position=kernel.get_source_position(), log_level=LoggingLevel.ERROR)
                    return

                existing_symbol.set_ode_or_kernel(expr)
                existing_symbol.set_variable_type(VariableType.KERNEL)
                kernel.get_scope().update_variable_symbol(existing_symbol)

    @classmethod
    def assign_ode_to_variables(cls, ode_block: ASTEquationsBlock):
        r"""
        Adds for each variable symbol the corresponding ode declaration if present.

        :param ode_block: a single block of ode declarations.
        """
        from pynestml.meta_model.ast_ode_equation import ASTOdeEquation
        from pynestml.meta_model.ast_kernel import ASTKernel
        for decl in ode_block.get_declarations():
            if isinstance(decl, ASTOdeEquation):
                ASTUtils.add_ode_to_variable(decl)
            elif isinstance(decl, ASTKernel):
                ASTUtils.add_kernel_to_variable(decl)

    @classmethod
    def add_ode_to_variable(cls, ode_equation: ASTOdeEquation):
        r"""
        Resolves to the corresponding symbol and updates the corresponding ode-declaration.

        :param ode_equation: a single ode-equation
        """
        for diff_order in range(ode_equation.get_lhs().get_differential_order()):
            var_name = ode_equation.get_lhs().get_name() + "'" * diff_order
            existing_symbol = ode_equation.get_scope().resolve_to_symbol(var_name, SymbolKind.VARIABLE)

            if existing_symbol is None:
                code, message = Messages.get_no_variable_found(ode_equation.get_lhs().get_name_of_lhs())
                Logger.log_message(code=code, message=message, error_position=ode_equation.get_source_position(),
                                   log_level=LoggingLevel.ERROR)
                return

            existing_symbol.set_ode_or_kernel(ode_equation)

            ode_equation.get_scope().update_variable_symbol(existing_symbol)

    @classmethod
    def get_statements_from_block(cls, var_name, block):
        """XXX: only simple statements such as assignments are supported for now. if..then..else compound statements and so are not yet supported."""
        block = block.get_block()
        all_stmts = block.get_stmts()
        stmts = []
        for node in all_stmts:
            if node.is_small_stmt() \
               and node.small_stmt.is_assignment() \
               and node.small_stmt.get_assignment().lhs.get_name() == var_name:
                stmts.append(node)
        return stmts

    @classmethod
    def is_function_delay_variable(cls, node: ASTFunctionCall) -> bool:
        """
        Checks if the given function call is actually a delayed variable. For a function call to be a delayed
        variable, the function name should be resolved to a state symbol, with one function argument which is an
        expression.
        :param node: The function call
        """
        # Check if the function name is a state variable
        symbol = cls.get_delay_variable_symbol(node)
        args = node.get_args()
        # Check if the length of arg list is 1
        if symbol and len(args) == 1 and isinstance(args[0], ASTExpression):
            return True
        return False

    @classmethod
    def get_delay_variable_symbol(cls, node: ASTFunctionCall):
        """
        Returns the variable symbol for the corresponding delayed variable
        :param node: The delayed variable parsed as a function call
        """
        symbol = node.get_scope().resolve_to_symbol(node.get_name(), SymbolKind.VARIABLE)
        if symbol and symbol.block_type == BlockType.STATE:
            return symbol
        return None

    @classmethod
    def extract_delay_parameter(cls, node: ASTFunctionCall) -> str:
        """
        Extracts the delay parameter from the delayed variable
        :param node: The delayed variable parsed as a function call
        """
        args = node.get_args()
        delay_parameter = args[0].get_rhs().get_variable()
        return delay_parameter.get_name()

    @classmethod
    def update_delay_parameter_in_state_vars(cls, neuron: ASTModel, state_vars_before_update: List[VariableSymbol]) -> None:
        """
        Updates the delay parameter in state variables after the symbol table update
        :param neuron: AST neuron
        :param state_vars_before_update: State variables before the symbol table update
        """
        for state_var in state_vars_before_update:
            if state_var.has_delay_parameter():
                symbol = neuron.get_scope().resolve_to_symbol(state_var.get_symbol_name(), SymbolKind.VARIABLE)
                if symbol is not None:
                    symbol.set_delay_parameter(state_var.get_delay_parameter())

    @classmethod
    def has_equation_with_delay_variable(cls, equations_with_delay_vars: ASTOdeEquation, sym: str) -> bool:
        """
        Returns true if the given variable has an equation defined with a delayed variable, false otherwise.
        :param equations_with_delay_vars: a list of equations containing delayed variables
        :param sym: symbol denoting the lhs of
        """
        for equation in equations_with_delay_vars:
            if equation.get_lhs().get_name() == sym:
                return True
        return False

    _variable_matching_template = r'(\b)({})(\b)'

    @classmethod
    def add_declarations_to_internals(cls, neuron: ASTModel, declarations: Mapping[str, str]) -> ASTModel:
        """
        Adds the variables as stored in the declaration tuples to the neuron.
        :param neuron: a single neuron instance
        :param declarations: a map of variable names to declarations
        :return: a modified neuron
        """
        for variable in declarations:
            cls.add_declaration_to_internals(neuron, variable, declarations[variable])
        return neuron

    @classmethod
    def add_declaration_to_internals(cls, neuron: ASTModel, variable_name: str, init_expression: str) -> ASTModel:
        """
        Adds the variable as stored in the declaration tuple to the neuron. The declared variable is of type real.
        :param neuron: a single neuron instance
        :param variable_name: the name of the variable to add
        :param init_expression: initialization expression
        :return: the neuron extended by the variable
        """
        assert len(neuron.get_internals_blocks()) <= 1, "Only one internals block supported for now"

        from pynestml.utils.model_parser import ModelParser
        from pynestml.visitors.ast_symbol_table_visitor import ASTSymbolTableVisitor

        tmp = ModelParser.parse_expression(init_expression)
        vector_variable = ASTUtils.get_vectorized_variable(tmp, neuron.get_scope())

        declaration_string = variable_name + ' real' + (
            '[' + vector_variable.get_vector_parameter() + ']'
            if vector_variable is not None and vector_variable.has_vector_parameter() else '') + ' = ' + init_expression
        ast_declaration = ModelParser.parse_declaration(declaration_string)
        if vector_variable is not None:
            ast_declaration.set_size_parameter(vector_variable.get_vector_parameter())
        neuron.add_to_internals_block(ast_declaration)
        ast_declaration.update_scope(neuron.get_internals_blocks()[0].get_scope())
        symtable_visitor = ASTSymbolTableVisitor()
        symtable_visitor.block_type_stack.push(BlockType.INTERNALS)
        ast_declaration.accept(symtable_visitor)
        symtable_visitor.block_type_stack.pop()
        return neuron

    @classmethod
    def add_declarations_to_state_block(cls, neuron: ASTModel, variables: List, initial_values: List) -> ASTModel:
        """
        Adds a single declaration to the state block of the neuron.
        :param neuron: a neuron
        :param variables: list of variables
        :param initial_values: list of initial values
        :return: a modified neuron
        """
        for variable, initial_value in zip(variables, initial_values):
            cls.add_declaration_to_state_block(neuron, variable, initial_value)
        return neuron

    @classmethod
    def add_declaration_to_state_block(cls, neuron: ASTModel, variable: str, initial_value: str, type_str: str = "real") -> ASTModel:
        """
        Adds a single declaration to an arbitrary state block of the neuron. The declared variable is of type real.
        :param neuron: a neuron
        :param variable: state variable to add
        :param initial_value: corresponding initial value
        :return: a modified neuron
        """
        from pynestml.utils.model_parser import ModelParser
        from pynestml.visitors.ast_symbol_table_visitor import ASTSymbolTableVisitor

        tmp = ModelParser.parse_expression(initial_value)
        vector_variable = ASTUtils.get_vectorized_variable(tmp, neuron.get_scope())
        declaration_string = variable + " " + type_str + (
            '[' + vector_variable.get_vector_parameter() + ']'
            if vector_variable is not None and vector_variable.has_vector_parameter() else '') + ' = ' + initial_value
        ast_declaration = ModelParser.parse_declaration(declaration_string)
        if vector_variable is not None:
            ast_declaration.set_size_parameter(vector_variable.get_vector_parameter())
        neuron.add_to_state_block(ast_declaration)

        symtable_visitor = ASTSymbolTableVisitor()
        symtable_visitor.block_type_stack.push(BlockType.STATE)
        ast_declaration.accept(symtable_visitor)
        symtable_visitor.block_type_stack.pop()

        return neuron

    @classmethod
    def declaration_in_state_block(cls, neuron: ASTModel, variable_name: str) -> bool:
        """
        Checks if the variable is declared in the state block
        :param neuron:
        :param variable_name:
        :return:
        """
        assert type(variable_name) is str

        if not neuron.get_state_blocks():
            return False

        for state_block in neuron.get_state_blocks():
            for decl in state_block.get_declarations():
                for var in decl.get_variables():
                    if var.get_complete_name() == variable_name:
                        return True

        return False

    @classmethod
    def add_assignment_to_update_block(cls, assignment: ASTAssignment, neuron: ASTModel) -> ASTModel:
        """
        Adds a single assignment to the end of the update block of the handed over neuron. At most one update block should be present.

        :param assignment: a single assignment
        :param neuron: a single neuron instance
        :return: the modified neuron
        """
        assert len(neuron.get_update_blocks()) <= 1, "At most one update block should be present"
        small_stmt = ASTNodeFactory.create_ast_small_stmt(assignment=assignment,
                                                          source_position=ASTSourceLocation.get_added_source_position())
        stmt = ASTNodeFactory.create_ast_stmt(small_stmt=small_stmt,
                                              source_position=ASTSourceLocation.get_added_source_position())
        if not neuron.get_update_blocks():
            neuron.create_empty_update_block()
        neuron.get_update_blocks()[0].get_block().get_stmts().append(stmt)
        small_stmt.update_scope(neuron.get_update_blocks()[0].get_block().get_scope())
        stmt.update_scope(neuron.get_update_blocks()[0].get_block().get_scope())
        return neuron

    @classmethod
    def add_declaration_to_update_block(cls, declaration: ASTDeclaration, neuron: ASTModel) -> ASTModel:
        """
        Adds a single declaration to the end of the update block of the handed over neuron.
        :param declaration: ASTDeclaration node to add
        :param neuron: a single neuron instance
        :return: a modified neuron
        """
        assert len(neuron.get_update_blocks()) <= 1, "At most one update block should be present"
        small_stmt = ASTNodeFactory.create_ast_small_stmt(declaration=declaration,
                                                          source_position=ASTSourceLocation.get_added_source_position())
        stmt = ASTNodeFactory.create_ast_stmt(small_stmt=small_stmt,
                                              source_position=ASTSourceLocation.get_added_source_position())
        if not neuron.get_update_blocks():
            neuron.create_empty_update_block()
        neuron.get_update_blocks()[0].get_block().get_stmts().append(stmt)
        small_stmt.update_scope(neuron.get_update_blocks()[0].get_block().get_scope())
        stmt.update_scope(neuron.get_update_blocks()[0].get_block().get_scope())
        return neuron

    @classmethod
    def add_state_updates(cls, neuron: ASTModel, update_expressions: Mapping[str, str]) -> ASTModel:
        """
        Adds all update instructions as contained in the solver output to the update block of the neuron.
        :param neuron: a single neuron
        :param update_expressions: map of variables to corresponding updates during the update step.
        :return: a modified version of the neuron
        """
        from pynestml.utils.model_parser import ModelParser
        for variable, update_expression in update_expressions.items():
            declaration_statement = variable + '__tmp real = ' + update_expression
            cls.add_declaration_to_update_block(ModelParser.parse_declaration(declaration_statement), neuron)
        for variable, update_expression in update_expressions.items():
            cls.add_assignment_to_update_block(ModelParser.parse_assignment(variable + ' = ' + variable + '__tmp'),
                                               neuron)
        return neuron

    @classmethod
    def variable_in_solver(cls, var: str, solver_dicts: List[dict]) -> bool:
        """
        Check if a variable by this name is defined in the ode-toolbox solver results,
        """

        for solver_dict in solver_dicts:
            if solver_dict is None:
                continue

            for var_name in solver_dict["state_variables"]:
                var_name_base = var_name.split("__X__")[0]
                if var_name_base == var:
                    return True

        return False

    @classmethod
    def is_ode_variable(cls, var_base_name: str, neuron: ASTModel) -> bool:
        """
        Checks if the variable is present in an ODE
        """
        for equations_block in neuron.get_equations_blocks():
            for ode_eq in equations_block.get_ode_equations():
                var = ode_eq.get_lhs()
                if var.get_name() == var_base_name:
                    return True
        return False

    @classmethod
    def variable_in_kernels(cls, var_name: str, kernels: List[ASTKernel]) -> bool:
        """
        Check if a variable by this name (in ode-toolbox style) is defined in the ode-toolbox solver results
        """

        var_name_base = var_name.split("__X__")[0]
        var_name_base = var_name_base.split("__d")[0]
        var_name_base = var_name_base.replace("__DOLLAR", "$")

        for kernel in kernels:
            for kernel_var in kernel.get_variables():
                if var_name_base == kernel_var.get_name():
                    return True

        return False

    @classmethod
    def get_initial_value_from_ode_toolbox_result(cls, var_name: str, solver_dicts: List[dict]) -> str:
        """
        Get the initial value of the variable with the given name from the ode-toolbox results JSON.

        N.B. the variable name is given in ode-toolbox notation.
        """

        for solver_dict in solver_dicts:
            if solver_dict is None:
                continue

            if var_name in solver_dict["state_variables"]:
                return solver_dict["initial_values"][var_name]

        assert False, "Initial value not found for ODE with name \"" + var_name + "\""

    @classmethod
    def get_kernel_var_order_from_ode_toolbox_result(cls, kernel_var: str, solver_dicts: List[dict]) -> int:
        """
        Get the differential order of the variable with the given name from the ode-toolbox results JSON.

        N.B. the variable name is given in NESTML notation, e.g. "g_in$"; convert to ode-toolbox export format notation (e.g. "g_in__DOLLAR").
        """

        kernel_var = kernel_var.replace("$", "__DOLLAR")

        order = -1
        for solver_dict in solver_dicts:
            if solver_dict is None:
                continue

            for var_name in solver_dict["state_variables"]:
                var_name_base = var_name.split("__X__")[0]
                var_name_base = var_name_base.split("__d")[0]
                if var_name_base == kernel_var:
                    order = max(order, var_name.count("__d") + 1)

        assert order >= 0, "Variable of name \"" + kernel_var + "\" not found in ode-toolbox result"
        return order

    @classmethod
    def to_ode_toolbox_processed_name(cls, name: str) -> str:
        """
        Convert name in the same way as ode-toolbox does from input to output, i.e. returned names are compatible with ode-toolbox output
        """
        return name.replace("$", "__DOLLAR").replace("'", "__d")

    @classmethod
    def to_ode_toolbox_name(cls, name: str) -> str:
        """
        Convert to a name suitable for ode-toolbox input
        """
        return name.replace("$", "__DOLLAR")

    @classmethod
    def get_expr_from_kernel_var(cls, kernel: ASTKernel, var_name: str) -> Union[ASTExpression, ASTSimpleExpression]:
        """
        Get the expression using the kernel variable
        """
        assert isinstance(var_name, str)
        for var, expr in zip(kernel.get_variables(), kernel.get_expressions()):
            if var.get_complete_name() == var_name:
                return expr
        assert False, "variable name not found in kernel"

    @classmethod
    def all_convolution_variable_names(cls, model: ASTModel) -> List[str]:
        vars = ASTUtils.all_variables_defined_in_block(model.get_state_blocks())
        var_names = [var.get_complete_name() for var in vars if "__X__" in var.get_complete_name()]
        return var_names

    @classmethod
    def construct_kernel_X_spike_buf_name(cls, kernel_var_name: str, spike_input_port: ASTInputPort, order: int,
                                          diff_order_symbol="__d"):
        """
        Construct a kernel-buffer name as <KERNEL_NAME__X__INPUT_PORT_NAME>

        For example, if the kernel is
        .. code-block::
            kernel I_kernel = exp(-t / tau_x)

        and the input port is
        .. code-block::
            pre_spikes nS <- spike

        then the constructed variable will be 'I_kernel__X__pre_pikes'
        """
        assert type(kernel_var_name) is str
        assert type(order) is int
        assert type(diff_order_symbol) is str

        if isinstance(spike_input_port, ASTSimpleExpression):
            spike_input_port = spike_input_port.get_variable()

        if not isinstance(spike_input_port, str):
            spike_input_port_name = spike_input_port.get_name()
        else:
            spike_input_port_name = spike_input_port

        if isinstance(spike_input_port, ASTVariable):
            if spike_input_port.has_vector_parameter():
                spike_input_port_name += "_" + str(cls.get_numeric_vector_size(spike_input_port))

        return kernel_var_name.replace("$", "__DOLLAR") + "__X__" + spike_input_port_name + diff_order_symbol * order

    @classmethod
    def replace_rhs_variable(cls, expr: ASTExpression, variable_name_to_replace: str, kernel_var: ASTVariable,
                             spike_buf: ASTInputPort):
        """
        Replace variable names in definitions of kernel dynamics
        :param expr: expression in which to replace the variables
        :param variable_name_to_replace: variable name to replace in the expression
        :param kernel_var: kernel variable instance
        :param spike_buf: input port instance
        :return:
        """
        def replace_kernel_var(node):
            if type(node) is ASTSimpleExpression \
                    and node.is_variable() \
                    and node.get_variable().get_name() == variable_name_to_replace:
                var_order = node.get_variable().get_differential_order()
                new_variable_name = cls.construct_kernel_X_spike_buf_name(
                    kernel_var.get_name(), spike_buf, var_order - 1, diff_order_symbol="'")
                new_variable = ASTVariable(new_variable_name, var_order)
                new_variable.set_source_position(node.get_variable().get_source_position())
                node.set_variable(new_variable)

        expr.accept(ASTHigherOrderVisitor(visit_funcs=replace_kernel_var))

    @classmethod
    def replace_rhs_variables(cls, expr: ASTExpression, kernel_buffers: Mapping[ASTKernel, ASTInputPort]):
        """
        Replace variable names in definitions of kernel dynamics.

        Say that the kernel is

        .. code-block::

            G = -G / tau

        Its variable symbol might be replaced by "G__X__spikesEx":

        .. code-block::

            G__X__spikesEx = -G / tau

        This function updates the right-hand side of `expr` so that it would also read (in this example):

        .. code-block::

            G__X__spikesEx = -G__X__spikesEx / tau

        These equations will later on be fed to ode-toolbox, so we use the symbol "'" to indicate differential order.

        Note that for kernels/systems of ODE of dimension > 1, all variable orders and all variables for this kernel will already be present in `kernel_buffers`.
        """
        for kernel, spike_buf in kernel_buffers:
            for kernel_var in kernel.get_variables():
                variable_name_to_replace = kernel_var.get_name()
                cls.replace_rhs_variable(expr, variable_name_to_replace=variable_name_to_replace,
                                         kernel_var=kernel_var, spike_buf=spike_buf)

    @classmethod
    def is_delta_kernel(cls, kernel: ASTKernel) -> bool:
        """
        Catches definition of kernel, or reference (function call or variable name) of a delta kernel function.
        """
        if type(kernel) is ASTKernel:
            if not len(kernel.get_variables()) == 1:
                # delta kernel not allowed if more than one variable is defined in this kernel
                return False
            expr = kernel.get_expressions()[0]
        else:
            expr = kernel

        rhs_is_delta_kernel = type(expr) is ASTSimpleExpression \
            and expr.is_function_call() \
            and expr.get_function_call().get_scope().resolve_to_symbol(expr.get_function_call().get_name(), SymbolKind.FUNCTION).equals(PredefinedFunctions.name2function["delta"])
        rhs_is_multiplied_delta_kernel = type(expr) is ASTExpression \
            and type(expr.get_rhs()) is ASTSimpleExpression \
            and expr.get_rhs().is_function_call() \
            and expr.get_rhs().get_function_call().get_scope().resolve_to_symbol(expr.get_rhs().get_function_call().get_name(), SymbolKind.FUNCTION).equals(PredefinedFunctions.name2function["delta"])
        return rhs_is_delta_kernel or rhs_is_multiplied_delta_kernel

    @classmethod
    def get_input_port_by_name(cls, input_blocks: List[ASTInputBlock], port_name: str) -> ASTInputPort:
        """
        Get the input port given the port name
        :param input_block: block to be searched
        :param port_name: name of the input port
        :return: input port object
        """
        for input_block in input_blocks:
            for input_port in input_block.get_input_ports():
                if input_port.has_size_parameter():
                    size_parameter = input_port.get_size_parameter()
                    if isinstance(size_parameter, ASTSimpleExpression):
                        size_parameter = size_parameter.get_numeric_literal()
                    port_name, port_index = port_name.split("_")
                    assert int(port_index) > 0
                    assert int(port_index) <= size_parameter
                if input_port.name == port_name:
                    return input_port
        return None

    @classmethod
    def get_parameter_by_name(cls, node: ASTModel, var_name: str) -> ASTDeclaration:
        """
        Get the declaration based on the name of the parameter
        :param node: the neuron or synapse containing the parameter
        :param var_name: variable name to be searched
        :return: declaration containing the variable
        """
        for param_block in node.get_parameters_blocks():
            for decl in param_block.get_declarations():
                for var in decl.get_variables():
                    if var.get_name() == var_name:
                        return decl
        return None

    @classmethod
    def get_parameter_variable_by_name(cls, node: ASTModel, var_name: str) -> ASTVariable:
        """
        Get a parameter node based on the name of the parameter
        :param node: the neuron or synapse containing the parameter
        :param var_name: variable name to be searched
        :return: the parameter node
        """
        for param_block in node.get_parameters_blocks():
            for decl in param_block.get_declarations():
                for var in decl.get_variables():
                    if var.get_name() == var_name:
                        return var
        return None

    @classmethod
    def get_internal_by_name(cls, node: ASTModel, var_name: str) -> ASTDeclaration:
        """
        Get the declaration based on the name of the internal parameter
        :param node: the neuron or synapse containing the parameter
        :param var_name: variable name to be searched
        :return: declaration containing the variable
        """
        for internals_block in node.get_internals_blocks():
            for decl in internals_block.get_declarations():
                for var in decl.get_variables():
                    if var.get_name() == var_name:
                        return decl
        return None

    @classmethod
    def get_internal_variable_by_name(cls, node: ASTVariable, var_name: str) -> ASTVariable:
        """
        Get the internal parameter node based on the name of the internal parameter
        :param node: the neuron or synapse containing the parameter
        :param var_name: variable name to be searched
        :return: declaration containing the variable
        """
        for internals_block in node.get_internals_blocks():
            for decl in internals_block.get_declarations():
                for var in decl.get_variables():
                    if var.get_name() == var_name:
                        return var
        return None

    @classmethod
    def get_variable_by_name(cls, node: ASTModel, var_name: str) -> Optional[ASTVariable]:
        """
        Get a variable or parameter node based on the name
        :param node: the neuron or synapse containing the parameter
        :param var_name: variable name to be searched
        :return: the node if found, otherwise None
        """
        var = ASTUtils.get_state_variable_by_name(node, var_name)

        if not var:
            var = ASTUtils.get_parameter_variable_by_name(node, var_name)

        if not var:
            var = ASTUtils.get_internal_variable_by_name(node, var_name)

        if not var:
            expr = ASTUtils.get_inline_expression_by_name(node, var_name)
            if expr:
                var = ASTNodeFactory.create_ast_variable(var_name, differential_order=0)
                assert len(node.get_equations_blocks()) == 1, "Only one equations block supported for now"
                var.scope = node.get_equations_blocks()[0].scope

        return var

    @classmethod
    def get_state_variable_by_name(cls, node: ASTModel, var_name: str) -> Optional[ASTVariable]:
        """
        Get a state variable node based on the name
        :param node: the neuron or synapse containing the parameter
        :param var_name: variable name to be searched
        :return: the node if found, otherwise None
        """
        for state_block in node.get_state_blocks():
            for decl in state_block.get_declarations():
                for var in decl.get_variables():
                    if var.get_name() == var_name:
                        return var
        return None

    @classmethod
    def get_state_variable_declaration_by_name(cls, node: ASTModel, var_name: str) -> Optional[ASTDeclaration]:
        """
        Get the declaration based on the name of the parameter
        :param node: the neuron or synapse containing the parameter
        :param var_name: variable name to be searched
        :return: declaration containing the variable if found, otherwise None
        """
        for state_block in node.get_state_blocks():
            for decl in state_block.get_declarations():
                for var in decl.get_variables():
                    if var.get_name() == var_name:
                        return decl
        return None

    @classmethod
    def replace_post_moved_variable_names(cls, astnode, post_connected_continuous_input_ports, post_variable_names):
        if not isinstance(astnode, ASTNode):
            for node in astnode:
                ASTUtils.replace_post_moved_variable_names(node, post_connected_continuous_input_ports, post_variable_names)
            return

        def replace_var(_expr=None):
            if isinstance(_expr, ASTSimpleExpression) and _expr.is_variable():
                var = _expr.get_variable()
            elif isinstance(_expr, ASTVariable):
                var = _expr
            else:
                return

            if var.get_name() in post_connected_continuous_input_ports:
                idx = post_connected_continuous_input_ports.index(var.get_name())
                var.set_name(post_variable_names[idx])

        astnode.accept(ASTHigherOrderVisitor(lambda x: replace_var(x)))

    @classmethod
    def collect_variable_names_in_expression(cls, expr: ASTNode) -> List[ASTVariable]:
        """
        Collect all occurrences of variables (`ASTVariable`) XXX ...
        :param expr: expression to collect the variables from
        :return: a list of variables
        """
        vars_used_ = []

        def collect_vars(_expr=None):
            var = None
            if isinstance(_expr, ASTSimpleExpression) and _expr.is_variable():
                var = _expr.get_variable()
            elif isinstance(_expr, ASTVariable):
                var = _expr

            symbol = None
            if var and var.get_scope():
                symbol = var.get_scope().resolve_to_symbol(var.get_complete_name(), SymbolKind.VARIABLE)

            if var and symbol:
                vars_used_.append(var)

        expr.accept(ASTHigherOrderVisitor(lambda x: collect_vars(x)))

        return vars_used_

    @classmethod
    def get_declarations_from_block(cls, var_name: str, block: ASTBlock) -> List[ASTDeclaration]:
        """
        Get declarations from the given block containing the given variable on the left-hand side.

        :param var_name: variable name
        :param block: block to collect the variable declarations
        :return: a list of declarations
        """
        if block is None:
            return []

        if not type(var_name) is str:
            var_name = str(var_name)

        decls = []

        for decl in block.get_declarations():
            if isinstance(decl, ASTInlineExpression):
                var_names = [decl.get_variable_name()]
            elif isinstance(decl, ASTOdeEquation):
                var_names = [decl.get_lhs().get_name()]
            else:
                var_names = [var.get_name() for var in decl.get_variables()]

            for _var_name in var_names:
                if _var_name == var_name:
                    decls.append(decl)
                    break

        return decls

    @classmethod
    def recursive_dependent_variables_search(cls, vars: List[str], model: ASTModel) -> List[str]:
        """
        Collect all the variable names used in the defining expressions of a list of variables.
        :param vars: list of variable names moved from synapse to neuron
        :param model: ASTModel to perform the recursive search
        :return: list of variable names from the recursive search
        """

        for var in vars:
            assert type(var) is str

        vars_used = vars.copy()
        i = 0
        while i < len(vars_used):
            new_vars = ASTUtils.get_dependent_variables(vars_used[i], model)
            new_vars = list(set(new_vars) - set(vars_used))
            vars_used.extend(new_vars)
            i += 1

        return list(set(vars_used))

    @classmethod
    def recursive_necessary_variables_search(cls, vars: List[str], model: ASTModel) -> List[str]:
        """
        Collect all the variable names used in the defining expressions of a list of variables.
        :param vars: list of variable names moved from synapse to neuron
        :param model: ASTModel to perform the recursive search
        :return: list of variable names from the recursive search
        """

        for var in vars:
            assert type(var) is str

        vars_used = vars.copy()
        i = 0
        while i < len(vars_used):
            new_vars = ASTUtils.get_necessary_variables(vars_used[i], model)
            new_vars = list(set(new_vars) - set(vars_used))
            vars_used.extend(new_vars)
            i += 1

        return list(set(vars_used))

    @classmethod
    def remove_initial_values_for_kernels(cls, model: ASTModel) -> None:
        """
        Remove initial values for original declarations (e.g. g_in, g_in', V_m); these might conflict with the initial value expressions returned from ODE-toolbox.
        """
        symbols_to_remove = set()
        for equations_block in model.get_equations_blocks():
            for kernel in equations_block.get_kernels():
                for kernel_var in kernel.get_variables():
                    kernel_var_order = kernel_var.get_differential_order()
                    for order in range(kernel_var_order):
                        symbol_name = kernel_var.get_name() + "'" * order
                        symbols_to_remove.add(symbol_name)

        decl_to_remove = set()
        for symbol_name in symbols_to_remove:
            for state_block in model.get_state_blocks():
                for decl in state_block.get_declarations():
                    if len(decl.get_variables()) == 1:
                        if decl.get_variables()[0].get_name() == symbol_name:
                            decl_to_remove.add(decl)
                    else:
                        for var in decl.get_variables():
                            if var.get_name() == symbol_name:
                                decl.variables.remove(var)

        for decl in decl_to_remove:
            for state_block in model.get_state_blocks():
                if decl in state_block.get_declarations():
                    state_block.get_declarations().remove(decl)

    @classmethod
    def update_initial_values_for_odes(cls, model: ASTModel, solver_dicts: List[dict]) -> None:
        """
        Update initial values for original ODE declarations (e.g. V_m', g_ahp'') that are present in the model
        before ODE-toolbox processing, with the formatted variable names and initial values returned by ODE-toolbox.
        """
        from pynestml.utils.model_parser import ModelParser
        assert len(model.get_equations_blocks()) == 1, "Only one equation block should be present"

        if not model.get_state_blocks():
            return

        for state_block in model.get_state_blocks():
            for iv_decl in state_block.get_declarations():
                for var in iv_decl.get_variables():
                    var_name = var.get_complete_name()
                    if cls.is_ode_variable(var.get_name(), model):
                        assert cls.variable_in_solver(cls.to_ode_toolbox_processed_name(var_name), solver_dicts)

                        # replace the left-hand side variable name by the ode-toolbox format
                        var.set_name(cls.to_ode_toolbox_processed_name(var.get_complete_name()))
                        var.set_differential_order(0)

                        # replace the defining expression by the ode-toolbox result
                        iv_expr = cls.get_initial_value_from_ode_toolbox_result(
                            cls.to_ode_toolbox_processed_name(var_name), solver_dicts)
                        assert iv_expr is not None
                        iv_expr = ModelParser.parse_expression(iv_expr)
                        iv_expr.update_scope(state_block.get_scope())
                        iv_decl.set_expression(iv_expr)

    @classmethod
    def integrate_odes_args_strs_from_function_call(cls, function_call: ASTFunctionCall):
        arg_names = []
        for arg in function_call.get_args():
            if isinstance(arg, ASTExpression):
                arg = arg.get_expression()
            assert isinstance(arg, ASTSimpleExpression)
            arg_names.append(arg.get_variable().get_name())

        arg_names.sort()

        return arg_names

    @classmethod
    def integrate_odes_args_str_from_function_call(cls, function_call: ASTFunctionCall):
        arg_names = ASTUtils.integrate_odes_args_strs_from_function_call(function_call)
        args_str = "_".join(arg_names)

        return args_str

    @classmethod
    def get_necessary_variables(cls, var: str, model: ASTExpression) -> List[ASTVariable]:
        r"""Return a list of all right-hand side variables in the model that a certain, given left-hand side variable ``var`` depends on."""
        class GetNecessaryVariablesVisitor(ASTVisitor):
            r"""N.B. use get_name() rather than get_complete_name() so we grab higher orders as well"""
            def __init__(self):
                super().__init__()
                self.vars = set()

            def visit_declaration(self, node: ASTDeclaration) -> None:
                for lhs_var in node.get_variables():
                    if var == lhs_var.get_name():
                        self.vars |= set(ASTUtils.get_all_variables_names_in_expression(node.get_expression()))

            def visit_inline_expression(self, node: ASTInlineExpression) -> None:
                if var == node.get_variable_name():
                    self.vars |= set(ASTUtils.get_all_variables_names_in_expression(node.get_expression()))

            def visit_ode_equation(self, node: ASTOdeEquation) -> None:
                if var == node.get_lhs().get_name():
                    self.vars |= set(ASTUtils.get_all_variables_names_in_expression(node.get_rhs()))

            def visit_kernel(self, node: ASTKernel) -> None:
                for expr in node.get_expressions():
                    if var in ASTUtils.get_all_variables_names_in_expression(expr):
                        self.vars |= set([str(s) for s in node.get_variable_names()])

            def visit_assignment(self, node: ASTAssignment) -> None:
                if var == node.lhs.get_name():
                    self.vars |= set(ASTUtils.get_all_variables_names_in_expression(node.get_expression()))

        visitor = GetNecessaryVariablesVisitor()
        model.accept(visitor)

        if var in visitor.vars:
            visitor.vars.remove(var)

        return visitor.vars

    @classmethod
    def get_dependent_variables(cls, var: str, model: ASTExpression) -> List[ASTVariable]:
        r"""Return a list of all left-hand side variables in the model that depend on ``var`` in their right-hand side."""
        class GetDependentVariablesVisitor(ASTVisitor):
            def __init__(self):
                super().__init__()
                self.vars = set()

            def visit_declaration(self, node: ASTDeclaration) -> None:
                if var in ASTUtils.get_all_variables_names_in_expression(node.get_expression()):
                    self.vars |= set([var.get_name() for var in node.get_variables()])

            def visit_inline_expression(self, node: ASTInlineExpression) -> None:
                if var in ASTUtils.get_all_variables_names_in_expression(node.get_expression()):
                    self.vars.add(node.get_variable_name())

            def visit_ode_equation(self, node: ASTOdeEquation) -> None:
                if var in ASTUtils.get_all_variables_names_in_expression(node.get_rhs()):
                    self.vars.add(node.get_lhs().get_name())

            def visit_kernel(self, node: ASTKernel) -> None:
                for expr in node.get_expressions():
                    # exclude the special case "t" because a function-of-time kernel might depend on t
                    if not var == "t" and var in ASTUtils.get_all_variables_names_in_expression(expr):
                        self.vars |= set([var.get_name() for var in node.get_variables()])

            def visit_assignment(self, node: ASTAssignment) -> None:
                rhs_vars = ASTUtils.get_all_variables_names_in_expression(node.rhs)

                if var in rhs_vars:
                    self.vars.add(str(node.lhs))

        visitor = GetDependentVariablesVisitor()
        model.accept(visitor)

        if var in visitor.vars:
            visitor.vars.remove(var)

        return visitor.vars

    @classmethod
    def get_all_variables_in_expression(cls, expr: ASTExpression) -> List[ASTVariable]:
        r"""
        """
        class GetAllVariablesVisitor(ASTVisitor):
            def __init__(self):
                super().__init__()
                self.vars = set()

            def visit_variable(self, node: ASTVariable):
                symbol = expr.get_scope().resolve_to_symbol(node.get_name(), SymbolKind.VARIABLE)
                if symbol:
                    self.vars.add(node)

            def visit_simple_expression(self, node: ASTSimpleExpression):
                if node.is_variable():
                    symbol = expr.get_scope().resolve_to_symbol(node.get_variable().get_name(), SymbolKind.VARIABLE)
                    if symbol:
                        self.vars.add(node.get_variable())

        visitor = GetAllVariablesVisitor()
        expr.accept(visitor)

        return visitor.vars

    @classmethod
    def get_all_variables_names_in_expression(cls, expr: ASTExpression) -> List[str]:
        r"""
        Get variable names of any order (foo, foo', foo'', etc. will result in "foo" being added to the list returned)
        """
        if not expr:
            return []

        return [var.get_name() for var in ASTUtils.get_all_variables_in_expression(expr)]

    @classmethod
    def create_integrate_odes_combinations(cls, model: ASTModel) -> None:
        r"""
        Visit all integrate_odes() calls in the model, compose these as a list of strings, and set them as a model private member (``model.integrate_odes_combinations``).
        """
        model.integrate_odes_combinations = []

        class IntegrateODEsFunctionCallVisitor(ASTVisitor):
            all_args = None

            def __init__(self):
                super().__init__()
                self.all_args = []

            def visit_small_stmt(self, node: ASTSmallStmt):
                self._visit(node)

            def visit_simple_expression(self, node: ASTSimpleExpression):
                self._visit(node)

            def _visit(self, node):
                if node.is_function_call() and node.get_function_call().get_name() == "integrate_odes":
                    args_str = ASTUtils.integrate_odes_args_str_from_function_call(node.get_function_call())
                    self.all_args.append(args_str)

        visitor = IntegrateODEsFunctionCallVisitor()
        model.accept(visitor)
        model.integrate_odes_combinations = visitor.all_args

        # always ensure code is generated for an integrate_odes() call without any arguments. This is needed, for example, for gap junctions support
        if not [] in model.integrate_odes_combinations:
            model.integrate_odes_combinations.append([])

        return visitor.all_args

    @classmethod
    def get_all_integrate_odes_calls_unique(cls, model: ASTModel) -> None:
        r"""Get a list of all unique ``integrate_odes()`` function calls in the model (i.e. each having a different set of parameters)."""
        model.integrate_odes_combinations = []

        class IntegrateODEsFunctionCallVisitor(ASTVisitor):
            calls = None

            def __init__(self):
                super().__init__()
                self.calls = []

            def visit_small_stmt(self, node: ASTSmallStmt):
                self._visit(node)

            def visit_simple_expression(self, node: ASTSimpleExpression):
                self._visit(node)

            def _visit(self, node):
                if node.is_function_call() and node.get_function_call().get_name() == "integrate_odes" and not any([call.equals(node.get_function_call()) for call in self.calls]):
                    self.calls.append(node.get_function_call())

        visitor = IntegrateODEsFunctionCallVisitor()
        model.accept(visitor)

        return visitor.calls

    @classmethod
    def create_initial_values_for_kernels(cls, model: ASTModel, solver_dicts: List[Dict], kernels: List[ASTKernel]) -> None:
        r"""
        Add the variables used in kernels from the ode-toolbox result dictionary as ODEs in NESTML AST
        """
        for solver_dict in solver_dicts:
            if solver_dict is None:
                continue

            for var_name in solver_dict["initial_values"].keys():
                if cls.variable_in_kernels(var_name, kernels):
                    # original initial value expressions should have been removed to make place for ode-toolbox results
                    assert not cls.declaration_in_state_block(model, var_name)

        for solver_dict in solver_dicts:
            if solver_dict is None:
                continue

            for var_name, expr in solver_dict["initial_values"].items():
                # overwrite is allowed because initial values might be repeated between numeric and analytic solver
                if cls.variable_in_kernels(var_name, kernels):
                    spike_in_port_name = var_name.split("__X__")[1]
                    spike_in_port_name = spike_in_port_name.split("__d")[0]
                    spike_in_port = ASTUtils.get_input_port_by_name(model.get_input_blocks(), spike_in_port_name)
                    type_str = "real"
                    if spike_in_port:
                        differential_order: int = len(re.findall("__d", var_name))
                        if differential_order:
                            type_str = "(s**-" + str(differential_order) + ")"

                    expr = "0 " + type_str    # for kernels, "initial value" returned by ode-toolbox is actually the increment value; the actual initial value is 0 (property of the convolution)
                    if not cls.declaration_in_state_block(model, var_name):
                        cls.add_declaration_to_state_block(model, var_name, expr, type_str)

    @classmethod
    def transform_ode_and_kernels_to_json(cls, model: ASTModel, parameters_blocks: Sequence[ASTBlockWithVariables],
                                          kernel_buffers: Mapping[ASTKernel, ASTInputPort], printer: ASTPrinter) -> Dict:
        """
        Converts AST node to a JSON representation suitable for passing to ode-toolbox.

        Each kernel has to be generated for each spike buffer convolve in which it occurs, e.g. if the NESTML model code contains the statements

         .. code-block::

           convolve(G, exc_spikes)
           convolve(G, inh_spikes)

        then `kernel_buffers` will contain the pairs `(G, exc_spikes)` and `(G, inh_spikes)`, from which two ODEs will be generated, with dynamical state (variable) names `G__X__exc_spikes` and `G__X__inh_spikes`.
        """
        odetoolbox_indict = {}

        odetoolbox_indict["dynamics"] = []
        for equations_block in model.get_equations_blocks():
            for equation in equations_block.get_ode_equations():
                # n.b. includes single quotation marks to indicate differential order
                lhs = cls.to_ode_toolbox_name(equation.get_lhs().get_complete_name())
                rhs = printer.print(equation.get_rhs())
                entry = {"expression": lhs + " = " + rhs}
                symbol_name = equation.get_lhs().get_name()
                symbol = equations_block.get_scope().resolve_to_symbol(symbol_name, SymbolKind.VARIABLE)

                entry["initial_values"] = {}
                symbol_order = equation.get_lhs().get_differential_order()
                for order in range(symbol_order):
                    iv_symbol_name = symbol_name + "'" * order
                    initial_value_expr = model.get_initial_value(iv_symbol_name)
                    if initial_value_expr:
                        expr = printer.print(initial_value_expr)
                        entry["initial_values"][cls.to_ode_toolbox_name(iv_symbol_name)] = expr

                odetoolbox_indict["dynamics"].append(entry)

        # write a copy for each (kernel, spike buffer) combination
        for kernel, spike_input_port in kernel_buffers:

            if cls.is_delta_kernel(kernel):
                # delta function -- skip passing this to ode-toolbox
                continue

            for kernel_var in kernel.get_variables():
                expr = cls.get_expr_from_kernel_var(kernel, kernel_var.get_complete_name())
                kernel_order = kernel_var.get_differential_order()
                kernel_X_spike_buf_name_ticks = cls.construct_kernel_X_spike_buf_name(
                    kernel_var.get_name(), spike_input_port, kernel_order, diff_order_symbol="'")

                cls.replace_rhs_variables(expr, kernel_buffers)

                entry = {"expression": kernel_X_spike_buf_name_ticks + " = " + str(expr), "initial_values": {}}

                # initial values need to be declared for order 1 up to kernel order (e.g. none for kernel function
                # f(t) = ...; 1 for kernel ODE f'(t) = ...; 2 for f''(t) = ... and so on)
                for order in range(kernel_order):
                    iv_sym_name_ode_toolbox = cls.construct_kernel_X_spike_buf_name(
                        kernel_var.get_name(), spike_input_port, order, diff_order_symbol="'")
                    symbol_name_ = kernel_var.get_name() + "'" * order
                    symbol = equations_block.get_scope().resolve_to_symbol(symbol_name_, SymbolKind.VARIABLE)
                    assert symbol is not None, "Could not find initial value for variable " + symbol_name_
                    initial_value_expr = symbol.get_declaring_expression()
                    assert initial_value_expr is not None, "No initial value found for variable name " + symbol_name_
                    entry["initial_values"][iv_sym_name_ode_toolbox] = printer.print(initial_value_expr)

                odetoolbox_indict["dynamics"].append(entry)

        odetoolbox_indict["parameters"] = {}
        for parameters_block in parameters_blocks:
            for decl in parameters_block.get_declarations():
                for var in decl.variables:
                    odetoolbox_indict["parameters"][var.get_complete_name()] = printer.print(decl.get_expression())

        return odetoolbox_indict

    @classmethod
    def remove_ode_definitions_from_equations_block(cls, model: ASTModel) -> None:
        """
        Removes all ODE definitions from all equations blocks in the model.
        """
        for equations_block in model.get_equations_blocks():
            decl_to_remove = set()
            for decl in equations_block.get_ode_equations():
                decl_to_remove.add(decl)

            for decl in decl_to_remove:
                equations_block.get_declarations().remove(decl)

    @classmethod
    def make_inline_expressions_self_contained(cls, inline_expressions: List[ASTInlineExpression]) -> List[ASTInlineExpression]:
        """
        Make inline_expressions self contained, i.e. without any references to other inline_expressions.

        TODO: it should be a method inside of the ASTInlineExpression
        TODO: this should be done by means of a visitor

        :param inline_expressions: A sorted list with entries ASTInlineExpression.
        :return: A list with ASTInlineExpressions. Defining expressions don't depend on each other.
        """
        from pynestml.utils.model_parser import ModelParser
        from pynestml.visitors.ast_symbol_table_visitor import ASTSymbolTableVisitor

        for source in inline_expressions:
            source_position = source.get_source_position()
            for target in inline_expressions:
                matcher = re.compile(cls._variable_matching_template.format(source.get_variable_name()))
                target_definition = str(target.get_expression())
                target_definition = re.sub(matcher, "(" + str(source.get_expression()) + ")", target_definition)
                target.expression = ModelParser.parse_expression(target_definition)
                target.expression.update_scope(source.get_scope())
                target.expression.accept(ASTSymbolTableVisitor())

                def log_set_source_position(node):
                    if node.get_source_position().is_added_source_position():
                        node.set_source_position(source_position)

                target.expression.accept(ASTHigherOrderVisitor(visit_funcs=log_set_source_position))

        return inline_expressions

    @classmethod
    def replace_inline_expressions_through_defining_expressions(cls, definitions: Sequence[ASTOdeEquation],
                                                                inline_expressions: Sequence[ASTInlineExpression]) -> Sequence[ASTOdeEquation]:
        """
        Replaces symbols from `inline_expressions` in `definitions` with corresponding defining expressions from `inline_expressions`.

        :param definitions: A list of ODE definitions (**updated in-place**).
        :param inline_expressions: A list of inline expression definitions.
        :return: A list of updated ODE definitions (same as the ``definitions`` parameter).
        """
        from pynestml.utils.model_parser import ModelParser
        from pynestml.visitors.ast_symbol_table_visitor import ASTSymbolTableVisitor

        for m in inline_expressions:
            if "mechanism" not in [e.namespace for e in m.get_decorators()]:
                """
                exclude compartmental mechanism definitions in order to have the
                inline as a barrier inbetween odes that are meant to be solved independently
                """
                source_position = m.get_source_position()
                for target in definitions:
                    matcher = re.compile(cls._variable_matching_template.format(m.get_variable_name()))
                    target_definition = str(target.get_rhs())
                    target_definition = re.sub(matcher, "(" + str(m.get_expression()) + ")", target_definition)
                    target.rhs = ModelParser.parse_expression(target_definition)
                    target.update_scope(m.get_scope())
                    target.accept(ASTSymbolTableVisitor())

                    def log_set_source_position(node):
                        if node.get_source_position().is_added_source_position():
                            node.set_source_position(source_position)

                    target.accept(ASTHigherOrderVisitor(visit_funcs=log_set_source_position))

        return definitions

    @classmethod
    def get_delta_factors_(cls, neuron: ASTModel, equations_block: ASTEquationsBlock) -> dict:
        r"""
        For every occurrence of a convolution of the form `x^(n) = a * convolve(kernel, inport) + ...` where `kernel` is a delta function, add the element `(x^(n), inport) --> a` to the set.
        """
        delta_factors = {}

        for ode_eq in equations_block.get_ode_equations():
            var = ode_eq.get_lhs()
            expr = ode_eq.get_rhs()
            conv_calls = ASTUtils.get_convolve_function_calls(expr)
            for conv_call in conv_calls:
                assert len(
                    conv_call.args) == 2, "convolve() function call should have precisely two arguments: kernel and spike input port"
                kernel = conv_call.args[0]
                if cls.is_delta_kernel(neuron.get_kernel_by_name(kernel.get_variable().get_name())):
                    inport = conv_call.args[1].get_variable()
                    expr_str = str(expr)
                    sympy_expr = sympy.parsing.sympy_parser.parse_expr(expr_str, global_dict=odetoolbox.Shape._sympy_globals)
                    sympy_expr = sympy.expand(sympy_expr)
                    sympy_conv_expr = sympy.parsing.sympy_parser.parse_expr(str(conv_call), global_dict=odetoolbox.Shape._sympy_globals)
                    factor_str = []
                    for term in sympy.Add.make_args(sympy_expr):
                        if term.find(sympy_conv_expr):
                            factor_str.append(str(term.replace(sympy_conv_expr, 1)))
                    factor_str = " + ".join(factor_str)
                    delta_factors[(var, inport)] = factor_str

        return delta_factors

    @classmethod
    def remove_kernel_definitions_from_equations_block(cls, model: ASTModel) -> ASTDeclaration:
        r"""
        Removes all kernels in equations blocks.
        """
        for equations_block in model.get_equations_blocks():
            decl_to_remove = set()
            for decl in equations_block.get_declarations():
                if type(decl) is ASTKernel:
                    decl_to_remove.add(decl)

            for decl in decl_to_remove:
                equations_block.get_declarations().remove(decl)

        return decl_to_remove

    @classmethod
    def add_timestep_symbol(cls, model: ASTModel) -> None:
        """
        Add timestep variable to the internals block
        """
        from pynestml.utils.model_parser import ModelParser
        assert model.get_initial_value(
            "__h") is None, "\"__h\" is a reserved name, please do not use variables by this name in your NESTML file"
        assert not "__h" in [sym.name for sym in model.get_internal_symbols(
        )], "\"__h\" is a reserved name, please do not use variables by this name in your NESTML file"
        model.add_to_internals_block(ModelParser.parse_declaration('__h ms = resolution()'), index=0)

    @classmethod
    def generate_kernel_buffers(cls, model: ASTModel, equations_block: Union[ASTEquationsBlock, List[ASTEquationsBlock]]) -> Mapping[ASTKernel, ASTInputPort]:
        """
        For every occurrence of a convolution of the form `convolve(var, spike_buf)`: add the element `(kernel, spike_buf)` to the set, with `kernel` being the kernel that contains variable `var`.
        """

        kernel_buffers = set()
        convolve_calls = ASTUtils.get_convolve_function_calls(equations_block)
        for convolve in convolve_calls:
            el = (convolve.get_args()[0], convolve.get_args()[1])
            sym = convolve.get_args()[0].get_scope().resolve_to_symbol(convolve.get_args()[0].get_variable().name, SymbolKind.VARIABLE)
            if sym is None:
                raise Exception("No initial value(s) defined for kernel with variable \""
                                + convolve.get_args()[0].get_variable().get_complete_name() + "\"")
            if sym.block_type == BlockType.INPUT:
                # swap the order
                el = (el[1], el[0])

            # find the corresponding kernel object
            var = el[0].get_variable()
            assert var is not None
            kernel = model.get_kernel_by_name(var.get_name())
            assert kernel is not None, "In convolution \"convolve(" + str(var.name) + ", " + str(
                el[1]) + ")\": no kernel by name \"" + var.get_name() + "\" found in model."

            el = (kernel, el[1])
            kernel_buffers.add(el)

        return kernel_buffers

    @classmethod
    def replace_convolution_aliasing_inlines(cls, neuron: ASTModel) -> None:
        """
        Replace all occurrences of kernel names (e.g. ``I_dend`` and ``I_dend'`` for a definition involving a second-order kernel ``inline kernel I_dend = convolve(kern_name, spike_buf)``) with the ODE-toolbox generated variable ``kern_name__X__spike_buf``.
        """
        def replace_var(_expr, replace_var_name: str, replace_with_var_name: str):
            if isinstance(_expr, ASTSimpleExpression) and _expr.is_variable():
                var = _expr.get_variable()
                if var.get_name() == replace_var_name:
                    ast_variable = ASTVariable(replace_with_var_name + '__d' * var.get_differential_order(),
                                               differential_order=0)
                    ast_variable.set_source_position(var.get_source_position())
                    _expr.set_variable(ast_variable)

            elif isinstance(_expr, ASTVariable):
                var = _expr
                if var.get_name() == replace_var_name:
                    var.set_name(replace_with_var_name + '__d' * var.get_differential_order())
                    var.set_differential_order(0)

        for equation_block in neuron.get_equations_blocks():
            for decl in equation_block.get_declarations():
                if isinstance(decl, ASTInlineExpression):
                    expr = decl.get_expression()
                    if isinstance(expr, ASTExpression):
                        expr = expr.get_lhs()

                    if isinstance(expr, ASTSimpleExpression) \
                            and '__X__' in str(expr) \
                            and expr.get_variable():
                        replace_with_var_name = expr.get_variable().get_name()
                        neuron.accept(ASTHigherOrderVisitor(lambda x: replace_var(
                            x, decl.get_variable_name(), replace_with_var_name)))

    @classmethod
    def replace_variable_names_in_expressions(cls, model: ASTModel, solver_dicts: List[dict]) -> None:
        """
        Replace all occurrences of variables names in NESTML format (e.g. `g_ex$''`)` with the ode-toolbox formatted
        variable name (e.g. `g_ex__DOLLAR__d__d`).

        Variables aliasing convolutions should already have been covered by replace_convolution_aliasing_inlines().
        """
        def replace_var(_expr=None):
            if isinstance(_expr, ASTSimpleExpression) and _expr.is_variable():
                var = _expr.get_variable()
                if cls.variable_in_solver(cls.to_ode_toolbox_processed_name(var.get_complete_name()), solver_dicts):
                    ast_variable = ASTVariable(cls.to_ode_toolbox_processed_name(
                        var.get_complete_name()), differential_order=0)
                    ast_variable.set_source_position(var.get_source_position())
                    _expr.set_variable(ast_variable)

            elif isinstance(_expr, ASTVariable):
                var = _expr
                if cls.variable_in_solver(cls.to_ode_toolbox_processed_name(var.get_complete_name()), solver_dicts):
                    var.set_name(cls.to_ode_toolbox_processed_name(var.get_complete_name()))
                    var.set_differential_order(0)

        def func(x):
            return replace_var(x)

        model.accept(ASTHigherOrderVisitor(func))

    @classmethod
    def replace_convolve_calls_with_buffers_(cls, model: ASTModel, equations_block: ASTEquationsBlock) -> None:
        r"""
        Replace all occurrences of `convolve(kernel[']^n, spike_input_port)` with the corresponding buffer variable, e.g. `g_E__X__spikes_exc[__d]^n` for a kernel named `g_E` and a spike input port named `spikes_exc`.
        """

        def replace_function_call_through_var(_expr=None):
            if _expr.is_function_call() and _expr.get_function_call().get_name() == "convolve":
                convolve = _expr.get_function_call()
                el = (convolve.get_args()[0], convolve.get_args()[1])
                sym = convolve.get_args()[0].get_scope().resolve_to_symbol(
                    convolve.get_args()[0].get_variable().name, SymbolKind.VARIABLE)
                if sym.block_type == BlockType.INPUT:
                    # swap elements
                    el = (el[1], el[0])
                var = el[0].get_variable()
                spike_input_port = el[1].get_variable()
                kernel = model.get_kernel_by_name(var.get_name())

                _expr.set_function_call(None)
                buffer_var = cls.construct_kernel_X_spike_buf_name(
                    var.get_name(), spike_input_port, var.get_differential_order() - 1)
                if cls.is_delta_kernel(kernel):
                    # delta kernels are treated separately, and should be kept out of the dynamics (computing derivates etc.) --> set to zero
                    _expr.set_variable(None)
                    _expr.set_numeric_literal(0)
                else:
                    ast_variable = ASTVariable(buffer_var)
                    ast_variable.set_source_position(_expr.get_source_position())
                    _expr.set_variable(ast_variable)

        def func(x):
            return replace_function_call_through_var(x) if isinstance(x, ASTSimpleExpression) else True

        equations_block.accept(ASTHigherOrderVisitor(func))

    @classmethod
    def update_blocktype_for_common_parameters(cls, node):
        r"""Change the BlockType for all homogeneous parameters to BlockType.COMMON_PARAMETER"""
        if node is None:
            return

        # get all homogeneous parameters
        all_homogeneous_parameters = []
        for parameter in node.get_parameter_symbols():
            is_homogeneous = PyNestMLLexer.DECORATOR_HOMOGENEOUS in parameter.get_decorators()
            if is_homogeneous:
                all_homogeneous_parameters.append(parameter.name)

        # change the block type
        class ASTHomogeneousParametersBlockTypeChangeVisitor(ASTVisitor):
            def __init__(self, all_homogeneous_parameters):
                super(ASTHomogeneousParametersBlockTypeChangeVisitor, self).__init__()
                self._all_homogeneous_parameters = all_homogeneous_parameters

            def visit_variable(self, node: ASTNode):
                if node.get_name() in self._all_homogeneous_parameters:
                    symbol = node.get_scope().resolve_to_symbol(node.get_complete_name(),
                                                                SymbolKind.VARIABLE)
                    if symbol is None:
                        code, message = Messages.get_variable_not_defined(node.get_variable().get_complete_name())
                        Logger.log_message(code=code, message=message, error_position=node.get_source_position(),
                                           log_level=LoggingLevel.ERROR, astnode=node)
                        return

                    assert symbol.block_type in [BlockType.PARAMETERS, BlockType.COMMON_PARAMETERS]
                    symbol.block_type = BlockType.COMMON_PARAMETERS
                    Logger.log_message(None, -1, "Changing block type of variable " + str(node.get_complete_name()),
                                       None, LoggingLevel.INFO)

        visitor = ASTHomogeneousParametersBlockTypeChangeVisitor(all_homogeneous_parameters)
        node.accept(visitor)

    @classmethod
    def find_model_by_name(cls, model_name: str, models: Iterable[ASTModel]) -> Optional[ASTModel]:
        for model in models:
            if model.get_name() == model_name:
                return model

        return None

    @classmethod
    def get_convolve_function_calls(cls, nodes: Union[ASTNode, List[ASTNode]]):
        """
        Returns all sum function calls in the handed over meta_model node or one of its children.
        :param nodes: a single or list of AST nodes.
        """
        if isinstance(nodes, ASTNode):
            nodes = [nodes]

        function_calls = []
        for node in nodes:
            function_calls.extend(cls.get_function_calls(node, PredefinedFunctions.CONVOLVE))

        return function_calls

    @classmethod
    def contains_convolve_function_call(cls, ast: ASTNode) -> bool:
        """
        Indicates whether _ast or one of its child nodes contains a sum call.
        :param ast: a single meta_model
        :return: True if sum is contained, otherwise False.
        """
        return len(cls.get_function_calls(ast, PredefinedFunctions.CONVOLVE)) > 0

    @classmethod
    def get_function_calls(cls, ast_node: ASTNode, function_list: List[str]) -> List[ASTFunctionCall]:
        """
        For a handed over list of function names, this method retrieves all function calls in the meta_model.
        :param ast_node: a single meta_model node
        :param function_list: a list of function names
        :return: a list of all functions in the meta_model
        """
        res = list()
        if ast_node is None:
            return res
        from pynestml.visitors.ast_higher_order_visitor import ASTHigherOrderVisitor
        from pynestml.meta_model.ast_function_call import ASTFunctionCall
        fun = (lambda x: res.append(x) if isinstance(x, ASTFunctionCall) and x.get_name() in function_list else True)
        vis = ASTHigherOrderVisitor(visit_funcs=fun)
        ast_node.accept(vis)
        return res

    @classmethod
    def resolve_to_variable_symbol_in_blocks(cls, variable_name: str, blocks: List[ASTBlock]):
        r"""
        Resolve a variable (by name) to its corresponding ``Symbol`` within the AST blocks in ``blocks``.
        """
        for block in blocks:
            sym = block.get_scope().resolve_to_symbol(variable_name, SymbolKind.VARIABLE)
            if sym:
                return sym
        return None

    @classmethod
    def get_unit_name(cls, variable: ASTVariable) -> str:
        assert variable.get_scope() is not None, "Undeclared variable: " + variable.get_complete_name()

        variable_name = CppVariablePrinter._print_cpp_name(variable.get_complete_name())
        symbol = variable.get_scope().resolve_to_symbol(variable_name, SymbolKind.VARIABLE)
        if isinstance(symbol.get_type_symbol(), UnitTypeSymbol):
            return symbol.get_type_symbol().unit.unit.to_string()

        return ''

    @classmethod
    def _find_port_in_dict(cls, rport_to_port_map: Dict[int, List[VariableSymbol]], port: VariableSymbol) -> int:
        """
        Finds the corresponding "inhibitory" port for a given "excitatory" port and vice versa in the handed over map.
        :param rport_to_port_map: map containing NESTML port names for the rport
        :param port: port to be searched
        :return: key value in the map if the port is found, else None
        """
        for key, value in rport_to_port_map.items():
            if len(value) == 1:
                if (port.is_excitatory() and value[0].is_inhibitory() and not value[0].is_excitatory()) \
                        or (port.is_inhibitory() and value[0].is_excitatory() and not value[0].is_inhibitory()):
                    if port.has_vector_parameter():
                        if cls.get_numeric_vector_size(port) == cls.get_numeric_vector_size(value[0]):
                            return key
                    else:
                        return key
        return None

    @classmethod
    def get_spike_input_ports_in_pairs(cls, neuron: ASTModel) -> Dict[int, List[VariableSymbol]]:
        """
        Returns a list of spike input ports in pairs in case of input port qualifiers.
        The result of this function is used to construct a vector that provides a mapping to the NESTML spike buffer index. The vector looks like below:
        .. code-block::
            [ {AMPA_SPIKES, GABA_SPIKES}, {NMDA_SPIKES, -1} ]

        where the vector index is the NEST rport number. The value is a tuple containing the NESTML index(es) to the spike buffer.
        In case if the rport is shared between two NESTML buffers, the vector element contains the tuple of the form (excitatory_port_index, inhibitory_port_index). Otherwise, the tuple is of the form (spike_port_index, -1).
        """
        rport_to_port_map = {}
        rport = 0
        for port in neuron.get_spike_input_ports():
            if port.is_excitatory() and port.is_inhibitory():
                rport_to_port_map[rport] = [port]
                rport += cls.get_numeric_vector_size(port) if port.has_vector_parameter() else 1
            else:
                key = cls._find_port_in_dict(rport_to_port_map, port)
                if key is not None:
                    # The corresponding spiking input pair is found.
                    # Add the port to the list and update rport
                    rport_to_port_map[key].append(port)
                    rport += cls.get_numeric_vector_size(port) if port.has_vector_parameter() else 1
                else:
                    # New input port. Retain the same rport number until the corresponding input port pair is found.
                    rport_to_port_map[rport] = [port]

        return rport_to_port_map

    @classmethod
    def assign_numeric_non_numeric_state_variables(cls, neuron, numeric_state_variable_names, numeric_update_expressions, update_expressions):
        r"""For each ASTVariable, set the ``node._is_numeric`` member to True or False based on whether this variable will be solved with the analytic or numeric solver.

        Ideally, this would not be a property of the ASTVariable as it is an implementation detail (that only emerges during code generation) and not an intrinsic part of the model itself. However, this approach is preferred over setting it as a property of the variable printers as it would have to make each printer aware of all models and variables therein."""
        class ASTVariableOriginSetterVisitor(ASTVisitor):
            def visit_variable(self, node):
                assert isinstance(node, ASTVariable)
                if node.get_complete_name() in self._numeric_state_variables:
                    node._is_numeric = True
                else:
                    node._is_numeric = False

                # Set the `_is_numeric` flag in its corresponding symbol
                symbol = node.get_scope().resolve_to_symbol(node.get_complete_name(), SymbolKind.VARIABLE)
                if symbol:
                    symbol._is_numeric = node._is_numeric

        visitor = ASTVariableOriginSetterVisitor()
        visitor._numeric_state_variables = numeric_state_variable_names
        neuron.accept(visitor)

        if "extra_on_emit_spike_stmts_from_synapse" in dir(neuron):
            for expr in neuron.extra_on_emit_spike_stmts_from_synapse:
                expr.accept(visitor)

        if update_expressions:
            for expr in update_expressions.values():
                expr.accept(visitor)

        if numeric_update_expressions:
            for expr in numeric_update_expressions.values():
                expr.accept(visitor)

        for update_expr_list in neuron.spike_updates.values():
            for update_expr in update_expr_list:
                update_expr.accept(visitor)

        for update_expr in neuron.post_spike_updates.values():
            update_expr.accept(visitor)

        for node in neuron.equations_with_delay_vars + neuron.equations_with_vector_vars:
            node.accept(visitor)

    @classmethod
    def depends_only_on_vars(cls, expr, vars):
        r"""Returns True if and only if all variables that occur in ``expr`` are in ``vars``"""

        class VariableFinderVisitor(ASTVisitor):
            def __init__(self):
                super(VariableFinderVisitor, self).__init__()
                self.vars = []

            def visit_variable(self, node: ASTNode):
                if not node.get_name() in self.vars:
                    self.vars.append(node.get_name())

        visitor = VariableFinderVisitor()
        expr.accept(visitor)

        for var in visitor.vars:
            if not var in vars:
                return False

        return True

    @classmethod
    def get_on_receive_blocks_by_input_port_name(cls, model: ASTModel, port_name: str) -> List[ASTOnReceiveBlock]:
        r"""Get the onReceive blocks in the model associated with a given input port."""
        blks = []
        for blk in model.get_on_receive_blocks():
            if blk.get_port_name() == port_name:
                blks.append(blk)

        return blks

    @classmethod
    def initial_value_or_zero(cls, astnode: ASTModel, var):
        if ASTUtils.get_state_variable_by_name(astnode, var):
            return astnode.get_initial_value(var)

        return "0"<|MERGE_RESOLUTION|>--- conflicted
+++ resolved
@@ -567,11 +567,7 @@
                 return
 
             if not var.get_name() == "t" \
-<<<<<<< HEAD
-               and not isinstance(var, ASTExternalVariable) \
-=======
                and not var.get_alternate_name() \
->>>>>>> f18479ec
                and not var.get_name().endswith(suffix):
                 symbol = astnode.get_scope().resolve_to_symbol(var.get_name(), SymbolKind.VARIABLE)
                 if symbol:    # make sure it is not a unit (like "ms")
@@ -597,11 +593,7 @@
                 return
 
             if var.get_name() in variable_names \
-<<<<<<< HEAD
-               and not isinstance(var, ASTExternalVariable) \
-=======
                and not var.get_alternate_name() \
->>>>>>> f18479ec
                and not var.get_name().endswith(suffix):
                 var.set_name(var.get_name() + suffix)
 
@@ -636,17 +628,6 @@
     @classmethod
     def get_post_ports_of_neuron_synapse_pair(cls, neuron, synapse, codegen_opts_pairs):
         for pair in codegen_opts_pairs:
-<<<<<<< HEAD
-            print("Checking pair " + str(pair) + " for ne = " + str(neuron.get_name().split("__with_")[0].removesuffix(FrontendConfiguration.suffix)) + " syn = " + synapse.get_name().split("__with_")[0].removesuffix(FrontendConfiguration.suffix))
-            if pair["neuron"] == neuron.get_name().split("__with_")[0].removesuffix(FrontendConfiguration.suffix) and pair["synapse"] == synapse.get_name().split("__with_")[0].removesuffix(FrontendConfiguration.suffix):
-                return pair["post_ports"]
-        return None
-
-    @classmethod
-    def get_var_name_tuples_of_neuron_synapse_pair(cls, post_port_names, post_port):
-        print("post port names: " + str(post_port_names))
-        print("Searching for " + str(post_port))
-=======
             if pair["neuron"] == removesuffix(neuron.get_name().split("__with_")[0], FrontendConfiguration.suffix) \
                and pair["synapse"] == removesuffix(synapse.get_name().split("__with_")[0], FrontendConfiguration.suffix) \
                and "post_ports" in pair.keys():
@@ -656,7 +637,6 @@
 
     @classmethod
     def get_var_name_tuples_of_neuron_synapse_pair(cls, post_port_names, post_port):
->>>>>>> f18479ec
         for pair in post_port_names:
             if pair[0] == post_port:
                 return pair[1]
