--- conflicted
+++ resolved
@@ -40,11 +40,6 @@
 
 from pynestml.meta_model.ast_inline_expression import ASTInlineExpression
 from pynestml.meta_model.ast_model import ASTModel
-<<<<<<< HEAD
-from pynestml.visitors.ast_parent_visitor import ASTParentVisitor
-from pynestml.visitors.ast_symbol_table_visitor import ASTSymbolTableVisitor
-from pynestml.utils.ast_utils import ASTUtils
-=======
 from pynestml.symbols.predefined_functions import PredefinedFunctions
 from pynestml.symbols.symbol import SymbolKind
 from pynestml.utils.ast_vector_parameter_setter_and_printer_factory import ASTVectorParameterSetterAndPrinterFactory
@@ -52,11 +47,7 @@
 from pynestml.visitors.ast_symbol_table_visitor import ASTSymbolTableVisitor
 from pynestml.utils.ast_utils import ASTUtils
 from pynestml.utils.model_parser import ModelParser
->>>>>>> 679a951b
 from pynestml.visitors.ast_visitor import ASTVisitor
-from pynestml.utils.model_parser import ModelParser
-from pynestml.symbols.predefined_functions import PredefinedFunctions
-from pynestml.symbols.symbol import SymbolKind
 
 
 class MechsInfoEnricher:
@@ -167,6 +158,33 @@
                     solution_transformed["states"] = defaultdict()
                     solution_transformed["propagators"] = defaultdict()
 
+                    for variable_name, rhs_str in ode_info["ode_toolbox_output"][ode_solution_index]["initial_values"].items():
+                        variable = neuron.get_equations_blocks()[0].get_scope().resolve_to_symbol(variable_name,
+                                                                                                  SymbolKind.VARIABLE)
+
+                        expression = ModelParser.parse_expression(rhs_str)
+                        # pretend that update expressions are in "equations" block,
+                        # which should always be present, as synapses have been
+                        # defined to get here
+                        expression.update_scope(neuron.get_equations_blocks()[0].get_scope())
+                        expression.accept(ASTSymbolTableVisitor())
+
+                        update_expr_str = ode_info["ode_toolbox_output"][ode_solution_index]["update_expressions"][
+                            variable_name]
+                        update_expr_ast = ModelParser.parse_expression(
+                            update_expr_str)
+                        # pretend that update expressions are in "equations" block,
+                        # which should always be present, as differential equations
+                        # must have been defined to get here
+                        update_expr_ast.update_scope(
+                            neuron.get_equations_blocks()[0].get_scope())
+                        update_expr_ast.accept(ASTSymbolTableVisitor())
+
+                        solution_transformed["states"][variable_name] = {
+                            "ASTVariable": variable,
+                            "init_expression": expression,
+                            "update_expression": update_expr_ast,
+                        }
                     for variable_name, rhs_str in ode_info["ode_toolbox_output"][ode_solution_index]["propagators"].items():
                         prop_variable = neuron.get_equations_blocks()[0].get_scope().resolve_to_symbol(variable_name,
                                                                                                        SymbolKind.VARIABLE)
@@ -192,6 +210,7 @@
 
                         neuron_internal_declaration_collector = ASTEnricherInfoCollectorVisitor()
                         neuron.accept(neuron_internal_declaration_collector)
+
                         for variable in expression_variable_collector.all_variables:
                             for internal_declaration in neuron_internal_declaration_collector.internal_declarations:
                                 if variable.get_name() == internal_declaration.get_variables()[0].get_name() \
@@ -199,36 +218,6 @@
                                         and internal_declaration.get_expression().get_function_call().callee_name == \
                                         PredefinedFunctions.TIME_RESOLUTION:
                                     mechanism_info["time_resolution_var"] = variable
-
-                    for variable_name, rhs_str in ode_info["ode_toolbox_output"][ode_solution_index]["initial_values"].items():
-                        variable = neuron.get_equations_blocks()[0].get_scope().resolve_to_symbol(variable_name,
-                                                                                                  SymbolKind.VARIABLE)
-
-                        expression = ModelParser.parse_expression(rhs_str)
-                        # pretend that update expressions are in "equations" block,
-                        # which should always be present, as synapses have been
-                        # defined to get here
-                        expression.update_scope(neuron.get_equations_blocks()[0].get_scope())
-                        expression.accept(ASTSymbolTableVisitor())
-
-                        update_expr_str = ode_info["ode_toolbox_output"][ode_solution_index]["update_expressions"][
-                            variable_name]
-                        update_expr_ast = ModelParser.parse_expression(
-                            update_expr_str)
-                        # pretend that update expressions are in "equations" block,
-                        # which should always be present, as differential equations
-                        # must have been defined to get here
-                        update_expr_ast.update_scope(
-                            neuron.get_scope())
-                        update_expr_ast.accept(ASTParentVisitor())
-                        update_expr_ast.accept(ASTSymbolTableVisitor())
-                        neuron.accept(ASTSymbolTableVisitor())
-
-                        solution_transformed["states"][variable_name] = {
-                            "ASTVariable": variable,
-                            "init_expression": expression,
-                            "update_expression": update_expr_ast,
-                        }
 
                     mechanism_info["ODEs"][ode_var_name]["transformed_solutions"].append(solution_transformed)
 
@@ -304,10 +293,6 @@
                 inline_expression_name = inline.variable_name
                 transformed_inlines.append(SynsInfoEnricherVisitor.inline_name_to_transformed_inline[inline_expression_name])
             enriched_syns_info[mechanism_name]["secondary_inline_expressions"] = transformed_inlines
-
-            # now also identify analytic helper variables such as __h
-            #enriched_syns_info[mechanism_name]["analytic_helpers"] = cls.get_analytic_helper_variable_declarations(
-            #    enriched_syns_info[mechanism_name])
 
         return enriched_syns_info
 
