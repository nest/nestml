--- conflicted
+++ resolved
@@ -20,12 +20,7 @@
 # along with NEST.  If not, see <http://www.gnu.org/licenses/>.
 
 import sympy
-<<<<<<< HEAD
-
-import odetoolbox
-=======
 from sympy.printing.str import StrPrinter
->>>>>>> 35c253d9
 
 
 class ODEToolboxUtils:
@@ -38,12 +33,6 @@
         r"""Rewrite calls to ``Piecewise((expr_if_true, cond), (expr_if_false, True))`` in sympy syntax to ``cond ? expr_if_true : expr_if_false`` in NESTML syntax.
         """
 
-<<<<<<< HEAD
-        sympy_expr = sympy.parsing.sympy_parser.parse_expr(s, global_dict=odetoolbox.Shape._sympy_globals)
-
-        class MySympyPrinter(sympy.printing.str.StrPrinter):
-            """Print derivative of a function of symbols in a shorter form.
-=======
         _sympy_globals_no_functions = {"Symbol": sympy.Symbol,
                                        "Integer": sympy.Integer,
                                        "Float": sympy.Float,
@@ -53,7 +42,6 @@
 
         class MySympyPrinter(StrPrinter):
             """Resulting expressions will be parsed by NESTML parser. R
->>>>>>> 35c253d9
             """
             def _print_Function(self, expr):
                 if expr.func.__name__ == "Piecewise":
@@ -63,15 +51,9 @@
                     assert cond_always_true == sympy.true
                     expr_if_true = self.doprint(expr.args[0][0])
                     expr_if_false = self.doprint(expr.args[1][0])
-<<<<<<< HEAD
-                    return "((" + cond + ") ? (" + expr_if_true + ") : (" + str(expr_if_false) + "))"
-
-                return expr.func.__name__ + "(%s)" % self.stringify(expr.args, ", ")
-=======
                     return "((" + cond + ") ? (" + expr_if_true + ") : (" + expr_if_false + "))"
 
                 return super()._print_Function(expr)
->>>>>>> 35c253d9
 
         s_reformatted = MySympyPrinter().doprint(sympy_expr)
 
