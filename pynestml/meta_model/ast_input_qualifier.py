#
# ast_input_qualifier.py
#
# This file is part of NEST.
#
# Copyright (C) 2004 The NEST Initiative
#
# NEST is free software: you can redistribute it and/or modify
# it under the terms of the GNU General Public License as published by
# the Free Software Foundation, either version 2 of the License, or
# (at your option) any later version.
#
# NEST is distributed in the hope that it will be useful,
# but WITHOUT ANY WARRANTY; without even the implied warranty of
# MERCHANTABILITY or FITNESS FOR A PARTICULAR PURPOSE.  See the
# GNU General Public License for more details.
#
# You should have received a copy of the GNU General Public License
# along with NEST.  If not, see <http://www.gnu.org/licenses/>.


from pynestml.meta_model.ast_node import ASTNode


class ASTInputQualifier(ASTNode):
    """
    This class is used to store the qualifier of a buffer.
    ASTInputQualifier represents the qualifier of the input port. Only valid for spiking inputs.
    @attribute inhibitory true Indicates that this spiking input port is inhibitory.
    @attribute excitatory true Indicates that this spiking input port is excitatory.
    @attribute post true Indicates that this spiking input port is connected to the postsynaptic neuron.

    Grammar:
        inputQualifier : ('inhibitory' | 'excitatory' | 'post');

    Attributes:
        is_inhibitory = False
        is_excitatory = False
        is_post = False
    """

<<<<<<< HEAD
    def __init__(self, is_inhibitory=False, is_excitatory=False, is_post=False, source_position=None):
=======
    def __init__(self, is_inhibitory=False, is_excitatory=False, *args, **kwargs):
>>>>>>> b29cfbee
        """
        Standard constructor.

        Parameters for superclass (ASTNode) can be passed through :python:`*args` and :python:`**kwargs`.

        :param is_inhibitory: is inhibitory buffer.
        :type is_inhibitory: bool
        :param is_excitatory: is excitatory buffer.
        :type is_excitatory: bool
        """
        super(ASTInputQualifier, self).__init__(*args, **kwargs)
        self.is_excitatory = is_excitatory
        self.is_inhibitory = is_inhibitory
        self.is_post = is_post

    def clone(self):
        """
        Return a clone ("deep copy") of this node.

        :return: new AST node instance
        :rtype: ASTInputQualifier
        """
        dup = ASTInputQualifier(is_excitatory=self.is_excitatory,
         is_inhibitory=self.is_inhibitory,
         # ASTNode common attributes:
         source_position=self.source_position,
         scope=self.scope,
         comment=self.comment,
         pre_comments=[s for s in self.pre_comments],
         in_comment=self.in_comment,
         post_comments=[s for s in self.post_comments],
         implicit_conversion_factor=self.implicit_conversion_factor)

        return dup

    def get_parent(self, ast):
        """
        Indicates whether a this node contains the handed over node.
        :param ast: an arbitrary meta_model node.
        :type ast: ASTNode
        :return: AST if this or one of the child nodes contains the handed over element.
        :rtype: Optional[ASTNode]
        """
        return None

    def equals(self, other):
        """
        The equals method.
        :param other: a different object.
        :type other: object
        :return: True if equal, otherwise False.
        :rtype: bool
        """
        if not isinstance(other, ASTInputQualifier):
            return False
        return self.is_excitatory == other.is_excitatory and self.is_inhibitory == other.is_inhibitory and self.is_post == other.is_post<|MERGE_RESOLUTION|>--- conflicted
+++ resolved
@@ -39,11 +39,7 @@
         is_post = False
     """
 
-<<<<<<< HEAD
-    def __init__(self, is_inhibitory=False, is_excitatory=False, is_post=False, source_position=None):
-=======
-    def __init__(self, is_inhibitory=False, is_excitatory=False, *args, **kwargs):
->>>>>>> b29cfbee
+    def __init__(self, is_inhibitory=False, is_excitatory=False, is_post=False, *args, **kwargs):
         """
         Standard constructor.
 
