--- conflicted
+++ resolved
@@ -51,6 +51,7 @@
 from pynestml.meta_model.ast_input_block import ASTInputBlock
 from pynestml.meta_model.ast_input_port import ASTInputPort
 from pynestml.meta_model.ast_input_qualifier import ASTInputQualifier
+from pynestml.meta_model.ast_signal_type import ASTSignalType
 from pynestml.meta_model.ast_neuron import ASTNeuron
 from pynestml.meta_model.ast_nestml_compilation_unit import ASTNestMLCompilationUnit
 from pynestml.meta_model.ast_ode_equation import ASTOdeEquation
@@ -60,7 +61,6 @@
 from pynestml.meta_model.ast_return_stmt import ASTReturnStmt
 from pynestml.meta_model.ast_update_block import ASTUpdateBlock
 from pynestml.meta_model.ast_stmt import ASTStmt
-from pynestml.utils.port_signal_type import PortSignalType
 
 
 class ASTNodeFactory():
@@ -266,26 +266,15 @@
         return ASTOdeEquation(lhs, rhs, source_position=source_position)
 
     @classmethod
-<<<<<<< HEAD
     def create_ast_inline_expression(cls, variable_name, data_type, expression, source_position, is_recordable=False):
         # type: (str,ASTDataType,ASTExpression|ASTSimpleExpression,ASTSourceLocation,bool) -> ASTInlineExpression
         return ASTInlineExpression(variable_name=variable_name, data_type=data_type, expression=expression,
-                              source_position=source_position, is_recordable=is_recordable, )
-=======
-    def create_ast_ode_function(cls, variable_name, data_type, expression, source_position, is_recordable=False):
-        # type: (str,ASTDataType,ASTExpression|ASTSimpleExpression,ASTSourceLocation,bool) -> ASTOdeFunction
-        return ASTOdeFunction(variable_name=variable_name, data_type=data_type, expression=expression,
                               is_recordable=is_recordable, source_position=source_position)
->>>>>>> 6c87c158
 
     @classmethod
     def create_ast_ode_shape(cls, variables=None, expressions=None, source_position=None):
         # type: (ASTVariable,ASTSimpleExpression|ASTExpression,ASTSourceLocation) -> ASTOdeShape
-<<<<<<< HEAD
-        return ASTOdeShape(variables, expressions, source_position)
-=======
-        return ASTOdeShape(lhs, rhs, source_position=source_position)
->>>>>>> 6c87c158
+        return ASTOdeShape(variables, expressions, source_position=source_position)
 
     @classmethod
     def create_ast_output_block(cls, s_type, source_position):
