--- conflicted
+++ resolved
@@ -49,11 +49,7 @@
            'ast_node_factory',
            'ast_ode_equation',
            'ast_inline_expression',
-<<<<<<< HEAD
-           'ast_ode_shape',
-=======
            'ast_kernel',
->>>>>>> 9b2f1fde
            'ast_output_block',
            'ast_parameter',
            'ast_return_stmt',
