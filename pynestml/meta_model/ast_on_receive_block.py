--- conflicted
+++ resolved
@@ -33,29 +33,17 @@
     This class is used to store a declaration of an onReceive block.
     """
 
-<<<<<<< HEAD
-    def __init__(self, input_port_variable: ASTVariable, block: ASTBlock, const_parameters: Optional[Mapping] = None, *args, **kwargs):
+    def __init__(self, input_port_variable: ASTVariable, stmts_body: ASTStmtsBody, const_parameters: Optional[Mapping] = None, *args, **kwargs):
         r"""
         Standard constructor.
-        :param block: a block of definitions.
+        :param stmts_body: a body of statements.
         :param input_port_variable: the variable referencing the corresponding input port.
         :param const_parameters: constant parameters like priority.
         :param source_position: the position of this element in the source file.
         """
         super(ASTOnReceiveBlock, self).__init__(*args, **kwargs)
-        self.block = block
+        self.stmts_body = stmts_body
         self.input_port_variable = input_port_variable
-=======
-    def __init__(self, stmts_body: ASTStmtsBody, port_name: str, const_parameters: Optional[Mapping] = None, *args, **kwargs):
-        r"""
-        Standard constructor.
-        :param stmts_body: a body of statements.
-        :param source_position: the position of this element in the source file.
-        """
-        super(ASTOnReceiveBlock, self).__init__(*args, **kwargs)
-        self.stmts_body = stmts_body
-        self.port_name = port_name
->>>>>>> 8e9b5640
         self.const_parameters = const_parameters
         if self.const_parameters is None:
             self.const_parameters = {}
@@ -66,13 +54,8 @@
 
         :return: new AST node instance
         """
-<<<<<<< HEAD
-        dup = ASTOnReceiveBlock(block=self.block.clone(),
+        dup = ASTOnReceiveBlock(stmts_body=self.stmts_body.clone(),
                                 input_port_variable=self.input_port_variable,
-=======
-        dup = ASTOnReceiveBlock(stmts_body=self.stmts_body.clone(),
-                                port_name=self.port_name,
->>>>>>> 8e9b5640
                                 const_parameters=self.const_parameters,
                                 # ASTNode common attributes:
                                 source_position=self.source_position,
@@ -106,11 +89,7 @@
         Returns the children of this node, if any.
         :return: List of children of this node.
         """
-<<<<<<< HEAD
-        return [self.get_input_port_variable(), self.get_block()]
-=======
-        return [self.get_stmts_body()]
->>>>>>> 8e9b5640
+        return [self.get_input_port_variable(), self.get_block(), self.get_stmts_body()]
 
     def equals(self, other: ASTNode) -> bool:
         r"""
@@ -119,8 +98,4 @@
         if not isinstance(other, ASTOnReceiveBlock):
             return False
 
-<<<<<<< HEAD
-        return self.get_block().equals(other.get_block()) and self.input_port.equals(other.input_port)
-=======
-        return self.get_stmts_body().equals(other.get_stmts_body()) and self.port_name == other.port_name
->>>>>>> 8e9b5640
+        return self.get_stmts_body().equals(other.get_stmts_body()) and self.input_port.equals(other.input_port)