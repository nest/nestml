--- conflicted
+++ resolved
@@ -32,12 +32,8 @@
     """
     This class is used to store declarations.
     ASTDeclaration A variable declaration. It can be a simple declaration defining one or multiple variables:
-<<<<<<< HEAD
-    'a,b,c real = 0'. Or an function declaration 'function a = b + c'.
+    'a,b,c real = 0'.
     @attribute hide is true iff. declaration is not traceable.
-=======
-    'a,b,c real = 0'.
->>>>>>> 411c9f73
     @attribute function is true iff. declaration is an function.
     @attribute vars          List with variables
     @attribute Datatype      Obligatory data type, e.g. 'real' or 'mV/s'
@@ -62,13 +58,8 @@
         invariant = None
     """
 
-<<<<<<< HEAD
-    def __init__(self, is_recordable: bool = False, is_function: bool = False, _variables: Optional[List[ASTVariable]] = None, data_type: Optional[ASTDataType] = None, size_parameter: Optional[str] = None,
+    def __init__(self, is_recordable: bool = False, is_inline_expression: bool = False, _variables: Optional[List[ASTVariable]] = None, data_type: Optional[ASTDataType] = None, size_parameter: Optional[str] = None,
                  expression: Optional[ASTExpression] = None, invariant: Optional[ASTExpression] = None, decorators: Optional[ASTNamespaceDecorator] = None, *args, **kwargs):
-=======
-    def __init__(self, is_recordable: bool = False, is_inline_expression: bool = False, _variables: Optional[List[ASTVariable]] = None, data_type: Optional[ASTDataType] = None, size_parameter: Optional[str] = None,
-                 expression: Optional[ASTExpression] = None, invariant: Optional[ASTExpression] = None, *args, **kwargs):
->>>>>>> 411c9f73
         """
         Standard constructor.
 
