--- conflicted
+++ resolved
@@ -38,11 +38,7 @@
         type_symbol = None
     """
 
-<<<<<<< HEAD
-    def __init__(self, name, differential_order=0, source_position=None, is_homogeneous=False):
-=======
-    def __init__(self, name, differential_order=0, type_symbol=None, *args, **kwargs):
->>>>>>> b29cfbee
+    def __init__(self, name, differential_order=0, type_symbol=None, is_homogeneous=False, *args, **kwargs):
         """
         Standard constructor.
         :param name: the name of the variable
@@ -59,11 +55,8 @@
             '(PyNestML.AST.Variable) No or wrong type of name provided (%s)!' % type(name)
         self.name = name
         self.differential_order = differential_order
-<<<<<<< HEAD
-        self.type_symbol = None
+        self.type_symbol = type_symbol
         self.is_homogeneous = is_homogeneous
-=======
-        self.type_symbol = type_symbol
 
     def clone(self):
         """
@@ -80,7 +73,6 @@
          in_comment=self.in_comment,
          post_comments=[s for s in self.post_comments],
          implicit_conversion_factor=self.implicit_conversion_factor)
->>>>>>> b29cfbee
 
     def resolve_in_own_scope(self):
         from pynestml.symbols.symbol import SymbolKind
