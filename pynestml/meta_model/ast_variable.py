# -*- coding: utf-8 -*-
#
# ast_variable.py
#
# This file is part of NEST.
#
# Copyright (C) 2004 The NEST Initiative
#
# NEST is free software: you can redistribute it and/or modify
# it under the terms of the GNU General Public License as published by
# the Free Software Foundation, either version 2 of the License, or
# (at your option) any later version.
#
# NEST is distributed in the hope that it will be useful,
# but WITHOUT ANY WARRANTY; without even the implied warranty of
# MERCHANTABILITY or FITNESS FOR A PARTICULAR PURPOSE.  See the
# GNU General Public License for more details.
#
# You should have received a copy of the GNU General Public License
# along with NEST.  If not, see <http://www.gnu.org/licenses/>.

from typing import Any, List, Optional

from copy import copy

from pynestml.meta_model.ast_node import ASTNode
from pynestml.symbol_table.scope import Scope
from pynestml.symbols.type_symbol import TypeSymbol


class ASTVariable(ASTNode):
    r"""
    This class is used to store a single variable.

    ASTVariable Provides a 'marker' AST node to identify variables used in expressions.
    Grammar:
        variable : NAME (differentialOrder='\'')*;
    Attributes:
        name = None
        differential_order = None
        # the corresponding type symbol
        type_symbol = None
    """

    def __init__(self, name, differential_order=0, type_symbol: Optional[str] = None,
                 vector_parameter: Optional[str] = None, is_homogeneous: bool = False, delay_parameter: Optional[str] = None, alternate_name: Optional[str] = None, alternate_scope: Optional[Scope] = None, *args, **kwargs):
        r"""
        Standard constructor.
        :param name: the name of the variable
        :type name: str
        :param differential_order: the differential order of the variable.
        :type differential_order: int
        :param type_symbol: the type of the variable
        :param vector_parameter: the vector parameter of the variable
        :param delay_parameter: the delay value to be used in the differential equation
        :param alternate_name: alternate name that aliases the variable, e.g. for references to variables in other models
        :param alternate_scope: the variable scope in which to resolve the variable ``alternate_name``
        """
        super(ASTVariable, self).__init__(*args, **kwargs)
        assert isinstance(differential_order, int), \
            '(PyNestML.AST.Variable) No or wrong type of differential order provided (%s)!' % type(differential_order)
        assert (differential_order >= 0), \
            '(PyNestML.AST.Variable) Differential order must be at least 0, is %d!' % differential_order
        assert isinstance(name, str), \
            '(PyNestML.AST.Variable) No or wrong type of name provided (%s)!' % type(name)
        self.name = name
        self.differential_order = differential_order
        self.type_symbol = type_symbol
        self.vector_parameter = vector_parameter
        self.is_homogeneous = is_homogeneous
        self.delay_parameter = delay_parameter
        self.alternate_name = alternate_name
        self.alternate_scope = alternate_scope

    def clone(self):
        r"""
        Return a clone ("deep copy") of this node.
        """
        return ASTVariable(name=self.name,
                           differential_order=self.differential_order,
                           type_symbol=self.type_symbol,
                           vector_parameter=self.vector_parameter,
                           delay_parameter=self.delay_parameter,
                           alternate_name=self.alternate_name,
                           # ASTNode common attriutes:
                           source_position=self.get_source_position(),
                           scope=self.scope,
                           comment=self.comment,
                           pre_comments=[s for s in self.pre_comments],
                           in_comment=self.in_comment,
                           implicit_conversion_factor=self.implicit_conversion_factor)

    def resolve_in_own_scope(self):
        from pynestml.symbols.symbol import SymbolKind
        assert self.get_scope() is not None
        return self.get_scope().resolve_to_symbol(self.get_complete_name(), SymbolKind.VARIABLE)

    def get_name(self) -> str:
        r"""
        Returns the name of the variable.
        :return: the name of the variable.
        """
        return self.name

    def set_name(self, name: str) -> None:
        """
        Sets the name of the variable.
        :name: the name to set.
        """
        self.name = name

    def get_is_homogeneous(self) -> bool:
        return self.is_homogeneous

    def get_differential_order(self) -> int:
        r"""
        Returns the differential order of the variable.
        :return: the differential order.
        """
        return self.differential_order

    def set_differential_order(self, differential_order: int) -> None:
        r"""
        Returns the differential order of the variable.
        """
        self.differential_order = differential_order

    def get_complete_name(self) -> str:
        r"""
        Returns the complete name, consisting of the name and the differential order.
        :return: the complete name.
        """
        return self.get_name() + '\'' * self.get_differential_order()

    def get_name_of_lhs(self) -> str:
        r"""
        Returns the complete name but with differential order reduced by one.
        :return: the name.
        """
        if self.get_differential_order() > 0:
            return self.get_name() + '\'' * (self.get_differential_order() - 1)
        return self.get_name()

    def get_type_symbol(self) -> TypeSymbol:
        r"""
        Returns the type symbol of this rhs.
        :return: a single type symbol.
        """
        return copy(self.type_symbol)

    def set_type_symbol(self, type_symbol: TypeSymbol):
        r"""
        Updates the current type symbol to the handed over one.
        :param type_symbol: a single type symbol object.
        """
        self.type_symbol = type_symbol

    def has_vector_parameter(self) -> bool:
        r"""
        Returns the vector parameter of the variable
        :return: the vector parameter
        """
        return self.vector_parameter is not None

    def get_vector_parameter(self) -> str:
        r"""
        Returns the vector parameter of the variable
        :return: the vector parameter
        """
        return self.vector_parameter

    def set_vector_parameter(self, vector_parameter):
        r"""
        Updates the vector parameter of the variable
        """
        self.vector_parameter = vector_parameter

    def get_delay_parameter(self):
        r"""
        Returns the delay parameter
        :return: delay parameter
        """
        return self.delay_parameter

    def set_delay_parameter(self, delay: str):
        """
        Updates the current delay parameter to the handed over value
        :param delay: delay parameter
        """
        assert (delay is not None), '(PyNestML.AST.Variable) No delay parameter provided'
        self.delay_parameter = delay

    def is_unit_variable(self) -> bool:
        r"""
        Provided on-the-fly information whether this variable represents a unit-variable, e.g., nS.
        Caution: It assumes that the symbol table has already been constructed.
        :return: True if unit-variable, otherwise False.
        """
        from pynestml.symbols.predefined_types import PredefinedTypes
        if self.get_name() in PredefinedTypes.get_types():
            return True
        return False

<<<<<<< HEAD
    def equals(self, other: Any) -> bool:
        r"""
        The equals method.
        :param other: a different object.
        :return: True if equals, otherwise False.
        """
        if not isinstance(other, ASTVariable):
            return False

        return self.get_name() == other.get_name() and self.get_differential_order() == other.get_differential_order() and self.get_alternate_name() == other.get_alternate_name()

=======
>>>>>>> 076bd894
    def is_delay_variable(self) -> bool:
        """
        Returns whether it is a delay variable or not
        :return: True if the variable has a delay parameter, False otherwise
        """
        return self.get_delay_parameter() is not None

<<<<<<< HEAD
    def set_alternate_name(self, alternate_name: Optional[str]):
        self.alternate_name = alternate_name

    def get_alternate_name(self):
        return self.alternate_name
=======
    def get_children(self) -> List[ASTNode]:
        r"""
        Returns the children of this node, if any.
        :return: List of children of this node.
        """
        if self.has_vector_parameter():
            return [self.get_vector_parameter()]

        return []

    def equals(self, other: ASTNode) -> bool:
        r"""
        The equality method.
        """
        if not isinstance(other, ASTVariable):
            return False

        return self.get_name() == other.get_name() and self.get_differential_order() == other.get_differential_order()
>>>>>>> 076bd894
<|MERGE_RESOLUTION|>--- conflicted
+++ resolved
@@ -201,50 +201,34 @@
             return True
         return False
 
-<<<<<<< HEAD
-    def equals(self, other: Any) -> bool:
-        r"""
-        The equals method.
-        :param other: a different object.
-        :return: True if equals, otherwise False.
+    def is_delay_variable(self) -> bool:
+        """
+        Returns whether it is a delay variable or not
+        :return: True if the variable has a delay parameter, False otherwise
+        """
+        return self.get_delay_parameter() is not None
+
+    def set_alternate_name(self, alternate_name: Optional[str]):
+        self.alternate_name = alternate_name
+
+    def get_alternate_name(self):
+        return self.alternate_name
+
+    def get_children(self) -> List[ASTNode]:
+        r"""
+        Returns the children of this node, if any.
+        :return: List of children of this node.
+        """
+        if self.has_vector_parameter():
+            return [self.get_vector_parameter()]
+
+        return []
+
+    def equals(self, other: ASTNode) -> bool:
+        r"""
+        The equality method.
         """
         if not isinstance(other, ASTVariable):
             return False
 
-        return self.get_name() == other.get_name() and self.get_differential_order() == other.get_differential_order() and self.get_alternate_name() == other.get_alternate_name()
-
-=======
->>>>>>> 076bd894
-    def is_delay_variable(self) -> bool:
-        """
-        Returns whether it is a delay variable or not
-        :return: True if the variable has a delay parameter, False otherwise
-        """
-        return self.get_delay_parameter() is not None
-
-<<<<<<< HEAD
-    def set_alternate_name(self, alternate_name: Optional[str]):
-        self.alternate_name = alternate_name
-
-    def get_alternate_name(self):
-        return self.alternate_name
-=======
-    def get_children(self) -> List[ASTNode]:
-        r"""
-        Returns the children of this node, if any.
-        :return: List of children of this node.
-        """
-        if self.has_vector_parameter():
-            return [self.get_vector_parameter()]
-
-        return []
-
-    def equals(self, other: ASTNode) -> bool:
-        r"""
-        The equality method.
-        """
-        if not isinstance(other, ASTVariable):
-            return False
-
-        return self.get_name() == other.get_name() and self.get_differential_order() == other.get_differential_order()
->>>>>>> 076bd894
+        return self.get_name() == other.get_name() and self.get_differential_order() == other.get_differential_order() and self.get_alternate_name() == other.get_alternate_name()