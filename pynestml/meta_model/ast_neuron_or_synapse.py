--- conflicted
+++ resolved
@@ -24,13 +24,6 @@
 from pynestml.meta_model.ast_block_with_variables import ASTBlockWithVariables
 from pynestml.meta_model.ast_declaration import ASTDeclaration
 from pynestml.meta_model.ast_equations_block import ASTEquationsBlock
-<<<<<<< HEAD
-from pynestml.meta_model.ast_input_block import ASTInputBlock
-from pynestml.meta_model.ast_kernel import ASTKernel
-from pynestml.meta_model.ast_neuron_or_synapse_body import ASTNeuronOrSynapseBody
-from pynestml.meta_model.ast_node import ASTNode
-from pynestml.meta_model.ast_variable import ASTVariable
-=======
 from pynestml.meta_model.ast_function import ASTFunction
 from pynestml.meta_model.ast_kernel import ASTKernel
 from pynestml.meta_model.ast_input_block import ASTInputBlock
@@ -39,7 +32,6 @@
 from pynestml.meta_model.ast_neuron_or_synapse_body import ASTNeuronOrSynapseBody
 from pynestml.meta_model.ast_node import ASTNode
 from pynestml.meta_model.ast_update_block import ASTUpdateBlock
->>>>>>> 362cad9c
 from pynestml.symbols.variable_symbol import BlockType, VariableSymbol
 from pynestml.utils.logger import LoggingLevel, Logger
 from pynestml.utils.messages import Messages
@@ -138,90 +130,33 @@
                 ret.append(elem)
         return ret
 
-<<<<<<< HEAD
-    def get_update_blocks(self):
-        """
-        Returns a list of all update blocks defined in this body.
-        :return: a list of update-block elements.
-        :rtype: list(ASTUpdateBlock)
-        """
-        ret = list()
-        from pynestml.meta_model.ast_update_block import ASTUpdateBlock
-        for elem in self.get_body().get_body_elements():
-            if isinstance(elem, ASTUpdateBlock):
-                ret.append(elem)
-
-        return ret
-
-    def get_state_blocks(self):
-=======
     def get_state_blocks(self) -> List[ASTBlockWithVariables]:
->>>>>>> 362cad9c
         """
         Returns a list of all state blocks defined in this body.
         :return: a list of state-blocks.
         """
-<<<<<<< HEAD
-        ret = list()
-        from pynestml.meta_model.ast_block_with_variables import ASTBlockWithVariables
-        for elem in self.get_body().get_body_elements():
-            if isinstance(elem, ASTBlockWithVariables) and elem.is_state:
-                ret.append(elem)
-
-        return ret
-=======
         return self.get_body().get_state_blocks()
->>>>>>> 362cad9c
 
     def get_parameters_blocks(self) -> List[ASTBlockWithVariables]:
         """
         Returns a list of all parameter blocks defined in this body.
         :return: a list of parameters-blocks.
         """
-<<<<<<< HEAD
-        ret = list()
-        from pynestml.meta_model.ast_block_with_variables import ASTBlockWithVariables
-        for elem in self.get_body().get_body_elements():
-            if isinstance(elem, ASTBlockWithVariables) and elem.is_parameters:
-                ret.append(elem)
-
-        return ret
-=======
         return self.get_body().get_parameters_blocks()
->>>>>>> 362cad9c
 
     def get_internals_blocks(self) -> List[ASTBlockWithVariables]:
         """
         Returns a list of all internals blocks defined in this body.
         :return: a list of internals-blocks.
         """
-<<<<<<< HEAD
-        ret = list()
-        from pynestml.meta_model.ast_block_with_variables import ASTBlockWithVariables
-        for elem in self.get_body().get_body_elements():
-            if isinstance(elem, ASTBlockWithVariables) and elem.is_internals:
-                ret.append(elem)
-
-        return ret
-=======
         return self.get_body().get_internals_blocks()
->>>>>>> 362cad9c
 
     def get_equations_blocks(self) -> List[ASTEquationsBlock]:
         """
         Returns a list of all ``equations`` blocks defined in this body.
         :return: a list of equations-blocks.
         """
-<<<<<<< HEAD
-        ret = list()
-        for elem in self.get_body().get_body_elements():
-            if isinstance(elem, ASTEquationsBlock):
-                ret.append(elem)
-
-        return ret
-=======
         return self.get_body().get_equations_blocks()
->>>>>>> 362cad9c
 
     def get_update_blocks(self) -> List[ASTUpdateBlock]:
         """
@@ -239,7 +174,6 @@
             if isinstance(elem, ASTEquationsBlock):
                 self.get_body().get_body_elements().remove(elem)
 
-<<<<<<< HEAD
     def get_initial_value(self, variable_name):
         assert type(variable_name) is str
 
@@ -251,8 +185,6 @@
 
         return None
 
-=======
->>>>>>> 362cad9c
     def get_state_declarations(self):
         """
         Returns a list of initial values declarations made in this neuron.
@@ -272,17 +204,10 @@
         :return list of ode-equations
         """
         ret = list()
-<<<<<<< HEAD
-        blocks = self.get_equations_blocks()
-        # the get equations block is not deterministic method, it can return a list or a single object.
+
+        for block in self.get_equations_blocks():
         for block in blocks:
             ret.extend(block.get_ode_equations())
-=======
-
-        for block in self.get_equations_blocks():
-            ret.extend(block.get_ode_equations())
-
->>>>>>> 362cad9c
         return ret
 
     def get_input_blocks(self) -> List[ASTInputBlock]:
@@ -290,23 +215,11 @@
         Returns a list of all input-blocks defined.
         :return: a list of defined input-blocks.
         """
-<<<<<<< HEAD
-        ret = list()
-        for elem in self.get_body().get_body_elements():
-            if isinstance(elem, ASTInputBlock):
-                ret.append(elem)
-
-        return ret
-=======
         return self.get_body().get_input_blocks()
 
     def get_output_blocks(self) -> List[ASTOutputBlock]:
         """
-        Returns a list of all output-blocks defined.
-        :return: a list of defined output-blocks.
-        """
-        return self.get_body().get_output_blocks()
->>>>>>> 362cad9c
+
 
     def get_input_buffers(self):
         """
@@ -439,21 +352,13 @@
             return None
 
         # check if defined as a direct function of time
-<<<<<<< HEAD
         for equations_block in self.get_equations_block():
-=======
-        for equations_block in self.get_equations_blocks():
->>>>>>> 362cad9c
             for decl in equations_block.get_declarations():
                 if type(decl) is ASTKernel and kernel_name in decl.get_variable_names():
                     return decl
 
-<<<<<<< HEAD
-        # check if defined for a higher order of differentiation
-        for equations_block in self.get_equations_block():
-=======
             # check if defined for a higher order of differentiation
->>>>>>> 362cad9c
+        for equations_block in self.get_equations_blocks():
             for decl in equations_block.get_declarations():
                 if type(decl) is ASTKernel and kernel_name in [s.replace("$", "__DOLLAR").replace("'", "") for s in decl.get_variable_names()]:
                     return decl
@@ -462,11 +367,7 @@
 
     def get_all_kernels(self):
         kernels = []
-<<<<<<< HEAD
-        for equations_block in self.get_equations_block():
-=======
         for equations_block in self.get_equations_blocks():
->>>>>>> 362cad9c
             for decl in equations_block.get_declarations():
                 if type(decl) is ASTKernel:
                     kernels.append(decl)
@@ -610,14 +511,9 @@
         from pynestml.utils.ast_utils import ASTUtils
         if not self.get_state_blocks():
             ASTUtils.create_state_block(self)
-<<<<<<< HEAD
-        state_block = self.get_state_blocks()[0]   # add it to the first state block arbitrarily
-        state_block.get_declarations().append(declaration)
-        declaration.update_scope(state_block.get_scope())
-=======
         self.get_state_blocks()[0].get_declarations().append(declaration)
         declaration.update_scope(self.get_state_blocks()[0].get_scope())
->>>>>>> 362cad9c
+        declaration.update_scope(state_block.get_scope())
         from pynestml.visitors.ast_symbol_table_visitor import ASTSymbolTableVisitor
 
         symtable_vistor = ASTSymbolTableVisitor()
@@ -630,32 +526,10 @@
         assert declaration.get_scope().resolve_to_symbol(declaration.get_variables()[0].get_name(),
                                                          SymbolKind.VARIABLE) is not None
 
-<<<<<<< HEAD
-    def add_kernel(self, kernel: ASTKernel) -> None:
-        """
-        Adds the handed over declaration to the state block.
-        :param kernel: a single declaration.
-        """
-        assert self.get_equations_block() is not None
-        self.get_equations_block().get_declarations().append(kernel)
-        kernel.update_scope(self.get_equations_blocks().get_scope())
-
-    """
-    The following print methods are used by the backend and represent the comments as stored at the corresponding
-    parts of the neuron definition.
-    """
-
-    def print_comment(self, prefix=None):
-        """
-        Prints the header information of this neuron.
-        :param prefix: a prefix string
-        :type prefix: str
-=======
     def print_comment(self, prefix: str = "") -> str:
         """
         Prints the header comment of this neuron.
         :param prefix: a prefix string
->>>>>>> 362cad9c
         :return: the comment.
         """
         if self.get_comment() is None or len(self.get_comment()) == 0:
