# -*- coding: utf-8 -*-
#
# ast_neuron_or_synapse.py
#
# This file is part of NEST.
#
# Copyright (C) 2004 The NEST Initiative
#
# NEST is free software: you can redistribute it and/or modify
# it under the terms of the GNU General Public License as published by
# the Free Software Foundation, either version 2 of the License, or
# (at your option) any later version.
#
# NEST is distributed in the hope that it will be useful,
# but WITHOUT ANY WARRANTY; without even the implied warranty of
# MERCHANTABILITY or FITNESS FOR A PARTICULAR PURPOSE.  See the
# GNU General Public License for more details.
#
# You should have received a copy of the GNU General Public License
# along with NEST.  If not, see <http://www.gnu.org/licenses/>.

from typing import List, Optional

from pynestml.meta_model.ast_block_with_variables import ASTBlockWithVariables
from pynestml.meta_model.ast_variable import ASTVariable
from pynestml.meta_model.ast_declaration import ASTDeclaration
from pynestml.meta_model.ast_equations_block import ASTEquationsBlock
from pynestml.meta_model.ast_function import ASTFunction
from pynestml.meta_model.ast_kernel import ASTKernel
from pynestml.meta_model.ast_input_block import ASTInputBlock
from pynestml.meta_model.ast_ode_equation import ASTOdeEquation
from pynestml.meta_model.ast_output_block import ASTOutputBlock
from pynestml.meta_model.ast_neuron_or_synapse_body import ASTNeuronOrSynapseBody
from pynestml.meta_model.ast_node import ASTNode
from pynestml.meta_model.ast_update_block import ASTUpdateBlock
from pynestml.symbols.variable_symbol import BlockType, VariableSymbol
from pynestml.utils.logger import LoggingLevel, Logger
from pynestml.utils.messages import Messages
from pynestml.utils.ast_source_location import ASTSourceLocation


class ASTNeuronOrSynapse(ASTNode):
    """
    This class is used to stuff common to neurons and synapses
    """

    def __init__(self, name, body, artifact_name=None, *args, **kwargs):
        """
        Standard constructor.

        Parameters for superclass (ASTNode) can be passed through :python:`*args` and :python:`**kwargs`.

        :param name: the name of the neuron.
        :type name: str
        :param body: the body containing the definitions.
        :type body: ASTNeuronOrSynapseBody or ASTNeuronOrSynapseBody
        :param source_position: the position of this element in the source file.
        :type source_position: ASTSourceLocation.
        :param artifact_name: the name of the file this neuron is contained in
        :type artifact_name: str
        """
        super(ASTNeuronOrSynapse, self).__init__(*args, **kwargs)
        assert isinstance(name, str), \
            '(PyNestML.AST.ASTNeuronOrSynapse) No  or wrong type of neuron name provided (%s)!' % type(name)
        assert isinstance(body, ASTNeuronOrSynapseBody) or isinstance(body, ASTNeuronOrSynapseBody), \
            '(PyNestML.AST.Neuron) No or wrong type of neuron body provided (%s)!' % type(body)
        assert (artifact_name is not None and isinstance(artifact_name, str)), \
            '(PyNestML.AST.Neuron) No or wrong type of artifact name provided (%s)!' % type(artifact_name)

        self.name = name
        self.body = body
        self.artifact_name = artifact_name

    def clone(self):
        """
        Return a clone ("deep copy") of this node.

        :return: new AST node instance
        :rtype: ASTNeuronOrSynapse
        """
        dup = ASTNeuronOrSynapse(name=self.name,
                                 body=self.body.clone(),
                                 artifact_name=self.artifact_name,
                                 # ASTNode common attributes:
                                 source_position=self.source_position,
                                 scope=self.scope,
                                 comment=self.comment,
                                 pre_comments=[s for s in self.pre_comments],
                                 in_comment=self.in_comment,
                                 post_comments=[s for s in self.post_comments],
                                 implicit_conversion_factor=self.implicit_conversion_factor)

        return dup

    def get_name(self) -> str:
        """
        Returns the name of the neuron.
        :return: the name of the neuron.
        """
        return self.name

    def set_name(self, name):
        """
        Set the name of the node.
        """
        self.name = name

    def get_body(self) -> ASTNeuronOrSynapseBody:
        """
        Return the body of the neuron.
        :return: the body containing the definitions.
        """
        return self.body

    def get_artifact_name(self) -> str:
        """
        Returns the name of the artifact this neuron has been stored in.
        :return: the name of the file
        """
        return self.artifact_name

    def get_functions(self) -> List[ASTFunction]:
        """
        Returns a list of all function block declarations in this body.
        :return: a list of function declarations.
        """
        ret = list()
        from pynestml.meta_model.ast_function import ASTFunction
        for elem in self.get_body().get_body_elements():
            if isinstance(elem, ASTFunction):
                ret.append(elem)
        return ret

    def get_state_blocks(self) -> List[ASTBlockWithVariables]:
        """
        Returns a list of all state blocks defined in this body.
        :return: a list of state-blocks.
        """
        return self.get_body().get_state_blocks()

    def get_parameters_blocks(self) -> List[ASTBlockWithVariables]:
        """
        Returns a list of all parameter blocks defined in this body.
        :return: a list of parameters-blocks.
        """
        return self.get_body().get_parameters_blocks()

    def get_internals_blocks(self) -> List[ASTBlockWithVariables]:
        """
        Returns a list of all internals blocks defined in this body.
        :return: a list of internals-blocks.
        """
        return self.get_body().get_internals_blocks()

    def get_equations_blocks(self) -> List[ASTEquationsBlock]:
        """
        Returns a list of all ``equations`` blocks defined in this body.
        :return: a list of equations-blocks.
        """
        return self.get_body().get_equations_blocks()

    def get_update_blocks(self) -> List[ASTUpdateBlock]:
        """
        Returns a list of all update blocks defined in this body.
        :return: a list of update-block elements.
        """
        return self.get_body().get_update_blocks()

    def remove_equations_block(self) -> None:
        """
        Deletes all equations blocks. By construction as checked through cocos there is only one there.
        """

        for elem in self.get_body().get_body_elements():
            if isinstance(elem, ASTEquationsBlock):
                self.get_body().get_body_elements().remove(elem)

    def get_state_declarations(self):
        """
        Returns a list of initial values declarations made in this neuron.
        :return: a list of initial values declarations
        :rtype: list(ASTDeclaration)
        """
        initial_values_declarations = list()
        for state_block in self.get_state_blocks():
            for decl in state_block.get_declarations():
                initial_values_declarations.append(decl)

        return initial_values_declarations

    def get_equations(self) -> List[ASTOdeEquation]:
        """
        Returns all ode equations as defined in this neuron.
        :return list of ode-equations
        """
        ret = list()

        for block in self.get_equations_blocks():
            ret.extend(block.get_ode_equations())

        return ret

    def get_input_blocks(self) -> List[ASTInputBlock]:
        """
        Returns a list of all input-blocks defined.
        :return: a list of defined input-blocks.
        """
        return self.get_body().get_input_blocks()

    def get_output_blocks(self) -> List[ASTOutputBlock]:
        """
        Returns a list of all output-blocks defined.
        :return: a list of defined output-blocks.
        """
        return self.get_body().get_output_blocks()

    def get_input_buffers(self):
        """
        Returns a list of all defined input buffers.
        :return: a list of all input buffers.
        :rtype: list(VariableSymbol)
        """
        symbols = self.get_scope().get_symbols_in_this_scope()
        ret = list()
        for symbol in symbols:
            if isinstance(symbol, VariableSymbol) and (symbol.block_type == BlockType.INPUT_BUFFER_SPIKE
                                                       or symbol.block_type == BlockType.INPUT_BUFFER_CURRENT):
                ret.append(symbol)
        return ret

    def get_spike_buffers(self):
        """
        Returns a list of all spike input buffers defined in the model.
        :return: a list of all spike input buffers.
        :rtype: list(VariableSymbol)
        """
        ret = list()
        for BUFFER in self.get_input_buffers():
            if BUFFER.is_spike_buffer():
                ret.append(BUFFER)
        return ret

    def get_current_buffers(self):
        """
        Returns a list of all current buffers defined in the model.
        :return: a list of all current input buffers.
        :rtype: list(VariableSymbol)
        """
        ret = list()
        for BUFFER in self.get_input_buffers():
            if BUFFER.is_current_buffer():
                ret.append(BUFFER)
        return ret

    def get_parameter_symbols(self):
        """
        Returns a list of all parameter symbol defined in the model.
        :return: a list of parameter symbols.
        :rtype: list(VariableSymbol)
        """
        symbols = self.get_scope().get_symbols_in_this_scope()
        ret = list()
        for symbol in symbols:
            if isinstance(symbol, VariableSymbol) and symbol.block_type in [BlockType.PARAMETERS, BlockType.COMMON_PARAMETERS] and \
                    not symbol.is_predefined:
                ret.append(symbol)
        return ret

    def get_state_symbols(self) -> List[VariableSymbol]:
        """
        Returns a list of all state symbol defined in the model.
        :return: a list of state symbols.
        """
        symbols = self.get_scope().get_symbols_in_this_scope()
        ret = list()
        for symbol in symbols:
            if isinstance(symbol, VariableSymbol) and symbol.block_type == BlockType.STATE and \
                    not symbol.is_predefined:
                ret.append(symbol)
        return ret

    def get_internal_symbols(self) -> List[VariableSymbol]:
        """
        Returns a list of all internals symbol defined in the model.
        :return: a list of internals symbols.
        """
        from pynestml.symbols.variable_symbol import BlockType
        symbols = self.get_scope().get_symbols_in_this_scope()
        ret = list()
        for symbol in symbols:
            if isinstance(symbol, VariableSymbol) and symbol.block_type == BlockType.INTERNALS and \
                    not symbol.is_predefined:
                ret.append(symbol)
        return ret

    def get_inline_expression_symbols(self) -> List[VariableSymbol]:
        """
        Returns a list of all inline expression symbols defined in the model.
        :return: a list of symbols
        """
        symbols = self.get_scope().get_symbols_in_this_scope()
        ret = list()
        for symbol in symbols:
            if isinstance(symbol, VariableSymbol) \
                    and (symbol.block_type == BlockType.EQUATION or symbol.block_type == BlockType.STATE) \
                    and symbol.is_inline_expression:
                ret.append(symbol)
        return ret

    def is_multisynapse_spikes(self) -> bool:
        """
        Returns whether this neuron uses multi-synapse inputs.
        :return: True if multi-synaptic, otherwise False.
        """
        ports = self.get_spike_input_ports()
        for port in ports:
            if port.has_vector_parameter():
                return True
        return False

    def get_multiple_receptors(self) -> List[VariableSymbol]:
        """
        Returns a list of all spike input ports which are defined as both inhibitory *and* excitatory at the same time.
        :return: a list of spike input port variable symbols
        """
        ret = list()
        for port in self.get_spike_input_ports():
            if port.is_excitatory() and port.is_inhibitory():
                if port is not None:
                    ret.append(port)
                else:
                    code, message = Messages.get_could_not_resolve(port.get_symbol_name())
                    Logger.log_message(
                        message=message,
                        code=code,
                        error_position=port.get_source_position(),
                        log_level=LoggingLevel.ERROR)
        return ret

    def get_kernel_by_name(self, kernel_name: str) -> Optional[ASTKernel]:
        assert type(kernel_name) is str
        kernel_name = kernel_name.split("__X__")[0]

        if not self.get_equations_blocks():
            return None

        # check if defined as a direct function of time
        for equations_block in self.get_equations_blocks():
            for decl in equations_block.get_declarations():
                if type(decl) is ASTKernel and kernel_name in decl.get_variable_names():
                    return decl

            # check if defined for a higher order of differentiation
        for equations_block in self.get_equations_blocks():
            for decl in equations_block.get_declarations():
                if type(decl) is ASTKernel and kernel_name in [s.replace("$", "__DOLLAR").replace("'", "") for s in decl.get_variable_names()]:
                    return decl

        return None

    def get_all_kernels(self):
        kernels = []
        for equations_block in self.get_equations_blocks():
            for decl in equations_block.get_declarations():
                if type(decl) is ASTKernel:
                    kernels.append(decl)

        return kernels

    def get_non_inline_state_symbols(self) -> List[VariableSymbol]:
        """
        Returns a list of all state symbols as defined in the model which are not marked as inline expressions.
        :return: a list of symbols
        """
        ret = list()
        for symbol in self.get_state_symbols():
            if not symbol.is_inline_expression:
                ret.append(symbol)
        return ret

    def get_ode_defined_symbols(self):
        """
        Returns a list of all variable symbols which have been defined in th state blocks
        and are provided with an ode.
        :return: a list of state variables with odes
        :rtype: list(VariableSymbol)
        """
        symbols = self.get_scope().get_symbols_in_this_scope()
        ret = list()
        for symbol in symbols:
            if isinstance(symbol, VariableSymbol) and \
                    symbol.block_type == BlockType.STATE and symbol.is_ode_defined() \
                    and not symbol.is_predefined:
                ret.append(symbol)
        return ret

    def get_state_symbols_without_ode(self):
        """
        Returns a list of all elements which have been defined in the state block.
        :return: a list of of state variable symbols.
        :rtype: list(VariableSymbol)
        """
        symbols = self.get_scope().get_symbols_in_this_scope()
        ret = list()
        for symbol in symbols:
            if isinstance(symbol, VariableSymbol) and \
                    symbol.block_type == BlockType.STATE and not symbol.is_ode_defined() \
                    and not symbol.is_predefined:
                ret.append(symbol)
        return ret

    def is_array_buffer(self):
        """
        This method indicates whether this neuron uses buffers defined vector-wise.
        :return: True if vector buffers defined, otherwise False.
        :rtype: bool
        """
        buffers = self.get_input_buffers()
        for BUFFER in buffers:
            if BUFFER.has_vector_parameter():
                return True
        return False

    def get_parameter_invariants(self):
        """
        Returns a list of all invariants of all parameters.
        :return: a list of rhs representing invariants
        :rtype: list(ASTExpression)
        """
        ret = list()
        for block in self.get_parameters_blocks():
            for decl in block.get_declarations():
                if decl.has_invariant():
                    ret.append(decl.get_invariant())

        return ret

    def get_parameter_variables(self) -> List[ASTVariable]:
        """
        Returns a list of all parameters.
        :return:
        """
        ret = []
        blocks = set(self.get_parameters_blocks())
        if not isinstance(blocks, list):
            blocks = [blocks]
        for block in blocks:
            for decl in block.get_declarations():
                ret.extend(decl.get_varibles())
        return ret

    def get_state_variables(self) -> List[ASTVariable]:
        """
<<<<<<< HEAD
        Returns a list of all parameters.
=======
        Returns a list of all state variables.
>>>>>>> 30dd763e
        :return:
        """
        ret = []
        for block in self.get_state_blocks():
            for decl in block.get_declarations():
                ret.extend(decl.get_varibles())

        return ret

    def create_empty_update_block(self):
        """
        Create an empty update block. Only makes sense if one does not already exist.
        """
        assert not self.get_update_blocks(), "create_empty_update_block() called although update block already present"
        from pynestml.meta_model.ast_node_factory import ASTNodeFactory
        block = ASTNodeFactory.create_ast_block([], ASTSourceLocation.get_predefined_source_position())
        update_block = ASTNodeFactory.create_ast_update_block(block, ASTSourceLocation.get_predefined_source_position())
        self.get_body().get_body_elements().append(update_block)

    def add_to_internals_block(self, declaration: ASTDeclaration, index: int = -1) -> None:
        """
        Adds the handed over declaration the internals block
        :param declaration: a single declaration
        """
        assert len(self.get_internals_blocks()) <= 1, "Only one internals block supported for now"
        from pynestml.utils.ast_utils import ASTUtils
        if not self.get_internals_blocks():
            ASTUtils.create_internal_block(self)
        n_declarations = len(self.get_internals_blocks()[0].get_declarations())
        if n_declarations == 0:
            index = 0
        else:
            index = 1 + (index % len(self.get_internals_blocks()[0].get_declarations()))
        self.get_internals_blocks()[0].get_declarations().insert(index, declaration)
        declaration.update_scope(self.get_internals_blocks()[0].get_scope())
        from pynestml.visitors.ast_symbol_table_visitor import ASTSymbolTableVisitor
        symtable_vistor = ASTSymbolTableVisitor()
        symtable_vistor.block_type_stack.push(BlockType.INTERNALS)
        declaration.accept(symtable_vistor)
        symtable_vistor.block_type_stack.pop()

    def add_to_state_block(self, declaration: ASTDeclaration) -> None:
        """
        Adds the handed over declaration to an arbitrary state block. A state block will be created if none exists.
        :param declaration: a single declaration.
        """
        assert len(self.get_state_blocks()) <= 1, "Only one internals block supported for now"
        from pynestml.utils.ast_utils import ASTUtils
        if not self.get_state_blocks():
            ASTUtils.create_state_block(self)
        self.get_state_blocks()[0].get_declarations().append(declaration)
        declaration.update_scope(self.get_state_blocks()[0].get_scope())
        from pynestml.visitors.ast_symbol_table_visitor import ASTSymbolTableVisitor

        symtable_vistor = ASTSymbolTableVisitor()
        symtable_vistor.block_type_stack.push(BlockType.STATE)
        declaration.accept(symtable_vistor)
        symtable_vistor.block_type_stack.pop()
        from pynestml.symbols.symbol import SymbolKind
        assert declaration.get_variables()[0].get_scope().resolve_to_symbol(
            declaration.get_variables()[0].get_name(), SymbolKind.VARIABLE) is not None
        assert declaration.get_scope().resolve_to_symbol(declaration.get_variables()[0].get_name(),
                                                         SymbolKind.VARIABLE) is not None

    def print_comment(self, prefix: str = "") -> str:
        """
        Prints the header comment of this neuron.
        :param prefix: a prefix string
        :return: the comment.
        """
        if self.get_comment() is None or len(self.get_comment()) == 0:
            return prefix

        ret = ''
        for comment in self.get_comment():
            ret += prefix + comment + '\n'

        return ret

    def get_parent(self, ast):
        """
        Indicates whether a this node contains the handed over node.
        :param ast: an arbitrary meta_model node.
        :type ast: AST_
        :return: AST if this or one of the child nodes contains the handed over element.
        :rtype: AST_ or None
        """
        if self.get_body() is ast:
            return self
        if self.get_body().get_parent(ast) is not None:
            return self.get_body().get_parent(ast)
        return None

    def equals(self, other: ASTNode) -> bool:
        """
        The equals method.
        :param other: a different object.
        :return: True if equal, otherwise False.
        """
        if not isinstance(other, ASTNeuronOrSynapse):
            return False
        return self.get_name() == other.get_name() and self.get_body().equals(other.get_body())

    def get_initial_value(self, variable_name: str):
        assert type(variable_name) is str

        for state_block in self.get_state_blocks():
            for decl in state_block.get_declarations():
                for var in decl.variables:
                    if var.get_complete_name() == variable_name:
                        return decl.get_expression()

        return None

    def has_delay_variables(self) -> bool:
        """
        This method indicates if the neuron has variables with a delay parameter.
        :return: True if variables with delay parameter exist, False otherwise.
        """
        state_symbols = self.get_state_symbols()
        for symbol in state_symbols:
            if symbol.has_delay_parameter():
                return True

        return False<|MERGE_RESOLUTION|>--- conflicted
+++ resolved
@@ -451,11 +451,7 @@
 
     def get_state_variables(self) -> List[ASTVariable]:
         """
-<<<<<<< HEAD
-        Returns a list of all parameters.
-=======
         Returns a list of all state variables.
->>>>>>> 30dd763e
         :return:
         """
         ret = []
