--- conflicted
+++ resolved
@@ -75,11 +75,7 @@
         pass
 
     @abstractmethod
-<<<<<<< HEAD
-    def equals(self, other) -> bool:
-=======
     def equals(self, other: ASTNode) -> bool:
->>>>>>> fef2d710
         """
         The equals operation.
         :param other: a different AST node.
@@ -87,12 +83,6 @@
         """
         pass
 
-<<<<<<< HEAD
-    def get_parent(self):
-        """
-        Get the parent of this node.
-        :return: The parent node
-=======
     def get_parent(self) -> Optional[ASTNode]:
         """
         Get the parent of this node.
@@ -110,7 +100,6 @@
         r"""
         Returns the children of this node, if any.
         :return: List of children of this node.
->>>>>>> fef2d710
         """
         pass
 
