--- conflicted
+++ resolved
@@ -49,7 +49,6 @@
   end
 
   parameter:
-<<<<<<< HEAD
    V_th mV = -55.0 mV     # Threshold Potential in mV
    V_reset mV = -60.0 mV  # Reset Potential in mV
    t_ref ms = 2.0 ms       # Refractory period in ms
@@ -67,23 +66,6 @@
    # This variable is used to transport the current applied into the
    # _dynamics function computing the derivative of the state vector.
    I_stim pA = 0 pA
-=======
-    V_th mV = -55.0mV    # Threshold Potential in mV
-    V_reset mV = -60.0mV # Reset Potential in mV
-    t_ref ms = 2.0mV     # Refractory period in ms
-    g_L nS = 16.6667nS   # Leak Conductance in nS
-    C_m pF = 250.0       # Membrane Capacitance in pF
-    E_ex mV = 0mV        # Excitatory reversal Potential in mV
-    E_in mV = -85.0mV    # Inhibitory reversal Potential in mV
-    E_L mV = -70.0mV     # Leak reversal Potential (aka resting potential) in mV
-    tau_synE ms = 0.2ms  # Synaptic Time Constant Excitatory Synapse in ms
-    tau_synI ms = 2.0ms  # Synaptic Time Constant for Inhibitory Synapse in ms
-    I_e pA = 0pA           # Constant Current in pA
-    # Input current injected by CurrentEvent.
-    # This variable is used to transport the current applied into the
-    # _dynamics function computing the derivative of the state vector.
-    I_stim pA = 0pA
->>>>>>> ec904907
   end
 
   internal:
