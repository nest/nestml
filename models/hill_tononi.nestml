"""
Name: hill_tononi - Neuron model after Hill & Tononi (2005)

Description:

This model neuron implements a slightly modified version of the
neuron model described in [1].

The most important properties are:

- Integrate-and-fire with threshold that is increased on spiking
 and decays back to an equilibrium value.
- No hard reset, but repolarizing potassium current.
- AMPA, NMDA, GABA_A, and GABA_B conductance-based synapses with
 beta-function (difference of two exponentials) time course.
- Intrinsic currents I_h (pacemaker), I_T (low-threshold calcium),
 I_Na(p) (persistent sodium), and I_KNa (depolarization-activated
 potassium).

In comparison to the model described in the paper, the following
modifications were mare:

- NMDA conductance is given by g(t) = g_peak * m(V), where

   m(V) = 1 / ( 1 + exp( - ( V - NMDA_Vact ) / NMDA_Sact ) )

 This is an approximation to the NMDA model used in [2].

- Several apparent typographical errors in the descriptions of
 the intrinsic currents were fixed, hopefully in a meaningful
 way.

I'd like to thank Sean Hill for giving me access to his
simulator source code.

See examples/hilltononi for usage examples.

Warning:
THIS MODEL NEURON HAS NOT BEEN TESTED EXTENSIVELY!

Author: Hans Ekkehard Plesser

FirstVersion: October 2009

References:
[1] S Hill and G Tononi (2005). J Neurophysiol 93:1671-1698.
[2] ED Lumer, GM Edelman, and G Tononi (1997). Cereb Cortex 7:207-227.

SeeAlso: ht_synapse
"""
neuron hill_tononi:
  state:
    r_potassium integer
    g_spike boolean = false
  end

  initial_values:
    V_m mV = ( g_NaL * E_Na + g_KL * E_K ) / ( g_NaL + g_KL ) # membrane potential
    Theta mV = Theta_eq # Threshold
<<<<<<< HEAD
    IKNa_D, IT_m, IT_h, Ih_m nS = 0.0 nS

    g_AMPA real = 0
    g_NMDA real = 0
    g_GABAA real = 0
    g_GABAB real = 0
    g_AMPA$ real = AMPAInitialValue
    g_NMDA$ real = NMDAInitialValue
    g_GABAA$ real = GABA_AInitialValue
    g_GABAB$ real = GABA_BInitialValue
=======
    g_AMPA, g_NMDA, g_GABAA, g_GABAB, IKNa_D nS = 0.0 nS
    g_AMPA', g_NMDA', g_GABAA', g_GABAB' nS/ms = 0.0 nS/ms
    IT_m, IT_h, Ih_m real = 0.0
>>>>>>> 57f7e102
  end

  equations:
    #############
    # V_m
    #############
    
    inline I_syn_ampa pA = -convolve(g_AMPA, AMPA) * ( V_m - AMPA_E_rev )
    inline I_syn_nmda pA = -convolve(g_NMDA, NMDA) * ( V_m - NMDA_E_rev ) / ( 1 + exp( ( NMDA_Vact - V_m ) / NMDA_Sact ) )
    inline I_syn_gaba_a pA = -convolve(g_GABAA, GABA_A) * ( V_m - GABA_A_E_rev )
    inline I_syn_gaba_b pA = -convolve(g_GABAB, GABA_B) * ( V_m - GABA_B_E_rev )
    inline I_syn pA = I_syn_ampa + I_syn_nmda + I_syn_gaba_a + I_syn_gaba_b

    inline I_Na pA = -g_NaL * ( V_m - E_Na )
    inline I_K pA = -g_KL * ( V_m - E_K )

    # I_Na(p), m_inf^3 according to Compte et al, J Neurophysiol 2003 89:2707
<<<<<<< HEAD
    inline INaP_thresh mV = -55.7 mV
    inline INaP_slope mV = 7.7 mV
    inline m_inf_NaP real = 1.0 / ( 1.0 + exp( -( V_m - INaP_thresh ) / INaP_slope ) )
    # Persistent Na current; member only to allow recording
    recordable inline I_NaP pA = -NaP_g_peak * m_inf_NaP**3 * ( V_m - NaP_E_rev )

    inline d_half real = 0.25
    inline m_inf_KNa real = 1.0 / ( 1.0 + ( d_half / ( IKNa_D / nS ) )**3.5 )
    # Depol act. K current; member only to allow recording
    recordable inline I_KNa pA = -KNa_g_peak * m_inf_KNa * ( V_m - KNa_E_rev )

    # Low-thresh Ca current; member only to allow recording
    recordable inline I_T pA = -T_g_peak * IT_m * IT_m * IT_h * ( V_m - T_E_rev )

    recordable inline I_h pA = -h_g_peak * Ih_m  * ( V_m - h_E_rev )
    # The spike current is only activate immediately after a spike.
    inline I_spike mV = (g_spike) ? -( V_m - E_K ) / Tau_spike : 0
    V_m'  = ( ( I_Na + I_K + I_syn + I_NaP + I_KNa + I_T + I_h + currents ) / Tau_m + I_spike * pA/(ms * mV) ) * s/nF
=======
    function INaP_thresh mV = -55.7 mV
    function INaP_slope mV = 7.7 mV
    function m_inf_NaP real = 1.0 / ( 1.0 + exp( -( V_m - INaP_thresh ) / INaP_slope ) )

    function d_half real = 0.25
    function m_inf_KNa real = 1.0 / ( 1.0 + ( d_half / ( IKNa_D / nS ) )**3.5 )

    # Persistent Na current; member only to allow recording
    recordable function I_NaP pA = -NaP_g_peak * m_inf_NaP**3 * ( V_m - NaP_E_rev )

    # Depol act. K current; member only to allow recording
    recordable function I_KNa pA = -KNa_g_peak * m_inf_KNa * ( V_m - KNa_E_rev )

    # Low-thresh Ca current; member only to allow recording
    recordable function I_T pA = -T_g_peak * IT_m * IT_m * IT_h * ( V_m - T_E_rev )

    recordable function I_h pA = -h_g_peak * Ih_m  * ( V_m - h_E_rev )

    # The spike current is only activate immediately after a spike.
    function I_spike pA = (g_spike) ? -( V_m - E_K ) / Tau_spike / mV * ms * pA : 0 pA

    V_m'  = ( ( I_Na + I_K + I_syn + I_NaP + I_KNa + I_T + I_h + I_e + I_stim ) / Tau_m + I_spike / (ms * mV) ) * s/nF
>>>>>>> 57f7e102

    #############
    # Intrinsic currents
    #############
    # I_T
<<<<<<< HEAD
    inline m_inf_T real = 1.0 / ( 1.0 + exp( -( V_m / mV + 59.0 ) / 6.2 ) )
    inline h_inf_T real = 1.0 / ( 1.0 + exp( ( V_m / mV + 83.0 ) / 4 ) )
    inline tau_m_h real = 1.0 / ( exp( -14.59 - 0.086 * V_m / mV ) + exp( -1.87 + 0.0701 * V_m / mV ) )
    # I_KNa
    inline D_influx_peak real = 0.025
    inline tau_D real = 1250.0 # yes, 1.25 s
    inline D_thresh mV = -10.0
    inline D_slope mV = 5.0
    inline D_influx real = 1.0 / ( 1.0 + exp( -( V_m - D_thresh ) / D_slope ) )
=======
    function m_inf_T real = 1.0 / ( 1.0 + exp( -( V_m / mV + 59.0 ) / 6.2 ) )
    function h_inf_T real = 1.0 / ( 1.0 + exp( ( V_m / mV + 83.0 ) / 4 ) )
    # I_KNa
    function D_influx_peak real = 0.025
    function tau_D real = 1250.0 # yes, 1.25 s
    function D_thresh mV = -10.0 mV
    function D_slope mV = 5.0 mV
    function D_influx real = 1.0 / ( 1.0 + exp( -( V_m - D_thresh ) / D_slope ) )
>>>>>>> 57f7e102

    Theta' = -( Theta - Theta_eq ) / Tau_theta

    # equation modified from y[](1-D_eq) to (y[]-D_eq), since we'd not
    # be converging to equilibrium otherwise
    IKNa_D' = ( D_influx_peak * D_influx * nS - ( IKNa_D  - KNa_D_EQ / mV ) / tau_D ) / ms
<<<<<<< HEAD
    inline tau_m_T real = 0.22 / ( exp( -( V_m / mV + 132.0 ) / 16.7 ) + exp( ( V_m / mV + 16.8 ) / 18.2 ) ) + 0.13
    inline tau_h_T real = 8.2 + ( 56.6 + 0.27 * exp( ( V_m / mV + 115.2 ) / 5.0 ) ) / ( 1.0 + exp( ( V_m / mV + 86.0 ) / 3.2 ) )
    inline I_h_Vthreshold real = -75.0
    inline m_inf_h real = 1.0 / ( 1.0 + exp( ( V_m / mV - I_h_Vthreshold ) / 5.5 ) )
    IT_m' = ( m_inf_T * nS - IT_m ) / tau_m_T / ms
    IT_h' = ( h_inf_T * nS - IT_h ) / tau_h_T / ms
    Ih_m' = ( m_inf_h * nS - Ih_m ) / tau_m_h / ms
=======
    function tau_m_T ms = (0.22 / ( exp( -( V_m / mV + 132.0 ) / 16.7 ) + exp( ( V_m / mV + 16.8 ) / 18.2 ) ) + 0.13) * ms
    function tau_h_T ms = (8.2 + ( 56.6 + 0.27 * exp( ( V_m / mV + 115.2 ) / 5.0 ) ) / ( 1.0 + exp( ( V_m / mV + 86.0 ) / 3.2 ) )) * ms
    function tau_m_h ms = (1.0 / ( exp( -14.59 - 0.086 * V_m / mV ) + exp( -1.87 + 0.0701 * V_m / mV ) )) * ms

    function I_h_Vthreshold real = -75.0
    function m_inf_h real = 1.0 / ( 1.0 + exp( ( V_m / mV - I_h_Vthreshold ) / 5.5 ) )

    IT_m' = ( m_inf_T - IT_m ) / tau_m_T
    IT_h' = ( h_inf_T - IT_h ) / tau_h_T
    Ih_m' = ( m_inf_h - Ih_m ) / tau_m_h
>>>>>>> 57f7e102

    #############
    # Synapses
    #############
    shape g_AMPA' = g_AMPA$ - g_AMPA  / AMPA_Tau_2,
          g_AMPA$' = -g_AMPA$ / AMPA_Tau_1

    shape g_NMDA' = g_NMDA$ - g_NMDA / NMDA_Tau_2,
          g_NMDA$' = -g_NMDA$ / NMDA_Tau_1

    shape g_GABAA' = g_GABAA$ - g_GABAA / GABA_A_Tau_2,
          g_GABAA$' = -g_GABAA$ / GABA_A_Tau_1

    shape g_GABAB' = g_GABAB$ - g_GABAB / GABA_B_Tau_2,
          g_GABAB$' = -g_GABAB$ / GABA_B_Tau_1
  end

  parameters:
    E_Na mV = 30.0 mV
    E_K mV = -90.0 mV
    g_NaL nS =  0.2 nS
    g_KL nS = 1.0 nS       # 1.0 - 1.85
    Tau_m ms = 16.0 ms     # membrane time constant applying to all currents but repolarizing K-current (see [1, p 1677])
    Theta_eq mV = -51.0 mV # equilibrium value
    Tau_theta ms = 2.0 ms  # time constant
    Tau_spike ms = 1.75 ms # membrane time constant applying to repolarizing K-current
    t_spike ms = 2.0 ms    # duration of re-polarizing potassium current

    # Parameters for synapse of type AMPA, GABA_A, GABA_B and NMDA
    AMPA_g_peak nS = 0.1 nS      # peak conductance
    AMPA_E_rev mV = 0.0 mV       # reversal potential
    AMPA_Tau_1 ms = 0.5 ms       # rise time
    AMPA_Tau_2 ms = 2.4 ms       # decay time, Tau_1 < Tau_2
    NMDA_g_peak nS = 0.075 nS    # peak conductance
    NMDA_Tau_1 ms = 4.0 ms       # rise time
    NMDA_Tau_2 ms = 40.0 ms      # decay time, Tau_1 < Tau_2
    NMDA_E_rev mV = 0.0 mV       # reversal potential
    NMDA_Vact mV = -58.0 mV      # inactive for V << Vact, inflection of sigmoid
    NMDA_Sact mV = 2.5 mV        # scale of inactivation
    GABA_A_g_peak nS = 0.33 nS   # peak conductance
    GABA_A_Tau_1 ms = 1.0 ms     # rise time
    GABA_A_Tau_2 ms = 7.0 ms     # decay time, Tau_1 < Tau_2
    GABA_A_E_rev mV = -70.0 mV   # reversal potential
    GABA_B_g_peak nS = 0.0132 nS # peak conductance
    GABA_B_Tau_1 ms = 60.0 ms    # rise time
    GABA_B_Tau_2 ms = 200.0 ms   # decay time, Tau_1 < Tau_2
    GABA_B_E_rev mV = -90.0 mV   # reversal potential for intrinsic current

    # parameters for intrinsic currents
    NaP_g_peak nS = 1.0 nS       # peak conductance for intrinsic current
    NaP_E_rev mV = 30.0 mV       # reversal potential for intrinsic current
    KNa_g_peak nS = 1.0 nS       # peak conductance for intrinsic current
    KNa_E_rev mV = -90.0 mV      # reversal potential for intrinsic current
    T_g_peak nS = 1.0 nS         # peak conductance for intrinsic current
    T_E_rev mV = 0.0 mV          # reversal potential for intrinsic current
    h_g_peak nS = 1.0 nS         # peak conductance for intrinsic current
    h_E_rev mV = -40.0 mV        # reversal potential for intrinsic current
    KNa_D_EQ pA = 0.001 pA

    # constant external input current
    I_e pA = 0 pA
  end

  internals:
    AMPAInitialValue real = compute_synapse_constant( AMPA_Tau_1, AMPA_Tau_2, AMPA_g_peak )
    NMDAInitialValue real = compute_synapse_constant( NMDA_Tau_1, NMDA_Tau_2, NMDA_g_peak )

    GABA_AInitialValue real = compute_synapse_constant( GABA_A_Tau_1, GABA_A_Tau_2, GABA_A_g_peak )
    GABA_BInitialValue real = compute_synapse_constant( GABA_B_Tau_1, GABA_B_Tau_2, GABA_B_g_peak )
    PotassiumRefractoryCounts integer = steps(t_spike)
  end

  input:
      AMPA nS  <- spike
      NMDA nS  <- spike
      GABA_A nS <- spike
      GABA_B nS <- spike
      I_stim pA <- current
  end

  output: spike

  update:
    integrate_odes()

    # Deactivate potassium current after spike time have expired
    if (r_potassium > 0) and (r_potassium-1 == 0):
      g_spike = false # Deactivate potassium current.
    end
    r_potassium -= 1

    if (not g_spike) and V_m >= Theta:
      # Set V and Theta to the sodium reversal potential.
      V_m = E_Na
      Theta = E_Na

      # Activate fast potassium current. Drives the
      # membrane potential towards the potassium reversal
      # potential (activate only if duration is non-zero).
      if PotassiumRefractoryCounts > 0:
        g_spike = true
      else:
        g_spike = false
      end

      r_potassium = PotassiumRefractoryCounts

      emit_spike()
    end
  end

  function compute_synapse_constant(Tau_1 ms, Tau_2 ms, g_peak real) real:
    # Factor used to account for the missing 1/((1/Tau_2)-(1/Tau_1)) term
    # in the ht_neuron_dynamics integration of the synapse terms.
    # See: Exact digital simulation of time-invariant linear systems
    # with applications to neuronal modeling, Rotter and Diesmann,
    # section 3.1.2.
    exact_integration_adjustment real = ( ( 1 / Tau_2 ) - ( 1 / Tau_1 ) ) * ms

    t_peak real = ( Tau_2 * Tau_1 ) * ln( Tau_2 / Tau_1 ) / ( Tau_2 - Tau_1 ) / ms
    normalisation_factor real = 1 / ( exp( -t_peak / Tau_1 ) - exp( -t_peak / Tau_2 ) )

    return g_peak * normalisation_factor * exact_integration_adjustment
  end

end<|MERGE_RESOLUTION|>--- conflicted
+++ resolved
@@ -57,7 +57,6 @@
   initial_values:
     V_m mV = ( g_NaL * E_Na + g_KL * E_K ) / ( g_NaL + g_KL ) # membrane potential
     Theta mV = Theta_eq # Threshold
-<<<<<<< HEAD
     IKNa_D, IT_m, IT_h, Ih_m nS = 0.0 nS
 
     g_AMPA real = 0
@@ -68,11 +67,6 @@
     g_NMDA$ real = NMDAInitialValue
     g_GABAA$ real = GABA_AInitialValue
     g_GABAB$ real = GABA_BInitialValue
-=======
-    g_AMPA, g_NMDA, g_GABAA, g_GABAB, IKNa_D nS = 0.0 nS
-    g_AMPA', g_NMDA', g_GABAA', g_GABAB' nS/ms = 0.0 nS/ms
-    IT_m, IT_h, Ih_m real = 0.0
->>>>>>> 57f7e102
   end
 
   equations:
@@ -90,7 +84,6 @@
     inline I_K pA = -g_KL * ( V_m - E_K )
 
     # I_Na(p), m_inf^3 according to Compte et al, J Neurophysiol 2003 89:2707
-<<<<<<< HEAD
     inline INaP_thresh mV = -55.7 mV
     inline INaP_slope mV = 7.7 mV
     inline m_inf_NaP real = 1.0 / ( 1.0 + exp( -( V_m - INaP_thresh ) / INaP_slope ) )
@@ -108,37 +101,12 @@
     recordable inline I_h pA = -h_g_peak * Ih_m  * ( V_m - h_E_rev )
     # The spike current is only activate immediately after a spike.
     inline I_spike mV = (g_spike) ? -( V_m - E_K ) / Tau_spike : 0
-    V_m'  = ( ( I_Na + I_K + I_syn + I_NaP + I_KNa + I_T + I_h + currents ) / Tau_m + I_spike * pA/(ms * mV) ) * s/nF
-=======
-    function INaP_thresh mV = -55.7 mV
-    function INaP_slope mV = 7.7 mV
-    function m_inf_NaP real = 1.0 / ( 1.0 + exp( -( V_m - INaP_thresh ) / INaP_slope ) )
-
-    function d_half real = 0.25
-    function m_inf_KNa real = 1.0 / ( 1.0 + ( d_half / ( IKNa_D / nS ) )**3.5 )
-
-    # Persistent Na current; member only to allow recording
-    recordable function I_NaP pA = -NaP_g_peak * m_inf_NaP**3 * ( V_m - NaP_E_rev )
-
-    # Depol act. K current; member only to allow recording
-    recordable function I_KNa pA = -KNa_g_peak * m_inf_KNa * ( V_m - KNa_E_rev )
-
-    # Low-thresh Ca current; member only to allow recording
-    recordable function I_T pA = -T_g_peak * IT_m * IT_m * IT_h * ( V_m - T_E_rev )
-
-    recordable function I_h pA = -h_g_peak * Ih_m  * ( V_m - h_E_rev )
-
-    # The spike current is only activate immediately after a spike.
-    function I_spike pA = (g_spike) ? -( V_m - E_K ) / Tau_spike / mV * ms * pA : 0 pA
-
-    V_m'  = ( ( I_Na + I_K + I_syn + I_NaP + I_KNa + I_T + I_h + I_e + I_stim ) / Tau_m + I_spike / (ms * mV) ) * s/nF
->>>>>>> 57f7e102
+    V_m'  = ( ( I_Na + I_K + I_syn + I_NaP + I_KNa + I_T + I_h + I_e + I_stim ) / Tau_m + I_spike * pA/(ms * mV) ) * s/nF
 
     #############
     # Intrinsic currents
     #############
     # I_T
-<<<<<<< HEAD
     inline m_inf_T real = 1.0 / ( 1.0 + exp( -( V_m / mV + 59.0 ) / 6.2 ) )
     inline h_inf_T real = 1.0 / ( 1.0 + exp( ( V_m / mV + 83.0 ) / 4 ) )
     inline tau_m_h real = 1.0 / ( exp( -14.59 - 0.086 * V_m / mV ) + exp( -1.87 + 0.0701 * V_m / mV ) )
@@ -148,23 +116,12 @@
     inline D_thresh mV = -10.0
     inline D_slope mV = 5.0
     inline D_influx real = 1.0 / ( 1.0 + exp( -( V_m - D_thresh ) / D_slope ) )
-=======
-    function m_inf_T real = 1.0 / ( 1.0 + exp( -( V_m / mV + 59.0 ) / 6.2 ) )
-    function h_inf_T real = 1.0 / ( 1.0 + exp( ( V_m / mV + 83.0 ) / 4 ) )
-    # I_KNa
-    function D_influx_peak real = 0.025
-    function tau_D real = 1250.0 # yes, 1.25 s
-    function D_thresh mV = -10.0 mV
-    function D_slope mV = 5.0 mV
-    function D_influx real = 1.0 / ( 1.0 + exp( -( V_m - D_thresh ) / D_slope ) )
->>>>>>> 57f7e102
 
     Theta' = -( Theta - Theta_eq ) / Tau_theta
 
     # equation modified from y[](1-D_eq) to (y[]-D_eq), since we'd not
     # be converging to equilibrium otherwise
     IKNa_D' = ( D_influx_peak * D_influx * nS - ( IKNa_D  - KNa_D_EQ / mV ) / tau_D ) / ms
-<<<<<<< HEAD
     inline tau_m_T real = 0.22 / ( exp( -( V_m / mV + 132.0 ) / 16.7 ) + exp( ( V_m / mV + 16.8 ) / 18.2 ) ) + 0.13
     inline tau_h_T real = 8.2 + ( 56.6 + 0.27 * exp( ( V_m / mV + 115.2 ) / 5.0 ) ) / ( 1.0 + exp( ( V_m / mV + 86.0 ) / 3.2 ) )
     inline I_h_Vthreshold real = -75.0
@@ -172,18 +129,6 @@
     IT_m' = ( m_inf_T * nS - IT_m ) / tau_m_T / ms
     IT_h' = ( h_inf_T * nS - IT_h ) / tau_h_T / ms
     Ih_m' = ( m_inf_h * nS - Ih_m ) / tau_m_h / ms
-=======
-    function tau_m_T ms = (0.22 / ( exp( -( V_m / mV + 132.0 ) / 16.7 ) + exp( ( V_m / mV + 16.8 ) / 18.2 ) ) + 0.13) * ms
-    function tau_h_T ms = (8.2 + ( 56.6 + 0.27 * exp( ( V_m / mV + 115.2 ) / 5.0 ) ) / ( 1.0 + exp( ( V_m / mV + 86.0 ) / 3.2 ) )) * ms
-    function tau_m_h ms = (1.0 / ( exp( -14.59 - 0.086 * V_m / mV ) + exp( -1.87 + 0.0701 * V_m / mV ) )) * ms
-
-    function I_h_Vthreshold real = -75.0
-    function m_inf_h real = 1.0 / ( 1.0 + exp( ( V_m / mV - I_h_Vthreshold ) / 5.5 ) )
-
-    IT_m' = ( m_inf_T - IT_m ) / tau_m_T
-    IT_h' = ( h_inf_T - IT_h ) / tau_h_T
-    Ih_m' = ( m_inf_h - Ih_m ) / tau_m_h
->>>>>>> 57f7e102
 
     #############
     # Synapses
