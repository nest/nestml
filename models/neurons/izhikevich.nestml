--- conflicted
+++ resolved
@@ -37,59 +37,6 @@
 .. [1] Izhikevich, Simple Model of Spiking Neurons, IEEE Transactions on Neural Networks (2003) 14:1569-1572
 """
 neuron izhikevich:
-<<<<<<< HEAD
-
-  state:
-    V_m mV = V_m_init         # Membrane potential
-    U_m real = b * V_m_init   # Membrane potential recovery variable
-  end
-
-  equations:
-    V_m' = ( 0.04 * V_m * V_m / mV + 5.0 * V_m + ( 140 - U_m ) * mV + ( (I_e + I_stim) * GOhm ) ) / ms
-    U_m' = a*(b*V_m-U_m * mV) / (mV*ms)
-  end
-
-  parameters:
-    a real = 0.02        # Describes time scale of recovery variable
-    b real = 0.2         # Sensitivity of recovery variable
-    c mV = -65 mV        # After-spike reset value of V_m
-    d real = 8.0         # After-spike reset value of U_m
-    V_m_init mV = -65 mV # Initial membrane potential
-    V_min mV = -inf * mV # Absolute lower value for the membrane potential
-    V_th mV = 30 mV      # Threshold potential
-
-    # constant external input current
-    I_e pA = 0 pA
-  end
-
-  input:
-    spikes mV <- spike
-    I_stim pA <- continuous
-  end
-
-  output: spike
-
-  update:
-    integrate_odes()
-
-    # Add synaptic current
-    V_m += spikes
-
-    # lower bound of membrane potential
-    V_m = max(V_min, V_m)
-
-    # threshold crossing
-    if V_m >= V_th:
-      V_m = c
-      U_m += d
-      emit_spike()
-    end
-
-    process_input(I_stim)
-  end
-
-end
-=======
     state:
         V_m mV = V_m_init         # Membrane potential
         U_m real = b * V_m_init   # Membrane potential recovery variable
@@ -105,6 +52,7 @@
         d real = 8.0         # after-spike reset value of U_m
         V_m_init mV = -65 mV # initial membrane potential
         V_min mV = -inf * mV # Absolute lower value for the membrane potential.
+        V_th mV = 30 mV      # Threshold potential
 
         # constant external input current
         I_e pA = 0 pA
@@ -117,15 +65,17 @@
 
     update:
         integrate_odes()
+
         # Add synaptic current
         V_m += spikes
 
         # lower bound of membrane potential
-        V_m = (V_m < V_min)? V_min : V_m
+        V_m = max(V_min, V_m)
 
         # threshold crossing
-        if V_m >= 30 mV:
+        if V_m >= V_th:
             V_m = c
             U_m += d
             emit_spike()
->>>>>>> 45c4cf69
+
+        process_input(I_stim)