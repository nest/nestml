"""
hh_psc_alpha - Hodgkin-Huxley neuron model
##########################################

Description
+++++++++++

hh_psc_alpha is an implementation of a spiking neuron using the Hodgkin-Huxley
formalism.

Incoming spike events induce a post-synaptic change of current modelled
by an alpha function. The alpha function is normalised such that an event of
weight 1.0 results in a peak current of 1 pA.

Spike detection is done by a combined threshold-and-local-maximum search: if
there is a local maximum above a certain threshold of the membrane potential,
it is considered a spike.


Problems/Todo
+++++++++++++

- better spike detection
- initial wavelet/spike at simulation onset


References
++++++++++

.. [1] Gerstner W, Kistler W (2002). Spiking neuron models: Single neurons,
       populations, plasticity. New York: Cambridge University Press
.. [2] Dayan P, Abbott LF (2001). Theoretical neuroscience: Computational and
       mathematical modeling of neural systems. Cambridge, MA: MIT Press.
       https://pure.mpg.de/pubman/faces/ViewItemOverviewPage.jsp?itemId=item_3006127>
.. [3] Hodgkin AL and Huxley A F (1952). A quantitative description of
       membrane current and its application to conduction and excitation in
       nerve. The Journal of Physiology 117.
       DOI: https://doi.org/10.1113/jphysiol.1952.sp004764


See also
++++++++

hh_cond_exp_traub
"""
neuron hh_psc_alpha:
  state:
    r integer = 0 # number of steps in the current refractory phase

    V_m mV = V_m_init # Membrane potential

    Act_m real =  alpha_m_init / ( alpha_m_init + beta_m_init )   # Activation variable m for Na
    Inact_h real = alpha_h_init / ( alpha_h_init + beta_h_init )    # Inactivation variable h for Na
    Act_n real =  alpha_n_init / ( alpha_n_init + beta_n_init ) # Activation variable n for K
  end

  equations:
    # synapses: alpha functions
    kernel K_syn_inh = (e/tau_syn_inh) * t * exp(-t/tau_syn_inh)
    kernel K_syn_exc = (e/tau_syn_exc) * t * exp(-t/tau_syn_exc)

    inline I_syn_exc pA = convolve(K_syn_exc, exc_spikes)
    inline I_syn_inh pA = convolve(K_syn_inh, inh_spikes)
    inline I_Na  pA = g_Na * Act_m * Act_m * Act_m * Inact_h * ( V_m - E_Na )
    inline I_K   pA = g_K * Act_n * Act_n * Act_n * Act_n * ( V_m - E_K )
    inline I_L   pA = g_L * ( V_m - E_L )

    # Act_n
    inline alpha_n real = ( 0.01 * ( V_m / mV + 55. ) ) / ( 1. - exp( -( V_m / mV + 55. ) / 10. ) )
    inline beta_n  real = 0.125 * exp( -( V_m / mV + 65. ) / 80. )
    Act_n' = ( alpha_n * ( 1 - Act_n ) - beta_n * Act_n ) / ms # n-variable

    # Act_m
    inline alpha_m real = ( 0.1 * ( V_m / mV + 40. ) ) / ( 1. - exp( -( V_m / mV + 40. ) / 10. ) )
    inline beta_m  real = 4. * exp( -( V_m / mV + 65. ) / 18. )
    Act_m' = ( alpha_m * ( 1 - Act_m ) - beta_m * Act_m ) / ms # m-variable

    # Inact_h'
    inline alpha_h real = 0.07 * exp( -( V_m / mV + 65. ) / 20. )
    inline beta_h  real = 1. / ( 1. + exp( -( V_m / mV + 35. ) / 10. ) )
    Inact_h' = ( alpha_h * ( 1 - Inact_h ) - beta_h * Inact_h ) / ms # h-variable

<<<<<<< HEAD
    V_m' =( -( I_Na + I_K + I_L ) + I_e + I_stim + I_syn_exc - I_syn_inh ) / C_m
=======
    V_m' = ( -( I_Na + I_K + I_L ) + I_e + I_stim + I_syn_inh + I_syn_exc ) / C_m
>>>>>>> e2d0fee0
  end

  parameters:
    t_ref ms = 2 ms          # Refractory period
    g_Na nS = 12000 nS       # Sodium peak conductance
    g_K nS = 3600 nS         # Potassium peak conductance
    g_L nS = 30 nS           # Leak conductance
    C_m pF = 100 pF          # Membrane Capacitance
    E_Na mV = 50 mV          # Sodium reversal potential
    E_K mV = -77 mV          # Potassium reversal potential
    E_L mV = -54.402 mV      # Leak reversal Potential (aka resting potential)
    tau_syn_exc ms = 0.2 ms  # Rise time of the excitatory synaptic alpha function
    tau_syn_inh ms = 2 ms    # Rise time of the inhibitory synaptic alpha function
    V_m_init mV = -65 mV     # Initial membrane potential
    alpha_n_init real = ( 0.01 * ( V_m_init / mV + 55. ) ) / ( 1. - exp( -( V_m_init / mV + 55. ) / 10. ) )
    beta_n_init  real = 0.125 * exp( -( V_m_init / mV + 65. ) / 80. )
    alpha_m_init real = ( 0.1 * ( V_m_init / mV + 40. ) ) / ( 1. - exp( -( V_m_init / mV + 40. ) / 10. ) )
    beta_m_init  real = 4. * exp( -( V_m_init / mV + 65. ) / 18. )
    alpha_h_init real = 0.07 * exp( -( V_m_init / mV + 65. ) / 20. )
    beta_h_init  real = 1. / ( 1. + exp( -( V_m_init / mV + 35. ) / 10. ) )

    # constant external input current
    I_e pA = 0 pA
  end

  internals:
    RefractoryCounts integer = steps(t_ref) # refractory time in steps
  end

  input:
    inh_spikes pA <- inhibitory spike
    exc_spikes pA <- excitatory spike
    I_stim pA <- continuous
  end

  output: spike

  update:
    U_old mV = V_m
    integrate_odes()
    # sending spikes: crossing 0 mV, pseudo-refractoriness and local maximum...
    if r > 0: # is refractory?
      r -= 1
    elif V_m > 0 mV and U_old > V_m: # threshold && maximum
      r = RefractoryCounts
      emit_spike()
    end

  end

end<|MERGE_RESOLUTION|>--- conflicted
+++ resolved
@@ -80,11 +80,7 @@
     inline beta_h  real = 1. / ( 1. + exp( -( V_m / mV + 35. ) / 10. ) )
     Inact_h' = ( alpha_h * ( 1 - Inact_h ) - beta_h * Inact_h ) / ms # h-variable
 
-<<<<<<< HEAD
-    V_m' =( -( I_Na + I_K + I_L ) + I_e + I_stim + I_syn_exc - I_syn_inh ) / C_m
-=======
-    V_m' = ( -( I_Na + I_K + I_L ) + I_e + I_stim + I_syn_inh + I_syn_exc ) / C_m
->>>>>>> e2d0fee0
+    V_m' = ( -( I_Na + I_K + I_L ) + I_e + I_stim + I_syn_exc - I_syn_inh ) / C_m
   end
 
   parameters:
