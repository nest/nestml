"""
mat2_psc_exp - Non-resetting leaky integrate-and-fire neuron model with exponential PSCs and adaptive threshold
###############################################################################################################

Description
+++++++++++

mat2_psc_exp is an implementation of a leaky integrate-and-fire model
with exponential-kernel postsynaptic currents (PSCs). Thus, postsynaptic
currents have an infinitely short rise time.

The threshold is lifted when the neuron is fired and then decreases in a
fixed time scale toward a fixed level [3]_.

The threshold crossing is followed by a total refractory period
during which the neuron is not allowed to fire, even if the membrane
potential exceeds the threshold. The membrane potential is NOT reset,
but continuously integrated.

.. note::
   If tau_m is very close to tau_syn_exc or tau_syn_inh, numerical problems
   may arise due to singularities in the propagator matrics. If this is
   the case, replace equal-valued parameters by a single parameter.

   For details, please see ``IAF_neurons_singularity.ipynb`` in
   the NEST source code (``docs/model_details``).


References
++++++++++

.. [1] Rotter S and Diesmann M (1999). Exact simulation of
       time-invariant linear systems with applications to neuronal
       modeling. Biologial Cybernetics 81:381-402.
       DOI: https://doi.org/10.1007/s004220050570
.. [2] Diesmann M, Gewaltig M-O, Rotter S, Aertsen A (2001). State
       space analysis of synchronous spiking in cortical neural
       networks. Neurocomputing 38-40:565-571.
       DOI:https://doi.org/10.1016/S0925-2312(01)00409-X
.. [3] Kobayashi R, Tsubo Y and Shinomoto S (2009). Made-to-order
       spiking neuron model equipped with a multi-timescale adaptive
       threshold. Frontiers in Computuational Neuroscience 3:9.
       DOI: https://doi.org/10.3389/neuro.10.009.2009
"""
neuron mat2_psc_exp:

  state:
    V_th_alpha_1 mV = 0 mV # Two-timescale adaptive threshold
    V_th_alpha_2 mV = 0 mV # Two-timescale adaptive threshold

    r integer = 0 # counts number of tick during the refractory period
    V_abs mV = 0 mV # Membrane potential
    V_m mV = V_abs + E_L    # Relative membrane potential.
                            # I.e. the real threshold is (V_m-E_L).
  end

  equations:
    kernel I_kernel_inh = exp(-t/tau_syn_inh)
    kernel I_kernel_exc = exp(-t/tau_syn_exc)

<<<<<<< HEAD
    inline I_syn pA = convolve(I_kernel_ex, ex_spikes) - convolve(I_kernel_in, in_spikes)
=======
    inline I_syn pA = convolve(I_kernel_inh, inh_spikes) + convolve(I_kernel_exc, exc_spikes)
>>>>>>> ee92d85c
    V_abs' = -V_abs / tau_m + (I_syn + I_e + I_stim) / C_m
  end

  parameters:
    tau_m        ms =     5 ms   # Membrane time constant
    C_m          pF =   100 pF   # Capacitance of the membrane
    t_ref        ms =     2 ms   # Duration of absolute refractory period (no spiking)
    E_L          mV =   -70 mV   # Resting potential
    tau_syn_exc   ms =    1 ms   # Time constant of postsynaptic excitatory currents
    tau_syn_inh   ms =    3 ms   # Time constant of postsynaptic inhibitory currents
    tau_1        ms =    10 ms   # Short time constant of adaptive threshold
    tau_2        ms =   200 ms   # Long time constant of adaptive threshold
    alpha_1      mV =    37 mV   # Amplitude of short time threshold adaption [3]
    alpha_2      mV =     2 mV   # Amplitude of long time threshold adaption [3]
    omega        mV =    19 mV   # Resting spike threshold (absolute value, not relative to E_L)

    # constant external input current
    I_e pA = 0 pA
  end

  internals:
    h ms = resolution()
    P11th real = exp( -h / tau_1 )
    P22th real = exp( -h / tau_2 )

    RefractoryCounts integer = steps(t_ref) # refractory time in steps
  end

  input:
    exc_spikes pA <- excitatory spike
    inh_spikes pA <- inhibitory spike
    I_stim pA <- continuous
  end

  output: spike

  update:
    # evolve membrane potential
    integrate_odes()

    # evolve adaptive threshold
    V_th_alpha_1 = V_th_alpha_1 * P11th
    V_th_alpha_2 = V_th_alpha_2 * P22th

    if r == 0: # not refractory
      if V_abs >= omega + V_th_alpha_1 + V_th_alpha_2: # threshold crossing
          r = RefractoryCounts

          # procedure for adaptive potential
          V_th_alpha_1 += alpha_1 # short time
          V_th_alpha_2 += alpha_2 # long time

          emit_spike()
      end
    else:
        r = r - 1
    end

  end

end<|MERGE_RESOLUTION|>--- conflicted
+++ resolved
@@ -58,11 +58,7 @@
     kernel I_kernel_inh = exp(-t/tau_syn_inh)
     kernel I_kernel_exc = exp(-t/tau_syn_exc)
 
-<<<<<<< HEAD
-    inline I_syn pA = convolve(I_kernel_ex, ex_spikes) - convolve(I_kernel_in, in_spikes)
-=======
-    inline I_syn pA = convolve(I_kernel_inh, inh_spikes) + convolve(I_kernel_exc, exc_spikes)
->>>>>>> ee92d85c
+    inline I_syn pA = convolve(I_kernel_exc, exc_spikes) - convolve(I_kernel_inh, inh_spikes)
     V_abs' = -V_abs / tau_m + (I_syn + I_e + I_stim) / C_m
   end
 
