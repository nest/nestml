"""
mat2_psc_exp - Non-resetting leaky integrate-and-fire neuron model with exponential PSCs and adaptive threshold
###############################################################################################################

Description
+++++++++++

mat2_psc_exp is an implementation of a leaky integrate-and-fire model
with exponential-kernel postsynaptic currents (PSCs). Thus, postsynaptic
currents have an infinitely short rise time.

The threshold is lifted when the neuron is fired and then decreases in a
fixed time scale toward a fixed level [3]_.

The threshold crossing is followed by a total refractory period
during which the neuron is not allowed to fire, even if the membrane
potential exceeds the threshold. The membrane potential is NOT reset,
but continuously integrated.

.. note::
   If tau_m is very close to tau_syn_exc or tau_syn_inh, numerical problems
   may arise due to singularities in the propagator matrics. If this is
   the case, replace equal-valued parameters by a single parameter.

   For details, please see ``IAF_neurons_singularity.ipynb`` in
   the NEST source code (``docs/model_details``).


References
++++++++++

.. [1] Rotter S and Diesmann M (1999). Exact simulation of
       time-invariant linear systems with applications to neuronal
       modeling. Biologial Cybernetics 81:381-402.
       DOI: https://doi.org/10.1007/s004220050570
.. [2] Diesmann M, Gewaltig M-O, Rotter S, Aertsen A (2001). State
       space analysis of synchronous spiking in cortical neural
       networks. Neurocomputing 38-40:565-571.
       DOI:https://doi.org/10.1016/S0925-2312(01)00409-X
.. [3] Kobayashi R, Tsubo Y and Shinomoto S (2009). Made-to-order
       spiking neuron model equipped with a multi-timescale adaptive
       threshold. Frontiers in Computuational Neuroscience 3:9.
       DOI: https://doi.org/10.3389/neuro.10.009.2009
"""
neuron mat2_psc_exp:
<<<<<<< HEAD

  state:
    V_th_alpha_1 mV = 0 mV # Two-timescale adaptive threshold
    V_th_alpha_2 mV = 0 mV # Two-timescale adaptive threshold

    r integer = 0 # counts number of tick during the refractory period
    V_m mV = E_L    # Absolute membrane potential.
  end

  equations:
    kernel I_kernel_inh = exp(-t/tau_syn_inh)
    kernel I_kernel_exc = exp(-t/tau_syn_exc)

    inline I_syn pA = convolve(I_kernel_exc, exc_spikes) - convolve(I_kernel_inh, inh_spikes)
    V_m' = -(V_m - E_L) / tau_m + (I_syn + I_e + I_stim) / C_m
  end

  parameters:
    tau_m        ms =     5 ms   # Membrane time constant
    C_m          pF =   100 pF   # Capacitance of the membrane
    t_ref        ms =     2 ms   # Duration of absolute refractory period (no spiking)
    E_L          mV =   -70 mV   # Resting potential
    tau_syn_exc   ms =    1 ms   # Time constant of postsynaptic excitatory currents
    tau_syn_inh   ms =    3 ms   # Time constant of postsynaptic inhibitory currents
    tau_1        ms =    10 ms   # Short time constant of adaptive threshold
    tau_2        ms =   200 ms   # Long time constant of adaptive threshold
    alpha_1      mV =    37 mV   # Amplitude of short time threshold adaption [3]
    alpha_2      mV =     2 mV   # Amplitude of long time threshold adaption [3]
    omega        mV =    19 mV   # Resting spike threshold (absolute value, not relative to E_L)

    # constant external input current
    I_e pA = 0 pA
  end

  internals:
    h ms = resolution()
    P11th real = exp( -h / tau_1 )
    P22th real = exp( -h / tau_2 )

    RefractoryCounts integer = steps(t_ref) # refractory time in steps
  end

  input:
    exc_spikes pA <- excitatory spike
    inh_spikes pA <- inhibitory spike
    I_stim pA <- continuous
  end

  output: spike

  update:
    process_input(I_stim)

    # evolve membrane potential
    integrate_odes()

    # evolve adaptive threshold
    V_th_alpha_1 = V_th_alpha_1 * P11th
    V_th_alpha_2 = V_th_alpha_2 * P22th

    process_input(exc_spikes, inh_spikes)

    if r == 0: # not refractory
      if V_m >= E_L + omega + V_th_alpha_1 + V_th_alpha_2: # threshold crossing
          r = RefractoryCounts

          # procedure for adaptive potential
          V_th_alpha_1 += alpha_1 # short time
          V_th_alpha_2 += alpha_2 # long time

          emit_spike()
      end
    else:
        r = r - 1
    end
  end
end
=======
    state:
        V_th_alpha_1 mV = 0 mV # Two-timescale adaptive threshold
        V_th_alpha_2 mV = 0 mV # Two-timescale adaptive threshold

        r integer = 0 # counts number of tick during the refractory period
        V_m mV = E_L    # Absolute membrane potential.

    equations:
        kernel I_kernel_inh = exp(-t/tau_syn_inh)
        kernel I_kernel_exc = exp(-t/tau_syn_exc)

        inline I_syn pA = convolve(I_kernel_exc, exc_spikes) - convolve(I_kernel_inh, inh_spikes)
        V_m' = -(V_m - E_L) / tau_m + (I_syn + I_e + I_stim) / C_m

    parameters:
        tau_m        ms =     5 ms   # Membrane time constant
        C_m          pF =   100 pF   # Capacitance of the membrane
        t_ref        ms =     2 ms   # Duration of absolute refractory period (no spiking)
        E_L          mV =   -70 mV   # Resting potential
        tau_syn_exc   ms =    1 ms   # Time constant of postsynaptic excitatory currents
        tau_syn_inh   ms =    3 ms   # Time constant of postsynaptic inhibitory currents
        tau_1        ms =    10 ms   # Short time constant of adaptive threshold
        tau_2        ms =   200 ms   # Long time constant of adaptive threshold
        alpha_1      mV =    37 mV   # Amplitude of short time threshold adaption [3]
        alpha_2      mV =     2 mV   # Amplitude of long time threshold adaption [3]
        omega        mV =    19 mV   # Resting spike threshold (absolute value, not relative to E_L)

        # constant external input current
        I_e pA = 0 pA

    internals:
        h ms = resolution()
        P11th real = exp( -h / tau_1 )
        P22th real = exp( -h / tau_2 )

        RefractoryCounts integer = steps(t_ref) # refractory time in steps

    input:
        exc_spikes pA <- excitatory spike
        inh_spikes pA <- inhibitory spike
        I_stim pA <- continuous

    output: spike

    update:
        # evolve membrane potential
        integrate_odes()

        # evolve adaptive threshold
        V_th_alpha_1 = V_th_alpha_1 * P11th
        V_th_alpha_2 = V_th_alpha_2 * P22th

        if r == 0: # not refractory
            if V_m >= E_L + omega + V_th_alpha_1 + V_th_alpha_2: # threshold crossing
                r = RefractoryCounts

                # procedure for adaptive potential
                V_th_alpha_1 += alpha_1 # short time
                V_th_alpha_2 += alpha_2 # long time

                emit_spike()
        else:
            r = r - 1
>>>>>>> 45c4cf69
<|MERGE_RESOLUTION|>--- conflicted
+++ resolved
@@ -43,85 +43,6 @@
        DOI: https://doi.org/10.3389/neuro.10.009.2009
 """
 neuron mat2_psc_exp:
-<<<<<<< HEAD
-
-  state:
-    V_th_alpha_1 mV = 0 mV # Two-timescale adaptive threshold
-    V_th_alpha_2 mV = 0 mV # Two-timescale adaptive threshold
-
-    r integer = 0 # counts number of tick during the refractory period
-    V_m mV = E_L    # Absolute membrane potential.
-  end
-
-  equations:
-    kernel I_kernel_inh = exp(-t/tau_syn_inh)
-    kernel I_kernel_exc = exp(-t/tau_syn_exc)
-
-    inline I_syn pA = convolve(I_kernel_exc, exc_spikes) - convolve(I_kernel_inh, inh_spikes)
-    V_m' = -(V_m - E_L) / tau_m + (I_syn + I_e + I_stim) / C_m
-  end
-
-  parameters:
-    tau_m        ms =     5 ms   # Membrane time constant
-    C_m          pF =   100 pF   # Capacitance of the membrane
-    t_ref        ms =     2 ms   # Duration of absolute refractory period (no spiking)
-    E_L          mV =   -70 mV   # Resting potential
-    tau_syn_exc   ms =    1 ms   # Time constant of postsynaptic excitatory currents
-    tau_syn_inh   ms =    3 ms   # Time constant of postsynaptic inhibitory currents
-    tau_1        ms =    10 ms   # Short time constant of adaptive threshold
-    tau_2        ms =   200 ms   # Long time constant of adaptive threshold
-    alpha_1      mV =    37 mV   # Amplitude of short time threshold adaption [3]
-    alpha_2      mV =     2 mV   # Amplitude of long time threshold adaption [3]
-    omega        mV =    19 mV   # Resting spike threshold (absolute value, not relative to E_L)
-
-    # constant external input current
-    I_e pA = 0 pA
-  end
-
-  internals:
-    h ms = resolution()
-    P11th real = exp( -h / tau_1 )
-    P22th real = exp( -h / tau_2 )
-
-    RefractoryCounts integer = steps(t_ref) # refractory time in steps
-  end
-
-  input:
-    exc_spikes pA <- excitatory spike
-    inh_spikes pA <- inhibitory spike
-    I_stim pA <- continuous
-  end
-
-  output: spike
-
-  update:
-    process_input(I_stim)
-
-    # evolve membrane potential
-    integrate_odes()
-
-    # evolve adaptive threshold
-    V_th_alpha_1 = V_th_alpha_1 * P11th
-    V_th_alpha_2 = V_th_alpha_2 * P22th
-
-    process_input(exc_spikes, inh_spikes)
-
-    if r == 0: # not refractory
-      if V_m >= E_L + omega + V_th_alpha_1 + V_th_alpha_2: # threshold crossing
-          r = RefractoryCounts
-
-          # procedure for adaptive potential
-          V_th_alpha_1 += alpha_1 # short time
-          V_th_alpha_2 += alpha_2 # long time
-
-          emit_spike()
-      end
-    else:
-        r = r - 1
-    end
-  end
-end
-=======
     state:
         V_th_alpha_1 mV = 0 mV # Two-timescale adaptive threshold
         V_th_alpha_2 mV = 0 mV # Two-timescale adaptive threshold
@@ -167,12 +88,16 @@
     output: spike
 
     update:
+        process_input(I_stim)
+
         # evolve membrane potential
         integrate_odes()
 
         # evolve adaptive threshold
         V_th_alpha_1 = V_th_alpha_1 * P11th
         V_th_alpha_2 = V_th_alpha_2 * P22th
+
+        process_input(exc_spikes, inh_spikes)
 
         if r == 0: # not refractory
             if V_m >= E_L + omega + V_th_alpha_1 + V_th_alpha_2: # threshold crossing
@@ -184,5 +109,4 @@
 
                 emit_spike()
         else:
-            r = r - 1
->>>>>>> 45c4cf69
+            r = r - 1