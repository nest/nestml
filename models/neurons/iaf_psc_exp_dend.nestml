"""
iaf_psc_exp_dend - Leaky integrate-and-fire neuron model with exponential PSCs
#########################################################################

Description
+++++++++++

iaf_psc_exp is an implementation of a leaky integrate-and-fire model
with exponential-kernel postsynaptic currents (PSCs) according to [1]_.
Thus, postsynaptic currents have an infinitely short rise time.

The threshold crossing is followed by an absolute refractory period (t_ref)
during which the membrane potential is clamped to the resting potential
and spiking is prohibited.

.. note::
   If tau_m is very close to tau_syn_ex or tau_syn_in, numerical problems
   may arise due to singularities in the propagator matrics. If this is
   the case, replace equal-valued parameters by a single parameter.

   For details, please see ``IAF_neurons_singularity.ipynb`` in
   the NEST source code (``docs/model_details``).


References
++++++++++

.. [1] Tsodyks M, Uziel A, Markram H (2000). Synchrony generation in recurrent
       networks with frequency-dependent synapses. The Journal of Neuroscience,
       20,RC50:1-5. URL: https://infoscience.epfl.ch/record/183402


See also
++++++++

iaf_cond_exp
"""
neuron iaf_psc_exp_dend:

  state:
    r integer = 0                          # counts number of tick during the refractory period
    V_abs mV = 0 mV
    I_dend pA = 0 pA   # third factor, to be read out by synapse during weight update
  end

  equations:
    kernel I_kernel_inh = exp(-t/tau_syn_inh)
    kernel I_kernel_exc = exp(-t/tau_syn_exc)
    recordable inline V_m mV = V_abs + E_L # Membrane potential.
<<<<<<< HEAD
    inline I_syn pA = convolve(I_kernel_ex, ex_spikes) - convolve(I_kernel_in, in_spikes) + I_e + I_stim
=======
    inline I_syn pA = convolve(I_kernel_inh, inh_spikes) + convolve(I_kernel_exc, exc_spikes) + I_e + I_stim
>>>>>>> ee92d85c
    V_abs' = -V_abs / tau_m + I_syn / C_m
  end

  parameters:
    C_m pF = 250 pF           # Capacity of the membrane
    tau_m ms = 10 ms          # Membrane time constant
    tau_syn_inh ms = 2 ms     # Time constant of inhibitory synaptic current
    tau_syn_exc ms = 2 ms     # Time constant of excitatory synaptic current
    t_ref ms = 2 ms           # Duration of refractory period
    E_L  mV = -70 mV          # Resting potential
    V_reset mV = -70 mV - E_L # reset value of the membrane potential
    Theta   mV = -55 mV - E_L # Threshold, RELATIVE TO RESTING POTENTIAL (!).
                              # I.e. the real threshold is (E_L_+V_th_)

    # constant external input current
    I_e pA = 0 pA
  end

  internals:
    RefractoryCounts integer = steps(t_ref) # refractory time in steps
  end

  input:
    exc_spikes pA <- excitatory spike
    inh_spikes pA <- inhibitory spike
    I_stim pA <- continuous
  end

  output: spike

  update:
    I_dend *= .95

    if r == 0: # neuron not refractory, so evolve V
      integrate_odes()
    else:
      r = r - 1 # neuron is absolute refractory
    end

    if V_abs >= Theta: # threshold crossing
      r = RefractoryCounts
      V_abs = V_reset
      emit_spike()
    end

  end

end<|MERGE_RESOLUTION|>--- conflicted
+++ resolved
@@ -47,12 +47,8 @@
     kernel I_kernel_inh = exp(-t/tau_syn_inh)
     kernel I_kernel_exc = exp(-t/tau_syn_exc)
     recordable inline V_m mV = V_abs + E_L # Membrane potential.
-<<<<<<< HEAD
-    inline I_syn pA = convolve(I_kernel_ex, ex_spikes) - convolve(I_kernel_in, in_spikes) + I_e + I_stim
-=======
-    inline I_syn pA = convolve(I_kernel_inh, inh_spikes) + convolve(I_kernel_exc, exc_spikes) + I_e + I_stim
->>>>>>> ee92d85c
-    V_abs' = -V_abs / tau_m + I_syn / C_m
+    inline I_syn pA = convolve(I_kernel_exc, exc_spikes) - convolve(I_kernel_inh, inh_spikes)
+    V_abs' = -V_abs / tau_m + (I_syn + I_e + I_stim) / C_m
   end
 
   parameters:
