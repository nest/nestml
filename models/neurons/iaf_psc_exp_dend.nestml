--- conflicted
+++ resolved
@@ -37,67 +37,6 @@
 """
 neuron iaf_psc_exp_dend:
 
-<<<<<<< HEAD
-  state:
-    r integer = 0             # Counts number of ticks during the refractory period
-    V_m mV = E_L              # Membrane potential
-    I_dend pA = 0 pA          # Third factor, to be read out by synapse during weight update
-  end
-
-  equations:
-    kernel I_kernel_inh = exp(-t/tau_syn_inh)
-    kernel I_kernel_exc = exp(-t/tau_syn_exc)
-    inline I_syn pA = convolve(I_kernel_exc, exc_spikes) - convolve(I_kernel_inh, inh_spikes)
-    V_m' = -(V_m - E_L) / tau_m + (I_syn + I_e + I_stim) / C_m
-  end
-
-  parameters:
-    C_m pF = 250 pF           # Capacity of the membrane
-    tau_m ms = 10 ms          # Membrane time constant
-    tau_syn_inh ms = 2 ms     # Time constant of inhibitory synaptic current
-    tau_syn_exc ms = 2 ms     # Time constant of excitatory synaptic current
-    t_ref ms = 2 ms           # Duration of refractory period
-    E_L mV = -70 mV           # Resting potential
-    V_reset mV = -70 mV       # Reset potential of the membrane
-    V_th mV = -55 mV          # Spike threshold potential
-
-    # constant external input current
-    I_e pA = 0 pA
-  end
-
-  internals:
-    RefractoryCounts integer = steps(t_ref) # refractory time in steps
-  end
-
-  input:
-    exc_spikes pA <- excitatory spike
-    inh_spikes pA <- inhibitory spike
-    I_stim pA <- continuous
-  end
-
-  output: spike
-
-  update:
-    process_input(I_stim)
-
-    I_dend *= .95
-
-    if r == 0: # neuron not refractory, so evolve V
-      integrate_odes()
-    else:
-      r = r - 1 # neuron is absolute refractory
-    end
-
-    process_input(exc_spikes, inh_spikes)
-
-    if V_m >= V_th: # threshold crossing
-      r = RefractoryCounts
-      V_m = V_reset
-      emit_spike()
-    end
-  end
-end
-=======
     state:
         r integer = 0             # Counts number of ticks during the refractory period
         V_m mV = E_L              # Membrane potential
@@ -133,6 +72,8 @@
     output: spike
 
     update:
+        process_input(I_stim)
+
         I_dend *= .95
 
         if r == 0: # neuron not refractory, so evolve V
@@ -140,8 +81,9 @@
         else:
             r = r - 1 # neuron is absolute refractory
 
+        process_input(exc_spikes, inh_spikes)
+
         if V_m >= V_th: # threshold crossing
             r = RefractoryCounts
             V_m = V_reset
-            emit_spike()
->>>>>>> 45c4cf69
+            emit_spike()