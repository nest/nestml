"""
terub_stn - Terman Rubin neuron model
#####################################

Description
+++++++++++

terub_stn is an implementation of a spiking neuron using the Terman Rubin model
based on the Hodgkin-Huxley formalism.

(1) **Post-syaptic currents:** Incoming spike events induce a post-synaptic change of current modelled
    by an alpha function. The alpha function is normalised such that an event of
    weight 1.0 results in a peak current of 1 pA.

(2) **Spike Detection:** Spike detection is done by a combined threshold-and-local-maximum search: if there
    is a local maximum above a certain threshold of the membrane potential, it is considered a spike.


References
++++++++++

.. [1] Terman, D. and Rubin, J.E. and Yew, A.C. and Wilson, C.J. Activity Patterns in a Model for the Subthalamopallidal Network
       of the Basal Ganglia. The Journal of Neuroscience, 22(7), 2963-2976 (2002)

.. [2] Rubin, J.E. and Terman, D. High Frequency Stimulation of the Subthalamic Nucleus Eliminates
       Pathological Thalamic Rhythmicity in a Computational Model Journal of Computational Neuroscience, 16, 211-235 (2004)
"""
neuron terub_stn:
<<<<<<< HEAD
  state:
    r integer = 0 # counts number of tick during the refractory period

    V_m mV = E_L #  Membrane potential
    gate_h real = 0.0 # gating variable h
    gate_n real = 0.0 # gating variable n
    gate_r real = 0.0 # gating variable r
    Ca_con real = 0.0 # gating variable r
  end

  equations:
    #Parameters for Terman Rubin STN Neuron

    #time constants for slow gating variables
    inline tau_n_0 ms = 1.0 ms
    inline tau_n_1 ms = 100.0 ms
    inline theta_n_tau mV = -80.0 mV
    inline sigma_n_tau mV = -26.0 mV

    inline tau_h_0 ms = 1.0 ms
    inline tau_h_1 ms = 500.0 ms
    inline theta_h_tau mV = -57.0 mV
    inline sigma_h_tau mV = -3.0 mV

    inline tau_r_0 ms = 7.1 ms # Guo 7.1 Terman02 40.0
    inline tau_r_1 ms = 17.5 ms
    inline theta_r_tau mV = 68.0 mV
    inline sigma_r_tau mV = -2.2 mV

    #steady state values for gating variables
    inline theta_a mV = -63.0 mV
    inline sigma_a mV = 7.8 mV
    inline theta_h mV = -39.0 mV
    inline sigma_h mV = -3.1 mV
    inline theta_m mV = -30.0 mV
    inline sigma_m mV = 15.0 mV
    inline theta_n mV = -32.0 mV
    inline sigma_n mV = 8.0 mV
    inline theta_r mV = -67.0 mV
    inline sigma_r mV = -2.0 mV
    inline theta_s mV = -39.0 mV
    inline sigma_s mV = 8.0 mV

    inline theta_b real = 0.25 # Guo 0.25 Terman02 0.4
    inline sigma_b real = 0.07 # Guo 0.07 Terman02 -0.1

    #time evolvement of gating variables
    inline phi_h real = 0.75
    inline phi_n real = 0.75
    inline phi_r real = 0.5 # Guo 0.5 Terman02 0.2

    # Calcium concentration and afterhyperpolarization current
    inline epsilon 1/ms = 0.00005 / ms # 1/ms Guo 0.00005 Terman02 0.0000375
    inline k_Ca real = 22.5
    inline k1 real = 15.0

    inline I_exc_mod pA = -convolve(g_exc, exc_spikes) * V_m
    inline I_inh_mod pA = convolve(g_inh, inh_spikes) * (V_m - E_gs)

    inline tau_n ms = tau_n_0 + tau_n_1 / (1. + exp(-(V_m-theta_n_tau)/sigma_n_tau))
    inline tau_h ms = tau_h_0 + tau_h_1 / (1. + exp(-(V_m-theta_h_tau)/sigma_h_tau))
    inline tau_r ms = tau_r_0 + tau_r_1 / (1. + exp(-(V_m-theta_r_tau)/sigma_r_tau))

    inline a_inf real = 1. / (1. +exp(-(V_m-theta_a)/sigma_a))
    inline h_inf real = 1. / (1. + exp(-(V_m-theta_h)/sigma_h));
    inline m_inf real = 1. / (1. + exp(-(V_m-theta_m)/sigma_m))
    inline n_inf real = 1. / (1. + exp(-(V_m-theta_n)/sigma_n))
    inline r_inf real = 1. / (1. + exp(-(V_m-theta_r)/sigma_r))
    inline s_inf real = 1. / (1. + exp(-(V_m-theta_s)/sigma_s))
    inline b_inf real = 1. / (1. + exp((gate_r-theta_b)/sigma_b)) - 1. / (1. + exp(-theta_b/sigma_b))

    inline I_Na  pA =  g_Na  * m_inf * m_inf * m_inf * gate_h    * (V_m - E_Na)
    inline I_K   pA =  g_K   * gate_n * gate_n * gate_n * gate_n * (V_m - E_K )
    inline I_L   pA =  g_L                                 * (V_m - E_L )
    inline I_T   pA =  g_T   *a_inf*a_inf*a_inf*b_inf*b_inf* (V_m - E_Ca)
    inline I_Ca  pA =  g_Ca  * s_inf * s_inf               * (V_m - E_Ca)
    inline I_ahp pA =  g_ahp * (Ca_con / (Ca_con + k1))    * (V_m - E_K )

    # V dot -- synaptic input are currents, inhib current is negative
    V_m' = ( -(I_Na + I_K + I_L + I_T + I_Ca + I_ahp) + I_e + I_stim + I_exc_mod + I_inh_mod) / C_m

    #channel dynamics
    gate_h' = phi_h *((h_inf-gate_h) / tau_h)  # h-variable
    gate_n' = phi_n *((n_inf-gate_n) / tau_n)  # n-variable
    gate_r' = phi_r *((r_inf-gate_r) / tau_r)  # r-variable

    #Calcium concentration
    Ca_con' = epsilon*( (-I_Ca  - I_T ) / pA - k_Ca * Ca_con)

    # synapses: alpha functions
    ## alpha function for the g_inh
    kernel g_inh = (e/tau_syn_inh) * t * exp(-t/tau_syn_inh)
    ## alpha function for the g_exc
    kernel g_exc = (e/tau_syn_exc) * t * exp(-t/tau_syn_exc)
  end

  parameters:
    E_L         mV = -60 mV   # Resting membrane potential
    g_L         nS = 2.25 nS  # Leak conductance
    C_m         pF = 1 pF     # Capacity of the membrane
    E_Na        mV = 55 mV    # Sodium reversal potential
    g_Na        nS = 37.5 nS  # Sodium peak conductance
    E_K         mV = -80 mV   # Potassium reversal potential
    g_K         nS = 45 nS    # Potassium peak conductance
    E_Ca        mV = 140 mV   # Calcium reversal potential
    g_Ca        nS = 0.5 nS   # Calcium peak conductance
    g_T         nS = 0.5 nS   # T-type Calcium channel peak conductance
    g_ahp       nS = 9 nS     # Afterpolarization current peak conductance
    tau_syn_exc ms = 1 ms     # Rise time of the excitatory synaptic alpha function
    tau_syn_inh ms = 0.08 ms  # Rise time of the inhibitory synaptic alpha function
    E_gs        mV = -85 mV   # Reversal potential for inhibitory input (from GPe)
    t_ref       ms = 2 ms     # Refractory time

    # constant external input current
    I_e pA = 0 pA
  end

  internals:
    refractory_counts integer = steps(t_ref)
  end

  input:
    exc_spikes pA <- excitatory spike
    inh_spikes pA <- inhibitory spike
    I_stim pA <- continuous
  end

  output: spike

  update:
    U_old mV = V_m

    process_input(I_stim)

    integrate_odes()

    process_input(exc_spikes, inh_spikes)

    # sending spikes: crossing 0 mV, pseudo-refractoriness and local maximum...
    if r > 0:
      r -= 1
    elif V_m > 0 mV and U_old > V_m:
      r = refractory_counts
      emit_spike()
    end
  end
end
=======
    state:
        r integer = 0 # counts number of tick during the refractory period

        V_m mV = E_L #  Membrane potential
        gate_h real = 0.0 # gating variable h
        gate_n real = 0.0 # gating variable n
        gate_r real = 0.0 # gating variable r
        Ca_con real = 0.0 # gating variable r

    equations:
        #Parameters for Terman Rubin STN Neuron

        #time constants for slow gating variables
        inline tau_n_0 ms = 1.0 ms
        inline tau_n_1 ms = 100.0 ms
        inline theta_n_tau mV = -80.0 mV
        inline sigma_n_tau mV = -26.0 mV

        inline tau_h_0 ms = 1.0 ms
        inline tau_h_1 ms = 500.0 ms
        inline theta_h_tau mV = -57.0 mV
        inline sigma_h_tau mV = -3.0 mV

        inline tau_r_0 ms = 7.1 ms # Guo 7.1 Terman02 40.0
        inline tau_r_1 ms = 17.5 ms
        inline theta_r_tau mV = 68.0 mV
        inline sigma_r_tau mV = -2.2 mV

        #steady state values for gating variables
        inline theta_a mV = -63.0 mV
        inline sigma_a mV = 7.8 mV
        inline theta_h mV = -39.0 mV
        inline sigma_h mV = -3.1 mV
        inline theta_m mV = -30.0 mV
        inline sigma_m mV = 15.0 mV
        inline theta_n mV = -32.0 mV
        inline sigma_n mV = 8.0 mV
        inline theta_r mV = -67.0 mV
        inline sigma_r mV = -2.0 mV
        inline theta_s mV = -39.0 mV
        inline sigma_s mV = 8.0 mV

        inline theta_b real = 0.25 # Guo 0.25 Terman02 0.4
        inline sigma_b real = 0.07 # Guo 0.07 Terman02 -0.1

        #time evolvement of gating variables
        inline phi_h real = 0.75
        inline phi_n real = 0.75
        inline phi_r real = 0.5 # Guo 0.5 Terman02 0.2

        # Calcium concentration and afterhyperpolarization current
        inline epsilon 1/ms = 0.00005 / ms # 1/ms Guo 0.00005 Terman02 0.0000375
        inline k_Ca real = 22.5
        inline k1 real = 15.0

        inline I_exc_mod pA = -convolve(g_exc, exc_spikes) * V_m
        inline I_inh_mod pA = convolve(g_inh, inh_spikes) * (V_m - E_gs)

        inline tau_n ms = tau_n_0 + tau_n_1 / (1. + exp(-(V_m-theta_n_tau)/sigma_n_tau))
        inline tau_h ms = tau_h_0 + tau_h_1 / (1. + exp(-(V_m-theta_h_tau)/sigma_h_tau))
        inline tau_r ms = tau_r_0 + tau_r_1 / (1. + exp(-(V_m-theta_r_tau)/sigma_r_tau))

        inline a_inf real = 1. / (1. +exp(-(V_m-theta_a)/sigma_a))
        inline h_inf real = 1. / (1. + exp(-(V_m-theta_h)/sigma_h));
        inline m_inf real = 1. / (1. + exp(-(V_m-theta_m)/sigma_m))
        inline n_inf real = 1. / (1. + exp(-(V_m-theta_n)/sigma_n))
        inline r_inf real = 1. / (1. + exp(-(V_m-theta_r)/sigma_r))
        inline s_inf real = 1. / (1. + exp(-(V_m-theta_s)/sigma_s))
        inline b_inf real = 1. / (1. + exp((gate_r-theta_b)/sigma_b)) - 1. / (1. + exp(-theta_b/sigma_b))

        inline I_Na  pA =  g_Na  * m_inf * m_inf * m_inf * gate_h    * (V_m - E_Na)
        inline I_K   pA =  g_K   * gate_n * gate_n * gate_n * gate_n * (V_m - E_K )
        inline I_L   pA =  g_L                                 * (V_m - E_L )
        inline I_T   pA =  g_T   *a_inf*a_inf*a_inf*b_inf*b_inf* (V_m - E_Ca)
        inline I_Ca  pA =  g_Ca  * s_inf * s_inf               * (V_m - E_Ca)
        inline I_ahp pA =  g_ahp * (Ca_con / (Ca_con + k1))    * (V_m - E_K )

        # V dot -- synaptic input are currents, inhib current is negative
        V_m' = ( -(I_Na + I_K + I_L + I_T + I_Ca + I_ahp) + I_e + I_stim + I_exc_mod + I_inh_mod) / C_m

        #channel dynamics
        gate_h' = phi_h *((h_inf-gate_h) / tau_h)  # h-variable
        gate_n' = phi_n *((n_inf-gate_n) / tau_n)  # n-variable
        gate_r' = phi_r *((r_inf-gate_r) / tau_r)  # r-variable

        #Calcium concentration
        Ca_con' = epsilon*( (-I_Ca  - I_T ) / pA - k_Ca * Ca_con)

        # synapses: alpha functions
        ## alpha function for the g_inh
        kernel g_inh = (e/tau_syn_inh) * t * exp(-t/tau_syn_inh)
        ## alpha function for the g_exc
        kernel g_exc = (e/tau_syn_exc) * t * exp(-t/tau_syn_exc)

    parameters:
        E_L         mV = -60 mV   # Resting membrane potential
        g_L         nS = 2.25 nS  # Leak conductance
        C_m         pF = 1 pF     # Capacity of the membrane
        E_Na        mV = 55 mV    # Sodium reversal potential
        g_Na        nS = 37.5 nS  # Sodium peak conductance
        E_K         mV = -80 mV   # Potassium reversal potential
        g_K         nS = 45 nS    # Potassium peak conductance
        E_Ca        mV = 140 mV   # Calcium reversal potential
        g_Ca        nS = 0.5 nS   # Calcium peak conductance
        g_T         nS = 0.5 nS   # T-type Calcium channel peak conductance
        g_ahp       nS = 9 nS     # Afterpolarization current peak conductance
        tau_syn_exc ms = 1 ms     # Rise time of the excitatory synaptic alpha function
        tau_syn_inh ms = 0.08 ms  # Rise time of the inhibitory synaptic alpha function
        E_gs        mV = -85 mV   # Reversal potential for inhibitory input (from GPe)
        t_ref       ms = 2 ms     # Refractory time

        # constant external input current
        I_e pA = 0 pA

    internals:
        refractory_counts integer = steps(t_ref)

    input:
        inh_spikes pA <- inhibitory spike
        exc_spikes pA <- excitatory spike
        I_stim pA <- continuous

    output: spike

    update:
        U_old mV = V_m
        integrate_odes()

        # sending spikes: crossing 0 mV, pseudo-refractoriness and local maximum...
        if r > 0:
            r -= 1
        elif V_m > 0 mV and U_old > V_m:
            r = refractory_counts
            emit_spike()
>>>>>>> 45c4cf69
<|MERGE_RESOLUTION|>--- conflicted
+++ resolved
@@ -26,155 +26,6 @@
        Pathological Thalamic Rhythmicity in a Computational Model Journal of Computational Neuroscience, 16, 211-235 (2004)
 """
 neuron terub_stn:
-<<<<<<< HEAD
-  state:
-    r integer = 0 # counts number of tick during the refractory period
-
-    V_m mV = E_L #  Membrane potential
-    gate_h real = 0.0 # gating variable h
-    gate_n real = 0.0 # gating variable n
-    gate_r real = 0.0 # gating variable r
-    Ca_con real = 0.0 # gating variable r
-  end
-
-  equations:
-    #Parameters for Terman Rubin STN Neuron
-
-    #time constants for slow gating variables
-    inline tau_n_0 ms = 1.0 ms
-    inline tau_n_1 ms = 100.0 ms
-    inline theta_n_tau mV = -80.0 mV
-    inline sigma_n_tau mV = -26.0 mV
-
-    inline tau_h_0 ms = 1.0 ms
-    inline tau_h_1 ms = 500.0 ms
-    inline theta_h_tau mV = -57.0 mV
-    inline sigma_h_tau mV = -3.0 mV
-
-    inline tau_r_0 ms = 7.1 ms # Guo 7.1 Terman02 40.0
-    inline tau_r_1 ms = 17.5 ms
-    inline theta_r_tau mV = 68.0 mV
-    inline sigma_r_tau mV = -2.2 mV
-
-    #steady state values for gating variables
-    inline theta_a mV = -63.0 mV
-    inline sigma_a mV = 7.8 mV
-    inline theta_h mV = -39.0 mV
-    inline sigma_h mV = -3.1 mV
-    inline theta_m mV = -30.0 mV
-    inline sigma_m mV = 15.0 mV
-    inline theta_n mV = -32.0 mV
-    inline sigma_n mV = 8.0 mV
-    inline theta_r mV = -67.0 mV
-    inline sigma_r mV = -2.0 mV
-    inline theta_s mV = -39.0 mV
-    inline sigma_s mV = 8.0 mV
-
-    inline theta_b real = 0.25 # Guo 0.25 Terman02 0.4
-    inline sigma_b real = 0.07 # Guo 0.07 Terman02 -0.1
-
-    #time evolvement of gating variables
-    inline phi_h real = 0.75
-    inline phi_n real = 0.75
-    inline phi_r real = 0.5 # Guo 0.5 Terman02 0.2
-
-    # Calcium concentration and afterhyperpolarization current
-    inline epsilon 1/ms = 0.00005 / ms # 1/ms Guo 0.00005 Terman02 0.0000375
-    inline k_Ca real = 22.5
-    inline k1 real = 15.0
-
-    inline I_exc_mod pA = -convolve(g_exc, exc_spikes) * V_m
-    inline I_inh_mod pA = convolve(g_inh, inh_spikes) * (V_m - E_gs)
-
-    inline tau_n ms = tau_n_0 + tau_n_1 / (1. + exp(-(V_m-theta_n_tau)/sigma_n_tau))
-    inline tau_h ms = tau_h_0 + tau_h_1 / (1. + exp(-(V_m-theta_h_tau)/sigma_h_tau))
-    inline tau_r ms = tau_r_0 + tau_r_1 / (1. + exp(-(V_m-theta_r_tau)/sigma_r_tau))
-
-    inline a_inf real = 1. / (1. +exp(-(V_m-theta_a)/sigma_a))
-    inline h_inf real = 1. / (1. + exp(-(V_m-theta_h)/sigma_h));
-    inline m_inf real = 1. / (1. + exp(-(V_m-theta_m)/sigma_m))
-    inline n_inf real = 1. / (1. + exp(-(V_m-theta_n)/sigma_n))
-    inline r_inf real = 1. / (1. + exp(-(V_m-theta_r)/sigma_r))
-    inline s_inf real = 1. / (1. + exp(-(V_m-theta_s)/sigma_s))
-    inline b_inf real = 1. / (1. + exp((gate_r-theta_b)/sigma_b)) - 1. / (1. + exp(-theta_b/sigma_b))
-
-    inline I_Na  pA =  g_Na  * m_inf * m_inf * m_inf * gate_h    * (V_m - E_Na)
-    inline I_K   pA =  g_K   * gate_n * gate_n * gate_n * gate_n * (V_m - E_K )
-    inline I_L   pA =  g_L                                 * (V_m - E_L )
-    inline I_T   pA =  g_T   *a_inf*a_inf*a_inf*b_inf*b_inf* (V_m - E_Ca)
-    inline I_Ca  pA =  g_Ca  * s_inf * s_inf               * (V_m - E_Ca)
-    inline I_ahp pA =  g_ahp * (Ca_con / (Ca_con + k1))    * (V_m - E_K )
-
-    # V dot -- synaptic input are currents, inhib current is negative
-    V_m' = ( -(I_Na + I_K + I_L + I_T + I_Ca + I_ahp) + I_e + I_stim + I_exc_mod + I_inh_mod) / C_m
-
-    #channel dynamics
-    gate_h' = phi_h *((h_inf-gate_h) / tau_h)  # h-variable
-    gate_n' = phi_n *((n_inf-gate_n) / tau_n)  # n-variable
-    gate_r' = phi_r *((r_inf-gate_r) / tau_r)  # r-variable
-
-    #Calcium concentration
-    Ca_con' = epsilon*( (-I_Ca  - I_T ) / pA - k_Ca * Ca_con)
-
-    # synapses: alpha functions
-    ## alpha function for the g_inh
-    kernel g_inh = (e/tau_syn_inh) * t * exp(-t/tau_syn_inh)
-    ## alpha function for the g_exc
-    kernel g_exc = (e/tau_syn_exc) * t * exp(-t/tau_syn_exc)
-  end
-
-  parameters:
-    E_L         mV = -60 mV   # Resting membrane potential
-    g_L         nS = 2.25 nS  # Leak conductance
-    C_m         pF = 1 pF     # Capacity of the membrane
-    E_Na        mV = 55 mV    # Sodium reversal potential
-    g_Na        nS = 37.5 nS  # Sodium peak conductance
-    E_K         mV = -80 mV   # Potassium reversal potential
-    g_K         nS = 45 nS    # Potassium peak conductance
-    E_Ca        mV = 140 mV   # Calcium reversal potential
-    g_Ca        nS = 0.5 nS   # Calcium peak conductance
-    g_T         nS = 0.5 nS   # T-type Calcium channel peak conductance
-    g_ahp       nS = 9 nS     # Afterpolarization current peak conductance
-    tau_syn_exc ms = 1 ms     # Rise time of the excitatory synaptic alpha function
-    tau_syn_inh ms = 0.08 ms  # Rise time of the inhibitory synaptic alpha function
-    E_gs        mV = -85 mV   # Reversal potential for inhibitory input (from GPe)
-    t_ref       ms = 2 ms     # Refractory time
-
-    # constant external input current
-    I_e pA = 0 pA
-  end
-
-  internals:
-    refractory_counts integer = steps(t_ref)
-  end
-
-  input:
-    exc_spikes pA <- excitatory spike
-    inh_spikes pA <- inhibitory spike
-    I_stim pA <- continuous
-  end
-
-  output: spike
-
-  update:
-    U_old mV = V_m
-
-    process_input(I_stim)
-
-    integrate_odes()
-
-    process_input(exc_spikes, inh_spikes)
-
-    # sending spikes: crossing 0 mV, pseudo-refractoriness and local maximum...
-    if r > 0:
-      r -= 1
-    elif V_m > 0 mV and U_old > V_m:
-      r = refractory_counts
-      emit_spike()
-    end
-  end
-end
-=======
     state:
         r integer = 0 # counts number of tick during the refractory period
 
@@ -293,20 +144,24 @@
         refractory_counts integer = steps(t_ref)
 
     input:
+        exc_spikes pA <- excitatory spike
         inh_spikes pA <- inhibitory spike
-        exc_spikes pA <- excitatory spike
         I_stim pA <- continuous
 
     output: spike
 
     update:
         U_old mV = V_m
+
+        process_input(I_stim)
+
         integrate_odes()
+
+        process_input(exc_spikes, inh_spikes)
 
         # sending spikes: crossing 0 mV, pseudo-refractoriness and local maximum...
         if r > 0:
             r -= 1
         elif V_m > 0 mV and U_old > V_m:
             r = refractory_counts
-            emit_spike()
->>>>>>> 45c4cf69
+            emit_spike()