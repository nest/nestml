"""
iaf_psc_alpha - Leaky integrate-and-fire neuron model
#####################################################

Description
+++++++++++

iaf_psc_alpha is an implementation of a leaky integrate-and-fire model
with alpha-function kernel synaptic currents. Thus, synaptic currents
and the resulting post-synaptic potentials have a finite rise time.

The threshold crossing is followed by an absolute refractory period
during which the membrane potential is clamped to the resting potential.

The general framework for the consistent formulation of systems with
neuron like dynamics interacting by point events is described in
[1]_.  A flow chart can be found in [2]_.

Critical tests for the formulation of the neuron model are the
comparisons of simulation results for different computation step
sizes.

The iaf_psc_alpha is the standard model used to check the consistency
of the nest simulation kernel because it is at the same time complex
enough to exhibit non-trivial dynamics and simple enough compute
relevant measures analytically.

.. note::
   If tau_m is very close to tau_syn_exc or tau_syn_inh, numerical problems
   may arise due to singularities in the propagator matrics. If this is
   the case, replace equal-valued parameters by a single parameter.

   For details, please see ``IAF_neurons_singularity.ipynb`` in
   the NEST source code (``docs/model_details``).


References
++++++++++

.. [1] Rotter S,  Diesmann M (1999). Exact simulation of
       time-invariant linear systems with applications to neuronal
       modeling. Biologial Cybernetics 81:381-402.
       DOI: https://doi.org/10.1007/s004220050570
.. [2] Diesmann M, Gewaltig M-O, Rotter S, & Aertsen A (2001). State
       space analysis of synchronous spiking in cortical neural
       networks. Neurocomputing 38-40:565-571.
       DOI: https://doi.org/10.1016/S0925-2312(01)00409-X
.. [3] Morrison A, Straube S, Plesser H E, Diesmann M (2006). Exact
       subthreshold integration with continuous spike times in discrete time
       neural network simulations. Neural Computation, in press
       DOI: https://doi.org/10.1162/neco.2007.19.1.47


See also
++++++++

iaf_psc_delta, iaf_psc_exp, iaf_cond_alpha
"""
neuron iaf_psc_alpha:

  state:
    r integer = 0                 # counts number of tick during the refractory period
    V_abs mV = 0 mV
  end

  equations:
    kernel I_kernel_inh = (e / tau_syn_inh) * t * exp(-t / tau_syn_inh)
    kernel I_kernel_exc = (e / tau_syn_exc) * t * exp(-t / tau_syn_exc)
<<<<<<< HEAD
    recordable inline V_m mV = V_abs + E_L    # Membrane potential
    inline I pA = convolve(I_kernel_exc, exc_spikes) - convolve(I_kernel_inh, inh_spikes) + I_e + I_stim
    V_abs' = -V_abs / tau_m + I / C_m
  end

  parameters:
    C_m     pF = 250 pF    # Capacitance of the membrane
    tau_m   ms = 10 ms     # Membrane time constant
    tau_syn_inh ms = 2 ms  # Time constant of synaptic current
    tau_syn_exc ms = 2 ms  # Time constant of synaptic current
    t_ref   ms = 2 ms      # Duration of refractory period
    E_L     mV = -70 mV    # Resting potential
=======
    recordable inline V_m mV = V_abs + E_L # Membrane potential.
    inline I pA = convolve(I_kernel_inh, inh_spikes) + convolve(I_kernel_exc, exc_spikes) + I_e + I_stim
    V_abs' = -V_abs/tau_m + I/C_m
  end

  parameters:
    C_m     pF = 250 pF       # Capacitance of the membrane
    tau_m   ms = 10 ms        # Membrane time constant
    tau_syn_inh ms = 2 ms     # Time constant of synaptic current
    tau_syn_exc ms = 2 ms     # Time constant of synaptic current
    t_ref   ms = 2 ms         # Duration of refractory period
    E_L     mV = -70 mV       # Resting potential
>>>>>>> e2d0fee0
    V_reset mV = -70 mV - E_L # Reset potential of the membrane
    V_th    mV = -55 mV - E_L  # Spike threshold

    # constant external input current
    I_e pA = 0 pA
  end

  internals:
    RefractoryCounts integer = steps(t_ref)    # refractory time in steps
  end

  input:
    exc_spikes pA <- excitatory spike
    inh_spikes pA <- inhibitory spike
    I_stim pA <- continuous
  end

  output: spike

  update:
    if r == 0: # neuron not refractory
      integrate_odes()
    else: # neuron is absolute refractory
      r = r - 1
    end

    if V_abs >= V_th: # threshold crossing
      # A supra-threshold membrane potential should never be observable.
      # The reset at the time of threshold crossing enables accurate
      # integration independent of the computation step size, see [2,3] for
      # details.
      r = RefractoryCounts
      V_abs = V_reset
      emit_spike()
    end

  end

end<|MERGE_RESOLUTION|>--- conflicted
+++ resolved
@@ -66,23 +66,9 @@
   equations:
     kernel I_kernel_inh = (e / tau_syn_inh) * t * exp(-t / tau_syn_inh)
     kernel I_kernel_exc = (e / tau_syn_exc) * t * exp(-t / tau_syn_exc)
-<<<<<<< HEAD
     recordable inline V_m mV = V_abs + E_L    # Membrane potential
     inline I pA = convolve(I_kernel_exc, exc_spikes) - convolve(I_kernel_inh, inh_spikes) + I_e + I_stim
     V_abs' = -V_abs / tau_m + I / C_m
-  end
-
-  parameters:
-    C_m     pF = 250 pF    # Capacitance of the membrane
-    tau_m   ms = 10 ms     # Membrane time constant
-    tau_syn_inh ms = 2 ms  # Time constant of synaptic current
-    tau_syn_exc ms = 2 ms  # Time constant of synaptic current
-    t_ref   ms = 2 ms      # Duration of refractory period
-    E_L     mV = -70 mV    # Resting potential
-=======
-    recordable inline V_m mV = V_abs + E_L # Membrane potential.
-    inline I pA = convolve(I_kernel_inh, inh_spikes) + convolve(I_kernel_exc, exc_spikes) + I_e + I_stim
-    V_abs' = -V_abs/tau_m + I/C_m
   end
 
   parameters:
@@ -92,7 +78,6 @@
     tau_syn_exc ms = 2 ms     # Time constant of synaptic current
     t_ref   ms = 2 ms         # Duration of refractory period
     E_L     mV = -70 mV       # Resting potential
->>>>>>> e2d0fee0
     V_reset mV = -70 mV - E_L # Reset potential of the membrane
     V_th    mV = -55 mV - E_L  # Spike threshold
 
