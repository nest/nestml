# iaf_psc_exp - Leaky integrate-and-fire neuron model
# ###################################################
#
# Description
# +++++++++++
#
# iaf_psc_exp is an implementation of a leaky integrate-and-fire model
# with exponentially decaying synaptic currents according to [1]_.
# Thus, postsynaptic currents have an infinitely short rise time.
#
# The threshold crossing is followed by an absolute refractory period
# during which the membrane potential is clamped to the resting potential
# and spiking is prohibited.
#
# The general framework for the consistent formulation of systems with
# neuron like dynamics interacting by point events is described in
# [1]_.  A flow chart can be found in [2]_.
#
# Critical tests for the formulation of the neuron model are the
# comparisons of simulation results for different computation step
# sizes.
#
# .. note::
<<<<<<< HEAD
#    If tau_m is very close to tau_syn_exc or tau_syn_inh, numerical problems
#    may arise due to singularities in the propagator matrics. If this is
#    the case, replace equal-valued parameters by a single parameter.
#
=======
#
#    If tau_m is very close to tau_syn_exc or tau_syn_inh, numerical problems
#    may arise due to singularities in the propagator matrics. If this is
#    the case, replace equal-valued parameters by a single parameter.
# 
>>>>>>> a03bf3f4
# For details, please see ``IAF_neurons_singularity.ipynb`` in
# the NEST source code (``docs/model_details``).
#
#
# References
# ++++++++++
#
# .. [1] Rotter S,  Diesmann M (1999). Exact simulation of
#        time-invariant linear systems with applications to neuronal
#        modeling. Biologial Cybernetics 81:381-402.
#        DOI: https://doi.org/10.1007/s004220050570
# .. [2] Diesmann M, Gewaltig M-O, Rotter S, & Aertsen A (2001). State
#        space analysis of synchronous spiking in cortical neural
#        networks. Neurocomputing 38-40:565-571.
#        DOI: https://doi.org/10.1016/S0925-2312(01)00409-X
# .. [3] Morrison A, Straube S, Plesser H E, Diesmann M (2006). Exact
<<<<<<< HEAD
# subthreshold integration with continuous spike times in discrete time
# neural network simulations. Neural Computation, in press
# DOI: https://doi.org/10.1162/neco.2007.19.1.47
#
#
=======
#        subthreshold integration with continuous spike times in discrete time
#        neural network simulations. Neural Computation, in press
#        DOI: https://doi.org/10.1162/neco.2007.19.1.47
# 
# 
>>>>>>> a03bf3f4
# See also
# ++++++++
#
# iaf_psc_delta, iaf_psc_alpha, iaf_cond_exp
#
#
# Copyright statement
# +++++++++++++++++++
#
# This file is part of NEST.
# 
# Copyright (C) 2004 The NEST Initiative
#
# NEST is free software: you can redistribute it and/or modify
# it under the terms of the GNU General Public License as published by
# the Free Software Foundation, either version 2 of the License, or
# (at your option) any later version.
#
# NEST is distributed in the hope that it will be useful,
# but WITHOUT ANY WARRANTY; without even the implied warranty of
# MERCHANTABILITY or FITNESS FOR A PARTICULAR PURPOSE.  See the
# GNU General Public License for more details.
#
# You should have received a copy of the GNU General Public License
# along with NEST.  If not, see <http://www.gnu.org/licenses/>.
#
#
model iaf_psc_exp_neuron:

    state:
        V_m mV = E_L    # Membrane potential
        refr_t ms = 0 ms    # Refractory period timer
        I_syn_exc pA = 0 pA
        I_syn_inh pA = 0 pA

    equations:
        I_syn_exc' = -I_syn_exc / tau_syn_exc
        I_syn_inh' = -I_syn_inh / tau_syn_inh
        V_m' = -(V_m - E_L) / tau_m + (I_syn_exc - I_syn_inh + I_e + I_stim) / C_m
        refr_t' = -1e3 * ms/s    # refractoriness is implemented as an ODE, representing a timer counting back down to zero. XXX: TODO: This should simply read ``refr_t' = -1 / s`` (see https://github.com/nest/nestml/issues/984)

    parameters:
        C_m pF = 250 pF           # Capacitance of the membrane
        tau_m ms = 10 ms          # Membrane time constant
        tau_syn_inh ms = 2 ms     # Time constant of inhibitory synaptic current
        tau_syn_exc ms = 2 ms     # Time constant of excitatory synaptic current
        refr_T ms = 2 ms          # Duration of refractory period
        E_L mV = -70 mV           # Resting potential
        V_reset mV = -70 mV       # Reset value of the membrane potential
        V_th mV = -55 mV          # Spike threshold potential

        # constant external input current
        I_e pA = 0 pA

    input:
        spike_in_port <- spike(weight pA)
        I_stim pA <- continuous

    output:
        spike

    onReceive(spike_in_port):
        # route the incoming spike on the basis of the weight: less than zero means an inhibitory spike; greater than zero means an excitatory spike
        if spike_in_port.weight > 0 pA:
            I_syn_exc += spike_in_port.weight
        else:
            I_syn_inh -= spike_in_port.weight

    update:
        if refr_t > 0 ms:
            # neuron is absolute refractory, do not evolve V_m
            integrate_odes(I_syn_exc, I_syn_inh, refr_t)
        else:
            # neuron not refractory
            integrate_odes(I_syn_exc, I_syn_inh, V_m)

    onCondition(refr_t <= 0 ms and V_m >= V_th):
        # threshold crossing
        refr_t = refr_T    # start of the refractory period
        V_m = V_reset
        emit_spike()<|MERGE_RESOLUTION|>--- conflicted
+++ resolved
@@ -21,18 +21,11 @@
 # sizes.
 #
 # .. note::
-<<<<<<< HEAD
+#
 #    If tau_m is very close to tau_syn_exc or tau_syn_inh, numerical problems
 #    may arise due to singularities in the propagator matrics. If this is
 #    the case, replace equal-valued parameters by a single parameter.
 #
-=======
-#
-#    If tau_m is very close to tau_syn_exc or tau_syn_inh, numerical problems
-#    may arise due to singularities in the propagator matrics. If this is
-#    the case, replace equal-valued parameters by a single parameter.
-# 
->>>>>>> a03bf3f4
 # For details, please see ``IAF_neurons_singularity.ipynb`` in
 # the NEST source code (``docs/model_details``).
 #
@@ -49,19 +42,11 @@
 #        networks. Neurocomputing 38-40:565-571.
 #        DOI: https://doi.org/10.1016/S0925-2312(01)00409-X
 # .. [3] Morrison A, Straube S, Plesser H E, Diesmann M (2006). Exact
-<<<<<<< HEAD
-# subthreshold integration with continuous spike times in discrete time
-# neural network simulations. Neural Computation, in press
-# DOI: https://doi.org/10.1162/neco.2007.19.1.47
-#
-#
-=======
 #        subthreshold integration with continuous spike times in discrete time
 #        neural network simulations. Neural Computation, in press
 #        DOI: https://doi.org/10.1162/neco.2007.19.1.47
-# 
-# 
->>>>>>> a03bf3f4
+#
+#
 # See also
 # ++++++++
 #
