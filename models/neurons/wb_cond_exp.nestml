--- conflicted
+++ resolved
@@ -27,116 +27,6 @@
 hh_cond_exp_traub, wb_cond_multisyn
 """
 neuron wb_cond_exp:
-<<<<<<< HEAD
-  state:
-    r integer = 0 # number of steps in the current refractory phase
-
-    V_m mV = E_L    # Membrane potential
-
-    Inact_h real = alpha_h_init / ( alpha_h_init + beta_h_init )
-    Act_n real = alpha_n_init / ( alpha_n_init + beta_n_init )
-  end
-
-  equations:
-    # synapses: exponential conductance
-    kernel g_inh = exp(-t / tau_syn_inh)
-    kernel g_exc = exp(-t / tau_syn_exc)
-
-    recordable inline I_syn_exc pA = convolve(g_exc, exc_spikes) * ( V_m - E_exc )
-    recordable inline I_syn_inh pA = convolve(g_inh, inh_spikes) * ( V_m - E_inh )
-    
-    inline I_Na  pA = g_Na * _subexpr(V_m) * Inact_h * ( V_m - E_Na )
-    inline I_K   pA = g_K * Act_n**4 * ( V_m - E_K )
-    inline I_L   pA = g_L * ( V_m - E_L )
-
-    V_m' =( -( I_Na + I_K + I_L ) + I_e + I_stim + I_syn_exc - I_syn_inh ) / C_m
-    Act_n' = ( alpha_n(V_m) * ( 1 - Act_n ) - beta_n(V_m) * Act_n )  # n-variable
-    Inact_h' = ( alpha_h(V_m) * ( 1 - Inact_h ) - beta_h(V_m) * Inact_h ) # h-variable
-  end
-
-  parameters:
-    t_ref ms = 2 ms           # Refractory period
-    g_Na nS = 3500 nS         # Sodium peak conductance
-    g_K nS = 900 nS           # Potassium peak conductance
-    g_L nS = 10 nS            # Leak conductance
-    C_m pF = 100 pF           # Membrane capacitance
-    E_Na mV = 55 mV           # Sodium reversal potential
-    E_K mV = -90 mV           # Potassium reversal potential
-    E_L mV = -65 mV           # Leak reversal potential (aka resting potential)
-    V_Tr mV = -55 mV          # Spike threshold
-    tau_syn_exc ms = 0.2 ms   # Rise time of the excitatory synaptic alpha function
-    tau_syn_inh ms = 10 ms    # Rise time of the inhibitory synaptic alpha function
-    E_exc mV = 0 mV           # Excitatory synaptic reversal potential
-    E_inh mV = -75 mV         # Inhibitory synaptic reversal potential
-
-    # constant external input current
-    I_e pA = 0 pA
-  end
-
-  internals:
-    RefractoryCounts integer = steps(t_ref) # refractory time in steps
-
-    alpha_n_init 1/ms = -0.05/(ms*mV) * (E_L + 34.0 mV) / (exp(-0.1 * (E_L + 34.0 mV)) - 1.0)
-    beta_n_init  1/ms = 0.625/ms * exp(-(E_L + 44.0 mV) / 80.0 mV)
-    alpha_h_init 1/ms = 0.35/ms * exp(-(E_L + 58.0 mV) / 20.0 mV)
-    beta_h_init  1/ms = 5.0 / (exp(-0.1 / mV * (E_L + 28.0 mV)) + 1.0) /ms
-  end
-
-  input:
-    exc_spikes nS <- excitatory spike
-    inh_spikes nS <- inhibitory spike
-    I_stim pA <- continuous
-  end
-
-  output: spike
-
-  update:
-    U_old mV = V_m
-
-    process_input(I_stim)
-
-    integrate_odes()
-
-    process_input(exc_spikes, inh_spikes)
-
-    if r > 0: # is refractory?
-      r -= 1
-    elif V_m > V_Tr and U_old > V_m: # threshold && maximum
-      r = RefractoryCounts
-      emit_spike()
-    end
-  end
-
-  function _subexpr(V_m mV) real:
-    return alpha_m(V_m)**3 / ( alpha_m(V_m) + beta_m(V_m) )**3
-  end
-
-  function alpha_m(V_m mV) 1/ms:
-    return 0.1/(ms*mV) * (V_m + 35.0 mV) / (1.0 - exp(-0.1 mV * (V_m + 35.0 mV)))
-  end
-
-  function beta_m(V_m mV) 1/ms:
-    return 4.0/(ms) * exp(-(V_m + 60.0 mV) / 18.0 mV)
-  end
-
-  function alpha_n(V_m mV) 1/ms:
-    return -0.05/(ms*mV) * (V_m + 34.0 mV) / (exp(-0.1 * (V_m + 34.0 mV)) - 1.0)
-  end
-
-  function beta_n(V_m mV) 1/ms:
-    return 0.625/ms * exp(-(V_m + 44.0 mV) / 80.0 mV)
-  end
-  
-  function alpha_h(V_m mV) 1/ms:
-    return 0.35/ms * exp(-(V_m + 58.0 mV) / 20.0 mV)
-  end
-  
-  function beta_h(V_m mV) 1/ms:
-    return 5.0 / (exp(-0.1 / mV * (V_m + 28.0 mV)) + 1.0) /ms
-  end  
-
-end
-=======
     state:
         r integer = 0 # number of steps in the current refractory phase
 
@@ -188,16 +78,21 @@
         beta_h_init  1/ms = 5.0 / (exp(-0.1 / mV * (E_L + 28.0 mV)) + 1.0) /ms
 
     input:
+        exc_spikes nS <- excitatory spike
         inh_spikes nS <- inhibitory spike
-        exc_spikes nS <- excitatory spike
         I_stim pA <- continuous
 
     output: spike
 
     update:
         U_old mV = V_m
+
+        process_input(I_stim)
+
         integrate_odes()
-        # sending spikes: crossing 0 mV, pseudo-refractoriness and local maximum...
+
+        process_input(exc_spikes, inh_spikes)
+
         if r > 0: # is refractory?
             r -= 1
         elif V_m > V_Tr and U_old > V_m: # threshold && maximum
@@ -223,5 +118,4 @@
         return 0.35/ms * exp(-(V_m + 58.0 mV) / 20.0 mV)
 
     function beta_h(V_m mV) 1/ms:
-        return 5.0 / (exp(-0.1 / mV * (V_m + 28.0 mV)) + 1.0) /ms
->>>>>>> 45c4cf69
+        return 5.0 / (exp(-0.1 / mV * (V_m + 28.0 mV)) + 1.0) /ms