--- conflicted
+++ resolved
@@ -21,99 +21,6 @@
 hh_cond_exp_traub
 """
 neuron traub_psc_alpha:
-<<<<<<< HEAD
-  state:
-    r integer = 0 # number of steps in the current refractory phase
-
-    V_m mV = -70. mV # Membrane potential
-
-    Act_m real =  alpha_m_init / ( alpha_m_init + beta_m_init )     # Activation variable m for Na
-    Inact_h real = alpha_h_init / ( alpha_h_init + beta_h_init )    # Inactivation variable h for Na
-    Act_n real =  alpha_n_init / ( alpha_n_init + beta_n_init )     # Activation variable n for K
-  end
-
-  equations:
-    # synapses: alpha functions
-    kernel K_syn_inh = (e/tau_syn_inh) * t * exp(-t/tau_syn_inh)
-    kernel K_syn_exc = (e/tau_syn_exc) * t * exp(-t/tau_syn_exc)
-
-    inline I_syn_exc pA = convolve(K_syn_exc, exc_spikes)
-    inline I_syn_inh pA = convolve(K_syn_inh, inh_spikes)
-    inline I_Na  pA = g_Na * Act_m * Act_m * Act_m * Inact_h * ( V_m - E_Na )
-    inline I_K   pA  = g_K * Act_n * Act_n * Act_n * Act_n * ( V_m - E_K )
-    inline I_L   pA = g_L * ( V_m - E_L )
-    V_m' = ( -( I_Na + I_K + I_L ) + I_e + I_stim + I_syn_exc - I_syn_inh ) / C_m
-
-    # Act_n
-    inline alpha_n real = 0.032 * (V_m / mV + 52.) / (1. - exp(-(V_m / mV + 52.) / 5.))
-    inline beta_n  real = 0.5 * exp(-(V_m / mV + 57.) / 40.)
-    Act_n' = ( alpha_n * ( 1 - Act_n ) - beta_n * Act_n ) / ms # n-variable
-
-    # Act_m
-    inline alpha_m real = 0.32 * (V_m / mV + 54.) / (1.0 - exp(-(V_m / mV + 54.) / 4.))
-    inline beta_m  real = 0.28 * (V_m / mV + 27.) / (exp((V_m / mV + 27.) / 5.) - 1.)
-    Act_m' = ( alpha_m * ( 1 - Act_m ) - beta_m * Act_m ) / ms # m-variable
-
-    # Inact_h'
-    inline alpha_h real = 0.128 * exp(-(V_m / mV + 50.0) / 18.0)
-    inline beta_h  real = 4.0 / (1.0 + exp(-(V_m / mV + 27.) / 5.))
-    Inact_h' = ( alpha_h * ( 1 - Inact_h ) - beta_h * Inact_h ) / ms # h-variable
-  end
-
-  parameters:
-    t_ref ms = 2 ms           # Refractory period
-    g_Na nS = 10000 nS        # Sodium peak conductance
-    g_K nS = 8000 nS          # Potassium peak conductance
-    g_L nS = 10 nS            # Leak conductance
-    C_m pF = 100 pF           # Membrane capacitance
-    E_Na mV = 50 mV           # Sodium reversal potential
-    E_K mV = -100 mV          # Potassium reversal potential
-    E_L mV = -67 mV           # Leak reversal potential (aka resting potential)
-    V_Tr mV = -20 mV          # Spike threshold
-    tau_syn_exc ms = 0.2 ms   # Rise time of the excitatory synaptic alpha function
-    tau_syn_inh ms = 2 ms     # Rise time of the inhibitory synaptic alpha function
-
-    # constant external input current
-    I_e pA = 0 pA
-  end
-
-  internals:
-    RefractoryCounts integer = steps(t_ref) # refractory time in steps
-
-    alpha_n_init real = 0.032 * (V_m / mV + 52.) / (1. - exp(-(V_m / mV + 52.) / 5.))
-    beta_n_init  real = 0.5 * exp(-(V_m / mV + 57.) / 40.)
-    alpha_m_init real = 0.32 * (V_m / mV + 54.) / (1.0 - exp(-(V_m / mV + 54.) / 4.))
-    beta_m_init  real = 0.28 * (V_m / mV + 27.) / (exp((V_m / mV + 27.) / 5.) - 1.)
-    alpha_h_init real = 0.128 * exp(-(V_m / mV + 50.0) / 18.0)
-    beta_h_init  real = 4.0 / (1.0 + exp(-(V_m / mV + 27.) / 5.))
-  end
-
-  input:
-    exc_spikes pA <- excitatory spike
-    inh_spikes pA <- inhibitory spike
-    I_stim pA <- continuous
-  end
-
-  output: spike
-
-  update:
-    U_old mV = V_m
-
-    process_input(I_stim)
-
-    integrate_odes()
-
-    process_input(exc_spikes, inh_spikes)
-
-    if r > 0: # is refractory?
-      r -= 1
-    elif V_m > V_Tr and U_old > V_Tr: # threshold && maximum
-      r = RefractoryCounts
-      emit_spike()
-    end
-  end
-end
-=======
     state:
         r integer = 0 # number of steps in the current refractory phase
 
@@ -177,19 +84,23 @@
         beta_h_init  real = 4.0 / (1.0 + exp(-(V_m / mV + 27.) / 5.))
 
     input:
+        exc_spikes pA <- excitatory spike
         inh_spikes pA <- inhibitory spike
-        exc_spikes pA <- excitatory spike
         I_stim pA <- continuous
 
     output: spike
 
     update:
         U_old mV = V_m
+
+        process_input(I_stim)
+
         integrate_odes()
-        # sending spikes: crossing 0 mV, pseudo-refractoriness and local maximum...
+
+        process_input(exc_spikes, inh_spikes)
+
         if r > 0: # is refractory?
             r -= 1
         elif V_m > V_Tr and U_old > V_Tr: # threshold && maximum
             r = RefractoryCounts
-            emit_spike()
->>>>>>> 45c4cf69
+            emit_spike()