"""
iaf_cond_exp_sfa_rr - Conductance based leaky integrate-and-fire model with spike-frequency adaptation and relative refractory mechanisms
#########################################################################################################################################

Description
+++++++++++

iaf_cond_exp_sfa_rr is an implementation of a spiking neuron using integrate-and-fire dynamics with conductance-based
synapses, with additional spike-frequency adaptation and relative refractory mechanisms as described in [2]_, page 166.

Incoming spike events induce a post-synaptic change of conductance modelled by an exponential function. The exponential
function is normalised such that an event of weight 1.0 results in a peak current of 1 nS.

Outgoing spike events induce a change of the adaptation and relative refractory conductances by q_sfa and q_rr,
respectively. Otherwise these conductances decay exponentially with time constants tau_sfa and tau_rr, respectively.


References
++++++++++

.. [1] Meffin H, Burkitt AN, Grayden DB (2004). An analytical
       model for the large, fluctuating synaptic conductance state typical of
       neocortical neurons in vivo. Journal of Computational Neuroscience,
       16:159-175.
       DOI: https://doi.org/10.1023/B:JCNS.0000014108.03012.81
.. [2] Dayan P, Abbott LF (2001). Theoretical neuroscience: Computational and
       mathematical modeling of neural systems. Cambridge, MA: MIT Press.
       https://pure.mpg.de/pubman/faces/ViewItemOverviewPage.jsp?itemId=item_3006127


See also
++++++++

aeif_cond_alpha, aeif_cond_exp, iaf_chxk_2008
"""
neuron iaf_cond_exp_sfa_rr:

<<<<<<< HEAD
  state:
    r integer = 0   # counts number of tick during the refractory period

    V_m mV = E_L # membrane potential
    g_sfa nS = 0 nS     # inputs from the sfa conductance
    g_rr nS = 0 nS      # inputs from the rr conductance
  end

  equations:
    kernel g_inh = exp(-t/tau_syn_inh) # inputs from the inh conductance
    kernel g_exc = exp(-t/tau_syn_exc) # inputs from the exc conductance

    g_sfa' = -g_sfa / tau_sfa
    g_rr' = -g_rr / tau_rr

    inline I_syn_exc pA = convolve(g_exc, exc_spikes) * ( V_m - E_exc )
    inline I_syn_inh pA = convolve(g_inh, inh_spikes) * ( V_m - E_inh )
    inline I_L pA = g_L * ( V_m - E_L )
    inline I_sfa pA = g_sfa * ( V_m - E_sfa )
    inline I_rr pA = g_rr * ( V_m - E_rr )

    V_m' = ( -I_L + I_e + I_stim - I_syn_exc - I_syn_inh - I_sfa - I_rr ) / C_m
  end

  parameters:
    V_th mV = -57.0 mV       # Threshold potential
    V_reset mV = -70.0 mV    # Reset potential
    t_ref ms = 0.5 ms        # Refractory period
    g_L nS = 28.95 nS        # Leak conductance
    C_m pF = 289.5 pF        # Membrane capacitance
    E_exc mV = 0 mV          # Excitatory reversal potential
    E_inh mV = -75.0 mV      # Inhibitory reversal potential
    E_L mV = -70.0 mV        # Leak reversal potential (aka resting potential)
    tau_syn_exc ms = 1.5 ms  # Synaptic time constant of excitatory synapse
    tau_syn_inh ms = 10.0 ms # Synaptic time constant of inhibitory synapse
    q_sfa nS = 14.48 nS      # Outgoing spike activated quantal spike-frequency adaptation conductance increase
    q_rr nS = 3214.0 nS      # Outgoing spike activated quantal relative refractory conductance increase
    tau_sfa ms = 110.0 ms    # Time constant of spike-frequency adaptation
    tau_rr ms = 1.97 ms      # Time constant of the relative refractory mechanism
    E_sfa mV = -70.0 mV      # spike-frequency adaptation conductance reversal potential
    E_rr mV = -70.0 mV       # relative refractory mechanism conductance reversal potential

    # constant external input current
    I_e pA = 0 pA
  end

  internals:
    RefractoryCounts integer = steps(t_ref) # refractory time in steps
  end

  input:
    exc_spikes nS <- excitatory spike
    inh_spikes nS <- inhibitory spike
    I_stim pA <- continuous
  end

  output: spike

  update:
    process_input(I_stim)
    integrate_odes()
    process_input(exc_spikes, inh_spikes)
    if r != 0:  # neuron is absolute refractory
      r =  r - 1
      V_m = V_reset # clamp potential
    elif V_m >= V_th: # neuron is not absolute refractory
      r = RefractoryCounts
      V_m = V_reset # clamp potential
      g_sfa += q_sfa
      g_rr += q_rr
      emit_spike()
    end
  end
end
=======
    state:
        r integer = 0   # counts number of tick during the refractory period

        V_m mV = E_L # membrane potential
        g_sfa nS = 0 nS     # inputs from the sfa conductance
        g_rr nS = 0 nS      # inputs from the rr conductance

    equations:
        kernel g_inh = exp(-t/tau_syn_inh) # inputs from the inh conductance
        kernel g_exc = exp(-t/tau_syn_exc) # inputs from the exc conductance

        g_sfa' = -g_sfa / tau_sfa
        g_rr' = -g_rr / tau_rr

        inline I_syn_exc pA = convolve(g_exc, exc_spikes) * ( V_m - E_exc )
        inline I_syn_inh pA = convolve(g_inh, inh_spikes) * ( V_m - E_inh )
        inline I_L pA = g_L * ( V_m - E_L )
        inline I_sfa pA = g_sfa * ( V_m - E_sfa )
        inline I_rr pA = g_rr * ( V_m - E_rr )

        V_m' = ( -I_L + I_e + I_stim - I_syn_exc - I_syn_inh - I_sfa - I_rr ) / C_m

    parameters:
        V_th mV = -57.0 mV       # Threshold potential
        V_reset mV = -70.0 mV    # Reset potential
        t_ref ms = 0.5 ms        # Refractory period
        g_L nS = 28.95 nS        # Leak conductance
        C_m pF = 289.5 pF        # Membrane capacitance
        E_exc mV = 0 mV          # Excitatory reversal potential
        E_inh mV = -75.0 mV      # Inhibitory reversal potential
        E_L mV = -70.0 mV        # Leak reversal potential (aka resting potential)
        tau_syn_exc ms = 1.5 ms  # Synaptic time constant of excitatory synapse
        tau_syn_inh ms = 10.0 ms # Synaptic time constant of inhibitory synapse
        q_sfa nS = 14.48 nS      # Outgoing spike activated quantal spike-frequency adaptation conductance increase
        q_rr nS = 3214.0 nS      # Outgoing spike activated quantal relative refractory conductance increase
        tau_sfa ms = 110.0 ms    # Time constant of spike-frequency adaptation
        tau_rr ms = 1.97 ms      # Time constant of the relative refractory mechanism
        E_sfa mV = -70.0 mV      # spike-frequency adaptation conductance reversal potential
        E_rr mV = -70.0 mV       # relative refractory mechanism conductance reversal potential

        # constant external input current
        I_e pA = 0 pA

    internals:
        RefractoryCounts integer = steps(t_ref) # refractory time in steps

    input:
        inh_spikes nS <- inhibitory spike
        exc_spikes nS <- excitatory spike
        I_stim pA <- continuous

    output: spike

    update:
        integrate_odes()
        if r != 0:  # neuron is absolute refractory
            r =  r - 1
            V_m = V_reset # clamp potential
        elif V_m >= V_th: # neuron is not absolute refractory
            r = RefractoryCounts
            V_m = V_reset # clamp potential
            g_sfa += q_sfa
            g_rr += q_rr
            emit_spike()
>>>>>>> 45c4cf69
<|MERGE_RESOLUTION|>--- conflicted
+++ resolved
@@ -35,82 +35,6 @@
 """
 neuron iaf_cond_exp_sfa_rr:
 
-<<<<<<< HEAD
-  state:
-    r integer = 0   # counts number of tick during the refractory period
-
-    V_m mV = E_L # membrane potential
-    g_sfa nS = 0 nS     # inputs from the sfa conductance
-    g_rr nS = 0 nS      # inputs from the rr conductance
-  end
-
-  equations:
-    kernel g_inh = exp(-t/tau_syn_inh) # inputs from the inh conductance
-    kernel g_exc = exp(-t/tau_syn_exc) # inputs from the exc conductance
-
-    g_sfa' = -g_sfa / tau_sfa
-    g_rr' = -g_rr / tau_rr
-
-    inline I_syn_exc pA = convolve(g_exc, exc_spikes) * ( V_m - E_exc )
-    inline I_syn_inh pA = convolve(g_inh, inh_spikes) * ( V_m - E_inh )
-    inline I_L pA = g_L * ( V_m - E_L )
-    inline I_sfa pA = g_sfa * ( V_m - E_sfa )
-    inline I_rr pA = g_rr * ( V_m - E_rr )
-
-    V_m' = ( -I_L + I_e + I_stim - I_syn_exc - I_syn_inh - I_sfa - I_rr ) / C_m
-  end
-
-  parameters:
-    V_th mV = -57.0 mV       # Threshold potential
-    V_reset mV = -70.0 mV    # Reset potential
-    t_ref ms = 0.5 ms        # Refractory period
-    g_L nS = 28.95 nS        # Leak conductance
-    C_m pF = 289.5 pF        # Membrane capacitance
-    E_exc mV = 0 mV          # Excitatory reversal potential
-    E_inh mV = -75.0 mV      # Inhibitory reversal potential
-    E_L mV = -70.0 mV        # Leak reversal potential (aka resting potential)
-    tau_syn_exc ms = 1.5 ms  # Synaptic time constant of excitatory synapse
-    tau_syn_inh ms = 10.0 ms # Synaptic time constant of inhibitory synapse
-    q_sfa nS = 14.48 nS      # Outgoing spike activated quantal spike-frequency adaptation conductance increase
-    q_rr nS = 3214.0 nS      # Outgoing spike activated quantal relative refractory conductance increase
-    tau_sfa ms = 110.0 ms    # Time constant of spike-frequency adaptation
-    tau_rr ms = 1.97 ms      # Time constant of the relative refractory mechanism
-    E_sfa mV = -70.0 mV      # spike-frequency adaptation conductance reversal potential
-    E_rr mV = -70.0 mV       # relative refractory mechanism conductance reversal potential
-
-    # constant external input current
-    I_e pA = 0 pA
-  end
-
-  internals:
-    RefractoryCounts integer = steps(t_ref) # refractory time in steps
-  end
-
-  input:
-    exc_spikes nS <- excitatory spike
-    inh_spikes nS <- inhibitory spike
-    I_stim pA <- continuous
-  end
-
-  output: spike
-
-  update:
-    process_input(I_stim)
-    integrate_odes()
-    process_input(exc_spikes, inh_spikes)
-    if r != 0:  # neuron is absolute refractory
-      r =  r - 1
-      V_m = V_reset # clamp potential
-    elif V_m >= V_th: # neuron is not absolute refractory
-      r = RefractoryCounts
-      V_m = V_reset # clamp potential
-      g_sfa += q_sfa
-      g_rr += q_rr
-      emit_spike()
-    end
-  end
-end
-=======
     state:
         r integer = 0   # counts number of tick during the refractory period
 
@@ -158,14 +82,16 @@
         RefractoryCounts integer = steps(t_ref) # refractory time in steps
 
     input:
+        exc_spikes nS <- excitatory spike
         inh_spikes nS <- inhibitory spike
-        exc_spikes nS <- excitatory spike
         I_stim pA <- continuous
 
     output: spike
 
     update:
+        process_input(I_stim)
         integrate_odes()
+        process_input(exc_spikes, inh_spikes)
         if r != 0:  # neuron is absolute refractory
             r =  r - 1
             V_m = V_reset # clamp potential
@@ -174,5 +100,4 @@
             V_m = V_reset # clamp potential
             g_sfa += q_sfa
             g_rr += q_rr
-            emit_spike()
->>>>>>> 45c4cf69
+            emit_spike()