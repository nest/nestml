"""
izhikevich_psc_alpha - Detailed Izhikevich neuron model with alpha-kernel post-synaptic current
###############################################################################################

Description
+++++++++++

Implementation of the simple spiking neuron model introduced by Izhikevich [1]_, with membrane potential in (milli)volt
and current-based synapses.

The dynamics are given by:

.. math::

   C_m \frac{dV_m}{dt} = k (V - V_t)(V - V_t) - u + I + I_{syn,ex} + I_{syn,in}
   \frac{dU_m}{dt} = a(b(V_m - E_L) - U_m)

   &\text{if}\;\;\; V_m \geq V_{th}:\\
   &\;\;\;\; V_m \text{ is set to } c
   &\;\;\;\; U_m \text{ is incremented by } d

On each spike arrival, the membrane potential is subject to an alpha-kernel current of the form:

.. math::

  I_syn = I_0 \cdot t \cdot \exp\left(-t/\tau_{syn}\right) / \tau_{syn}

See also
++++++++

izhikevich, iaf_psc_alpha


References
++++++++++

.. [1] Izhikevich, Simple Model of Spiking Neurons, IEEE Transactions on Neural Networks (2003) 14:1569-1572
"""
neuron izhikevich_psc_alpha:
<<<<<<< HEAD

  state:
    r integer = 0   # Number of steps in the current refractory phase
    V_m mV = -65 mV # Membrane potential
    U_m pA = 0 pA   # Membrane potential recovery variable
  end

  equations:
    # synapses: alpha functions
    kernel K_syn_inh = (e/tau_syn_inh) * t * exp(-t/tau_syn_inh)
    kernel K_syn_exc = (e/tau_syn_exc) * t * exp(-t/tau_syn_exc)

    inline I_syn_exc pA = convolve(K_syn_exc, exc_spikes)
    inline I_syn_inh pA = convolve(K_syn_inh, inh_spikes)

    V_m' = ( k * (V_m - V_r) * (V_m - V_t) - U_m + I_e + I_stim + I_syn_exc - I_syn_inh ) / C_m
    U_m' = a * ( b*(V_m - V_r) - U_m )
  end

  parameters:
    C_m pF = 200 pF           # Membrane capacitance
    k pF/mV/ms = 8 pF/mV/ms   # Spiking slope
    V_r mV = -65 mV           # Resting potential
    V_t mV = -45 mV           # Threshold potential
    a 1/ms = 0.01 /ms         # Time scale of recovery variable
    b nS = 9 nS               # Sensitivity of recovery variable
    c mV = -65 mV             # After-spike reset value of V_m
    d pA = 60 pA              # After-spike reset value of U_m
    V_peak mV = 0 mV          # Spike detection threshold (reset condition)
    tau_syn_exc ms = 0.2 ms   # Synaptic time constant of excitatory synapse
    tau_syn_inh ms = 2 ms     # Synaptic time constant of inhibitory synapse
    t_ref ms = 2 ms           # Refractory period

    # constant external input current
    I_e pA = 0 pA
  end

  internals:
    RefractoryCounts integer = steps(t_ref) # refractory time in steps
  end

  input:
    exc_spikes pA <- excitatory spike
    inh_spikes pA <- inhibitory spike
    I_stim pA <- continuous
  end

  output: spike

  update:
    process_input(I_stim)

    integrate_odes()

    process_input(exc_spikes, inh_spikes)

    # refractoriness and threshold crossing
    if r > 0: # is refractory?
      r -= 1
    elif V_m >= V_peak:
      V_m = c
      U_m += d
      emit_spike()
      r = RefractoryCounts
    end
  end
end
=======
    state:
        r integer = 0   # Number of steps in the current refractory phase
        V_m mV = -65 mV # Membrane potential
        U_m pA = 0 pA   # Membrane potential recovery variable

    equations:
        # synapses: alpha functions
        kernel K_syn_inh = (e/tau_syn_inh) * t * exp(-t/tau_syn_inh)
        kernel K_syn_exc = (e/tau_syn_exc) * t * exp(-t/tau_syn_exc)

        inline I_syn_exc pA = convolve(K_syn_exc, exc_spikes)
        inline I_syn_inh pA = convolve(K_syn_inh, inh_spikes)

        V_m' = ( k * (V_m - V_r) * (V_m - V_t) - U_m + I_e + I_stim + I_syn_exc - I_syn_inh ) / C_m
        U_m' = a * ( b*(V_m - V_r) - U_m )

    parameters:
        C_m pF = 200 pF           # Membrane capacitance
        k pF/mV/ms = 8 pF/mV/ms   # Spiking slope
        V_r mV = -65 mV           # Resting potential
        V_t mV = -45 mV           # Threshold potential
        a 1/ms = 0.01 /ms         # Time scale of recovery variable
        b nS = 9 nS               # Sensitivity of recovery variable
        c mV = -65 mV             # After-spike reset value of V_m
        d pA = 60 pA              # After-spike reset value of U_m
        V_peak mV = 0 mV          # Spike detection threshold (reset condition)
        tau_syn_exc ms = 0.2 ms   # Synaptic time constant of excitatory synapse
        tau_syn_inh ms = 2 ms     # Synaptic time constant of inhibitory synapse
        t_ref ms = 2 ms           # Refractory period

        # constant external input current
        I_e pA = 0 pA

    internals:
        RefractoryCounts integer = steps(t_ref) # refractory time in steps

    input:
        inh_spikes pA <- inhibitory spike
        exc_spikes pA <- excitatory spike
        I_stim pA <- continuous

    output: spike

    update:
        integrate_odes()

        # refractoriness and threshold crossing
        if r > 0: # is refractory?
            r -= 1
        elif V_m >= V_peak:
            V_m = c
            U_m += d
            emit_spike()
            r = RefractoryCounts
>>>>>>> 45c4cf69
<|MERGE_RESOLUTION|>--- conflicted
+++ resolved
@@ -37,75 +37,6 @@
 .. [1] Izhikevich, Simple Model of Spiking Neurons, IEEE Transactions on Neural Networks (2003) 14:1569-1572
 """
 neuron izhikevich_psc_alpha:
-<<<<<<< HEAD
-
-  state:
-    r integer = 0   # Number of steps in the current refractory phase
-    V_m mV = -65 mV # Membrane potential
-    U_m pA = 0 pA   # Membrane potential recovery variable
-  end
-
-  equations:
-    # synapses: alpha functions
-    kernel K_syn_inh = (e/tau_syn_inh) * t * exp(-t/tau_syn_inh)
-    kernel K_syn_exc = (e/tau_syn_exc) * t * exp(-t/tau_syn_exc)
-
-    inline I_syn_exc pA = convolve(K_syn_exc, exc_spikes)
-    inline I_syn_inh pA = convolve(K_syn_inh, inh_spikes)
-
-    V_m' = ( k * (V_m - V_r) * (V_m - V_t) - U_m + I_e + I_stim + I_syn_exc - I_syn_inh ) / C_m
-    U_m' = a * ( b*(V_m - V_r) - U_m )
-  end
-
-  parameters:
-    C_m pF = 200 pF           # Membrane capacitance
-    k pF/mV/ms = 8 pF/mV/ms   # Spiking slope
-    V_r mV = -65 mV           # Resting potential
-    V_t mV = -45 mV           # Threshold potential
-    a 1/ms = 0.01 /ms         # Time scale of recovery variable
-    b nS = 9 nS               # Sensitivity of recovery variable
-    c mV = -65 mV             # After-spike reset value of V_m
-    d pA = 60 pA              # After-spike reset value of U_m
-    V_peak mV = 0 mV          # Spike detection threshold (reset condition)
-    tau_syn_exc ms = 0.2 ms   # Synaptic time constant of excitatory synapse
-    tau_syn_inh ms = 2 ms     # Synaptic time constant of inhibitory synapse
-    t_ref ms = 2 ms           # Refractory period
-
-    # constant external input current
-    I_e pA = 0 pA
-  end
-
-  internals:
-    RefractoryCounts integer = steps(t_ref) # refractory time in steps
-  end
-
-  input:
-    exc_spikes pA <- excitatory spike
-    inh_spikes pA <- inhibitory spike
-    I_stim pA <- continuous
-  end
-
-  output: spike
-
-  update:
-    process_input(I_stim)
-
-    integrate_odes()
-
-    process_input(exc_spikes, inh_spikes)
-
-    # refractoriness and threshold crossing
-    if r > 0: # is refractory?
-      r -= 1
-    elif V_m >= V_peak:
-      V_m = c
-      U_m += d
-      emit_spike()
-      r = RefractoryCounts
-    end
-  end
-end
-=======
     state:
         r integer = 0   # Number of steps in the current refractory phase
         V_m mV = -65 mV # Membrane potential
@@ -143,14 +74,18 @@
         RefractoryCounts integer = steps(t_ref) # refractory time in steps
 
     input:
+        exc_spikes pA <- excitatory spike
         inh_spikes pA <- inhibitory spike
-        exc_spikes pA <- excitatory spike
         I_stim pA <- continuous
 
     output: spike
 
     update:
+        process_input(I_stim)
+
         integrate_odes()
+
+        process_input(exc_spikes, inh_spikes)
 
         # refractoriness and threshold crossing
         if r > 0: # is refractory?
@@ -159,5 +94,4 @@
             V_m = c
             U_m += d
             emit_spike()
-            r = RefractoryCounts
->>>>>>> 45c4cf69
+            r = RefractoryCounts