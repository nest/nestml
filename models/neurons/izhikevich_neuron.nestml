--- conflicted
+++ resolved
@@ -7,35 +7,19 @@
 # Implementation of the simple spiking neuron model introduced by Izhikevich [1]_. The dynamics are given by:
 #
 # .. math::
-<<<<<<< HEAD
 #
-# dV_{m}/dt &= 0.04 V_{m}^2 + 5 V_{m} + 140 - U_{m} + I\\
-# dU_{m}/dt &= a (b V_{m} - U_{m})
+#    dV_{m}/dt &= 0.04 V_{m}^2 + 5 V_{m} + 140 - U_{m} + I\\
+#    dU_{m}/dt &= a (b V_{m} - U_{m})
 #
 #
 # .. math::
 #
-# &\text{if}\;\; V_{m} \geq V_{th}:\\
-# &\;\;\;\; V_{m} \text{ is set to } c\\
-# &\;\;\;\; U_{m} \text{ is incremented by } d\\
-# & \, \\
-# &V_{m} \text{ jumps on each spike arrival by the weight of the spike}
-#
-=======
-# 
-#    dV_{m}/dt &= 0.04 V_{m}^2 + 5 V_{m} + 140 - U_{m} + I\\
-#    dU_{m}/dt &= a (b V_{m} - U_{m})
-# 
-# 
-# .. math::
-# 
 #    &\text{if}\;\; V_{m} \geq V_{th}:\\
 #    &\;\;\;\; V_{m} \text{ is set to } c\\
 #    &\;\;\;\; U_{m} \text{ is incremented by } d\\
 #    & \, \\
 #    &V_{m} \text{ jumps on each spike arrival by the weight of the spike}
-# 
->>>>>>> a03bf3f4
+#
 # Incoming spikes cause an instantaneous jump in the membrane potential proportional to the strength of the synapse.
 #
 # As published in [1]_, the numerics differs from the standard forward Euler technique in two ways:
