--- conflicted
+++ resolved
@@ -5,20 +5,23 @@
 Description
 +++++++++++
 
-aeif_cond_exp is the adaptive exponential integrate-and-fire neuron according to Brette and Gerstner (2005), with post-synaptic conductances in the form of truncated exponentials.
+aeif_cond_exp is the adaptive exponential integrate and fire neuron
+according to Brette and Gerstner (2005), with post-synaptic
+conductances in the form of truncated exponentials.
 
 The membrane potential is given by the following differential equation:
 
 .. math::
 
-   C dV/dt= -g_L(V_m-E_L)+g_L*\Delta_T*\exp((V_m-V_T)/\Delta_T)-g_e(t)(V_m-E_e) \\
+   C_m \frac{dV_m}{dt} =
+   -g_L(V_m-E_L)+g_L\Delta_T\exp\left(\frac{V_m-V_{th}}{\Delta_T}\right) - g_e(t)(V_m-E_e) \\
                                                      -g_i(t)(V_m-E_i)-w +I_e
 
 and
 
 .. math::
 
-   \tau_w * dw/dt = a(V_m-E_L) - W
+   \tau_w \frac{dw}{dt} = a(V_m-E_L) - w
 
 Note that the membrane potential can diverge to positive infinity due to the exponential term. To avoid numerical instabilities, instead of :math:`V_m`, the value :math:`\min(V_m,V_{peak})` is used in the dynamical equations.
 
@@ -26,9 +29,9 @@
 References
 ++++++++++
 
-.. [1] Brette R and Gerstner W (2005). Adaptive Exponential
-       Integrate-and-Fire Model as an Effective Description of Neuronal
-       Activity. J Neurophysiol 94:3637-3642.
+.. [1] Brette R and Gerstner W (2005). Adaptive exponential
+       integrate-and-fire model as an effective description of neuronal
+       activity. Journal of Neurophysiology. 943637-3642
        DOI: https://doi.org/10.1152/jn.00686.2005
 
 
@@ -39,26 +42,21 @@
 """
 neuron aeif_cond_exp:
 
-<<<<<<< HEAD
-  initial_values:
+  state:
     V_m mV = E_L   # Membrane potential
-=======
-  state:
-    V_m mV = E_L  # Membrane potential
->>>>>>> 352d809d
     w pA = 0 pA    # Spike-adaptation current
   end
 
   equations:
     inline V_bounded mV = min(V_m, V_peak) # prevent exponential divergence
-    kernel g_in = exp(-1/tau_syn_in*t)
-    kernel g_ex = exp(-1/tau_syn_ex*t)
+    kernel g_in = exp(-t / tau_syn_in)
+    kernel g_ex = exp(-t / tau_syn_ex)
 
-    # Add aliases to simplify the equation definition of V_m
+    # Add inlines to simplify the equation definition of V_m
     inline exp_arg real = (V_bounded - V_th) / Delta_T
     inline I_spike pA = g_L * Delta_T * exp(exp_arg)
-    inline I_syn_exc pA = convolve(g_ex, spikeExc) * (V_bounded - E_ex)
-    inline I_syn_inh pA = convolve(g_in, spikeInh) * (V_bounded - E_in)
+    inline I_syn_exc pA = convolve(g_ex, spikesExc) * (V_bounded - E_ex)
+    inline I_syn_inh pA = convolve(g_in, spikesInh) * (V_bounded - E_in)
 
     V_m' = (-g_L * (V_bounded - E_L) + I_spike - I_syn_exc - I_syn_inh - w + I_e + I_stim) / C_m
     w' = (a * (V_bounded - E_L) - w) / tau_w
@@ -66,19 +64,19 @@
 
   parameters:
     # membrane parameters
-    C_m   pF = 281.0 pF     # Membrane Capacitance
+    C_m pF = 281.0 pF       # Membrane Capacitance
     t_ref ms = 0.0 ms       # Refractory period
     V_reset mV = -60.0 mV   # Reset Potential
     g_L nS = 30.0 nS        # Leak Conductance
     E_L mV = -70.6 mV       # Leak reversal Potential (aka resting potential)
 
     # spike adaptation parameters
-    a nS = 4 nS             # Subthreshold adaptation.
-    b pA = 80.5 pA          # Spike-trigg_exred adaptation.
+    a nS = 4 nS             # Subthreshold adaptation
+    b pA = 80.5 pA          # Spike-triggered adaptation
     Delta_T mV = 2.0 mV     # Slope factor
     tau_w ms = 144.0 ms     # Adaptation time constant
     V_th mV = -50.4 mV      # Threshold Potential
-    V_peak mV = 0 mV        # Spike detection threshold.
+    V_peak mV = 0 mV        # Spike detection threshold
 
     # synaptic parameters
     E_ex mV = 0 mV            # Excitatory reversal Potential
@@ -98,9 +96,9 @@
   end
 
   input:
-      spikeInh nS <- inhibitory spike
-      spikeExc nS <- excitatory spike
-      I_stim pA <- current
+    spikesInh nS <- inhibitory spike
+    spikesExc nS <- excitatory spike
+    I_stim pA <- current
   end
 
   output: spike
