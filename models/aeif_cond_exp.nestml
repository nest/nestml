"""
aeif_cond_exp - Conductance based exponential integrate-and-fire neuron model
#############################################################################

<<<<<<< HEAD
Description:
aeif_cond_exp is the adaptive exponential integrate and fire neuron according
to Brette and g_exrstner (2005).
Synaptic conductances are modelled as alpha-functions.
=======
Description
+++++++++++
>>>>>>> 9b2f1fde

aeif_cond_exp is the adaptive exponential integrate and fire neuron
according to Brette and Gerstner (2005), with post-synaptic
conductances in the form of truncated exponentials.

This implementation uses the embedded 4th order Runge-Kutta-Fehlberg
solver with adaptive stepsize to integrate the differential equation.

The membrane potential is given by the following differential equation:

.. math::

 C dV/dt= -g_L(V-E_L)+g_L*\Delta_T*\exp((V-V_T)/\Delta_T)-g_e(t)(V-E_e) \\
                                                     -g_i(t)(V-E_i)-w +I_e

and

.. math::

 \tau_w * dw/dt = a(V-E_L) - W

Note that the spike detection threshold :math:`V_{peak}` is automatically set to
:math:`V_th+10` mV to avoid numerical instabilites that may result from
setting :math:`V_{peak}` too high.


References
++++++++++

.. [1] Brette R and Gerstner W (2005). Adaptive Exponential
       Integrate-and-Fire Model as an Effective Description of Neuronal
       Activity. J Neurophysiol 94:3637-3642.
       DOI: https://doi.org/10.1152/jn.00686.2005


See also
++++++++

iaf_cond_exp, aeif_cond_alpha
"""
neuron aeif_cond_exp:

  initial_values:
    V_m mV = E_L  # Membrane potential
    w pA = 0 pA    # Spike-adaptation current
  end

  equations:
    inline V_bounded mV = min(V_m, V_peak) # prevent exponential divergence
<<<<<<< HEAD
    shape g_in = exp(-1/tau_syn_in*t)
    shape g_ex = exp(-1/tau_syn_ex*t)
=======
    kernel g_in = exp(-1/tau_syn_in*t)
    kernel g_ex = exp(-1/tau_syn_ex*t)
>>>>>>> 9b2f1fde

    # Add aliases to simplify the equation definition of V_m
    inline exp_arg real = (V_bounded-V_th)/Delta_T
    inline I_spike pA = g_L*Delta_T*exp(exp_arg)
    inline I_syn_exc pA = convolve(g_ex, spikeExc) * ( V_bounded - E_ex )
    inline I_syn_inh pA = convolve(g_in, spikeInh) * ( V_bounded - E_in )

    V_m' = ( -g_L*( V_bounded - E_L ) + I_spike - I_syn_exc - I_syn_inh - w + I_e + I_stim ) / C_m
    w' = (a*(V_bounded - E_L) - w)/tau_w
  end

  parameters:
    # membrane parameters
    C_m   pF = 281.0 pF     # Membrane Capacitance
    t_ref ms = 0.0 ms       # Refractory period
    V_reset mV = -60.0 mV   # Reset Potential
    g_L nS = 30.0 nS        # Leak Conductance
    E_L mV = -70.6 mV       # Leak reversal Potential (aka resting potential)

    # spike adaptation parameters
    a nS = 4 nS             # Subthreshold adaptation.
    b pA = 80.5 pA          # Spike-trigg_exred adaptation.
    Delta_T mV = 2.0 mV     # Slope factor
    tau_w ms = 144.0 ms     # Adaptation time constant
    V_th mV = -50.4 mV      # Threshold Potential
    V_peak mV = 0 mV        # Spike detection threshold.

    # synaptic parameters
    E_ex mV = 0 mV            # Excitatory reversal Potential
    tau_syn_ex ms = 0.2 ms    # Synaptic Time Constant Excitatory Synapse
    E_in mV = -85.0 mV        # Inhibitory reversal Potential
    tau_syn_in ms = 2.0 ms    # Synaptic Time Constant for Inhibitory Synapse

    # constant external input current
    I_e pA = 0 pA
  end

  internals:
    # refractory time in steps
    RefractoryCounts integer = steps(t_ref)
    # counts number of tick during the refractory period
    r integer
  end

  input:
      spikeInh nS <- inhibitory spike
      spikeExc nS <- excitatory spike
      I_stim pA <- current
  end

  output: spike

  update:
    integrate_odes()

    if r > 0: # refractory
      r -= 1 # decrement refractory ticks count
      V_m = V_reset # clamp potential
    elif V_m >= V_peak: # threshold crossing detection
      r = RefractoryCounts + 1
      V_m = V_reset # clamp potential
      w += b
      emit_spike()
    end

  end

end<|MERGE_RESOLUTION|>--- conflicted
+++ resolved
@@ -2,15 +2,8 @@
 aeif_cond_exp - Conductance based exponential integrate-and-fire neuron model
 #############################################################################
 
-<<<<<<< HEAD
-Description:
-aeif_cond_exp is the adaptive exponential integrate and fire neuron according
-to Brette and g_exrstner (2005).
-Synaptic conductances are modelled as alpha-functions.
-=======
 Description
 +++++++++++
->>>>>>> 9b2f1fde
 
 aeif_cond_exp is the adaptive exponential integrate and fire neuron
 according to Brette and Gerstner (2005), with post-synaptic
@@ -60,13 +53,8 @@
 
   equations:
     inline V_bounded mV = min(V_m, V_peak) # prevent exponential divergence
-<<<<<<< HEAD
-    shape g_in = exp(-1/tau_syn_in*t)
-    shape g_ex = exp(-1/tau_syn_ex*t)
-=======
     kernel g_in = exp(-1/tau_syn_in*t)
     kernel g_ex = exp(-1/tau_syn_ex*t)
->>>>>>> 9b2f1fde
 
     # Add aliases to simplify the equation definition of V_m
     inline exp_arg real = (V_bounded-V_th)/Delta_T
