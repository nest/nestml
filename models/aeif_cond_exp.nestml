/*
Name: aeif_cond_exp_implicit -  Conductance based exponential integrate-and-fire neuron
                         model according to Brette and g_exrstner (2005).

Description:
aeif_cond_exp_implicit is the adaptive exponential integrate and fire neuron according
to Brette and g_exrstner (2005).
Synaptic conductances are modelled as alpha-functions.

This implementation uses the embedded 4th order Rung_ex-Kutta-Fehlberg solver with
adaptive step size to integrate the differential equation.

The membrane potential is g_inven by the following differential equation:
C dV/dt= -g_L(V-E_L)+g_L*Delta_T*exp((V-V_T)/Delta_T)-g_e(t)(V-E_e)
                                                     -g_i(t)(V-E_i)-w +I_e

and

tau_w * dw/dt= a(V-E_L) -W

Parameters:
The following parameters can be set in the status dictionary.

Author: Marc-Oliver Gewaltig

Sends: SpikeEvent

Receives: SpikeEvent, CurrentEvent, DataLogg_inngRequest

References: Brette R and g_exrstner W (2005) Adaptive Exponential
            Integrate-and-Fire Model as an Effective Description of Neuronal
            Activity. J Neurophysiol 94:3637-3642

SeeAlso: iaf_cond_alpha, aeif_cond_exp
*/
neuron aeif_cond_exp_neuron:

  state:
    V_m mV = E_L  # Membrane potential
    w pA = 0 pA    # Spike-adaptation current
  end

  equations:
    function V_bounded mV = bounded_min(V_m, V_peak) # prevent exponential divergence
    shape g_in = exp(-1/tau_syn_in*t)
    shape g_ex = exp(-1/tau_syn_ex*t)

    # Add aliases to simplify the equation definition of V_m
    function exp_arg real = (V_bounded-V_th)/Delta_T
    function I_spike pA = g_L*Delta_T*exp(exp_arg)
    function I_syn_exc pA = cond_sum(g_ex, spikeExc) * ( V_bounded - E_ex )
    function I_syn_inh pA = cond_sum(g_in, spikeInh) * ( V_bounded - E_in )

    V_m' = ( -g_L*( V_bounded - E_L ) + I_spike - I_syn_exc - I_syn_inh - w + I_e + I_stim ) / C_m
    w' = (a*(V_bounded - E_L) - w)/tau_w
  end

  parameters:
    # membrane parameters
    C_m   pF = 281.0pF     # Membrane Capacitance in pF
    t_ref ms = 0.0ms       # Refractory period in ms
    V_reset mV = -60.0mV   # Reset Potential in mV
    g_L nS = 30.0nS        # Leak Conductance in nS
    E_L mV = -70.6mV       # Leak reversal Potential (aka resting potential) in mV
    I_e pA = 0pA           # Constant Current in pA

    # spike adaptation parameters
    a nS = 4nS             # Subthreshold adaptation.
    b pA = 80.5pA          # Spike-trigg_exred adaptation.
    Delta_T mV = 2.0mV     # Slope factor
    tau_w ms = 144.0ms     # Adaptation time constant in
    V_th mV = -50.4mV      # Threshold Potential
    V_peak mV = 0mV        # Spike detection threshold in mV.

    # synaptic parameters
    E_ex mV = 0mV            # Excitatory reversal Potential in mV
    tau_syn_ex ms = 0.2ms    # Synaptic Time Constant Excitatory Synapse in ms
    E_in mV = -85.0mV        # Inhibitory reversal Potential in mV
    tau_syn_in ms = 2.0ms    # Synaptic Time Constant for Inhibitory Synapse in ms

    # Input current injected by CurrentEvent.
    # This variable is used to transport the current applied into the
    # _dynamics function computing the derivative of the state vector.
    I_stim pA = 0pA
  end

  internals:
    # refractory time in steps
    RefractoryCounts integer = steps(t_ref)
    # counts number of tick during the refractory period
    r integer
  end

  input:
      spikeInh   <- inhibitory spike
      spikeExc   <- excitatory spike
      currents <- current
  end

  output: spike

  update:
    integrate_odes()

    if r > 0: # refractory
      r -= 1 # decrement refractory ticks count
      V_m = V_reset # clamp potential
    elif V_m >= V_peak: # threshold crossing detection
      r = RefractoryCounts + 1
      V_m = V_reset # clamp potential
      w += b
      emit_spike()
    end

<<<<<<< HEAD
    I_stim = currents.get_sum()*1pA
=======
    I_stim = currents
>>>>>>> e6834cbd
  end

end<|MERGE_RESOLUTION|>--- conflicted
+++ resolved
@@ -112,11 +112,7 @@
       emit_spike()
     end
 
-<<<<<<< HEAD
-    I_stim = currents.get_sum()*1pA
-=======
     I_stim = currents
->>>>>>> e6834cbd
   end
 
 end