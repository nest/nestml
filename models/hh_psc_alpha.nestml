--- conflicted
+++ resolved
@@ -253,8 +253,6 @@
   end
 
   internals:
-<<<<<<< HEAD
-=======
     # Impulse to add to DG_EXC on spike arrival to evoke unit-amplitude
     # conductance excursion.
     PSConInit_E 1/ms = e / tau_syn_ex
@@ -262,11 +260,6 @@
     # Impulse to add to DG_INH on spike arrival to evoke unit-amplitude
     # conductance excursion.
     PSConInit_I 1/ms = e / tau_syn_in
-
-
-
->>>>>>> 9956bfe9
-    RefractoryCounts integer = steps(t_ref) # refractory time in steps
   end
 
   input:
