--- conflicted
+++ resolved
@@ -8,30 +8,11 @@
 """
 synapse static:
     parameters:
-        w real = 900  @nest::weight @homogeneous
-        d ms = .9 ms  @nest::delay @heterogeneous
-        a real = 3.141592653589793  @nest::a @homogeneous
-        b real = 100.  @nest::b @heterogeneous
+        w real = 1  @nest::weight   # Synaptic weight
+        d ms = 1 ms  @nest::delay   # Synaptic transmission delay
 
-<<<<<<< HEAD
     input:
-        pre_spikes mV <- spike
+        pre_spikes real <- spike
 
     onReceive(pre_spikes):
-        deliver_spike(3.18E-3 * a * b * w, d)
-=======
-  parameters:
-    w real = 1  @nest::weight   # Synaptic weight
-    d ms = 1 ms  @nest::delay   # Synaptic transmission delay
-  end
-
-  input:
-    pre_spikes real <- spike
-  end
-
-  onReceive(pre_spikes):
-    deliver_spike(w, d)
-  end
-
-end
->>>>>>> cfdc4e8f
+        deliver_spike(w, d)