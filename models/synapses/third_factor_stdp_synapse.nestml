"""
third_factor_stdp - Synapse model for spike-timing dependent plasticity with postsynaptic third-factor modulation
#################################################################################################################

Description
+++++++++++

third_factor_stdp is a synapse with spike time dependent plasticity (as defined in [1]). Here the weight dependence exponent can be set separately for potentiation and depression. Examples::

Multiplicative STDP [2]  mu_plus = mu_minus = 1
Additive STDP       [3]  mu_plus = mu_minus = 0
Guetig STDP         [1]  mu_plus, mu_minus in [0, 1]
Van Rossum STDP     [4]  mu_plus = 0 mu_minus = 1

The weight changes are modulated by a "third factor", in this case the postsynaptic dendritic current ``I_post_dend``.

``I_post_dend`` "gates" the weight update, so that if the current is 0, the weight is constant, whereas for a current of 1 pA, the weight change is maximal.

Do not use values of ``I_post_dend`` larger than 1 pA!

References
++++++++++

[1] Guetig et al. (2003) Learning Input Correlations through Nonlinear
    Temporally Asymmetric Hebbian Plasticity. Journal of Neuroscience

[2] Rubin, J., Lee, D. and Sompolinsky, H. (2001). Equilibrium
    properties of temporally asymmetric Hebbian plasticity, PRL
    86,364-367

[3] Song, S., Miller, K. D. and Abbott, L. F. (2000). Competitive
    Hebbian learning through spike-timing-dependent synaptic
    plasticity,Nature Neuroscience 3:9,919--926

[4] van Rossum, M. C. W., Bi, G-Q and Turrigiano, G. G. (2000).
    Stable Hebbian learning from spike timing-dependent
    plasticity, Journal of Neuroscience, 20:23,8812--8821
"""
synapse third_factor_stdp:
<<<<<<< HEAD
    state:
        w real = 1.

    parameters:
        the_delay ms = 1 ms  @nest::delay   # !!! cannot have a variable called "delay"
        lambda real = .01
        tau_tr_pre ms = 20 ms
        tau_tr_post ms = 20 ms
        alpha real = 1.
        mu_plus real = 1.
        mu_minus real = 1.
        Wmax real = 100.
        Wmin real = 0.

    equations:
        kernel pre_trace_kernel = exp(-t / tau_tr_pre)
        inline pre_trace real = convolve(pre_trace_kernel, pre_spikes)

        # all-to-all trace of postsynaptic neuron
        kernel post_trace_kernel = exp(-t / tau_tr_post)
        inline post_trace real = convolve(post_trace_kernel, post_spikes)

    input:
        pre_spikes nS <- spike
        post_spikes nS <- spike
        I_post_dend pA <- continuous

    output: spike

    onReceive(post_spikes):
        # potentiate synapse
        w_ real = Wmax * ( w / Wmax  + (lambda * ( 1. - ( w / Wmax ) )**mu_plus * pre_trace ))
        if I_post_dend <= 1 pA:
            w_ = (I_post_dend / pA) * w_ + (1 - I_post_dend / pA) * w   # "gating" of the weight update
        w = min(Wmax, w_)

    onReceive(pre_spikes):
        # depress synapse
        w_ real = Wmax * ( w / Wmax  - ( alpha * lambda * ( w / Wmax )**mu_minus * post_trace ))
        if I_post_dend <= 1 pA:
            w_ = (I_post_dend / pA) * w_ + (1 - I_post_dend / pA) * w   # "gating" of the weight update
        w = max(Wmin, w_)

        # deliver spike to postsynaptic partner
        deliver_spike(w, the_delay)
=======

  state:
    w real = 1.   # Synaptic weight
  end

  parameters:
    d ms = 1 ms  @nest::delay   # Synaptic transmission delay
    lambda real = .01
    tau_tr_pre ms = 20 ms
    tau_tr_post ms = 20 ms
    alpha real = 1.
    mu_plus real = 1.
    mu_minus real = 1.
    Wmax real = 100.
    Wmin real = 0.
  end

  equations:
    kernel pre_trace_kernel = exp(-t / tau_tr_pre)
    inline pre_trace real = convolve(pre_trace_kernel, pre_spikes)

    # all-to-all trace of postsynaptic neuron
    kernel post_trace_kernel = exp(-t / tau_tr_post)
    inline post_trace real = convolve(post_trace_kernel, post_spikes)
  end

  input:
    pre_spikes real <- spike
    post_spikes real <- spike
    I_post_dend pA <- continuous
  end

  output: spike

  onReceive(post_spikes):
    # potentiate synapse
    w_ real = Wmax * ( w / Wmax  + (lambda * ( 1. - ( w / Wmax ) )**mu_plus * pre_trace ))
    if I_post_dend <= 1 pA:
      w_ = (I_post_dend / pA) * w_ + (1 - I_post_dend / pA) * w   # "gating" of the weight update
    end
    w = min(Wmax, w_)
  end

  onReceive(pre_spikes):
    # depress synapse
    w_ real = Wmax * ( w / Wmax  - ( alpha * lambda * ( w / Wmax )**mu_minus * post_trace ))
    if I_post_dend <= 1 pA:
      w_ = (I_post_dend / pA) * w_ + (1 - I_post_dend / pA) * w   # "gating" of the weight update
    end
    w = max(Wmin, w_)

    # deliver spike to postsynaptic partner
    deliver_spike(w, d)
  end

end
>>>>>>> cfdc4e8f
<|MERGE_RESOLUTION|>--- conflicted
+++ resolved
@@ -37,12 +37,11 @@
     plasticity, Journal of Neuroscience, 20:23,8812--8821
 """
 synapse third_factor_stdp:
-<<<<<<< HEAD
     state:
-        w real = 1.
+        w real = 1.   # Synaptic weight
 
     parameters:
-        the_delay ms = 1 ms  @nest::delay   # !!! cannot have a variable called "delay"
+        d ms = 1 ms  @nest::delay   # Synaptic transmission delay
         lambda real = .01
         tau_tr_pre ms = 20 ms
         tau_tr_post ms = 20 ms
@@ -61,8 +60,8 @@
         inline post_trace real = convolve(post_trace_kernel, post_spikes)
 
     input:
-        pre_spikes nS <- spike
-        post_spikes nS <- spike
+        pre_spikes real <- spike
+        post_spikes real <- spike
         I_post_dend pA <- continuous
 
     output: spike
@@ -82,62 +81,4 @@
         w = max(Wmin, w_)
 
         # deliver spike to postsynaptic partner
-        deliver_spike(w, the_delay)
-=======
-
-  state:
-    w real = 1.   # Synaptic weight
-  end
-
-  parameters:
-    d ms = 1 ms  @nest::delay   # Synaptic transmission delay
-    lambda real = .01
-    tau_tr_pre ms = 20 ms
-    tau_tr_post ms = 20 ms
-    alpha real = 1.
-    mu_plus real = 1.
-    mu_minus real = 1.
-    Wmax real = 100.
-    Wmin real = 0.
-  end
-
-  equations:
-    kernel pre_trace_kernel = exp(-t / tau_tr_pre)
-    inline pre_trace real = convolve(pre_trace_kernel, pre_spikes)
-
-    # all-to-all trace of postsynaptic neuron
-    kernel post_trace_kernel = exp(-t / tau_tr_post)
-    inline post_trace real = convolve(post_trace_kernel, post_spikes)
-  end
-
-  input:
-    pre_spikes real <- spike
-    post_spikes real <- spike
-    I_post_dend pA <- continuous
-  end
-
-  output: spike
-
-  onReceive(post_spikes):
-    # potentiate synapse
-    w_ real = Wmax * ( w / Wmax  + (lambda * ( 1. - ( w / Wmax ) )**mu_plus * pre_trace ))
-    if I_post_dend <= 1 pA:
-      w_ = (I_post_dend / pA) * w_ + (1 - I_post_dend / pA) * w   # "gating" of the weight update
-    end
-    w = min(Wmax, w_)
-  end
-
-  onReceive(pre_spikes):
-    # depress synapse
-    w_ real = Wmax * ( w / Wmax  - ( alpha * lambda * ( w / Wmax )**mu_minus * post_trace ))
-    if I_post_dend <= 1 pA:
-      w_ = (I_post_dend / pA) * w_ + (1 - I_post_dend / pA) * w   # "gating" of the weight update
-    end
-    w = max(Wmin, w_)
-
-    # deliver spike to postsynaptic partner
-    deliver_spike(w, d)
-  end
-
-end
->>>>>>> cfdc4e8f
+        deliver_spike(w, d)