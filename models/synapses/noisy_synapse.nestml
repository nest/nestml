--- conflicted
+++ resolved
@@ -8,45 +8,19 @@
 Each presynaptic spike is passed to the postsynaptic partner with a weight sampled as :math:`w + A_\text{noise} \mathcal{N}(0, 1)`.
 """
 synapse noisy_synapse:
-    state:
-        w nS = 1 nS
-
-<<<<<<< HEAD
     parameters:
-        the_delay ms = 1 ms  @nest::delay   # !!! cannot have a variable called "delay"
+        w real = 1   # Synaptic weight
+        d ms = 1 ms  @nest::delay   # Synaptic transmission delay
         A_noise real = .4
 
     input:
-        pre_spikes nS <- spike
+        pre_spikes real <- spike
 
     output: spike
-=======
-  parameters:
-    w real = 1   # Synaptic weight
-    d ms = 1 ms  @nest::delay   # Synaptic transmission delay
-    A_noise real = .4
-  end
-
-  input:
-    pre_spikes real <- spike
-  end
->>>>>>> cfdc4e8f
 
     onReceive(pre_spikes):
         # temporary variable for the "weight" that will be transmitted
-        w_ nS = w + A_noise * random_normal(0, 1)
+        w_ real = w + A_noise * random_normal(0, 1)
 
-<<<<<<< HEAD
         # deliver spike to postsynaptic partner
-        deliver_spike(w_, the_delay)
-=======
-  onReceive(pre_spikes):
-    # temporary variable for the "weight" that will be transmitted
-    w_ real = w + A_noise * random_normal(0, 1)
-
-    # deliver spike to postsynaptic partner
-    deliver_spike(w_, d)
-  end
-
-end
->>>>>>> cfdc4e8f
+        deliver_spike(w_, d)