"""
stdp_triplet - Synapse type with triplet spike-timing dependent plasticity
##########################################################################

Description
+++++++++++

stdp_triplet_synapse is a connection with spike time dependent
plasticity accounting for spike triplet effects (as defined in [1]_).

.. warning::

   NAIVE VERSION: unclear about relative timing of pre and post trace updates due to incoming pre and post spikes


References
++++++++++
.. [1] Pfister JP, Gerstner W (2006). Triplets of spikes in a model
       of spike timing-dependent plasticity.  The Journal of Neuroscience
       26(38):9673-9682. DOI: https://doi.org/10.1523/JNEUROSCI.1425-06.2006
"""
synapse stdp_triplet:
    state:
        w nS = 1 nS

<<<<<<< HEAD
    parameters:
        the_delay ms = 1 ms  @nest::delay   # !!! cannot have a variable called "delay"

        tau_plus ms = 16.8 ms  # time constant for tr_r1
        tau_x ms = 101 ms  # time constant for tr_r2
        tau_minus ms = 33.7 ms  # time constant for tr_o1
        tau_y ms = 125 ms  # time constant for tr_o2
=======
  state:
    w nS = 1 nS   # Synaptic weight
  end

  parameters:
    d ms = 1 ms  @nest::delay   # Synaptic transmission delay
>>>>>>> cfdc4e8f

        A2_plus real = 7.5e-10
        A3_plus real = 9.3e-3
        A2_minus real = 7e-3
        A3_minus real = 2.3e-4

        Wmax nS = 100 nS
        Wmin nS = 0 nS

    equations:
        kernel tr_r1_kernel = exp(-t / tau_plus)
        inline tr_r1 real = convolve(tr_r1_kernel, pre_spikes)

        kernel tr_r2_kernel = exp(-t / tau_x)
        inline tr_r2 real = convolve(tr_r2_kernel, pre_spikes)

        kernel tr_o1_kernel = exp(-t / tau_minus)
        inline tr_o1 real = convolve(tr_o1_kernel, post_spikes)

        kernel tr_o2_kernel = exp(-t / tau_y)
        inline tr_o2 real = convolve(tr_o2_kernel, post_spikes)

    input:
        pre_spikes nS <- spike
        post_spikes nS <- spike

    output: spike

    onReceive(post_spikes):
        # potentiate synapse
        #w_ nS = Wmax * ( w / Wmax + tr_r1 * ( A2_plus + A3_plus * tr_o2 ) )
        w_ nS = w + tr_r1 * ( A2_plus + A3_plus * tr_o2 )
        w = min(Wmax, w_)

    onReceive(pre_spikes):
        # depress synapse
        #w_ nS = Wmax * ( w / Wmax  -  tr_o1 * ( A2_minus + A3_minus * tr_r2 ) )
        w_ nS = w  -  tr_o1 * ( A2_minus + A3_minus * tr_r2 )
        w = max(Wmin, w_)

<<<<<<< HEAD
        # deliver spike to postsynaptic partner
        deliver_spike(w, the_delay)
=======
  onReceive(pre_spikes):
    # depress synapse
    #w_ nS = Wmax * ( w / Wmax - tr_o1 * ( A2_minus + A3_minus * tr_r2 ) )
    w_ nS = w - tr_o1 * ( A2_minus + A3_minus * tr_r2 )
    w = max(Wmin, w_)

    # deliver spike to postsynaptic partner
    deliver_spike(w, d)
  end

end
>>>>>>> cfdc4e8f
<|MERGE_RESOLUTION|>--- conflicted
+++ resolved
@@ -21,24 +21,15 @@
 """
 synapse stdp_triplet:
     state:
-        w nS = 1 nS
+        w nS = 1 nS   # Synaptic weight
 
-<<<<<<< HEAD
     parameters:
-        the_delay ms = 1 ms  @nest::delay   # !!! cannot have a variable called "delay"
+        d ms = 1 ms  @nest::delay   # Synaptic transmission delay
 
         tau_plus ms = 16.8 ms  # time constant for tr_r1
         tau_x ms = 101 ms  # time constant for tr_r2
         tau_minus ms = 33.7 ms  # time constant for tr_o1
         tau_y ms = 125 ms  # time constant for tr_o2
-=======
-  state:
-    w nS = 1 nS   # Synaptic weight
-  end
-
-  parameters:
-    d ms = 1 ms  @nest::delay   # Synaptic transmission delay
->>>>>>> cfdc4e8f
 
         A2_plus real = 7.5e-10
         A3_plus real = 9.3e-3
@@ -75,23 +66,9 @@
 
     onReceive(pre_spikes):
         # depress synapse
-        #w_ nS = Wmax * ( w / Wmax  -  tr_o1 * ( A2_minus + A3_minus * tr_r2 ) )
-        w_ nS = w  -  tr_o1 * ( A2_minus + A3_minus * tr_r2 )
+        #w_ nS = Wmax * ( w / Wmax - tr_o1 * ( A2_minus + A3_minus * tr_r2 ) )
+        w_ nS = w - tr_o1 * ( A2_minus + A3_minus * tr_r2 )
         w = max(Wmin, w_)
 
-<<<<<<< HEAD
         # deliver spike to postsynaptic partner
-        deliver_spike(w, the_delay)
-=======
-  onReceive(pre_spikes):
-    # depress synapse
-    #w_ nS = Wmax * ( w / Wmax - tr_o1 * ( A2_minus + A3_minus * tr_r2 ) )
-    w_ nS = w - tr_o1 * ( A2_minus + A3_minus * tr_r2 )
-    w = max(Wmin, w_)
-
-    # deliver spike to postsynaptic partner
-    deliver_spike(w, d)
-  end
-
-end
->>>>>>> cfdc4e8f
+        deliver_spike(w, d)