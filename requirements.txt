numpy >= 1.8.2
sympy >= 1.1.1
antlr4-python3-runtime >= 4.7; python_version >= '3.0'
antlr4-python2-runtime >= 4.7; python_version < '3.0'
setuptools
Jinja2
<<<<<<< HEAD
astropy
mypy
=======
astropy==2.0.3
>>>>>>> ef4f8ec2
<|MERGE_RESOLUTION|>--- conflicted
+++ resolved
@@ -4,9 +4,5 @@
 antlr4-python2-runtime >= 4.7; python_version < '3.0'
 setuptools
 Jinja2
-<<<<<<< HEAD
-astropy
-mypy
-=======
 astropy==2.0.3
->>>>>>> ef4f8ec2
+mypy