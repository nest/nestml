# note: copy any changes to doc/requirements.txt
numpy >= 1.8.2
scipy
<<<<<<< HEAD
sympy >= 1.1.1,!= 1.11, != 1.11.1
antlr4-python3-runtime == 4.12
=======
sympy >= 1.1.1, <1.11
antlr4-python3-runtime == 4.10
>>>>>>> 0504e02c
setuptools
Jinja2 >= 2.10
typing;python_version<"3.5"
astropy
odetoolbox >= 2.4<|MERGE_RESOLUTION|>--- conflicted
+++ resolved
@@ -1,13 +1,8 @@
 # note: copy any changes to doc/requirements.txt
 numpy >= 1.8.2
 scipy
-<<<<<<< HEAD
-sympy >= 1.1.1,!= 1.11, != 1.11.1
+sympy >= 1.1.1, <1.11
 antlr4-python3-runtime == 4.12
-=======
-sympy >= 1.1.1, <1.11
-antlr4-python3-runtime == 4.10
->>>>>>> 0504e02c
 setuptools
 Jinja2 >= 2.10
 typing;python_version<"3.5"
