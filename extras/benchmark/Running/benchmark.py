--- conflicted
+++ resolved
@@ -628,18 +628,11 @@
     for neuron_model1 in neuron_models:
         for neuron_model2 in neuron_models:
             ks_distance = kolmogorov_smirnov_metric(data[neuron_model1]["counts_mean"], data[neuron_model2]["counts_mean"])
-<<<<<<< HEAD
-
-            all_isis1 = [isi for isis in data[neuron_model1]["isis"] for isi in isis]
-            all_isis2 = [isi for isis in data[neuron_model2]["isis"] for isi in isis]
-            ks_statistic, p_value = scipy.stats.ks_2samp(all_isis1, all_isis2)
-=======
-            # ks_statistic, p_value = scipy.stats.ks_2samp(data[neuron_model1]["isis"][0], data[neuron_model2]["isis"][0])
+
             all_isis1 = [isi for isis in data[neuron_model1]["isis"] for isi in isis]
             all_isis2 = [isi for isis in data[neuron_model2]["isis"] for isi in isis]
             ks_statistic, p_value = scipy.stats.ks_2samp(all_isis1, all_isis2)
             
->>>>>>> c98b3f38
 
             print("For neuron model " + str(neuron_model1) + " and neuron model " + str(neuron_model2) + ", Kolmogorov-Smirnov (KS) distance = " + str(ks_distance) + ", KS statistic = " + str(ks_statistic) + ", p-value = " + str(p_value))
 
