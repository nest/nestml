--- conflicted
+++ resolved
@@ -252,26 +252,13 @@
     @attribute spike true iff the neuron is a spike.
     @attribute current true iff. the neuron is a current.
   */
-<<<<<<< HEAD
-  InputLine = Name ("[" sizeParameter:Name "]")? "<-" InputType* (["spike"] | ["current"]);
-=======
-  InputLine =
-    Name
-    ("[" sizeParameter:Name "]")?  
-    "<-" InputType*
-    current:"current"|
-    Name
-    ("[" sizeParameter:Name "]")? 
-    Datatype 
-    "<-" InputType*
-    spike:"spike";
->>>>>>> 3f4df7a5
-
-  /** ASTInputType represents the type of the inputline e.g.: inhibitory or excitatory:
+  InputLine = Name Datatype? ("[" sizeParameter:Name "]")?  "<-" (["current"] | (SpikeType* ["spike"]));
+
+  /** ASTSpikeType represents the type of the inputline e.g.: inhibitory or excitatory:
     @attribute inhibitory true iff the neuron is a inhibitory.
     @attribute excitatory true iff. the neuron is a excitatory.
   */
-  InputType = (["inhibitory"] | ["excitatory"]);
+  SpikeType = (["inhibitory"] | ["excitatory"]);
 
   /** ASTOutput represents the output block of the neuron:
         output: spike
