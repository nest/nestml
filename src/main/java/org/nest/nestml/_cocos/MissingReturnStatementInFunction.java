--- conflicted
+++ resolved
@@ -48,12 +48,8 @@
       // non void return type
       // if block not returning:
       if (isReturnBlock(fun.getBlock()) == null) {
-<<<<<<< HEAD
-        final String msg = NestmlErrorStrings.getErrorMsg(this, fun.getName(), computeTypeName(fun.getReturnType().get(), false));
-=======
         NestmlErrorStrings errorStrings = NestmlErrorStrings.getInstance();
-        final String msg = errorStrings.getErrorMsg(this, fun.getName(), deserializeUnitIfNotPrimitive(computeTypeName(fun.getReturnType().get())));
->>>>>>> e6834cbd
+        final String msg = NestmlErrorStrings.getErrorMsg(this, fun.getName(), deserializeUnitIfNotPrimitive(computeTypeName(fun.getReturnType().get())));
 
         Log.error(msg, fun.get_SourcePositionStart());
       }
