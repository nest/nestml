--- conflicted
+++ resolved
@@ -61,13 +61,8 @@
     final CodeAfterReturn codeAfterReturn = new CodeAfterReturn();
     splCoCoChecker.addCoCo(codeAfterReturn);
 
-<<<<<<< HEAD
-    final FunctionDoesNotExist functionDoesNotExist = new FunctionDoesNotExist(predefinedTypesFactory);
+    final FunctionDoesNotExist functionDoesNotExist = new FunctionDoesNotExist();
     splCoCoChecker.addCoCo(functionDoesNotExist);
-=======
-    final FunctionDoesntExist functionDoesntExist = new FunctionDoesntExist();
-    splCoCoChecker.addCoCo(functionDoesntExist);
->>>>>>> ba43396d
 
   }
 
@@ -101,13 +96,8 @@
     final CodeAfterReturn codeAfterReturn = new CodeAfterReturn();
     splCoCoChecker.addCoCo(codeAfterReturn);
 
-<<<<<<< HEAD
-    final FunctionDoesNotExist functionDoesNotExist = new FunctionDoesNotExist(predefinedTypesFactory);
+    final FunctionDoesNotExist functionDoesNotExist = new FunctionDoesNotExist();
     splCoCoChecker.addCoCo(functionDoesNotExist);
-=======
-    final FunctionDoesntExist functionDoesntExist = new FunctionDoesntExist();
-    splCoCoChecker.addCoCo(functionDoesntExist);
->>>>>>> ba43396d
 
   }
 
