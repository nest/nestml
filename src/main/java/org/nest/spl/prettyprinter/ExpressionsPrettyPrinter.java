--- conflicted
+++ resolved
@@ -39,19 +39,13 @@
 
   public String print(final ASTExpr expr) {
     checkNotNull(expr);
-
-<<<<<<< HEAD
+    return doPrint(expr) + ASTUtils.printComment(expr);
+
+  }
+
+  private String doPrint(final ASTExpr expr) {
     if (expr.getNESTMLNumericLiteral().isPresent()) { // number
       return typesPrinter().prettyprint(expr.getNESTMLNumericLiteral().get().getNumericLiteral());
-=======
-    return doPrint(expr) + ASTUtils.printComment(expr);
-
-  }
-
-  private String doPrint(final ASTExpr expr) {
-    if (expr.getNumericLiteral().isPresent()) { // number
-      return typesPrinter().prettyprint(expr.getNumericLiteral().get());
->>>>>>> 6315dd99
     }
     if (expr.isInf()) {
       return handleConstant("inf");
