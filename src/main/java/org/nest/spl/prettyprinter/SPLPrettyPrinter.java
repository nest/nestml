--- conflicted
+++ resolved
@@ -274,18 +274,9 @@
     print(" in ");
     print(expressionsPrinter.print(astForStmt.getFrom()));
     print(" ... ");
-<<<<<<< HEAD
-    print(expressionsPrettyPrinter.print(astForStmt.getTo()));
+    print(expressionsPrinter.print(astForStmt.getTo()));
     print(" step ");
     print(typesPrinter().prettyprint(astForStmt.getStep()));
-
-=======
-    print(expressionsPrinter.print(astForStmt.getTo()));
-    if (astForStmt.getStep().isPresent()) {
-      print(" step ");
-      print(typesPrinter().prettyprint(astForStmt.getStep().get()));
-    }
->>>>>>> ca8c7318
   }
 
   /**
