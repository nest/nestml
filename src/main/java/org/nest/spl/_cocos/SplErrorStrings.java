/*
 * CocoErrorStrings.java
 *
 * This file is part of NEST.
 *
 * Copyright (C) 2004 The NEST Initiative
 *
 * NEST is free software: you can redistribute it and/or modify
 * it under the terms of the GNU General Public License as published by
 * the Free Software Foundation, either version 2 of the License, or
 * (at your option) any later version.
 *
 * NEST is distributed in the hope that it will be useful,
 * but WITHOUT ANY WARRANTY; without even the implied warranty of
 * MERCHANTABILITY or FITNESS FOR A PARTICULAR PURPOSE.  See the
 * GNU General Public License for more details.
 *
 * You should have received a copy of the GNU General Public License
 * along with NEST.  If not, see <http://www.gnu.org/licenses/>.
 */
package org.nest.spl._cocos;

import de.se_rwth.commons.SourcePosition;
import org.nest.utils.AstUtils;

/**
 * Factory for CoCo error strings. The dispatch is done by the static type of the context condition object.
 * IMPORTANT: Error code must start with the SPL_-prefix
 *
 * @author plotnikov, traeder
 */
public class SplErrorStrings {
  private static final String SEPARATOR = " : ";

  /**
   * Use static methods to get codes and errors
   */
  private SplErrorStrings() {
  }

  static String message(final VariableDoesNotExist coco, final String variable) {
    final String ERROR_MSG_FORMAT = "The variable %s is not defined.";

    return code(coco) + SEPARATOR + String.format(ERROR_MSG_FORMAT, variable);
  }

  @SuppressWarnings({"unused"}) // used for the routing
  static String code(final VariableDoesNotExist coco) {
    return "SPL_VARIABLE_DOES_NOT_EXIST";
  }

  static String message(final SPLVariableDefinedMultipleTimes coco, final String variable) {
    final String ERROR_MSG_FORMAT = "The variable %s defined multiple times.";

    return code(coco) + SEPARATOR + String.format(ERROR_MSG_FORMAT, variable);
  }

  @SuppressWarnings({"unused"}) // used for the routing
  static String code(final SPLVariableDefinedMultipleTimes coco) {
    return "SPL_VARIABLE_EXISTS_MULTIPLE_TIMES";
  }

  static String message(final VariableHasTypeName coco, final String variable) {
    final String ERROR_MSG_FORMAT = "Variable '%s' has name of an existing NESTML type.";

    return code(coco) + SEPARATOR + String.format(ERROR_MSG_FORMAT, variable);
  }

  @SuppressWarnings({"unused"}) // used for the routing
  public static String code(final VariableHasTypeName coco) {
    return "SPL_VARIABLE_HAS_TYPE_NAME";
  }

  static String messageDefinedBeforeUse(
      final VariableNotDefinedBeforeUse coco,
      final String variable,
      final SourcePosition previousDefinition) {
    final String ERROR_MSG_FORMAT = "Variable '%s' not defined yet. It is defined at line '%s'";

    return code(coco) + SEPARATOR + String.format(ERROR_MSG_FORMAT, variable, AstUtils.print(previousDefinition));
  }

  static String messageDefinedBeforeUse(
      final VariableNotDefinedBeforeUse coco,
      final String variable) {
    final String ERROR_MSG_FORMAT = "Cannot use variable '%s' before its definition.";

    return code(coco) + SEPARATOR + String.format(ERROR_MSG_FORMAT, variable);
  }

  static String messageOwnAssignment(
      final VariableNotDefinedBeforeUse coco,
      final String variable) {
    final String ERROR_MSG_FORMAT = "Cannot use variable '%s' in the assignment of its own declaration.";

    return code(coco) + SEPARATOR + String.format(ERROR_MSG_FORMAT, variable);
  }

  @SuppressWarnings({"unused"}) // used for the routing
  public static String code(final VariableNotDefinedBeforeUse coco) {
    return "SPL_VARIABLE_NOT_DEFINED_BEFORE_USE";
  }


  static String messageInitType(
      final IllegalExpression coco,
      final String variable,
      final String varType,
      final String expressionType) {
    final String ERROR_MSG_FORMAT = "Attempting to initialize variable %s of type %s with an expression of type %s" ;

    return code(coco) + SEPARATOR + String.format(ERROR_MSG_FORMAT, variable, varType, expressionType);
  }

  static String messageAssignment(
      final IllegalExpression coco,
      final String variable,
      final String varType,
      final String expressionType) {
    final String ERROR_MSG_FORMAT = "Attempting to assign %s to variable %s with type %s" ;

    return code(coco) + SEPARATOR + String.format(ERROR_MSG_FORMAT,expressionType, variable, varType);
  }

  static String messageNonBoolean(
      final IllegalExpression coco,
      final String expressionType) {
    final String ERROR_MSG_FORMAT = "Cannot use non boolean expression of type %s";

    return code(coco) + SEPARATOR+ String.format(ERROR_MSG_FORMAT, expressionType);
  }

  static String messageCastToReal(
      final IllegalExpression coco,
<<<<<<< HEAD
      final String soruceType) {
    final String ERROR_MSG_FORMAT = "Implicit casting from %s to real";
=======
      final String soruceType,
      final SourcePosition sourcePosition){
    final String ERROR_MSG_FORMAT = "Implicit cast from %s to real";
>>>>>>> e6834cbd

    return code(coco) + SEPARATOR + String.format(ERROR_MSG_FORMAT, soruceType);
  }

  static String messageForLoop(
      final IllegalExpression coco,
      final String variable,
      final String type){
    final String ERROR_MSG_FORMAT = "The type of the iterator variable %s in a for-loop must be numeric and not:" +
                                    " '%s' .";

    return code(coco) + SEPARATOR + String.format(ERROR_MSG_FORMAT, variable, type);
  }

  static String messageForLoopBound(
      final IllegalExpression coco,
      final String variable,
      final String type) {
    final String ERROR_MSG_FORMAT = "The type of the loop bound must be a numeric type. The value of the current bound "
                                    + "%s is %s .";

    return code(coco) + SEPARATOR + String.format(ERROR_MSG_FORMAT, variable, type);
  }
  @SuppressWarnings({"unused"}) // used for the routing
  public static String code(final IllegalExpression coco) {
    return "SPL_ILLEGAL_EXPRESSION";
  }


  static String message(
      final CodeAfterReturn coco,
      final String errorDescription) {
    return code(coco) + SEPARATOR + errorDescription;
  }


  @SuppressWarnings({"unused"}) // used for the routing
  public static String code(final CodeAfterReturn coco) {
    return "SPL_CODE_AFTER_RETURN";
  }

  static String message(
      final FunctionDoesNotExist coco,
      final String functionName,
      final String signature) {

    final String ERROR_MSG_FORMAT = "The function '%s' with the signature '%s' is not defined.";
    return code(coco) + SEPARATOR + String.format(ERROR_MSG_FORMAT, functionName, signature.isEmpty()?"()":signature);
  }


  @SuppressWarnings({"unused"}) // used for the routing
  public static String code(final FunctionDoesNotExist coco) {
    return "SPL_FUNCTION_DOES_NOT_EXIST";
  }

}<|MERGE_RESOLUTION|>--- conflicted
+++ resolved
@@ -132,14 +132,8 @@
 
   static String messageCastToReal(
       final IllegalExpression coco,
-<<<<<<< HEAD
-      final String soruceType) {
-    final String ERROR_MSG_FORMAT = "Implicit casting from %s to real";
-=======
-      final String soruceType,
-      final SourcePosition sourcePosition){
+      final String soruceType){
     final String ERROR_MSG_FORMAT = "Implicit cast from %s to real";
->>>>>>> e6834cbd
 
     return code(coco) + SEPARATOR + String.format(ERROR_MSG_FORMAT, soruceType);
   }
