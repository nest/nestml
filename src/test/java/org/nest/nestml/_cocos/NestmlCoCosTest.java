/*
 * Copyright (c) 2015 RWTH Aachen. All rights reserved.
 *
 * http://www.se-rwth.de/
 */
package org.nest.nestml._cocos;

import de.se_rwth.commons.Names;
import de.se_rwth.commons.logging.Log;
import org.junit.Before;
import org.junit.Test;
import org.nest.commons._cocos.CommonsASTFunctionCallCoCo;
import org.nest.nestml._ast.ASTNESTMLCompilationUnit;
import org.nest.nestml._symboltable.NESTMLScopeCreator;
import org.nest.ode._cocos.ODEASTOdeDeclarationCoCo;
import org.nest.spl._cocos.SPLASTDeclarationCoCo;
import org.nest.spl._cocos.SplErrorStrings;
import org.nest.spl._cocos.VarHasTypeName;
import org.nest.spl.symboltable.SPLCoCosManager;
import org.nest.symboltable.predefined.PredefinedTypes;
import org.nest.symboltable.symbols.TypeSymbol;

import java.nio.file.Path;
import java.nio.file.Paths;
import java.util.Optional;

import static de.se_rwth.commons.logging.Log.getFindings;
import static org.junit.Assert.assertEquals;
import static org.junit.Assert.assertTrue;
import static org.nest.nestml._symboltable.NESTMLRootCreator.getAstRoot;
import static org.nest.utils.LogHelper.countErrorsByPrefix;
import static org.nest.utils.LogHelper.countWarningsByPrefix;

/**
 * Test every context context conditions. For each implemented context condition there is one model that contains exactly one tested error.
 *
 * @author plotnikov
 */
public class NestmlCoCosTest {

  @Before
  public void clearLog() {
    Log.enableFailQuick(false);
    Log.getFindings().clear();
  }

  private static final String TEST_MODELS_FOLDER = "src/test/resources/org/nest/nestml/_cocos/";
  private static final String TEST_VALID_MODELS_FOLDER = "src/test/resources/org/nest/nestml/_cocos/valid";
  private static final String TEST_INVALID_MODELS_FOLDER = "src/test/resources/org/nest/nestml/_cocos/invalid";
  protected final NESTMLScopeCreator scopeCreator = new NESTMLScopeCreator(Paths.get("src/test/resources"));

  private NESTMLCoCoChecker nestmlCoCoChecker;

  @Before
  public void setup() {
    nestmlCoCoChecker = new NESTMLCoCoChecker();
  }

  @Test
  public void testResolvingOfPredefinedTypes() {
    final Optional<ASTNESTMLCompilationUnit> ast = getAstRoot(
        Paths.get(TEST_MODELS_FOLDER, "resolvePredefinedTypes.nestml").toString(),
        Paths.get(TEST_MODELS_FOLDER));
    assertTrue(ast.isPresent());
    scopeCreator.runSymbolTableCreator(ast.get());

    PredefinedTypes.getTypes().forEach(type -> {
      Optional<TypeSymbol> predefinedType = scopeCreator.getGlobalScope()
          .resolve(Names.getSimpleName(type.getName()), TypeSymbol.KIND);
      assertTrue("Cannot resolve the predefined type: " + type.getFullName(),
          predefinedType.isPresent());
    });
  }

  @Test
  public void testAliasHasNoSetter() {
    final Optional<ASTNESTMLCompilationUnit> validRoot = getAstRoot(
        TEST_MODELS_FOLDER + "aliasHasNoSetter/valid.nestml", Paths.get(TEST_MODELS_FOLDER));
    assertTrue(validRoot.isPresent());
    scopeCreator.runSymbolTableCreator(validRoot.get());
    final AliasHasNoSetter aliasHasNoSetter = new AliasHasNoSetter();

    nestmlCoCoChecker.addCoCo(aliasHasNoSetter);
    nestmlCoCoChecker.checkAll(validRoot.get());

    Integer errorsFound = countWarningsByPrefix(AliasHasNoSetter.ERROR_CODE, getFindings());
    assertEquals(Integer.valueOf(0), errorsFound);

    final Optional<ASTNESTMLCompilationUnit> invalidRoot = getAstRoot(
        TEST_MODELS_FOLDER + "aliasHasNoSetter/invalid.nestml", Paths.get(TEST_MODELS_FOLDER));
        assertTrue(invalidRoot.isPresent());
    scopeCreator.runSymbolTableCreator(invalidRoot.get());

    nestmlCoCoChecker.checkAll(invalidRoot.get());
    // TODO: Extend Log, make the information about infos also persistable

  }

  @Test
  public void testAliasHasOneVar() {
    final AliasHasOneVar aliasHasOneVar = new AliasHasOneVar();
    nestmlCoCoChecker.addCoCo(aliasHasOneVar);

    final Path pathToValidModel = Paths.get(TEST_VALID_MODELS_FOLDER, "aliasHasOneVar.nestml");
    checkModelAndAssertNoErrors(
        pathToValidModel,
        nestmlCoCoChecker,
        NestmlErrorStrings.code(aliasHasOneVar));

    final Path pathToInvalidModel = Paths.get(TEST_INVALID_MODELS_FOLDER, "aliasHasOneVar.nestml");
    checkModelAndAssertWithErrors(
        pathToInvalidModel,
        nestmlCoCoChecker,
        NestmlErrorStrings.code(aliasHasOneVar),
        1);
  }

  @Test
  public void testAliasInNonAliasDecl() {
    final VectorVariableInNonVectorDeclaration vectorVariableInNonVectorDeclaration = new VectorVariableInNonVectorDeclaration();
    nestmlCoCoChecker.addCoCo(vectorVariableInNonVectorDeclaration);

    final Path pathToValidModel = Paths.get(TEST_VALID_MODELS_FOLDER, "vectorVariableInNonVectorDeclaration.nestml");
    checkModelAndAssertNoErrors(
        pathToValidModel,
        nestmlCoCoChecker,
        NestmlErrorStrings.code(vectorVariableInNonVectorDeclaration));

    final Path pathToInvalidModel = Paths.get(TEST_INVALID_MODELS_FOLDER, "vectorVariableInNonVectorDeclaration.nestml");
    checkModelAndAssertWithErrors(
        pathToInvalidModel,
        nestmlCoCoChecker,
        NestmlErrorStrings.code(vectorVariableInNonVectorDeclaration),
        1);
  }

  @Test
  public void testComponentHasNoDynamics() {
    final ComponentHasNoDynamics componentHasNoDynamics = new ComponentHasNoDynamics();
    nestmlCoCoChecker.addCoCo(componentHasNoDynamics);

    final Path pathToValidModel = Paths.get(TEST_VALID_MODELS_FOLDER, "componentHasNoDynamics.nestml");
    checkModelAndAssertNoErrors(
        pathToValidModel,
        nestmlCoCoChecker,
        NestmlErrorStrings.code(componentHasNoDynamics));

    final Path pathToInvalidModel = Paths.get(TEST_INVALID_MODELS_FOLDER, "componentHasNoDynamics.nestml");
    checkModelAndAssertWithErrors(
        pathToInvalidModel,
        nestmlCoCoChecker,
        NestmlErrorStrings.code(componentHasNoDynamics),
        1);
  }

  @Test
  public void testComponentWithoutInput() {
    final ComponentWithoutInput componentWithoutInput = new ComponentWithoutInput();
    nestmlCoCoChecker.addCoCo(componentWithoutInput);

    final Path pathToValidModel = Paths.get(TEST_VALID_MODELS_FOLDER, "componentWithoutInput.nestml");
    checkModelAndAssertNoErrors(
        pathToValidModel,
        nestmlCoCoChecker,
        NestmlErrorStrings.code(componentWithoutInput));

    final Path pathToInvalidModel = Paths.get(TEST_INVALID_MODELS_FOLDER, "componentWithoutInput.nestml");
    checkModelAndAssertWithErrors(
        pathToInvalidModel,
        nestmlCoCoChecker,
        NestmlErrorStrings.code(componentWithoutInput),
        1);
  }

  @Test
  public void testComponentWithoutOutput() {
    final ComponentWithoutOutput componentWithoutOutput = new ComponentWithoutOutput();
    nestmlCoCoChecker.addCoCo(componentWithoutOutput);

    final Path pathToValidModel = Paths.get(TEST_VALID_MODELS_FOLDER, "componentWithoutOutput.nestml") ;
    checkModelAndAssertNoErrors(
        pathToValidModel,
        nestmlCoCoChecker,
        NestmlErrorStrings.code(componentWithoutOutput));

    final Path pathToInvalidModel = Paths.get(TEST_INVALID_MODELS_FOLDER, "componentWithoutOutput.nestml");
    checkModelAndAssertWithErrors(
        pathToInvalidModel,
        nestmlCoCoChecker,
        NestmlErrorStrings.code(componentWithoutOutput),
        1);
  }

  @Test
  public void testCorrectReturnValues() {
    final CorrectReturnValues correctReturnValues = new CorrectReturnValues();
    nestmlCoCoChecker.addCoCo(correctReturnValues);

    final Path pathToValidModel = Paths.get(TEST_MODELS_FOLDER, "correctReturnValues/valid.nestml");
    checkModelAndAssertNoErrors(
        pathToValidModel,
        nestmlCoCoChecker,
        CorrectReturnValues.ERROR_CODE);

    final Path pathToInvalidModel = Paths.get(TEST_MODELS_FOLDER, "correctReturnValues/invalid.nestml");
    checkModelAndAssertWithErrors(
        pathToInvalidModel,
        nestmlCoCoChecker,
        CorrectReturnValues.ERROR_CODE,
        9);
  }

  @Test
  public void testCurrentInputIsNotInhExc() {
    final CurrentInputIsNotInhExc currentInputIsNotInhExc = new CurrentInputIsNotInhExc();
    nestmlCoCoChecker.addCoCo(currentInputIsNotInhExc);

    final Path pathToValidModel = Paths.get(TEST_MODELS_FOLDER, "currentInputIsNotInhExc/valid.nestml");
    checkModelAndAssertNoErrors(
        pathToValidModel,
        nestmlCoCoChecker,
        CurrentInputIsNotInhExc.ERROR_CODE);

    final Path pathToInvalidModel = Paths.get(TEST_MODELS_FOLDER, "currentInputIsNotInhExc/invalid.nestml");
    checkModelAndAssertWithErrors(
        pathToInvalidModel,
        nestmlCoCoChecker,
        CurrentInputIsNotInhExc.ERROR_CODE,
        3);
  }

  @Test
  public void testFunctionHasReturnStatement() {
    final FunctionHasReturnStatement functionHasReturnStatement = new FunctionHasReturnStatement();
    nestmlCoCoChecker.addCoCo(functionHasReturnStatement);

    final Path pathToValidModel = Paths.get(TEST_MODELS_FOLDER, "functionHasReturnStatement/valid.nestml") ;
    checkModelAndAssertNoErrors(
        pathToValidModel,
        nestmlCoCoChecker,
        FunctionHasReturnStatement.ERROR_CODE);

    final Path pathToInvalidModel = Paths.get(TEST_MODELS_FOLDER, "functionHasReturnStatement/invalid.nestml") ;
    checkModelAndAssertWithErrors(
        pathToInvalidModel,
        nestmlCoCoChecker,
        FunctionHasReturnStatement.ERROR_CODE,
        1);
  }

  @Test
  public void testInvalidTypesInDeclaration() {
    final InvalidTypesInDeclaration invalidTypesInDeclaration = new InvalidTypesInDeclaration();
    nestmlCoCoChecker.addCoCo((NESTMLASTUSE_StmtCoCo) invalidTypesInDeclaration);
    nestmlCoCoChecker.addCoCo((NESTMLASTFunctionCoCo) invalidTypesInDeclaration);
    nestmlCoCoChecker.addCoCo((SPLASTDeclarationCoCo) invalidTypesInDeclaration);

    // TODO referencing of the neurons must be enabled
    final Path pathToValidModel = Paths.get(TEST_MODELS_FOLDER, "invalidTypesInDeclaration/valid.nestml");
    checkModelAndAssertNoErrors(
        pathToValidModel,
        nestmlCoCoChecker,
        InvalidTypesInDeclaration.ERROR_CODE);
    //TODO: Rewrite or drop invalid model
    final Path pathToInvalidModel = Paths.get(TEST_MODELS_FOLDER, "invalidTypesInDeclaration/invalid.nestml");
    checkModelAndAssertWithErrors(
        pathToInvalidModel,
        nestmlCoCoChecker,
        InvalidTypesInDeclaration.ERROR_CODE,
        0);
  }

  @Test
  public void testMemberVariableDefinedMultipleTimes() {

    final Path pathToValidModel = Paths.get(TEST_MODELS_FOLDER, "valid/memberVariableDefinedMultipleTimes.nestml") ;
    checkModelAndAssertNoErrors(
        pathToValidModel,
        nestmlCoCoChecker,
        MemberVariableDefinedMultipleTimes.ERROR_CODE);

    final Path pathToInvalidModel = Paths.get(TEST_MODELS_FOLDER, "invalid/memberVariableDefinedMultipleTimes.nestml");
    checkModelAndAssertWithErrors(
        pathToInvalidModel,
        nestmlCoCoChecker,
        MemberVariableDefinedMultipleTimes.ERROR_CODE,
        10); // some of the errors is reported twice
  }

  @Test
  public void testMemberVariablesInitialisedInCorrectOrder() {
    final MemberVariablesInitialisedInCorrectOrder memberVariablesInitialisedInCorrectOrder
            = new MemberVariablesInitialisedInCorrectOrder();

    nestmlCoCoChecker.addCoCo(memberVariablesInitialisedInCorrectOrder);

    final Path pathToValidModel = Paths.get(TEST_MODELS_FOLDER, "memberVariablesInitialisedInCorrectOrder/valid.nestml");
    checkModelAndAssertNoErrors(
        pathToValidModel,
        nestmlCoCoChecker,
        MemberVariablesInitialisedInCorrectOrder.ERROR_CODE);

    final Path pathToInvalidModel = Paths.get(TEST_MODELS_FOLDER, "memberVariablesInitialisedInCorrectOrder/invalid.nestml");
    checkModelAndAssertWithErrors(
        pathToInvalidModel,
        nestmlCoCoChecker,
        MemberVariablesInitialisedInCorrectOrder.ERROR_CODE,
        4);
  }

  @Test
  public void testMultipleFunctionsDeclarations() {
    final MultipleFunctionDeclarations multipleFunctionDeclarations
            = new MultipleFunctionDeclarations();
    nestmlCoCoChecker.addCoCo((NESTMLASTComponentCoCo) multipleFunctionDeclarations);
    nestmlCoCoChecker.addCoCo((NESTMLASTNeuronCoCo) multipleFunctionDeclarations);

    final Path pathToValidModel = Paths.get(TEST_MODELS_FOLDER, "multipleFunctionDeclarations/valid.nestml");
    checkModelAndAssertNoErrors(
        pathToValidModel,
        nestmlCoCoChecker,
        MultipleFunctionDeclarations.ERROR_CODE);

    final Path pathToInvalidModel = Paths.get(TEST_MODELS_FOLDER, "multipleFunctionDeclarations/invalid.nestml");
    checkModelAndAssertWithErrors(
        pathToInvalidModel,
        nestmlCoCoChecker,
        MultipleFunctionDeclarations.ERROR_CODE,
        6);
  }

  @Test
  public void testMultipleInhExcInput() {
    final MultipleInhExcInput multipleInhExcInput = new MultipleInhExcInput();
    nestmlCoCoChecker.addCoCo(multipleInhExcInput);

    final Path pathToValidModel = Paths.get(TEST_MODELS_FOLDER, "multipleInhExcInput/valid.nestml");
    checkModelAndAssertNoErrors(
        pathToValidModel,
        nestmlCoCoChecker,
        MultipleInhExcInput.ERROR_CODE);

    final Path pathToInvalidModel = Paths.get(TEST_MODELS_FOLDER, "multipleInhExcInput/invalid.nestml");
    checkModelAndAssertWithErrors(
        pathToInvalidModel,
        nestmlCoCoChecker,
        MultipleInhExcInput.ERROR_CODE,
        4);
  }

  @Test
  public void testMultipleOutputs() {
    final MultipleOutputs multipleOutputs = new MultipleOutputs();
    nestmlCoCoChecker.addCoCo(multipleOutputs);

    final Path pathToValidModel = Paths.get(TEST_MODELS_FOLDER, "multipleOutputs/valid.nestml");
    checkModelAndAssertNoErrors(
        pathToValidModel,
        nestmlCoCoChecker,
        MultipleOutputs.ERROR_CODE);

    final Path pathToInvalidModel = Paths.get(TEST_MODELS_FOLDER, "multipleOutputs/invalid.nestml");
    checkModelAndAssertWithErrors(
        pathToInvalidModel,
        nestmlCoCoChecker,
        MultipleOutputs.ERROR_CODE,
        1);
  }

  @Test
  public void testFunctionNameChecker() {
    final NESTFunctionNameChecker functionNameChecker = new NESTFunctionNameChecker();
    nestmlCoCoChecker.addCoCo(functionNameChecker);

    final Path pathToValidModel = Paths.get(TEST_MODELS_FOLDER, "functionNameChecker/valid.nestml");
    checkModelAndAssertNoErrors(
        pathToValidModel,
        nestmlCoCoChecker,
        NESTFunctionNameChecker.ERROR_CODE);

    final Path pathToInvalidModel = Paths.get(TEST_MODELS_FOLDER, "functionNameChecker/invalid.nestml");
    checkModelAndAssertWithErrors(
        pathToInvalidModel,
        nestmlCoCoChecker,
        NESTFunctionNameChecker.ERROR_CODE,
        8);
  }

  @Test
  public void testNESTGetterSetterFunctionNames() {
    final GetterSetterFunctionNames getterSetterFunctionNames = new GetterSetterFunctionNames();
    nestmlCoCoChecker.addCoCo(getterSetterFunctionNames);

    final Path pathToValidModel = Paths.get(TEST_MODELS_FOLDER, "getterSetterFunctionNames/valid.nestml");
    checkModelAndAssertNoErrors(
        pathToValidModel,
        nestmlCoCoChecker,
        GetterSetterFunctionNames.ERROR_CODE);

    final Path pathToInvalidModel = Paths.get(TEST_MODELS_FOLDER, "getterSetterFunctionNames/invalid.nestml");
    checkModelAndAssertWithErrors(
        pathToInvalidModel,
        nestmlCoCoChecker,
        GetterSetterFunctionNames.ERROR_CODE,
        4);
  }

  @Test
  public void testNeuronNeedsDynamicsWithNoDynamics() {
    final NeuronNeedsDynamics neuronNeedsDynamics = new NeuronNeedsDynamics();
    nestmlCoCoChecker.addCoCo(neuronNeedsDynamics);

    final Path pathToValidModel = Paths.get(TEST_MODELS_FOLDER, "neuronNeedsDynamics/valid.nestml");
    checkModelAndAssertNoErrors(
        pathToValidModel,
        nestmlCoCoChecker,
        NeuronNeedsDynamics.ERROR_CODE);

    final Path pathToInvalidModel = Paths.get(TEST_MODELS_FOLDER, "neuronNeedsDynamics/invalid_noDynamics.nestml");
    checkModelAndAssertWithErrors(
        pathToInvalidModel,
        nestmlCoCoChecker,
        NeuronNeedsDynamics.ERROR_CODE,
        1);
  }

  @Test
  public void testNeuronNeedsDynamicsWithMultipleDynamics() {
    final NeuronNeedsDynamics neuronNeedsDynamics = new NeuronNeedsDynamics();
    nestmlCoCoChecker.addCoCo(neuronNeedsDynamics);

    final Path pathToValidModel = Paths.get(TEST_MODELS_FOLDER, "neuronNeedsDynamics/valid.nestml");
    checkModelAndAssertNoErrors(
        pathToValidModel,
        nestmlCoCoChecker,
        NeuronNeedsDynamics.ERROR_CODE);

    final Path pathToInvalidModel = Paths.get(TEST_MODELS_FOLDER, "neuronNeedsDynamics/invalid_multipleDynamics.nestml");
    checkModelAndAssertWithErrors(
        pathToInvalidModel,
        nestmlCoCoChecker,
        NeuronNeedsDynamics.ERROR_CODE,
        1);
  }

  @Test
  public void testNeuronWithoutInput() {
    final NeuronWithoutInput neuronWithoutInput = new NeuronWithoutInput();
    nestmlCoCoChecker.addCoCo(neuronWithoutInput);

    final Path pathToValidModel = Paths.get(TEST_MODELS_FOLDER, "neuronWithoutInput/valid.nestml");
    checkModelAndAssertNoErrors(
        pathToValidModel,
        nestmlCoCoChecker,
        NeuronWithoutInput.ERROR_CODE);

    final Path pathToInvalidModel = Paths.get(TEST_MODELS_FOLDER, "neuronWithoutInput/invalid.nestml");
    checkModelAndAssertWithErrors(
        pathToInvalidModel,
        nestmlCoCoChecker,
        NeuronWithoutInput.ERROR_CODE,
        1);
  }

  @Test
  public void testNeuronWithoutOutput() {
    final NeuronWithoutOutput neuronWithoutOutput = new NeuronWithoutOutput();
    nestmlCoCoChecker.addCoCo(neuronWithoutOutput);

    final Path pathToValidModel = Paths.get(TEST_MODELS_FOLDER, "neuronWithoutOutput/valid.nestml");
    checkModelAndAssertNoErrors(
        pathToValidModel,
        nestmlCoCoChecker,
        NeuronWithoutOutput.ERROR_CODE);

    final Path pathToInvalidModel = Paths.get(TEST_MODELS_FOLDER, "neuronWithoutOutput/invalid.nestml");
    checkModelAndAssertWithErrors(
        pathToInvalidModel,
        nestmlCoCoChecker,
        NeuronWithoutOutput.ERROR_CODE,
        1);
  }

  @Test
  public void testTypesDeclaredMultipleTimes() {
    final TypeIsDeclaredMultipleTimes typeIsDeclaredMultipleTimes = new TypeIsDeclaredMultipleTimes();
    nestmlCoCoChecker.addCoCo((NESTMLASTComponentCoCo) typeIsDeclaredMultipleTimes);
    nestmlCoCoChecker.addCoCo((NESTMLASTNeuronCoCo) typeIsDeclaredMultipleTimes);

    final Path pathToValidModel = Paths.get(TEST_MODELS_FOLDER, "typeIsDeclaredMultipleTimes/valid.nestml");
    checkModelAndAssertNoErrors(
        pathToValidModel,
        nestmlCoCoChecker,
        TypeIsDeclaredMultipleTimes.ERROR_CODE);

    final Path pathToInvalidModel = Paths.get(TEST_MODELS_FOLDER, "typeIsDeclaredMultipleTimes/invalid.nestml");
    checkModelAndAssertWithErrors(
        pathToInvalidModel,
        nestmlCoCoChecker,
        TypeIsDeclaredMultipleTimes.ERROR_CODE,
        2);
  }


  @Test
  public void testUsesOnlyComponents() {
    final UsesOnlyComponents usesOnlyComponents = new UsesOnlyComponents();
    nestmlCoCoChecker.addCoCo(usesOnlyComponents);

    final Path pathToValidModel = Paths.get(TEST_MODELS_FOLDER, "usesOnlyComponents/valid.nestml");
    checkModelAndAssertNoErrors(
        pathToValidModel,
        nestmlCoCoChecker,
        UsesOnlyComponents.ERROR_CODE);

    final Path pathToInvalidModel = Paths.get(TEST_MODELS_FOLDER, "usesOnlyComponents/invalid.nestml");
    checkModelAndAssertWithErrors(
        pathToInvalidModel,
        nestmlCoCoChecker,
        UsesOnlyComponents.ERROR_CODE,
        2);
  }

  @Test
  public void testBufferNotAssignable() {
    final BufferNotAssignable bufferNotAssignable = new BufferNotAssignable();
    // TODO: rewrite: Must be possible: wait for the visitor that visits super types
    nestmlCoCoChecker.addCoCo(bufferNotAssignable);

    final Path pathToValidModel = Paths.get(TEST_MODELS_FOLDER, "bufferNotAssignable/valid.nestml");
    checkModelAndAssertNoErrors(
        pathToValidModel,
        nestmlCoCoChecker,
        BufferNotAssignable.ERROR_CODE);

    final Path pathToInvalidModel = Paths.get(TEST_MODELS_FOLDER, "bufferNotAssignable/invalid.nestml");
    checkModelAndAssertWithErrors(
        pathToInvalidModel,
        nestmlCoCoChecker,
        BufferNotAssignable.ERROR_CODE,
        1);
  }

  @Test
  public void testVarHasTypeName() {
    final VarHasTypeName varHasTypeName = new VarHasTypeName();
    nestmlCoCoChecker.addCoCo(varHasTypeName);

    final Path pathToValidModel = Paths.get(TEST_MODELS_FOLDER, "varHasTypeName/valid.nestml");
    checkModelAndAssertNoErrors(
        pathToValidModel,
        nestmlCoCoChecker,
        SplErrorStrings.code(varHasTypeName));

    final Path pathToInvalidModel = Paths.get(TEST_MODELS_FOLDER, "varHasTypeName/invalid.nestml");
    checkModelAndAssertWithErrors(
        pathToInvalidModel,
        nestmlCoCoChecker,
        SplErrorStrings.code(varHasTypeName),
        2);
  }

  @Test
  public void testSplInFunctions() {
    final NESTMLCoCoChecker nestmlCoCoCheckerWithSPLCocos = new NESTMLCoCoChecker();
    final SPLCoCosManager splCoCosManager  = new SPLCoCosManager();
    splCoCosManager.addSPLCocosToNESTMLChecker(nestmlCoCoCheckerWithSPLCocos);

    final Path pathToValidModel = Paths.get(TEST_MODELS_FOLDER, "splInFunctions/valid.nestml");
    checkModelAndAssertNoErrors(
        pathToValidModel,
        nestmlCoCoCheckerWithSPLCocos,
        "SPL_");

    final Path pathToInvalidModel = Paths.get(TEST_MODELS_FOLDER, "splInFunctions/invalid.nestml");
    checkModelAndAssertWithErrors(
        pathToInvalidModel,
        nestmlCoCoCheckerWithSPLCocos,
        "SPL_",
<<<<<<< HEAD
        14);
=======
        20);
>>>>>>> 8c84bd2e

  }

  @Test
  public void testUndefinedVariablesInEquations() {
    final VariableDoesNotExist variableDoesNotExist = new VariableDoesNotExist();
    nestmlCoCoChecker.addCoCo((ODEASTOdeDeclarationCoCo) variableDoesNotExist);
    nestmlCoCoChecker.addCoCo((CommonsASTFunctionCallCoCo) variableDoesNotExist);

    final Path pathToValidModel = Paths.get(TEST_MODELS_FOLDER, "equations/validEquations.nestml");
    checkModelAndAssertNoErrors(
        pathToValidModel,
        nestmlCoCoChecker,
        "NESTML_");

    final Path pathToInvalidModel = Paths.get(TEST_MODELS_FOLDER, "equations/invalidEquations.nestml");
    checkModelAndAssertWithErrors(
        pathToInvalidModel,
        nestmlCoCoChecker,
        "NESTML_",
        6);
    
  }

  @Test
  public void testInvalidInvariantExpressionType() {
    final BooleanInvariantExpressions booleanInvariantExpressions
        = new BooleanInvariantExpressions();
    nestmlCoCoChecker.addCoCo(booleanInvariantExpressions);

    final Path pathToValidModel = Paths.get(TEST_MODELS_FOLDER, "booleanInvariantExpressions/valid.nestml");
    checkModelAndAssertNoErrors(
        pathToValidModel,
        nestmlCoCoChecker,
        BooleanInvariantExpressions.ERROR_CODE);

    final Path pathToInvalidModel = Paths.get(TEST_MODELS_FOLDER, "booleanInvariantExpressions/invalid.nestml");
    checkModelAndAssertWithErrors(
        pathToInvalidModel,
        nestmlCoCoChecker,
        BooleanInvariantExpressions.ERROR_CODE,
        2);

  }

  @Test
  public void testAliasHasDefiningExpression() {
    final AliasHasDefiningExpression aliasHasDefiningExpression
        = new AliasHasDefiningExpression();
    nestmlCoCoChecker.addCoCo(aliasHasDefiningExpression);

    final Path pathToValidModel = Paths.get(TEST_MODELS_FOLDER, "aliasHasDefiningExpression/valid.nestml");
    checkModelAndAssertNoErrors(
        pathToValidModel,
        nestmlCoCoChecker,
        AliasHasDefiningExpression.ERROR_CODE);

    final Path pathToInvalidModel = Paths.get(TEST_MODELS_FOLDER, "aliasHasDefiningExpression/invalid.nestml");
    checkModelAndAssertWithErrors(
        pathToInvalidModel,
        nestmlCoCoChecker,
        AliasHasDefiningExpression.ERROR_CODE,
        1);

  }

  @Test
  public void testOnlyStateVariablesInOde() {
    final EquationsOnlyForStateVariables equationsOnlyForStateVariables
        = new EquationsOnlyForStateVariables();
    nestmlCoCoChecker.addCoCo(equationsOnlyForStateVariables);

    final Path pathToValidModel = Paths.get(TEST_MODELS_FOLDER, "equationsOnlyForStateVariables/valid.nestml");
    checkModelAndAssertNoErrors(
        pathToValidModel,
        nestmlCoCoChecker,
        EquationsOnlyForStateVariables.ERROR_CODE);

    final Path pathToInvalidModel = Paths.get(TEST_MODELS_FOLDER, "equationsOnlyForStateVariables/invalid.nestml");
    checkModelAndAssertWithErrors(
        pathToInvalidModel,
        nestmlCoCoChecker,
        EquationsOnlyForStateVariables.ERROR_CODE,
        2);

  }

  @Test
  public void tesDerivativeOrderAtLeastOne() {
    final DerivativeOrderAtLeastOne derivativeOrderAtLeastOne = new DerivativeOrderAtLeastOne();
    nestmlCoCoChecker.addCoCo(derivativeOrderAtLeastOne);

    final Path pathToValidModel = Paths.get(TEST_MODELS_FOLDER, "derivativeOrderAtLeastOne/valid.nestml");
    checkModelAndAssertNoErrors(
        pathToValidModel,
        nestmlCoCoChecker,
        DerivativeOrderAtLeastOne.ERROR_CODE);

    final Path pathToInvalidModel = Paths.get(TEST_MODELS_FOLDER, "derivativeOrderAtLeastOne/invalid.nestml");
    checkModelAndAssertWithErrors(
        pathToInvalidModel,
        nestmlCoCoChecker,
        DerivativeOrderAtLeastOne.ERROR_CODE,
        1);

  }
  
  @Test
  public void testI_SumHasCorrectParameter() {
    final SumHasCorrectParameter _sumHasCorrectParameter = new SumHasCorrectParameter();
    nestmlCoCoChecker.addCoCo(_sumHasCorrectParameter);

    final Path pathToValidModel = Paths.get(TEST_MODELS_FOLDER, "i_SumHasCorrectParameter/valid.nestml");
    checkModelAndAssertNoErrors(
        pathToValidModel,
        nestmlCoCoChecker,
        SumHasCorrectParameter.ERROR_CODE);

    final Path pathToInvalidModel = Paths.get(TEST_MODELS_FOLDER, "i_SumHasCorrectParameter/invalid.nestml");
    checkModelAndAssertWithErrors(
        pathToInvalidModel,
        nestmlCoCoChecker,
        SumHasCorrectParameter.ERROR_CODE,
        3);

  }

  @Test
  public void testAssignmentToAlias() {
    final AssignmentToAlias assignmentToAlias = new AssignmentToAlias();
    nestmlCoCoChecker.addCoCo(assignmentToAlias);

    final Path pathToValidModel = Paths.get(TEST_MODELS_FOLDER, "valid/assignmentToAlias.nestml");
    checkModelAndAssertNoErrors(
        pathToValidModel,
        nestmlCoCoChecker,
        AssignmentToAlias.ERROR_CODE);

    final Path pathToInvalidModel = Paths.get(TEST_MODELS_FOLDER, "invalid/assignmentToAlias.nestml");
    checkModelAndAssertWithErrors(
        pathToInvalidModel,
        nestmlCoCoChecker,
        AssignmentToAlias.ERROR_CODE,
        1);

  }

  private void checkModelAndAssertNoErrors(
      final Path pathToModel,
      final NESTMLCoCoChecker nestmlCoCoChecker,
      final String expectedErrorCode) {
    checkModelAndAssertWithErrors(pathToModel, nestmlCoCoChecker, expectedErrorCode, 0);

  }

  private void checkModelAndAssertWithErrors(
      final Path pathToModel,
      final NESTMLCoCoChecker nestmlCoCoChecker,
      final String expectedErrorCode,
      final Integer expectedNumberCount) {
    final Optional<ASTNESTMLCompilationUnit> ast = getAstRoot(pathToModel.toString(), Paths.get(TEST_MODELS_FOLDER));
    assertTrue(ast.isPresent());
    scopeCreator.runSymbolTableCreator(ast.get());

    nestmlCoCoChecker.checkAll(ast.get());

    Integer errorsFound = countErrorsByPrefix(expectedErrorCode, getFindings());
    assertEquals(expectedNumberCount, errorsFound);

  }

}<|MERGE_RESOLUTION|>--- conflicted
+++ resolved
@@ -577,11 +577,7 @@
         pathToInvalidModel,
         nestmlCoCoCheckerWithSPLCocos,
         "SPL_",
-<<<<<<< HEAD
         14);
-=======
-        20);
->>>>>>> 8c84bd2e
 
   }
 
